<<<<<<< HEAD
---
description: "The related code/working directory of this example resides in directory {WAMR_DIR}/samples/workload"
---
All workloads have similar requirment of software dependencies, including
**emsdk**, **wabt** and **binaryen**
=======
All workloads have similar requirment of software dependencies, including **emsdk** and **binaryen**
>>>>>>> ff388775

> There might be slight differences when using MacOS and other Linux distro than Ubuntu. This document targets
Ubuntu 20.04 as an example.

## Installation instructions

use [preparation.sh](./preparation.sh) to install all dependencies before compiling any workload. Or use [*vscode DevContainer*](../../.devcontainer/)

The script installs below software:

- **emsdk**. Refer to [the guide](https://emscripten.org/docs/getting_started/downloads.html). Don't forget to activate
  emsdk and set up environment variables. Verify it with `echo ${EMSDK}`. Please be sure to install and activate the building
  of 3.0.0

``` bash
$ cd /opt
$ git clone https://github.com/emscripten-core/emsdk.git
$ cd emsdk
$ git pull
$ ./emsdk install 3.0.0
$ ./emsdk activate 3.0.0
$ echo "source /opt/emsdk/emsdk_env.sh" >> "${HOME}"/.bashrc
```

- **binaryen**. Install
  [latest release](https://github.com/WebAssembly/binaryen/releases/download/version_111/binaryen-version_111-x86_64-linux.tar.gz)
  to */opt/binaryen*

``` bash
$ wget https://github.com/WebAssembly/binaryen/releases/download/${BINARYEN_VER}/${BINARYEN_FILE}
$ tar zxf ${BINARYEN_FILE} -C /opt
$ ln -sf /opt/binaryen-${BINARYEN_VER} /opt/binaryen
```<|MERGE_RESOLUTION|>--- conflicted
+++ resolved
@@ -1,12 +1,7 @@
-<<<<<<< HEAD
 ---
 description: "The related code/working directory of this example resides in directory {WAMR_DIR}/samples/workload"
 ---
-All workloads have similar requirment of software dependencies, including
-**emsdk**, **wabt** and **binaryen**
-=======
 All workloads have similar requirment of software dependencies, including **emsdk** and **binaryen**
->>>>>>> ff388775
 
 > There might be slight differences when using MacOS and other Linux distro than Ubuntu. This document targets
 Ubuntu 20.04 as an example.
