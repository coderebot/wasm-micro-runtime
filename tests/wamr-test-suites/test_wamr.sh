#!/usr/bin/env bash

#
# Copyright (C) 2019 Intel Corporation.  All rights reserved.
# SPDX-License-Identifier: Apache-2.0 WITH LLVM-exception
#

function DEBUG() {
  [[ -n $(env | grep "\<DEBUG\>") ]] && $@
}
DEBUG set -xEevuo pipefail

function help()
{
    echo "test_wamr.sh [options]"
    echo "-c clean previous test results, not start test"
    echo "-s {suite_name} test only one suite (spec)"
    echo "-m set compile target of iwasm(x86_64\x86_32\armv7_vfp\thumbv7_vfp\riscv64_lp64d\riscv64_lp64)"
    echo "-t set compile type of iwasm(classic-interp\fast-interp\jit\aot)"
    echo "-M enable multi module feature"
    echo "-p enable multi thread feature"
    echo "-S enable SIMD feature"
<<<<<<< HEAD
    echo "-G enable GC feature"
=======
    echo "-X enable XIP feature"
>>>>>>> a5193686
    echo "-x test SGX"
    echo "-b use the wabt binary release package instead of compiling from the source code"
    echo "-P run the spec test parallelly"
}

OPT_PARSED=""
WABT_BINARY_RELEASE="NO"
#default type
TYPE=("classic-interp" "fast-interp" "jit" "aot")
#default target
TARGET="X86_64"
ENABLE_MULTI_MODULE=0
ENABLE_MULTI_THREAD=0
COLLECT_CODE_COVERAGE=0
ENABLE_SIMD=0
<<<<<<< HEAD
ENABLE_GC=0
=======
ENABLE_XIP=0
>>>>>>> a5193686
#unit test case arrary
TEST_CASE_ARR=()
SGX_OPT=""
PLATFORM=$(uname -s | tr A-Z a-z)
PARALLELISM=0

<<<<<<< HEAD
while getopts ":s:cabt:m:MCpSxPG" opt
=======
while getopts ":s:cabt:m:MCpSXxP" opt
>>>>>>> a5193686
do
    OPT_PARSED="TRUE"
    case $opt in
        s)
        TEST_CASE_ARR+=($OPTARG)
        # get next suite if there are multiple vaule in -s
        eval "nxarg=\${$((OPTIND))}"
        # just get test cases, loop until the next symbol '-'
        # IN  ====>  -s spec wasi unit -t fast-classic
        # GET ====>  spec wasi unit
        while [[ "${nxarg}" != -* && ${nxarg} ]];
        do
            TEST_CASE_ARR+=(${nxarg})
            OPTIND=$((OPTIND+1))
            eval "nxarg=\${$((OPTIND))}"
        done
        echo "test following cases: ${TEST_CASE_ARR[@]}"
        ;;
        c)
        read -t 5 -p "Are you sure to delete all reports. y/n    " cmd
        if [[ $cmd == "y" && $(ls -A workspace/report) ]];then
            rm -r workspace/report/*
            echo "cleaned all reports"
        fi
        exit 0;;
        a)
        TEST_ALL_AOT_RUNTIME="all"
        echo "test all runtimes in sightglass_aot"
        ;;
        b)
        WABT_BINARY_RELEASE="YES"
        echo "use a WABT binary release instead of compiling from source code"
        ;;
        t)
        echo "set compile type of wamr " ${OPTARG}
        if [[ ${OPTARG} != "classic-interp" && ${OPTARG} != "fast-interp" \
            && ${OPTARG} != "jit" && ${OPTARG} != "aot" ]]; then
            echo "*----- please varify a type of compile when using -t! -----*"
            help
            exit 1
        fi

        TYPE=(${OPTARG})
        ;;
        m)
        echo "set compile target of wamr" ${OPTARG}
        TARGET=${OPTARG^^} # set target to uppercase if input x86_32 or x86_64 --> X86_32 and X86_64
        ;;
        M)
        echo "enable multi module feature"
        ENABLE_MULTI_MODULE=1
        ;;
        C)
        echo "enable code coverage"
        COLLECT_CODE_COVERAGE=1
        ;;
        p)
        echo "enable multi thread feature"
        ENABLE_MULTI_THREAD=1
        ;;
        S)
        echo "enable SIMD feature"
        ENABLE_SIMD=1
        ;;
        X)
        echo "enable XIP feature"
        ENABLE_XIP=1
        ;;
        x)
        echo "test SGX"
        SGX_OPT="--sgx"
        ;;
        G)
        echo "enable GC feature"
        ENABLE_GC=1
        ;;
        P)
        PARALLELISM=1
        ;;
        ?)
        help
        exit 1;;
    esac
done

# Parameters are not allowed, use options instead
if [ -z "$OPT_PARSED" ];
then
    if [ ! -z "$1" ];
    then
        help
        exit 1
    fi
fi

mkdir -p workspace
cd workspace

readonly WORK_DIR=$PWD

readonly DATE=$(date +%Y-%m-%d_%H:%M:%S)
readonly REPORT_DIR=${WORK_DIR}/report/${DATE}
mkdir -p ${REPORT_DIR}

# TODO: a strong assumation about a link to the WAMR project
readonly WAMR_DIR=${WORK_DIR}/../../..

if [[ ${SGX_OPT} == "--sgx" ]];then
    readonly IWASM_LINUX_ROOT_DIR="${WAMR_DIR}/product-mini/platforms/linux-sgx"
    readonly IWASM_CMD="${WAMR_DIR}/product-mini/platforms/linux-sgx/enclave-sample/iwasm"
else
    readonly IWASM_LINUX_ROOT_DIR="${WAMR_DIR}/product-mini/platforms/${PLATFORM}"
    readonly IWASM_CMD="${WAMR_DIR}/product-mini/platforms/${PLATFORM}/build/iwasm"
fi

readonly WAMRC_CMD="${WAMR_DIR}/wamr-compiler/build/wamrc"

readonly CLASSIC_INTERP_COMPILE_FLAGS="\
    -DWAMR_BUILD_TARGET=${TARGET} \
    -DWAMR_BUILD_INTERP=1 -DWAMR_BUILD_FAST_INTERP=0 \
    -DWAMR_BUILD_JIT=0 -DWAMR_BUILD_AOT=0 \
    -DWAMR_BUILD_SPEC_TEST=1 \
    -DCOLLECT_CODE_COVERAGE=${COLLECT_CODE_COVERAGE}"

readonly FAST_INTERP_COMPILE_FLAGS="\
    -DWAMR_BUILD_TARGET=${TARGET} \
    -DWAMR_BUILD_INTERP=1 -DWAMR_BUILD_FAST_INTERP=1 \
    -DWAMR_BUILD_JIT=0 -DWAMR_BUILD_AOT=0 \
    -DWAMR_BUILD_SPEC_TEST=1 \
    -DCOLLECT_CODE_COVERAGE=${COLLECT_CODE_COVERAGE}"

# jit: report linking error if set COLLECT_CODE_COVERAGE,
#      now we don't collect code coverage of jit type
readonly JIT_COMPILE_FLAGS="\
    -DWAMR_BUILD_TARGET=${TARGET} \
    -DWAMR_BUILD_INTERP=0 -DWAMR_BUILD_FAST_INTERP=0 \
    -DWAMR_BUILD_JIT=1 -DWAMR_BUILD_AOT=1 \
    -DWAMR_BUILD_SPEC_TEST=1"

readonly AOT_COMPILE_FLAGS="\
    -DWAMR_BUILD_TARGET=${TARGET} \
    -DWAMR_BUILD_INTERP=0 -DWAMR_BUILD_FAST_INTERP=0 \
    -DWAMR_BUILD_JIT=0 -DWAMR_BUILD_AOT=1 \
    -DWAMR_BUILD_SPEC_TEST=1 \
    -DCOLLECT_CODE_COVERAGE=${COLLECT_CODE_COVERAGE}"

readonly COMPILE_FLAGS=(
        "${CLASSIC_INTERP_COMPILE_FLAGS}"
        "${FAST_INTERP_COMPILE_FLAGS}"
        "${JIT_COMPILE_FLAGS}"
        "${AOT_COMPILE_FLAGS}"
    )

# TODO: with libiwasm.so only
function unit_test()
{
    echo "Now start unit tests"

    cd ${WORK_DIR}
    readonly UNIT_CASES="wasm-vm host-tool utils"

    echo "Build unit test"
    touch ${REPORT_DIR}/unit_test_report.txt

    for compile_flag in "${COMPILE_FLAGS[@]}"; do
        echo "Build unit test with compile flags with " ${compile_flag}

        # keep going and do not care if it is success or not
        make -ki clean | true
        cmake ${compile_flag} ${WORK_DIR}/../../unit && make -j 4
        if [ "$?" != 0 ];then
            echo -e "\033[31mbuild unit test failed, you may need to change wamr into dev/aot branch and ensure llvm is built \033[0m"
            exit 1
        fi

        echo ${compile_flag} >> ${REPORT_DIR}/unit_test_report.txt

        for case in ${UNIT_CASES}
        do
            echo "run ${case} ..."
            cd ./${case}/
            ./${case/-/_}"_test" | tee -a ${REPORT_DIR}/unit_test_report.txt
            cd -
            echo "finish ${case}"
        done
    done

    echo "Finish unit tests"
}

function sightglass_test()
{
    echo "Now start sightglass benchmark tests"

    cd ${WORK_DIR}/../sightglass/benchmarks

    # build iwasm first
    if [[ $1 == "classic-interp" || $1 == "fast-interp" ]];then
        ./test_interp.sh ${SGX_OPT}
        cp report.txt ${REPORT_DIR}/sightglass_$1_test_report.txt
    fi

    if [[ $1 == "aot" ]];then
        ./test_aot.sh ${SGX_OPT}
        cp report.txt ${REPORT_DIR}/sightglass_aot_test_report.txt
    fi

    if [[ $1 == "jit" ]];then
        [[ $TEST_ALL_AOT_RUNTIME ]] && ./test_aot.sh ${TEST_ALL_AOT_RUNTIME} ${SGX_OPT} \
                                    || ./test_aot.sh jit ${SGX_OPT}
        cp report.txt ${REPORT_DIR}/sightglass_jit_test_report.txt
    fi

    echo "Finish sightglass benchmark tests"
}

# TODO: with iwasm only
function spec_test()
{
    echo "Now start spec tests"
    touch ${REPORT_DIR}/spec_test_report.txt

    cd ${WORK_DIR}
    if [ ! -d "spec" ];then
        echo "spec not exist, clone it from github"
        git clone -b master --single-branch https://github.com/WebAssembly/spec
    fi

    pushd spec

    # restore and clean everything
    git reset --hard HEAD

    # update basic test cases
    echo "update spec test cases"
    git fetch origin master
    # restore from XX_ignore_cases.patch
    # resotre branch
    git checkout -B master
    git reset --hard 397399a70565609bf142d211891724e21bffd01f
    git apply ../../spec-test-script/ignore_cases.patch

    # udpate thread cases
    if [ ${ENABLE_MULTI_THREAD} == 1 ]; then
        echo "checkout spec for threads proposal"
        if [[ -z $(git remote -v | grep "\<threads\>") ]]; then
            git remote add threads https://github.com/WebAssembly/threads
        fi

        # fetch spec for threads proposal
        git fetch threads
        # [interpreter] Threading (#179) Fri Aug 6 18:02:59 2021 +0200
        git reset --hard 0d115b494d640eb0c1c352941fd14ca0bad926d3
        git checkout threads/main

        git apply ../../spec-test-script/thread_proposal_ignore_cases.patch
    fi

    # udpate SIMD cases
    if [[ ${ENABLE_SIMD} == 1 ]]; then
        echo "checkout spec for SIMD proposal"
        # check spec test cases for simd
        if [[ -z $(git remote | grep "\<simd\>") ]]; then
            git remote add simd https://github.com/WebAssembly/simd.git
        fi

        git fetch simd
        git checkout simd/main -- test/core/simd

        git apply ../../spec-test-script/simd_ignore_cases.patch
    fi

    # update GC cases
    if [[ ${ENABLE_GC} == 1 ]]; then
        echo "checkout spec for GC proposal"

        # check spec test cases for GC
        if [[ -z $(git remote | grep "\<gc\>") ]]; then
            git remote add gc https://github.com/WebAssembly/gc.git
        fi

        git restore . && git clean -ffd .
        git fetch gc
        git checkout -B gc_spec --track gc/master

        echo "compile the reference intepreter"
        pushd interpreter
        make opt
        popd
    fi

    popd
    echo $(pwd)

    if [ ${WABT_BINARY_RELEASE} == "YES" ]; then
        echo "download a binary release and install"
        local WAT2WASM=${WORK_DIR}/wabt/out/gcc/Release/wat2wasm
        if [ ! -f ${WAT2WASM} ]; then
            case ${PLATFORM} in
                linux)
                    WABT_PLATFORM=ubuntu
                    ;;
                darwin)
                    WABT_PLATFORM=macos
                    ;;
                *)
                    echo "wabt platform for ${PLATFORM} in unknown"
                    exit 1
                    ;;
            esac
            if [ ! -f /tmp/wabt-1.0.24-${WABT_PLATFORM}.tar.gz ]; then
                wget \
                    https://github.com/WebAssembly/wabt/releases/download/1.0.24/wabt-1.0.24-${WABT_PLATFORM}.tar.gz \
                    -P /tmp
            fi

            cd /tmp \
            && tar zxf wabt-1.0.24-${WABT_PLATFORM}.tar.gz \
            && mkdir -p ${WORK_DIR}/wabt/out/gcc/Release/ \
            && install wabt-1.0.24/bin/wa* ${WORK_DIR}/wabt/out/gcc/Release/ \
            && cd -
        fi
    else
        echo "download source code and compile and install"
        if [ ! -d "wabt" ];then
            echo "wabt not exist, clone it from github"
            git clone --recursive https://github.com/WebAssembly/wabt
        fi
        echo "upate wabt"
        cd wabt
        git pull
        git reset --hard origin/main
        cd ..
        make -C wabt gcc-release -j 4
    fi

    ln -sf ${WORK_DIR}/../spec-test-script/all.py .
    ln -sf ${WORK_DIR}/../spec-test-script/runtest.py .

    local ARGS_FOR_SPEC_TEST=""

    # multi-module only enable in interp mode
    if [[ 1 == ${ENABLE_MULTI_MODULE} ]]; then
        if [[ $1 == 'classic-interp' || $1 == 'fast-interp' ]]; then
            ARGS_FOR_SPEC_TEST+="-M "
        fi
    fi

    # sgx only enable in interp mode and aot mode
    if [[ ${SGX_OPT} == "--sgx" ]];then
        if [[ $1 == 'classic-interp' || $1 == 'fast-interp' || $1 == 'aot' ]]; then
          ARGS_FOR_SPEC_TEST+="-x "
        fi
    fi

    # simd only enable in jit mode and aot mode
    if [[ ${ENABLE_SIMD} == 1 ]]; then
        if [[ $1 == 'jit' || $1 == 'aot' ]]; then
          ARGS_FOR_SPEC_TEST+="-S "
        fi
    fi

    if [[ ${ENABLE_MULTI_THREAD} == 1 ]]; then
        ARGS_FOR_SPEC_TEST+="-p "
    fi

    if [[ ${ENABLE_XIP} == 1 ]]; then
        ARGS_FOR_SPEC_TEST+="-X "
    fi

    # require warmc only in aot mode
    if [[ $1 == 'aot' ]]; then
        ARGS_FOR_SPEC_TEST+="-t -m ${TARGET} "
    fi

    if [[ ${PARALLELISM} == 1 ]]; then
        ARGS_FOR_SPEC_TEST+="--parl "
    fi

    cd ${WORK_DIR}
    python3 ./all.py ${ARGS_FOR_SPEC_TEST} | tee -a ${REPORT_DIR}/spec_test_report.txt
    [[ ${PIPESTATUS[0]} -ne 0 ]] && exit 1
    cd -

    echo -e "\nFinish spec tests" | tee -a ${REPORT_DIR}/spec_test_report.txt
}

function wasi_test()
{
    echo "Now start wasi tests"
    touch ${REPORT_DIR}/wasi_test_report.txt

    cd ${WORK_DIR}/../../wasi
    [[ $1 != "aot" ]] && \
        python wasi_test.py --interpreter ${IWASM_CMD} ${SGX_OPT}\
                            | tee ${REPORT_DIR}/wasi_test_report.txt \
    || \
        python wasi_test.py --aot --aot-compiler ${WAMRC_CMD} ${SGX_OPT}\
                            --interpreter ${IWASM_CMD} \
                            | tee ${REPORT_DIR}/wasi_test_report.txt
    echo "Finish wasi tests"
}

function polybench_test()
{
    echo "Now start polybench tests"

    cd ${WORK_DIR}/../polybench
    if [[ $1 == "aot" || $1 == "jit" ]];then
        ./build.sh AOT ${SGX_OPT}
        ./test_aot.sh $1 ${SGX_OPT}

    else
        ./build.sh
        ./test_interp.sh ${SGX_OPT}
    fi
    cp report.txt ${REPORT_DIR}/polybench_$1_test_report.txt

    echo "Finish polybench tests"
}

function malformed_test()
{
    # build iwasm firstly
    cd ${WORK_DIR}/../../malformed
    ./malformed_test.py --run ${IWASM_CMD} | tee ${REPORT_DIR}/malfomed_$1_test_report.txt
}

function standalone_test()
{
    cd ${WORK_DIR}/../../standalone

    args=""

    [[ $1 == "aot" ]] && args="$args --aot" || args="$args --no-aot"
    [[ ${SGX_OPT} == "--sgx" ]] && args="$args --sgx" || args="$args --no-sgx"

    if [[ ${ENABLE_MULTI_THREAD} == 1 ]];then
        args="$args --thread"
    fi

    ./standalone.sh $args | tee ${REPORT_DIR}/standalone_$1_test_report.txt
}

function build_iwasm_with_cfg()
{
    echo "Build iwasm with compile flags with " $* " for spec test" \
        | tee -a ${REPORT_DIR}/spec_test_report.txt

    if [[ ${SGX_OPT} == "--sgx" ]];then
        cd ${WAMR_DIR}/product-mini/platforms/linux-sgx \
        && if [ -d build ]; then rm -rf build/*; else mkdir build; fi \
        && cd build \
        && cmake $* .. \
        && make -j 4
        cd ${WAMR_DIR}/product-mini/platforms/linux-sgx/enclave-sample \
        && make clean \
        && make SPEC_TEST=1
    else
        cd ${WAMR_DIR}/product-mini/platforms/${PLATFORM} \
        && if [ -d build ]; then rm -rf build/*; else mkdir build; fi \
        && cd build \
        && cmake $* .. \
        && make -j 4
    fi

    if [ "$?" != 0 ];then
        echo -e "\033[31mbuild iwasm failed \033[0m"
        exit 1
    fi
}

function build_wamrc()
{
    if [[ $TARGET == "ARMV7_VFP" || $TARGET == "THUMBV7_VFP"
          || $TARGET == "RISCV64" || $TARGET == "RISCV64_LP64D"
          || $TARGET == "RISCV64_LP64" ]];then
        echo "suppose wamrc is already built"
        return
    fi

    echo "Build wamrc for spec test under aot compile type"
    cd ${WAMR_DIR}/wamr-compiler \
        && ./build_llvm.sh \
        && if [ -d build ]; then rm -r build/*; else mkdir build; fi \
        && cd build \
        && cmake .. \
        && make -j 4
}

### Need to add a test suite?
### The function name should be ${suite_name}_test
# function xxx_test()
# {
#
# }

function collect_coverage()
{
    if [[ ${COLLECT_CODE_COVERAGE} == 1 ]];then
        cd ${IWASM_LINUX_ROOT_DIR}/build
        lcov -t "iwasm code coverage" -o iwasm.info -c -d .
        genhtml -o iwasm-gcov iwasm.info
        [[ -d iwasm-gcov ]] && \
                cp -r iwasm-gcov ${REPORT_DIR}/$1_iwasm_gcov || \
                echo "generate code coverage html failed"
    else
        echo "will not collect code coverage"
    fi
}

function trigger()
{
    local EXTRA_COMPILE_FLAGS=""
    # default enabled features
    EXTRA_COMPILE_FLAGS+=" -DWAMR_BUILD_BULK_MEMORY=1"

    if [[ ${ENABLE_MULTI_MODULE} == 1 ]];then
        EXTRA_COMPILE_FLAGS+=" -DWAMR_BUILD_MULTI_MODULE=1"
    else
        EXTRA_COMPILE_FLAGS+=" -DWAMR_BUILD_MULTI_MODULE=0"
    fi

    if [[ ${ENABLE_MULTI_THREAD} == 1 ]];then
        EXTRA_COMPILE_FLAGS+=" -DWAMR_BUILD_LIB_PTHREAD=1"
        EXTRA_COMPILE_FLAGS+=" -DWAMR_BUILD_REF_TYPES=0"
    else
        EXTRA_COMPILE_FLAGS+=" -DWAMR_BUILD_REF_TYPES=1"
    fi

    if [[ ${ENABLE_SIMD} == 1 ]]; then
        EXTRA_COMPILE_FLAGS+=" -DWAMR_BUILD_SIMD=1"
    else
        EXTRA_COMPILE_FLAGS+=" -DWAMR_BUILD_SIMD=0"
    fi

    if [[ ${ENABLE_GC} == 1 ]]; then
        EXTRA_COMPILE_FLAGS+=" -DWAMR_BUILD_GC=1"
        EXTRA_COMPILE_FLAGS+=" -DWAMR_BUILD_REF_TYPES=1"
        EXTRA_COMPILE_FLAGS+=" -DWAMR_BUILD_BULK_MEMORY=1"
    fi

    for t in "${TYPE[@]}"; do
        case $t in
            "classic-interp")
                if [[ ${ENABLE_SIMD} == 1 ]]; then
                    echo "does not support SIMD in interp mode, bypass"
                    continue
                fi

                echo "work in classic-interp mode"
                # classic-interp
                BUILD_FLAGS="$CLASSIC_INTERP_COMPILE_FLAGS $EXTRA_COMPILE_FLAGS"
                build_iwasm_with_cfg $BUILD_FLAGS
                for suite in "${TEST_CASE_ARR[@]}"; do
                    $suite"_test" classic-interp
                done
                collect_coverage classic-interp
            ;;

            "fast-interp")
                if [[ ${ENABLE_SIMD} == 1 ]]; then
                    echo "does not support SIMD in interp mode, bypass"
                    continue
                fi

                echo "work in fast-interp mode"
                # fast-interp
                BUILD_FLAGS="$FAST_INTERP_COMPILE_FLAGS $EXTRA_COMPILE_FLAGS"
                build_iwasm_with_cfg $BUILD_FLAGS
                for suite in "${TEST_CASE_ARR[@]}"; do
                    $suite"_test" fast-interp
                done
                collect_coverage fast-interp
            ;;

            "jit")
                if [[ ${TARGET} == "X86_32" ]]; then
                    echo "does not support an X86_32 target in JIT mode, bypass"
                    continue
                fi

                echo "work in jit mode"
                # jit
                BUILD_FLAGS="$JIT_COMPILE_FLAGS $EXTRA_COMPILE_FLAGS"
                build_iwasm_with_cfg $BUILD_FLAGS
                build_wamrc
                for suite in "${TEST_CASE_ARR[@]}"; do
                    $suite"_test" jit
                done
            ;;

            "aot")
                echo "work in aot mode"
                # aot
                BUILD_FLAGS="$AOT_COMPILE_FLAGS $EXTRA_COMPILE_FLAGS"
                build_iwasm_with_cfg $BUILD_FLAGS
                build_wamrc
                for suite in "${TEST_CASE_ARR[@]}"; do
                    $suite"_test" aot
                done
                collect_coverage aot
            ;;

            *)
            echo "unexpected mode, do nothing"
            ;;
        esac
    done
}

# if collect code coverage, ignore -s, test all test cases.
if [[ $TEST_CASE_ARR && $COLLECT_CODE_COVERAGE != 1 ]];then
    trigger || (echo "TEST FAILED"; exit 1)
else
    # test all suite, ignore polybench because of long time cost
    TEST_CASE_ARR=("sightglass" "spec" "wasi" "malformed" "standalone")
    trigger || (echo "TEST FAILED"; exit 1)
    # Add more suites here
fi

echo -e "\033[32mTest finish. Reports are under ${REPORT_DIR} \033[0m"
DEBUG set +xEevuo pipefail
echo "TEST SUCCESSFUL"
exit 0<|MERGE_RESOLUTION|>--- conflicted
+++ resolved
@@ -20,11 +20,8 @@
     echo "-M enable multi module feature"
     echo "-p enable multi thread feature"
     echo "-S enable SIMD feature"
-<<<<<<< HEAD
     echo "-G enable GC feature"
-=======
     echo "-X enable XIP feature"
->>>>>>> a5193686
     echo "-x test SGX"
     echo "-b use the wabt binary release package instead of compiling from the source code"
     echo "-P run the spec test parallelly"
@@ -40,22 +37,15 @@
 ENABLE_MULTI_THREAD=0
 COLLECT_CODE_COVERAGE=0
 ENABLE_SIMD=0
-<<<<<<< HEAD
 ENABLE_GC=0
-=======
 ENABLE_XIP=0
->>>>>>> a5193686
 #unit test case arrary
 TEST_CASE_ARR=()
 SGX_OPT=""
 PLATFORM=$(uname -s | tr A-Z a-z)
 PARALLELISM=0
 
-<<<<<<< HEAD
-while getopts ":s:cabt:m:MCpSxPG" opt
-=======
-while getopts ":s:cabt:m:MCpSXxP" opt
->>>>>>> a5193686
+while getopts ":s:cabt:m:MCpSXxPG" opt
 do
     OPT_PARSED="TRUE"
     case $opt in
