--- conflicted
+++ resolved
@@ -308,21 +308,6 @@
         git apply ../../spec-test-script/thread_proposal_ignore_cases.patch
     fi
 
-<<<<<<< HEAD
-    # udpate SIMD cases
-    if [[ ${ENABLE_SIMD} == 1 ]]; then
-        echo "checkout spec for SIMD proposal"
-        # check spec test cases for simd
-        if [[ -z $(git remote | grep "\<simd\>") ]]; then
-            git remote add simd https://github.com/WebAssembly/simd.git
-        fi
-
-        git fetch simd
-        git checkout simd/main -- test/core/simd
-
-        git apply ../../spec-test-script/simd_ignore_cases.patch
-    fi
-
     # update GC cases
     if [[ ${ENABLE_GC} == 1 ]]; then
         echo "checkout spec for GC proposal"
@@ -342,8 +327,6 @@
         popd
     fi
 
-=======
->>>>>>> e70867c6
     popd
     echo $(pwd)
 
