#!/usr/bin/env python3
#
# Copyright (C) 2019 Intel Corporation.  All rights reserved.
# SPDX-License-Identifier: Apache-2.0 WITH LLVM-exception
#

import argparse
import hashlib
import multiprocessing as mp
import os
import pathlib
import random
import shlex
import shutil
import string
import subprocess
import sys
import time

"""
The script itself has to be put under the same directory with the "spec".
"""

IWASM_CMD = "../../../product-mini/platforms/linux/build/iwasm"
IWASM_SGX_CMD = "../../../product-mini/platforms/linux-sgx/enclave-sample/iwasm"
SPEC_TEST_DIR = "spec/test/core"
WAST2WASM_CMD = "./wabt/out/gcc/Release/wat2wasm"
SPEC_INTERPRETER_CMD = "spec/interpreter/wasm"
WAMRC_CMD = "../../../wamr-compiler/build/wamrc"


class TargetAction(argparse.Action):
    TARGET_MAP = {
        "ARMV7_VFP": "armv7",
        "RISCV64": "riscv64_lp64d",
        "RISCV64_LP64": "riscv64_lp64d",
        "RISCV64_LP64D": "riscv64_lp64",
        "THUMBV7_VFP": "thumbv7",
        "X86_32": "i386",
        "X86_64": "x86_64",
    }

    def __call__(self, parser, namespace, values, option_string=None):
        setattr(namespace, self.dest, self.TARGET_MAP.get(values, "x86_64"))


def ignore_the_case(
    case_name,
    target,
    aot_flag=False,
    sgx_flag=False,
    multi_module_flag=False,
    multi_thread_flag=False,
    simd_flag=False,
    xip_flag=False,
):
    if case_name in ["comments", "inline-module", "names"]:
        return True

    if not multi_module_flag and case_name in ["imports", "linking"]:
        return True

    if "i386" == target and case_name in ["float_exprs"]:
        return True

    if sgx_flag:
        if case_name in ["conversions", "f32_bitwise", "f64_bitwise"]:
            return True

        if aot_flag and case_name in [
            "call_indirect",
            "call",
            "fac",
            "skip-stack-guard-page",
        ]:
            return True

    return False


def preflight_check(aot_flag):
    if not pathlib.Path(SPEC_TEST_DIR).resolve().exists():
        print(f"Can not find {SPEC_TEST_DIR}")
        return False

    if not pathlib.Path(WAST2WASM_CMD).resolve().exists():
        print(f"Can not find {WAST2WASM_CMD}")
        return False

    if aot_flag and not pathlib.Path(WAMRC_CMD).resolve().exists():
        print(f"Can not find {WAMRC_CMD}")
        return False

    return True


def test_case(
    case_path,
    target,
    aot_flag=False,
    sgx_flag=False,
    multi_module_flag=False,
    multi_thread_flag=False,
    simd_flag=False,
    xip_flag=False,
    clean_up_flag=True,
    verbose_flag=True,
    gc_flag=False,
):
    case_path = pathlib.Path(case_path).resolve()
    case_name = case_path.stem

    if ignore_the_case(
        case_name,
        target,
        aot_flag,
        sgx_flag,
        multi_module_flag,
        multi_thread_flag,
        simd_flag,
        xip_flag,
    ):
        return True

    CMD = ["python2.7", "runtest.py"]
    CMD.append("--wast2wasm")
    CMD.append(WAST2WASM_CMD if not gc_flag else SPEC_INTERPRETER_CMD)
    CMD.append("--interpreter")
    CMD.append(IWASM_CMD if not sgx_flag else IWASM_SGX_CMD)
    CMD.append("--aot-compiler")
    CMD.append(WAMRC_CMD)

    if aot_flag:
        CMD.append("--aot")
        CMD.append("--aot-target")
        CMD.append(target)

    if multi_thread_flag:
        CMD.append("--multi-thread")

    if sgx_flag:
        CMD.append("--sgx")

    if simd_flag:
        CMD.append("--simd")

    if xip_flag:
        CMD.append("--xip")

    if not clean_up_flag:
        CMD.append("--no_cleanup")

    if gc_flag:
        CMD.append("--gc")
        CMD.append("--loader-only")

    CMD.append(str(case_path))

    print(f"============> run {case_name} ", end="")
    with subprocess.Popen(
        CMD,
        bufsize=1,
        stdout=subprocess.PIPE,
        stderr=subprocess.PIPE,
        universal_newlines=True,
    ) as p:
        try:
            case_last_words = []
            while not p.poll():
                output = p.stdout.readline()

                if not output:
                    break

                if verbose_flag:
                    print(output, end="")
                else:
                    if len(case_last_words) == 16:
                        case_last_words.pop(0)
                    case_last_words.append(output)

            p.wait(60)

            if p.returncode:
                print(f"failed with a non-zero return code {p.returncode}")
                if not verbose_flag:
                    print(
                        f"\n==================== LAST LOG of {case_name} ====================\n"
                    )
                    print("".join(case_last_words))
                    print("\n==================== LAST LOG END ====================\n")
                raise Exception(case_name)
            else:
                print("successful")
                return True
        except subprocess.CalledProcessError:
            print("failed with CalledProcessError")
            raise Exception(case_name)
        except subprocess.TimeoutExpired:
            print("failed with TimeoutExpired")
            raise Exception(case_name)


def test_suite(
    target,
    aot_flag=False,
    sgx_flag=False,
    multi_module_flag=False,
    multi_thread_flag=False,
    simd_flag=False,
    xip_flag=False,
    clean_up_flag=True,
    verbose_flag=True,
<<<<<<< HEAD
    gc_flag=False,
=======
    parl_flag=False,
>>>>>>> e70867c6
):
    suite_path = pathlib.Path(SPEC_TEST_DIR).resolve()
    if not suite_path.exists():
        print(f"can not find spec test cases at {suite_path}")
        return False

    case_list = sorted(suite_path.glob("*.wast"))
    if simd_flag:
        simd_case_list = sorted(suite_path.glob("simd/*.wast"))
        case_list.extend(simd_case_list)

    case_count = len(case_list)
    failed_case = 0
    successful_case = 0
<<<<<<< HEAD
    for case_path in case_list:
        try:
            test_case(
                str(case_path),
                target,
                aot_flag,
                sgx_flag,
                multi_module_flag,
                multi_thread_flag,
                simd_flag,
                xip_flag,
                clean_up_flag,
                verbose_flag,
                gc_flag,
            )
            successful_case += 1
        except Exception:
            failed_case += 1
            break

    print(
        f"IN ALL {case_count} cases: {successful_case} PASS, {failed_case} FAIL, {case_count - successful_case - failed_case} SKIP"
    )

    return 0 == failed_case
=======
>>>>>>> e70867c6

    if parl_flag:
        print(f"----- Run the whole spec test suite on {mp.cpu_count()} cores -----")
        with mp.Pool() as pool:
            results = {}
            for case_path in case_list:
                results[case_path.stem] = pool.apply_async(
                    test_case,
                    [
                        str(case_path),
                        target,
                        aot_flag,
                        sgx_flag,
                        multi_module_flag,
                        multi_thread_flag,
                        simd_flag,
                        xip_flag,
                        clean_up_flag,
                        verbose_flag,
                    ],
                )

<<<<<<< HEAD
def test_suite_parallelly(
    target,
    aot_flag=False,
    sgx_flag=False,
    multi_module_flag=False,
    multi_thread_flag=False,
    simd_flag=False,
    xip_flag=False,
    clean_up_flag=False,
    verbose_flag=False,
    gc_flag=False,
):

    suite_path = pathlib.Path(SPEC_TEST_DIR).resolve()
    if not suite_path.exists():
        print(f"can not find spec test cases at {suite_path}")
        return False

    case_list = sorted(suite_path.glob("**/*.wast"))
    case_count = len(case_list)
    failed_case = 0
    successful_case = 0
    print(f"----- Run the whole spec test suite on {mp.cpu_count()} cores -----")
    with mp.Pool() as pool:
        results = {}
=======
            for case_name, result in results.items():
                try:
                    # 5 min / case
                    result.wait(300)
                    if not result.successful():
                        failed_case += 1
                    else:
                        successful_case += 1
                except mp.TimeoutError:
                    print(f"{case_name} meets TimeoutError")
                    failed_case += 1
    else:
        print(f"----- Run the whole spec test suite -----")
>>>>>>> e70867c6
        for case_path in case_list:
            try:
                test_case(
                    str(case_path),
                    target,
                    aot_flag,
                    sgx_flag,
                    multi_module_flag,
                    multi_thread_flag,
                    simd_flag,
                    xip_flag,
                    clean_up_flag,
                    verbose_flag,
<<<<<<< HEAD
                    gc_flag,
                ],
            )

        for case_name, result in results.items():
            try:
                # 5 min / case
                result.wait(300)
                if not result.successful():
                    failed_case += 1
                else:
                    successful_case += 1
            except mp.TimeoutError:
                print(f"{case_name} meets TimeoutError")
=======
                )
                successful_case += 1
            except Exception:
>>>>>>> e70867c6
                failed_case += 1
                break

    print(
        f"IN ALL {case_count} cases: {successful_case} PASS, {failed_case} FAIL, {case_count - successful_case - failed_case} SKIP"
    )

    return 0 == failed_case


def main():
    parser = argparse.ArgumentParser(description="run the whole spec test suite")

    parser.add_argument(
        "-M",
        action="store_true",
        default=False,
        dest="multi_module_flag",
        help="Running with the Multi-Module feature",
    )
    parser.add_argument(
        "-m",
        action=TargetAction,
        choices=list(TargetAction.TARGET_MAP.keys()),
        type=str,
        dest="target",
        default="X86_64",
        help="Specify Target ",
    )
    parser.add_argument(
        "-p",
        action="store_true",
        default=False,
        dest="multi_thread_flag",
        help="Running with the Multi-Thread feature",
    )
    parser.add_argument(
        "-S",
        action="store_true",
        default=False,
        dest="simd_flag",
        help="Running with the SIMD feature",
    )
    parser.add_argument(
        "-X",
        action="store_true",
        default=False,
        dest="xip_flag",
        help="Running with the XIP feature",
    )
    parser.add_argument(
        "-t",
        action="store_true",
        default=False,
        dest="aot_flag",
        help="Running with AOT mode",
    )
    parser.add_argument(
        "-x",
        action="store_true",
        default=False,
        dest="sgx_flag",
        help="Running with SGX environment",
    )
    parser.add_argument(
        "--no_clean_up",
        action="store_false",
        default=True,
        dest="clean_up_flag",
        help="Does not remove tmpfiles. But it will be enabled while running parallelly",
    )
    parser.add_argument(
        "--parl",
        action="store_true",
        default=False,
        dest="parl_flag",
        help="To run whole test suite parallelly",
    )
    parser.add_argument(
        "--quiet",
        action="store_false",
        default=True,
        dest="verbose_flag",
        help="Close real time output while running cases, only show last words of failed ones",
    )
    parser.add_argument(
        "--gc",
        action="store_true",
        default=False,
        dest="gc_flag",
        help="Running with GC feature",
    )
    parser.add_argument(
        "cases",
        metavar="path_to__case",
        type=str,
        nargs="*",
        help=f"Specify all wanted cases. If not the script will go through all cases under {SPEC_TEST_DIR}",
    )

    options = parser.parse_args()
    print(options)

    if not preflight_check(options.aot_flag):
        return False

    if not options.cases:
        if options.parl_flag:
            # several cases might share the same workspace/tempfile at the same time
            # so, disable it while running parallelly
            options.clean_up_flag = False
            options.verbose_flag = False

<<<<<<< HEAD
            start = time.time_ns()
            ret = test_suite_parallelly(
                options.target,
                options.aot_flag,
                options.sgx_flag,
                options.multi_module_flag,
                options.multi_thread_flag,
                options.simd_flag,
                options.xip_flag,
                options.clean_up_flag,
                options.verbose_flag,
                options.gc_flag,
            )
            end = time.time_ns()
            print(
                f"It takes {((end - start) / 1000000):,} ms to run test_suite_parallelly"
            )
        else:
            start = time.time_ns()
            ret = test_suite(
                options.target,
                options.aot_flag,
                options.sgx_flag,
                options.multi_module_flag,
                options.multi_thread_flag,
                options.simd_flag,
                options.xip_flag,
                options.clean_up_flag,
                options.verbose_flag,
                options.gc_flag,
            )
            end = time.time_ns()
            print(f"It takes {((end - start) / 1000000):,} ms to run test_suite")
=======
        start = time.time_ns()
        ret = test_suite(
            options.target,
            options.aot_flag,
            options.sgx_flag,
            options.multi_module_flag,
            options.multi_thread_flag,
            options.simd_flag,
            options.xip_flag,
            options.clean_up_flag,
            options.verbose_flag,
            options.parl_flag,
        )
        end = time.time_ns()
        print(
            f"It takes {((end - start) / 1000000):,} ms to run test_suite {'parallelly' if options.parl_flag else ''}"
        )
>>>>>>> e70867c6
    else:
        try:
            for case in options.cases:
                test_case(
                    case,
                    options.target,
                    options.aot_flag,
                    options.sgx_flag,
                    options.multi_module_flag,
                    options.multi_thread_flag,
                    options.simd_flag,
                    options.xip_flag,
                    options.clean_up_flag,
                    options.verbose_flag,
                    options.gc_flag,
                )
            else:
                ret = True
        except Exception:
            ret = False

    return ret


if __name__ == "__main__":
    sys.exit(0 if main() else 1)<|MERGE_RESOLUTION|>--- conflicted
+++ resolved
@@ -211,11 +211,8 @@
     xip_flag=False,
     clean_up_flag=True,
     verbose_flag=True,
-<<<<<<< HEAD
     gc_flag=False,
-=======
     parl_flag=False,
->>>>>>> e70867c6
 ):
     suite_path = pathlib.Path(SPEC_TEST_DIR).resolve()
     if not suite_path.exists():
@@ -230,34 +227,6 @@
     case_count = len(case_list)
     failed_case = 0
     successful_case = 0
-<<<<<<< HEAD
-    for case_path in case_list:
-        try:
-            test_case(
-                str(case_path),
-                target,
-                aot_flag,
-                sgx_flag,
-                multi_module_flag,
-                multi_thread_flag,
-                simd_flag,
-                xip_flag,
-                clean_up_flag,
-                verbose_flag,
-                gc_flag,
-            )
-            successful_case += 1
-        except Exception:
-            failed_case += 1
-            break
-
-    print(
-        f"IN ALL {case_count} cases: {successful_case} PASS, {failed_case} FAIL, {case_count - successful_case - failed_case} SKIP"
-    )
-
-    return 0 == failed_case
-=======
->>>>>>> e70867c6
 
     if parl_flag:
         print(f"----- Run the whole spec test suite on {mp.cpu_count()} cores -----")
@@ -277,36 +246,10 @@
                         xip_flag,
                         clean_up_flag,
                         verbose_flag,
+                        gc_flag,
                     ],
                 )
 
-<<<<<<< HEAD
-def test_suite_parallelly(
-    target,
-    aot_flag=False,
-    sgx_flag=False,
-    multi_module_flag=False,
-    multi_thread_flag=False,
-    simd_flag=False,
-    xip_flag=False,
-    clean_up_flag=False,
-    verbose_flag=False,
-    gc_flag=False,
-):
-
-    suite_path = pathlib.Path(SPEC_TEST_DIR).resolve()
-    if not suite_path.exists():
-        print(f"can not find spec test cases at {suite_path}")
-        return False
-
-    case_list = sorted(suite_path.glob("**/*.wast"))
-    case_count = len(case_list)
-    failed_case = 0
-    successful_case = 0
-    print(f"----- Run the whole spec test suite on {mp.cpu_count()} cores -----")
-    with mp.Pool() as pool:
-        results = {}
-=======
             for case_name, result in results.items():
                 try:
                     # 5 min / case
@@ -320,7 +263,6 @@
                     failed_case += 1
     else:
         print(f"----- Run the whole spec test suite -----")
->>>>>>> e70867c6
         for case_path in case_list:
             try:
                 test_case(
@@ -334,26 +276,10 @@
                     xip_flag,
                     clean_up_flag,
                     verbose_flag,
-<<<<<<< HEAD
                     gc_flag,
-                ],
-            )
-
-        for case_name, result in results.items():
-            try:
-                # 5 min / case
-                result.wait(300)
-                if not result.successful():
-                    failed_case += 1
-                else:
-                    successful_case += 1
-            except mp.TimeoutError:
-                print(f"{case_name} meets TimeoutError")
-=======
                 )
                 successful_case += 1
             except Exception:
->>>>>>> e70867c6
                 failed_case += 1
                 break
 
@@ -467,41 +393,6 @@
             options.clean_up_flag = False
             options.verbose_flag = False
 
-<<<<<<< HEAD
-            start = time.time_ns()
-            ret = test_suite_parallelly(
-                options.target,
-                options.aot_flag,
-                options.sgx_flag,
-                options.multi_module_flag,
-                options.multi_thread_flag,
-                options.simd_flag,
-                options.xip_flag,
-                options.clean_up_flag,
-                options.verbose_flag,
-                options.gc_flag,
-            )
-            end = time.time_ns()
-            print(
-                f"It takes {((end - start) / 1000000):,} ms to run test_suite_parallelly"
-            )
-        else:
-            start = time.time_ns()
-            ret = test_suite(
-                options.target,
-                options.aot_flag,
-                options.sgx_flag,
-                options.multi_module_flag,
-                options.multi_thread_flag,
-                options.simd_flag,
-                options.xip_flag,
-                options.clean_up_flag,
-                options.verbose_flag,
-                options.gc_flag,
-            )
-            end = time.time_ns()
-            print(f"It takes {((end - start) / 1000000):,} ms to run test_suite")
-=======
         start = time.time_ns()
         ret = test_suite(
             options.target,
@@ -513,13 +404,13 @@
             options.xip_flag,
             options.clean_up_flag,
             options.verbose_flag,
+            options.gc_flag,
             options.parl_flag,
         )
         end = time.time_ns()
         print(
             f"It takes {((end - start) / 1000000):,} ms to run test_suite {'parallelly' if options.parl_flag else ''}"
         )
->>>>>>> e70867c6
     else:
         try:
             for case in options.cases:
