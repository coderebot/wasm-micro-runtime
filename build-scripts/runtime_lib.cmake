--- conflicted
+++ resolved
@@ -65,15 +65,14 @@
     endif ()
 endif ()
 
-<<<<<<< HEAD
+if (NOT WAMR_BUILD_JIT EQUAL 1 AND WAMR_BUILD_FAST_JIT EQUAL 1)
+    include (${IWASM_DIR}/fast-jit/iwasm_fast_jit.cmake)
+endif ()
+
 if (WAMR_BUILD_GC EQUAL 1)
     include (${IWASM_DIR}/common/gc/iwasm_gc.cmake)
     # Enable the dependent feature if GC is enabled
     set (WAMR_BUILD_REF_TYPES 1)
-=======
-if (NOT WAMR_BUILD_JIT EQUAL 1 AND WAMR_BUILD_FAST_JIT EQUAL 1)
-    include (${IWASM_DIR}/fast-jit/iwasm_fast_jit.cmake)
->>>>>>> b75ae336
 endif ()
 
 if (WAMR_BUILD_APP_FRAMEWORK EQUAL 1)
@@ -143,7 +142,6 @@
 include (${IWASM_DIR}/common/iwasm_common.cmake)
 include (${SHARED_DIR}/utils/shared_utils.cmake)
 
-
 set (source_all
     ${PLATFORM_SHARED_SOURCE}
     ${MEM_ALLOC_SHARED_SOURCE}
@@ -153,9 +151,9 @@
     ${IWASM_COMMON_SOURCE}
     ${IWASM_INTERP_SOURCE}
     ${IWASM_AOT_SOURCE}
+    ${IWASM_FAST_JIT_SOURCE}
     ${IWASM_GC_SOURCE}
     ${IWASM_COMPL_SOURCE}
-    ${IWASM_FAST_JIT_SOURCE}
     ${WASM_APP_LIB_SOURCE_ALL}
     ${NATIVE_INTERFACE_SOURCE}
     ${APP_MGR_SOURCE}
