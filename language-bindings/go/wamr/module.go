/*
 * Copyright (C) 2019 Intel Corporation.  All rights reserved.
 * SPDX-License-Identifier: Apache-2.0 WITH LLVM-exception
 */

package wamr

// #include <wasm_export.h>
import "C"
import (
    "unsafe"
    "runtime"
    "fmt"
)

type Module struct {
    module C.wasm_module_t
}

/* Create WASM/AOT module from the memory buffer */
func NewModule(wasmBytes []byte) (*Module, error) {
    if (wasmBytes == nil || len(wasmBytes) == 0) {
        return nil, fmt.Errorf("NewModule error: invalid input")
    }

    wasmPtr := (*C.uint8_t)(unsafe.Pointer(&wasmBytes[0]))
    wasmLen := C.uint(len(wasmBytes))

    errorBytes := make([]byte, 128)
    errorPtr := (*C.char)(unsafe.Pointer(&errorBytes[0]))
    errorLen := C.uint(len(errorBytes))

    m := C.wasm_runtime_load(wasmPtr, wasmLen, errorPtr, errorLen)
    if (m == nil) {
        return nil, fmt.Errorf("NewModule error: %s", string(errorBytes))
    }

    self := &Module{
        module: m,
    }

    runtime.SetFinalizer(self, func(self *Module) {
        self.Destroy()
    })

    return self, nil
}

/* Destroy the module */
func (self *Module) Destroy() {
    runtime.SetFinalizer(self, nil)
    if (self.module != nil) {
        C.wasm_runtime_unload(self.module)
    }
}

/* Set module's wasi arguments */
func (self *Module) SetWasiArgs(dirList [][]byte, mapDirList [][]byte,
                                env [][]byte, argv[][]byte) {
    var dirPtr, mapDirPtr, envPtr, argvPtr **C.char
    var dirCount, mapDirCount, envCount C.uint
    var argc C.int

    if (dirList != nil) {
        dirPtr = (**C.char)(unsafe.Pointer(&dirList[0]))
        dirCount = C.uint(len(dirList))
    }

    if (mapDirList != nil) {
        mapDirPtr = (**C.char)(unsafe.Pointer(&mapDirList[0]))
        mapDirCount = C.uint(len(mapDirList))
    }

    if (env != nil) {
        envPtr = (**C.char)(unsafe.Pointer(&env[0]))
        envCount = C.uint(len(env))
    }

    if (argv != nil) {
        argvPtr = (**C.char)(unsafe.Pointer(&argv[0]))
        argc = C.int(len(argv))
    }

    C.wasm_runtime_set_wasi_args(self.module, dirPtr, dirCount,
                                 mapDirPtr, mapDirCount,
                                 envPtr, envCount, argvPtr, argc)
}

/* Set module's wasi arguments */
func (self *Module) SetWasiArgsEx(dirList [][]byte, mapDirList [][]byte,
                                env [][]byte, argv[][]byte,
                                stdinfd int, stdoutfd int, stderrfd int) {
    var dirPtr, mapDirPtr, envPtr, argvPtr **C.char
    var dirCount, mapDirCount, envCount C.uint
    var argc C.int

    if (dirList != nil) {
        dirPtr = (**C.char)(unsafe.Pointer(&dirList[0]))
        dirCount = C.uint(len(dirList))
    }

    if (mapDirList != nil) {
        mapDirPtr = (**C.char)(unsafe.Pointer(&mapDirList[0]))
        mapDirCount = C.uint(len(mapDirList))
    }

    if (env != nil) {
        envPtr = (**C.char)(unsafe.Pointer(&env[0]))
        envCount = C.uint(len(env))
    }

    if (argv != nil) {
        argvPtr = (**C.char)(unsafe.Pointer(&argv[0]))
        argc = C.int(len(argv))
    }

    C.wasm_runtime_set_wasi_args_ex(self.module, dirPtr, dirCount,
                                    mapDirPtr, mapDirCount,
                                    envPtr, envCount, argvPtr, argc,
                                    C.int(stdinfd), C.int(stdoutfd),
                                    C.int(stderrfd))
}

/* Set module's wasi network address pool */
func (self *Module) SetWasiAddrPool(addrPool [][]byte) {
    var addrPoolPtr **C.char
    var addrPoolSize C.uint

    if (addrPool != nil) {
        addrPoolPtr = (**C.char)(unsafe.Pointer(&addrPool[0]))
        addrPoolSize = C.uint(len(addrPool))
    }
    C.wasm_runtime_set_wasi_addr_pool(self.module, addrPoolPtr, addrPoolSize)
}

/* Set module's wasi domain lookup pool */
<<<<<<< HEAD
func(self *Module) SetWasiNsLookupPool(nsLookupPool[][] byte)
{
=======
func(self *Module) SetWasiNsLookupPool(nsLookupPool [][]byte) {
>>>>>>> 4489c3da
    var nsLookupPoolPtr **C.char
    var nsLookupPoolSize C.uint

    if (nsLookupPool != nil) {
        nsLookupPoolPtr = (**C.char)(unsafe.Pointer(&nsLookupPool[0]))
        nsLookupPoolSize = C.uint(len(nsLookupPool))
    }
    C.wasm_runtime_set_wasi_ns_lookup_pool(self.module, nsLookupPoolPtr, nsLookupPoolSize)
}<|MERGE_RESOLUTION|>--- conflicted
+++ resolved
@@ -134,12 +134,7 @@
 }
 
 /* Set module's wasi domain lookup pool */
-<<<<<<< HEAD
-func(self *Module) SetWasiNsLookupPool(nsLookupPool[][] byte)
-{
-=======
 func(self *Module) SetWasiNsLookupPool(nsLookupPool [][]byte) {
->>>>>>> 4489c3da
     var nsLookupPoolPtr **C.char
     var nsLookupPoolSize C.uint
 
