/*
 * Copyright (C) 2019 Intel Corporation.  All rights reserved.
 * SPDX-License-Identifier: Apache-2.0 WITH LLVM-exception
 */

#ifndef _WASM_OPCODE_H
#define _WASM_OPCODE_H

#include "wasm.h"

#ifdef __cplusplus
extern "C" {
#endif

typedef enum WASMOpcode {
    /* control instructions */
    WASM_OP_UNREACHABLE = 0x00, /* unreachable */
    WASM_OP_NOP = 0x01,         /* nop */
    WASM_OP_BLOCK = 0x02,       /* block */
    WASM_OP_LOOP = 0x03,        /* loop */
    WASM_OP_IF = 0x04,          /* if */
    WASM_OP_ELSE = 0x05,        /* else */

    WASM_OP_UNUSED_0x06 = 0x06,
    WASM_OP_UNUSED_0x07 = 0x07,
    WASM_OP_UNUSED_0x08 = 0x08,
    WASM_OP_UNUSED_0x09 = 0x09,
    WASM_OP_UNUSED_0x0a = 0x0a,

    WASM_OP_END = 0x0b,                  /* end */
    WASM_OP_BR = 0x0c,                   /* br */
    WASM_OP_BR_IF = 0x0d,                /* br if */
    WASM_OP_BR_TABLE = 0x0e,             /* br table */
    WASM_OP_RETURN = 0x0f,               /* return */
    WASM_OP_CALL = 0x10,                 /* call */
    WASM_OP_CALL_INDIRECT = 0x11,        /* call_indirect */
    WASM_OP_RETURN_CALL = 0x12,          /* return_call */
    WASM_OP_RETURN_CALL_INDIRECT = 0x13, /* return_call_indirect */
    WASM_OP_CALL_REF = 0x14,             /* call_ref */
    WASM_OP_RETURN_CALL_REF = 0x15,      /* return_call_ref */

    WASM_OP_UNUSED_0x16 = 0x16,
    WASM_OP_UNUSED_0x17 = 0x17,
    WASM_OP_UNUSED_0x18 = 0x18,
    WASM_OP_UNUSED_0x19 = 0x19,

    /* parametric instructions */
    WASM_OP_DROP = 0x1a,     /* drop */
    WASM_OP_SELECT = 0x1b,   /* select */
    WASM_OP_SELECT_T = 0x1c, /* select t */

    WASM_OP_GET_GLOBAL_64 = 0x1d,
    WASM_OP_SET_GLOBAL_64 = 0x1e,
    WASM_OP_SET_GLOBAL_AUX_STACK = 0x1f,

    /* variable instructions */
    WASM_OP_GET_LOCAL = 0x20,  /* get_local */
    WASM_OP_SET_LOCAL = 0x21,  /* set_local */
    WASM_OP_TEE_LOCAL = 0x22,  /* tee_local */
    WASM_OP_GET_GLOBAL = 0x23, /* get_global */
    WASM_OP_SET_GLOBAL = 0x24, /* set_global */

    WASM_OP_TABLE_GET = 0x25, /* table.get */
    WASM_OP_TABLE_SET = 0x26, /* table.set */
    WASM_OP_UNUSED_0x27 = 0x27,

    /* memory instructions */
    WASM_OP_I32_LOAD = 0x28,     /* i32.load */
    WASM_OP_I64_LOAD = 0x29,     /* i64.load */
    WASM_OP_F32_LOAD = 0x2a,     /* f32.load */
    WASM_OP_F64_LOAD = 0x2b,     /* f64.load */
    WASM_OP_I32_LOAD8_S = 0x2c,  /* i32.load8_s */
    WASM_OP_I32_LOAD8_U = 0x2d,  /* i32.load8_u */
    WASM_OP_I32_LOAD16_S = 0x2e, /* i32.load16_s */
    WASM_OP_I32_LOAD16_U = 0x2f, /* i32.load16_u */
    WASM_OP_I64_LOAD8_S = 0x30,  /* i64.load8_s */
    WASM_OP_I64_LOAD8_U = 0x31,  /* i64.load8_u */
    WASM_OP_I64_LOAD16_S = 0x32, /* i64.load16_s */
    WASM_OP_I64_LOAD16_U = 0x33, /* i64.load16_u */
    WASM_OP_I64_LOAD32_S = 0x34, /* i32.load32_s */
    WASM_OP_I64_LOAD32_U = 0x35, /* i32.load32_u */
    WASM_OP_I32_STORE = 0x36,    /* i32.store */
    WASM_OP_I64_STORE = 0x37,    /* i64.store */
    WASM_OP_F32_STORE = 0x38,    /* f32.store */
    WASM_OP_F64_STORE = 0x39,    /* f64.store */
    WASM_OP_I32_STORE8 = 0x3a,   /* i32.store8 */
    WASM_OP_I32_STORE16 = 0x3b,  /* i32.store16 */
    WASM_OP_I64_STORE8 = 0x3c,   /* i64.store8 */
    WASM_OP_I64_STORE16 = 0x3d,  /* i64.sotre16 */
    WASM_OP_I64_STORE32 = 0x3e,  /* i64.store32 */
    WASM_OP_MEMORY_SIZE = 0x3f,  /* memory.size */
    WASM_OP_MEMORY_GROW = 0x40,  /* memory.grow */

    /* constant instructions */
    WASM_OP_I32_CONST = 0x41, /* i32.const */
    WASM_OP_I64_CONST = 0x42, /* i64.const */
    WASM_OP_F32_CONST = 0x43, /* f32.const */
    WASM_OP_F64_CONST = 0x44, /* f64.const */

    /* comparison instructions */
    WASM_OP_I32_EQZ = 0x45,  /* i32.eqz */
    WASM_OP_I32_EQ = 0x46,   /* i32.eq */
    WASM_OP_I32_NE = 0x47,   /* i32.ne */
    WASM_OP_I32_LT_S = 0x48, /* i32.lt_s */
    WASM_OP_I32_LT_U = 0x49, /* i32.lt_u */
    WASM_OP_I32_GT_S = 0x4a, /* i32.gt_s */
    WASM_OP_I32_GT_U = 0x4b, /* i32.gt_u */
    WASM_OP_I32_LE_S = 0x4c, /* i32.le_s */
    WASM_OP_I32_LE_U = 0x4d, /* i32.le_u */
    WASM_OP_I32_GE_S = 0x4e, /* i32.ge_s */
    WASM_OP_I32_GE_U = 0x4f, /* i32.ge_u */

    WASM_OP_I64_EQZ = 0x50,  /* i64.eqz */
    WASM_OP_I64_EQ = 0x51,   /* i64.eq */
    WASM_OP_I64_NE = 0x52,   /* i64.ne */
    WASM_OP_I64_LT_S = 0x53, /* i64.lt_s */
    WASM_OP_I64_LT_U = 0x54, /* i64.lt_u */
    WASM_OP_I64_GT_S = 0x55, /* i64.gt_s */
    WASM_OP_I64_GT_U = 0x56, /* i64.gt_u */
    WASM_OP_I64_LE_S = 0x57, /* i64.le_s */
    WASM_OP_I64_LE_U = 0x58, /* i64.le_u */
    WASM_OP_I64_GE_S = 0x59, /* i64.ge_s */
    WASM_OP_I64_GE_U = 0x5a, /* i64.ge_u */

    WASM_OP_F32_EQ = 0x5b, /* f32.eq */
    WASM_OP_F32_NE = 0x5c, /* f32.ne */
    WASM_OP_F32_LT = 0x5d, /* f32.lt */
    WASM_OP_F32_GT = 0x5e, /* f32.gt */
    WASM_OP_F32_LE = 0x5f, /* f32.le */
    WASM_OP_F32_GE = 0x60, /* f32.ge */

    WASM_OP_F64_EQ = 0x61, /* f64.eq */
    WASM_OP_F64_NE = 0x62, /* f64.ne */
    WASM_OP_F64_LT = 0x63, /* f64.lt */
    WASM_OP_F64_GT = 0x64, /* f64.gt */
    WASM_OP_F64_LE = 0x65, /* f64.le */
    WASM_OP_F64_GE = 0x66, /* f64.ge */

    /* numeric operators */
    WASM_OP_I32_CLZ = 0x67,    /* i32.clz */
    WASM_OP_I32_CTZ = 0x68,    /* i32.ctz */
    WASM_OP_I32_POPCNT = 0x69, /* i32.popcnt */
    WASM_OP_I32_ADD = 0x6a,    /* i32.add */
    WASM_OP_I32_SUB = 0x6b,    /* i32.sub */
    WASM_OP_I32_MUL = 0x6c,    /* i32.mul */
    WASM_OP_I32_DIV_S = 0x6d,  /* i32.div_s */
    WASM_OP_I32_DIV_U = 0x6e,  /* i32.div_u */
    WASM_OP_I32_REM_S = 0x6f,  /* i32.rem_s */
    WASM_OP_I32_REM_U = 0x70,  /* i32.rem_u */
    WASM_OP_I32_AND = 0x71,    /* i32.and */
    WASM_OP_I32_OR = 0x72,     /* i32.or */
    WASM_OP_I32_XOR = 0x73,    /* i32.xor */
    WASM_OP_I32_SHL = 0x74,    /* i32.shl */
    WASM_OP_I32_SHR_S = 0x75,  /* i32.shr_s */
    WASM_OP_I32_SHR_U = 0x76,  /* i32.shr_u */
    WASM_OP_I32_ROTL = 0x77,   /* i32.rotl */
    WASM_OP_I32_ROTR = 0x78,   /* i32.rotr */

    WASM_OP_I64_CLZ = 0x79,    /* i64.clz */
    WASM_OP_I64_CTZ = 0x7a,    /* i64.ctz */
    WASM_OP_I64_POPCNT = 0x7b, /* i64.popcnt */
    WASM_OP_I64_ADD = 0x7c,    /* i64.add */
    WASM_OP_I64_SUB = 0x7d,    /* i64.sub */
    WASM_OP_I64_MUL = 0x7e,    /* i64.mul */
    WASM_OP_I64_DIV_S = 0x7f,  /* i64.div_s */
    WASM_OP_I64_DIV_U = 0x80,  /* i64.div_u */
    WASM_OP_I64_REM_S = 0x81,  /* i64.rem_s */
    WASM_OP_I64_REM_U = 0x82,  /* i64.rem_u */
    WASM_OP_I64_AND = 0x83,    /* i64.and */
    WASM_OP_I64_OR = 0x84,     /* i64.or */
    WASM_OP_I64_XOR = 0x85,    /* i64.xor */
    WASM_OP_I64_SHL = 0x86,    /* i64.shl */
    WASM_OP_I64_SHR_S = 0x87,  /* i64.shr_s */
    WASM_OP_I64_SHR_U = 0x88,  /* i64.shr_u */
    WASM_OP_I64_ROTL = 0x89,   /* i64.rotl */
    WASM_OP_I64_ROTR = 0x8a,   /* i64.rotr */

    WASM_OP_F32_ABS = 0x8b,      /* f32.abs */
    WASM_OP_F32_NEG = 0x8c,      /* f32.neg */
    WASM_OP_F32_CEIL = 0x8d,     /* f32.ceil */
    WASM_OP_F32_FLOOR = 0x8e,    /* f32.floor */
    WASM_OP_F32_TRUNC = 0x8f,    /* f32.trunc */
    WASM_OP_F32_NEAREST = 0x90,  /* f32.nearest */
    WASM_OP_F32_SQRT = 0x91,     /* f32.sqrt */
    WASM_OP_F32_ADD = 0x92,      /* f32.add */
    WASM_OP_F32_SUB = 0x93,      /* f32.sub */
    WASM_OP_F32_MUL = 0x94,      /* f32.mul */
    WASM_OP_F32_DIV = 0x95,      /* f32.div */
    WASM_OP_F32_MIN = 0x96,      /* f32.min */
    WASM_OP_F32_MAX = 0x97,      /* f32.max */
    WASM_OP_F32_COPYSIGN = 0x98, /* f32.copysign */

    WASM_OP_F64_ABS = 0x99,      /* f64.abs */
    WASM_OP_F64_NEG = 0x9a,      /* f64.neg */
    WASM_OP_F64_CEIL = 0x9b,     /* f64.ceil */
    WASM_OP_F64_FLOOR = 0x9c,    /* f64.floor */
    WASM_OP_F64_TRUNC = 0x9d,    /* f64.trunc */
    WASM_OP_F64_NEAREST = 0x9e,  /* f64.nearest */
    WASM_OP_F64_SQRT = 0x9f,     /* f64.sqrt */
    WASM_OP_F64_ADD = 0xa0,      /* f64.add */
    WASM_OP_F64_SUB = 0xa1,      /* f64.sub */
    WASM_OP_F64_MUL = 0xa2,      /* f64.mul */
    WASM_OP_F64_DIV = 0xa3,      /* f64.div */
    WASM_OP_F64_MIN = 0xa4,      /* f64.min */
    WASM_OP_F64_MAX = 0xa5,      /* f64.max */
    WASM_OP_F64_COPYSIGN = 0xa6, /* f64.copysign */

    /* conversions */
    WASM_OP_I32_WRAP_I64 = 0xa7,    /* i32.wrap/i64 */
    WASM_OP_I32_TRUNC_S_F32 = 0xa8, /* i32.trunc_s/f32 */
    WASM_OP_I32_TRUNC_U_F32 = 0xa9, /* i32.trunc_u/f32 */
    WASM_OP_I32_TRUNC_S_F64 = 0xaa, /* i32.trunc_s/f64 */
    WASM_OP_I32_TRUNC_U_F64 = 0xab, /* i32.trunc_u/f64 */

    WASM_OP_I64_EXTEND_S_I32 = 0xac, /* i64.extend_s/i32 */
    WASM_OP_I64_EXTEND_U_I32 = 0xad, /* i64.extend_u/i32 */
    WASM_OP_I64_TRUNC_S_F32 = 0xae,  /* i64.trunc_s/f32 */
    WASM_OP_I64_TRUNC_U_F32 = 0xaf,  /* i64.trunc_u/f32 */
    WASM_OP_I64_TRUNC_S_F64 = 0xb0,  /* i64.trunc_s/f64 */
    WASM_OP_I64_TRUNC_U_F64 = 0xb1,  /* i64.trunc_u/f64 */

    WASM_OP_F32_CONVERT_S_I32 = 0xb2, /* f32.convert_s/i32 */
    WASM_OP_F32_CONVERT_U_I32 = 0xb3, /* f32.convert_u/i32 */
    WASM_OP_F32_CONVERT_S_I64 = 0xb4, /* f32.convert_s/i64 */
    WASM_OP_F32_CONVERT_U_I64 = 0xb5, /* f32.convert_u/i64 */
    WASM_OP_F32_DEMOTE_F64 = 0xb6,    /* f32.demote/f64 */

    WASM_OP_F64_CONVERT_S_I32 = 0xb7, /* f64.convert_s/i32 */
    WASM_OP_F64_CONVERT_U_I32 = 0xb8, /* f64.convert_u/i32 */
    WASM_OP_F64_CONVERT_S_I64 = 0xb9, /* f64.convert_s/i64 */
    WASM_OP_F64_CONVERT_U_I64 = 0xba, /* f64.convert_u/i64 */
    WASM_OP_F64_PROMOTE_F32 = 0xbb,   /* f64.promote/f32 */

    /* reinterpretations */
    WASM_OP_I32_REINTERPRET_F32 = 0xbc, /* i32.reinterpret/f32 */
    WASM_OP_I64_REINTERPRET_F64 = 0xbd, /* i64.reinterpret/f64 */
    WASM_OP_F32_REINTERPRET_I32 = 0xbe, /* f32.reinterpret/i32 */
    WASM_OP_F64_REINTERPRET_I64 = 0xbf, /* f64.reinterpret/i64 */

    WASM_OP_I32_EXTEND8_S = 0xc0,  /* i32.extend8_s */
    WASM_OP_I32_EXTEND16_S = 0xc1, /* i32.extend16_s */
    WASM_OP_I64_EXTEND8_S = 0xc2,  /* i64.extend8_s */
    WASM_OP_I64_EXTEND16_S = 0xc3, /* i64.extend16_s */
    WASM_OP_I64_EXTEND32_S = 0xc4, /* i64.extend32_s */

    /* drop/select specified types*/
    WASM_OP_DROP_64 = 0xc5,
    WASM_OP_SELECT_64 = 0xc6,

    /* extend op code */
    EXT_OP_GET_LOCAL_FAST = 0xc7,
    EXT_OP_SET_LOCAL_FAST_I64 = 0xc8,
    EXT_OP_SET_LOCAL_FAST = 0xc9,
    EXT_OP_TEE_LOCAL_FAST = 0xca,
    EXT_OP_TEE_LOCAL_FAST_I64 = 0xcb,
    EXT_OP_COPY_STACK_TOP = 0xcc,
    EXT_OP_COPY_STACK_TOP_I64 = 0xcd,
    EXT_OP_COPY_STACK_VALUES = 0xce,

    WASM_OP_IMPDEP = 0xcf,

    WASM_OP_REF_NULL = 0xd0,        /* ref.null */
    WASM_OP_REF_IS_NULL = 0xd1,     /* ref.is_null */
    WASM_OP_REF_FUNC = 0xd2,        /* ref.func */
    WASM_OP_REF_AS_NON_NULL = 0xd3, /* ref.as_non_null */
    WASM_OP_BR_ON_NULL = 0xd4,      /* br_on_null */
    WASM_OP_REF_EQ = 0xd5,          /* ref.eq */
    WASM_OP_BR_ON_NON_NULL = 0xd6,  /* br_on_non_null */

    EXT_OP_BLOCK = 0xd7,          /* block with blocktype */
    EXT_OP_LOOP = 0xd8,           /* loop with blocktype */
    EXT_OP_IF = 0xd9,             /* if with blocktype */
    EXT_OP_BR_TABLE_CACHE = 0xda, /* br_table from cache */

#if WASM_ENABLE_DEBUG_INTERP != 0
    DEBUG_OP_BREAK = 0xdb, /* debug break point */
#endif

    /* Post-MVP extend op prefix */
    WASM_OP_GC_PREFIX = 0xfb,
    WASM_OP_MISC_PREFIX = 0xfc,
    WASM_OP_SIMD_PREFIX = 0xfd,
    WASM_OP_ATOMIC_PREFIX = 0xfe,
} WASMOpcode;

typedef enum WASMGCEXTOpcode {
    WASM_OP_STRUCT_NEW_CANON = 0x01,         /* struct.new_canon */
    WASM_OP_STRUCT_NEW_CANON_DEFAULT = 0x02, /* struct.new_canon_default */
    WASM_OP_STRUCT_GET = 0x03,               /* struct.get */
    WASM_OP_STRUCT_GET_S = 0x04,             /* struct.get_s */
    WASM_OP_STRUCT_GET_U = 0x05,             /* struct.get_u */
    WASM_OP_STRUCT_SET = 0x06,               /* struct.set */

    WASM_OP_ARRAY_NEW_CANON = 0x11,         /* array.new_canon */
    WASM_OP_ARRAY_NEW_CANON_DEFAULT = 0x12, /* array.new_canon_default */
    WASM_OP_ARRAY_GET = 0x13,               /* array.get */
    WASM_OP_ARRAY_GET_S = 0x14,             /* array.get_s */
    WASM_OP_ARRAY_GET_U = 0x15,             /* array.get_u */
    WASM_OP_ARRAY_SET = 0x16,               /* array.set */
    WASM_OP_ARRAY_LEN = 0x17,               /* array.len */
    WASM_OP_ARRAY_NEW_CANON_FIXED = 0x19,   /* array.new_canon_fixed */
    WASM_OP_ARRAY_NEW_CANON_DATA = 0x1b,    /* array.new_canon_data */
    WASM_OP_ARRAY_NEW_CANON_ELEM = 0x1c,    /* array.new_canon_elem */

    WASM_OP_I31_NEW = 0x20,   /* i31.new */
    WASM_OP_I31_GET_S = 0x21, /* i31.get_s */
    WASM_OP_I31_GET_U = 0x22, /* i31.get_u */

    WASM_OP_REF_TEST = 0x40,        /* ref.test */
    WASM_OP_REF_CAST = 0x41,        /* ref.cast */
    WASM_OP_BR_ON_CAST = 0x42,      /* br_on_cast */
    WASM_OP_BR_ON_CAST_FAIL = 0x43, /* br_on_cast_fail */

    WASM_OP_REF_TEST_NULLABLE = 0x48,        /* ref.test_nullable */
    WASM_OP_REF_CAST_NULLABLE = 0x49,        /* ref.cast_nullable */
    WASM_OP_BR_ON_CAST_NULLABLE = 0x4a,      /* br_on_cast_nullable */
    WASM_OP_BR_ON_CAST_FAIL_NULLABLE = 0x4b, /* br_on_cast_fail_nullable */

    WASM_OP_EXTERN_INTERNALIZE = 0x70, /* extern.internalize */
    WASM_OP_EXTERN_EXTERNALIZE = 0x71, /* extern.externalize */
} WASMGCEXTOpcode;

typedef enum WASMMiscEXTOpcode {
    WASM_OP_I32_TRUNC_SAT_S_F32 = 0x00,
    WASM_OP_I32_TRUNC_SAT_U_F32 = 0x01,
    WASM_OP_I32_TRUNC_SAT_S_F64 = 0x02,
    WASM_OP_I32_TRUNC_SAT_U_F64 = 0x03,
    WASM_OP_I64_TRUNC_SAT_S_F32 = 0x04,
    WASM_OP_I64_TRUNC_SAT_U_F32 = 0x05,
    WASM_OP_I64_TRUNC_SAT_S_F64 = 0x06,
    WASM_OP_I64_TRUNC_SAT_U_F64 = 0x07,
    WASM_OP_MEMORY_INIT = 0x08,
    WASM_OP_DATA_DROP = 0x09,
    WASM_OP_MEMORY_COPY = 0x0a,
    WASM_OP_MEMORY_FILL = 0x0b,
    WASM_OP_TABLE_INIT = 0x0c,
    WASM_OP_ELEM_DROP = 0x0d,
    WASM_OP_TABLE_COPY = 0x0e,
    WASM_OP_TABLE_GROW = 0x0f,
    WASM_OP_TABLE_SIZE = 0x10,
    WASM_OP_TABLE_FILL = 0x11,
} WASMMiscEXTOpcode;

typedef enum WASMSimdEXTOpcode {
    /* memory instruction */
    SIMD_v128_load = 0x00,
    SIMD_v128_load8x8_s = 0x01,
    SIMD_v128_load8x8_u = 0x02,
    SIMD_v128_load16x4_s = 0x03,
    SIMD_v128_load16x4_u = 0x04,
    SIMD_v128_load32x2_s = 0x05,
    SIMD_v128_load32x2_u = 0x06,
    SIMD_v128_load8_splat = 0x07,
    SIMD_v128_load16_splat = 0x08,
    SIMD_v128_load32_splat = 0x09,
    SIMD_v128_load64_splat = 0x0a,
    SIMD_v128_store = 0x0b,

    /* basic operation */
    SIMD_v128_const = 0x0c,
    SIMD_v8x16_shuffle = 0x0d,
    SIMD_v8x16_swizzle = 0x0e,

    /* splat operation */
    SIMD_i8x16_splat = 0x0f,
    SIMD_i16x8_splat = 0x10,
    SIMD_i32x4_splat = 0x11,
    SIMD_i64x2_splat = 0x12,
    SIMD_f32x4_splat = 0x13,
    SIMD_f64x2_splat = 0x14,

    /* lane operation */
    SIMD_i8x16_extract_lane_s = 0x15,
    SIMD_i8x16_extract_lane_u = 0x16,
    SIMD_i8x16_replace_lane = 0x17,
    SIMD_i16x8_extract_lane_s = 0x18,
    SIMD_i16x8_extract_lane_u = 0x19,
    SIMD_i16x8_replace_lane = 0x1a,
    SIMD_i32x4_extract_lane = 0x1b,
    SIMD_i32x4_replace_lane = 0x1c,
    SIMD_i64x2_extract_lane = 0x1d,
    SIMD_i64x2_replace_lane = 0x1e,
    SIMD_f32x4_extract_lane = 0x1f,
    SIMD_f32x4_replace_lane = 0x20,
    SIMD_f64x2_extract_lane = 0x21,
    SIMD_f64x2_replace_lane = 0x22,

    /* i8x16 compare operation */
    SIMD_i8x16_eq = 0x23,
    SIMD_i8x16_ne = 0x24,
    SIMD_i8x16_lt_s = 0x25,
    SIMD_i8x16_lt_u = 0x26,
    SIMD_i8x16_gt_s = 0x27,
    SIMD_i8x16_gt_u = 0x28,
    SIMD_i8x16_le_s = 0x29,
    SIMD_i8x16_le_u = 0x2a,
    SIMD_i8x16_ge_s = 0x2b,
    SIMD_i8x16_ge_u = 0x2c,

    /* i16x8 compare operation */
    SIMD_i16x8_eq = 0x2d,
    SIMD_i16x8_ne = 0x2e,
    SIMD_i16x8_lt_s = 0x2f,
    SIMD_i16x8_lt_u = 0x30,
    SIMD_i16x8_gt_s = 0x31,
    SIMD_i16x8_gt_u = 0x32,
    SIMD_i16x8_le_s = 0x33,
    SIMD_i16x8_le_u = 0x34,
    SIMD_i16x8_ge_s = 0x35,
    SIMD_i16x8_ge_u = 0x36,

    /* i32x4 compare operation */
    SIMD_i32x4_eq = 0x37,
    SIMD_i32x4_ne = 0x38,
    SIMD_i32x4_lt_s = 0x39,
    SIMD_i32x4_lt_u = 0x3a,
    SIMD_i32x4_gt_s = 0x3b,
    SIMD_i32x4_gt_u = 0x3c,
    SIMD_i32x4_le_s = 0x3d,
    SIMD_i32x4_le_u = 0x3e,
    SIMD_i32x4_ge_s = 0x3f,
    SIMD_i32x4_ge_u = 0x40,

    /* f32x4 compare operation */
    SIMD_f32x4_eq = 0x41,
    SIMD_f32x4_ne = 0x42,
    SIMD_f32x4_lt = 0x43,
    SIMD_f32x4_gt = 0x44,
    SIMD_f32x4_le = 0x45,
    SIMD_f32x4_ge = 0x46,

    /* f64x2 compare operation */
    SIMD_f64x2_eq = 0x47,
    SIMD_f64x2_ne = 0x48,
    SIMD_f64x2_lt = 0x49,
    SIMD_f64x2_gt = 0x4a,
    SIMD_f64x2_le = 0x4b,
    SIMD_f64x2_ge = 0x4c,

    /* v128 operation */
    SIMD_v128_not = 0x4d,
    SIMD_v128_and = 0x4e,
    SIMD_v128_andnot = 0x4f,
    SIMD_v128_or = 0x50,
    SIMD_v128_xor = 0x51,
    SIMD_v128_bitselect = 0x52,
    SIMD_v128_any_true = 0x53,

    /* Load Lane Operation */
    SIMD_v128_load8_lane = 0x54,
    SIMD_v128_load16_lane = 0x55,
    SIMD_v128_load32_lane = 0x56,
    SIMD_v128_load64_lane = 0x57,
    SIMD_v128_store8_lane = 0x58,
    SIMD_v128_store16_lane = 0x59,
    SIMD_v128_store32_lane = 0x5a,
    SIMD_v128_store64_lane = 0x5b,
    SIMD_v128_load32_zero = 0x5c,
    SIMD_v128_load64_zero = 0x5d,

    /* Float conversion */
    SIMD_f32x4_demote_f64x2_zero = 0x5e,
    SIMD_f64x2_promote_low_f32x4_zero = 0x5f,

    /* i8x16 Operation */
    SIMD_i8x16_abs = 0x60,
    SIMD_i8x16_neg = 0x61,
    SIMD_i8x16_popcnt = 0x62,
    SIMD_i8x16_all_true = 0x63,
    SIMD_i8x16_bitmask = 0x64,
    SIMD_i8x16_narrow_i16x8_s = 0x65,
    SIMD_i8x16_narrow_i16x8_u = 0x66,
    SIMD_f32x4_ceil = 0x67,
    SIMD_f32x4_floor = 0x68,
    SIMD_f32x4_trunc = 0x69,
    SIMD_f32x4_nearest = 0x6a,
    SIMD_i8x16_shl = 0x6b,
    SIMD_i8x16_shr_s = 0x6c,
    SIMD_i8x16_shr_u = 0x6d,
    SIMD_i8x16_add = 0x6e,
    SIMD_i8x16_add_sat_s = 0x6f,
    SIMD_i8x16_add_sat_u = 0x70,
    SIMD_i8x16_sub = 0x71,
    SIMD_i8x16_sub_sat_s = 0x72,
    SIMD_i8x16_sub_sat_u = 0x73,
    SIMD_f64x2_ceil = 0x74,
    SIMD_f64x2_floor = 0x75,
    SIMD_i8x16_min_s = 0x76,
    SIMD_i8x16_min_u = 0x77,
    SIMD_i8x16_max_s = 0x78,
    SIMD_i8x16_max_u = 0x79,
    SIMD_f64x2_trunc = 0x7a,
    SIMD_i8x16_avgr_u = 0x7b,
    SIMD_i16x8_extadd_pairwise_i8x16_s = 0x7c,
    SIMD_i16x8_extadd_pairwise_i8x16_u = 0x7d,
    SIMD_i32x4_extadd_pairwise_i16x8_s = 0x7e,
    SIMD_i32x4_extadd_pairwise_i16x8_u = 0x7f,

    /* i16x8 operation */
    SIMD_i16x8_abs = 0x80,
    SIMD_i16x8_neg = 0x81,
    SIMD_i16x8_q15mulr_sat_s = 0x82,
    SIMD_i16x8_all_true = 0x83,
    SIMD_i16x8_bitmask = 0x84,
    SIMD_i16x8_narrow_i32x4_s = 0x85,
    SIMD_i16x8_narrow_i32x4_u = 0x86,
    SIMD_i16x8_extend_low_i8x16_s = 0x87,
    SIMD_i16x8_extend_high_i8x16_s = 0x88,
    SIMD_i16x8_extend_low_i8x16_u = 0x89,
    SIMD_i16x8_extend_high_i8x16_u = 0x8a,
    SIMD_i16x8_shl = 0x8b,
    SIMD_i16x8_shr_s = 0x8c,
    SIMD_i16x8_shr_u = 0x8d,
    SIMD_i16x8_add = 0x8e,
    SIMD_i16x8_add_sat_s = 0x8f,
    SIMD_i16x8_add_sat_u = 0x90,
    SIMD_i16x8_sub = 0x91,
    SIMD_i16x8_sub_sat_s = 0x92,
    SIMD_i16x8_sub_sat_u = 0x93,
    SIMD_f64x2_nearest = 0x94,
    SIMD_i16x8_mul = 0x95,
    SIMD_i16x8_min_s = 0x96,
    SIMD_i16x8_min_u = 0x97,
    SIMD_i16x8_max_s = 0x98,
    SIMD_i16x8_max_u = 0x99,
    /* placeholder            = 0x9a */
    SIMD_i16x8_avgr_u = 0x9b,
    SIMD_i16x8_extmul_low_i8x16_s = 0x9c,
    SIMD_i16x8_extmul_high_i8x16_s = 0x9d,
    SIMD_i16x8_extmul_low_i8x16_u = 0x9e,
    SIMD_i16x8_extmul_high_i8x16_u = 0x9f,

    /* i32x4 operation */
    SIMD_i32x4_abs = 0xa0,
    SIMD_i32x4_neg = 0xa1,
    /* placeholder            = 0xa2 */
    SIMD_i32x4_all_true = 0xa3,
    SIMD_i32x4_bitmask = 0xa4,
    SIMD_i32x4_narrow_i64x2_s = 0xa5,
    SIMD_i32x4_narrow_i64x2_u = 0xa6,
    SIMD_i32x4_extend_low_i16x8_s = 0xa7,
    SIMD_i32x4_extend_high_i16x8_s = 0xa8,
    SIMD_i32x4_extend_low_i16x8_u = 0xa9,
    SIMD_i32x4_extend_high_i16x8_u = 0xaa,
    SIMD_i32x4_shl = 0xab,
    SIMD_i32x4_shr_s = 0xac,
    SIMD_i32x4_shr_u = 0xad,
    SIMD_i32x4_add = 0xae,
    SIMD_i32x4_add_sat_s = 0xaf,
    SIMD_i32x4_add_sat_u = 0xb0,
    SIMD_i32x4_sub = 0xb1,
    SIMD_i32x4_sub_sat_s = 0xb2,
    SIMD_i32x4_sub_sat_u = 0xb3,
    /* placeholder            = 0xb4 */
    SIMD_i32x4_mul = 0xb5,
    SIMD_i32x4_min_s = 0xb6,
    SIMD_i32x4_min_u = 0xb7,
    SIMD_i32x4_max_s = 0xb8,
    SIMD_i32x4_max_u = 0xb9,
    SIMD_i32x4_dot_i16x8_s = 0xba,
    SIMD_i32x4_avgr_u = 0xbb,
    SIMD_i32x4_extmul_low_i16x8_s = 0xbc,
    SIMD_i32x4_extmul_high_i16x8_s = 0xbd,
    SIMD_i32x4_extmul_low_i16x8_u = 0xbe,
    SIMD_i32x4_extmul_high_i16x8_u = 0xbf,

    /* i64x2 operation */
    SIMD_i64x2_abs = 0xc0,
    SIMD_i64x2_neg = 0xc1,
    /* placeholder       = 0xc2 */
    SIMD_i64x2_all_true = 0xc3,
    SIMD_i64x2_bitmask = 0xc4,
    /* placeholder       = 0xc5 */
    /* placeholder       = 0xc6 */
    SIMD_i64x2_extend_low_i32x4_s = 0xc7,
    SIMD_i64x2_extend_high_i32x4_s = 0xc8,
    SIMD_i64x2_extend_low_i32x4_u = 0xc9,
    SIMD_i64x2_extend_high_i32x4_u = 0xca,
    SIMD_i64x2_shl = 0xcb,
    SIMD_i64x2_shr_s = 0xcc,
    SIMD_i64x2_shr_u = 0xcd,
    SIMD_i64x2_add = 0xce,
    /* placeholder       = 0xcf */
    /* placeholder       = 0xd0 */
    SIMD_i64x2_sub = 0xd1,
    /* placeholder       = 0xd2 */
    /* placeholder       = 0xd3 */
    /* placeholder       = 0xd4 */
    SIMD_i64x2_mul = 0xd5,
    SIMD_i64x2_eq = 0xd6,
    SIMD_i64x2_ne = 0xd7,
    SIMD_i64x2_lt_s = 0xd8,
    SIMD_i64x2_gt_s = 0xd9,
    SIMD_i64x2_le_s = 0xda,
    SIMD_i64x2_ge_s = 0xdb,
    SIMD_i64x2_extmul_low_i32x4_s = 0xdc,
    SIMD_i64x2_extmul_high_i32x4_s = 0xdd,
    SIMD_i64x2_extmul_low_i32x4_u = 0xde,
    SIMD_i64x2_extmul_high_i32x4_u = 0xdf,

    /* f32x4 operation */
    SIMD_f32x4_abs = 0xe0,
    SIMD_f32x4_neg = 0xe1,
    SIMD_f32x4_round = 0xe2,
    SIMD_f32x4_sqrt = 0xe3,
    SIMD_f32x4_add = 0xe4,
    SIMD_f32x4_sub = 0xe5,
    SIMD_f32x4_mul = 0xe6,
    SIMD_f32x4_div = 0xe7,
    SIMD_f32x4_min = 0xe8,
    SIMD_f32x4_max = 0xe9,
    SIMD_f32x4_pmin = 0xea,
    SIMD_f32x4_pmax = 0xeb,

    /* f64x2 operation */
    SIMD_f64x2_abs = 0xec,
    SIMD_f64x2_neg = 0xed,
    SIMD_f64x2_round = 0xee,
    SIMD_f64x2_sqrt = 0xef,
    SIMD_f64x2_add = 0xf0,
    SIMD_f64x2_sub = 0xf1,
    SIMD_f64x2_mul = 0xf2,
    SIMD_f64x2_div = 0xf3,
    SIMD_f64x2_min = 0xf4,
    SIMD_f64x2_max = 0xf5,
    SIMD_f64x2_pmin = 0xf6,
    SIMD_f64x2_pmax = 0xf7,

    /* conversion operation */
    SIMD_i32x4_trunc_sat_f32x4_s = 0xf8,
    SIMD_i32x4_trunc_sat_f32x4_u = 0xf9,
    SIMD_f32x4_convert_i32x4_s = 0xfa,
    SIMD_f32x4_convert_i32x4_u = 0xfb,
    SIMD_i32x4_trunc_sat_f64x2_s_zero = 0xfc,
    SIMD_i32x4_trunc_sat_f64x2_u_zero = 0xfd,
    SIMD_f64x2_convert_low_i32x4_s = 0xfe,
    SIMD_f64x2_convert_low_i32x4_u = 0xff,
} WASMSimdEXTOpcode;

typedef enum WASMAtomicEXTOpcode {
    /* atomic wait and notify */
    WASM_OP_ATOMIC_NOTIFY = 0x00,
    WASM_OP_ATOMIC_WAIT32 = 0x01,
    WASM_OP_ATOMIC_WAIT64 = 0x02,
    WASM_OP_ATOMIC_FENCE = 0x03,
    /* atomic load and store */
    WASM_OP_ATOMIC_I32_LOAD = 0x10,
    WASM_OP_ATOMIC_I64_LOAD = 0x11,
    WASM_OP_ATOMIC_I32_LOAD8_U = 0x12,
    WASM_OP_ATOMIC_I32_LOAD16_U = 0x13,
    WASM_OP_ATOMIC_I64_LOAD8_U = 0x14,
    WASM_OP_ATOMIC_I64_LOAD16_U = 0x15,
    WASM_OP_ATOMIC_I64_LOAD32_U = 0x16,
    WASM_OP_ATOMIC_I32_STORE = 0x17,
    WASM_OP_ATOMIC_I64_STORE = 0x18,
    WASM_OP_ATOMIC_I32_STORE8 = 0x19,
    WASM_OP_ATOMIC_I32_STORE16 = 0x1a,
    WASM_OP_ATOMIC_I64_STORE8 = 0x1b,
    WASM_OP_ATOMIC_I64_STORE16 = 0x1c,
    WASM_OP_ATOMIC_I64_STORE32 = 0x1d,
    /* atomic add */
    WASM_OP_ATOMIC_RMW_I32_ADD = 0x1e,
    WASM_OP_ATOMIC_RMW_I64_ADD = 0x1f,
    WASM_OP_ATOMIC_RMW_I32_ADD8_U = 0x20,
    WASM_OP_ATOMIC_RMW_I32_ADD16_U = 0x21,
    WASM_OP_ATOMIC_RMW_I64_ADD8_U = 0x22,
    WASM_OP_ATOMIC_RMW_I64_ADD16_U = 0x23,
    WASM_OP_ATOMIC_RMW_I64_ADD32_U = 0x24,
    /* atomic sub */
    WASM_OP_ATOMIC_RMW_I32_SUB = 0x25,
    WASM_OP_ATOMIC_RMW_I64_SUB = 0x26,
    WASM_OP_ATOMIC_RMW_I32_SUB8_U = 0x27,
    WASM_OP_ATOMIC_RMW_I32_SUB16_U = 0x28,
    WASM_OP_ATOMIC_RMW_I64_SUB8_U = 0x29,
    WASM_OP_ATOMIC_RMW_I64_SUB16_U = 0x2a,
    WASM_OP_ATOMIC_RMW_I64_SUB32_U = 0x2b,
    /* atomic and */
    WASM_OP_ATOMIC_RMW_I32_AND = 0x2c,
    WASM_OP_ATOMIC_RMW_I64_AND = 0x2d,
    WASM_OP_ATOMIC_RMW_I32_AND8_U = 0x2e,
    WASM_OP_ATOMIC_RMW_I32_AND16_U = 0x2f,
    WASM_OP_ATOMIC_RMW_I64_AND8_U = 0x30,
    WASM_OP_ATOMIC_RMW_I64_AND16_U = 0x31,
    WASM_OP_ATOMIC_RMW_I64_AND32_U = 0x32,
    /* atomic or */
    WASM_OP_ATOMIC_RMW_I32_OR = 0x33,
    WASM_OP_ATOMIC_RMW_I64_OR = 0x34,
    WASM_OP_ATOMIC_RMW_I32_OR8_U = 0x35,
    WASM_OP_ATOMIC_RMW_I32_OR16_U = 0x36,
    WASM_OP_ATOMIC_RMW_I64_OR8_U = 0x37,
    WASM_OP_ATOMIC_RMW_I64_OR16_U = 0x38,
    WASM_OP_ATOMIC_RMW_I64_OR32_U = 0x39,
    /* atomic xor */
    WASM_OP_ATOMIC_RMW_I32_XOR = 0x3a,
    WASM_OP_ATOMIC_RMW_I64_XOR = 0x3b,
    WASM_OP_ATOMIC_RMW_I32_XOR8_U = 0x3c,
    WASM_OP_ATOMIC_RMW_I32_XOR16_U = 0x3d,
    WASM_OP_ATOMIC_RMW_I64_XOR8_U = 0x3e,
    WASM_OP_ATOMIC_RMW_I64_XOR16_U = 0x3f,
    WASM_OP_ATOMIC_RMW_I64_XOR32_U = 0x40,
    /* atomic xchg */
    WASM_OP_ATOMIC_RMW_I32_XCHG = 0x41,
    WASM_OP_ATOMIC_RMW_I64_XCHG = 0x42,
    WASM_OP_ATOMIC_RMW_I32_XCHG8_U = 0x43,
    WASM_OP_ATOMIC_RMW_I32_XCHG16_U = 0x44,
    WASM_OP_ATOMIC_RMW_I64_XCHG8_U = 0x45,
    WASM_OP_ATOMIC_RMW_I64_XCHG16_U = 0x46,
    WASM_OP_ATOMIC_RMW_I64_XCHG32_U = 0x47,
    /* atomic cmpxchg */
    WASM_OP_ATOMIC_RMW_I32_CMPXCHG = 0x48,
    WASM_OP_ATOMIC_RMW_I64_CMPXCHG = 0x49,
    WASM_OP_ATOMIC_RMW_I32_CMPXCHG8_U = 0x4a,
    WASM_OP_ATOMIC_RMW_I32_CMPXCHG16_U = 0x4b,
    WASM_OP_ATOMIC_RMW_I64_CMPXCHG8_U = 0x4c,
    WASM_OP_ATOMIC_RMW_I64_CMPXCHG16_U = 0x4d,
    WASM_OP_ATOMIC_RMW_I64_CMPXCHG32_U = 0x4e,
} WASMAtomicEXTOpcode;

#if WASM_ENABLE_DEBUG_INTERP != 0
<<<<<<< HEAD
#define DEF_DEBUG_BREAK_HANDLE(_name) \
    _name[DEBUG_OP_BREAK] = HANDLE_OPCODE(DEBUG_OP_BREAK); /* 0xdb */
=======
#define DEF_DEBUG_BREAK_HANDLE() \
    [DEBUG_OP_BREAK] = HANDLE_OPCODE(DEBUG_OP_BREAK), /* 0xd7 */
>>>>>>> ff388775
#else
#define DEF_DEBUG_BREAK_HANDLE()
#endif

#define SET_GOTO_TABLE_ELEM(opcode) [opcode] = HANDLE_OPCODE(opcode)

/*
 * Macro used to generate computed goto tables for the C interpreter.
 */
#define WASM_INSTRUCTION_NUM 256

#define DEFINE_GOTO_TABLE(type, _name)                          \
    static type _name[WASM_INSTRUCTION_NUM] = {                 \
        HANDLE_OPCODE(WASM_OP_UNREACHABLE),          /* 0x00 */ \
        HANDLE_OPCODE(WASM_OP_NOP),                  /* 0x01 */ \
        HANDLE_OPCODE(WASM_OP_BLOCK),                /* 0x02 */ \
        HANDLE_OPCODE(WASM_OP_LOOP),                 /* 0x03 */ \
        HANDLE_OPCODE(WASM_OP_IF),                   /* 0x04 */ \
        HANDLE_OPCODE(WASM_OP_ELSE),                 /* 0x05 */ \
        HANDLE_OPCODE(WASM_OP_UNUSED_0x06),          /* 0x06 */ \
        HANDLE_OPCODE(WASM_OP_UNUSED_0x07),          /* 0x07 */ \
        HANDLE_OPCODE(WASM_OP_UNUSED_0x08),          /* 0x08 */ \
        HANDLE_OPCODE(WASM_OP_UNUSED_0x09),          /* 0x09 */ \
        HANDLE_OPCODE(WASM_OP_UNUSED_0x0a),          /* 0x0a */ \
        HANDLE_OPCODE(WASM_OP_END),                  /* 0x0b */ \
        HANDLE_OPCODE(WASM_OP_BR),                   /* 0x0c */ \
        HANDLE_OPCODE(WASM_OP_BR_IF),                /* 0x0d */ \
        HANDLE_OPCODE(WASM_OP_BR_TABLE),             /* 0x0e */ \
        HANDLE_OPCODE(WASM_OP_RETURN),               /* 0x0f */ \
        HANDLE_OPCODE(WASM_OP_CALL),                 /* 0x10 */ \
        HANDLE_OPCODE(WASM_OP_CALL_INDIRECT),        /* 0x11 */ \
        HANDLE_OPCODE(WASM_OP_RETURN_CALL),          /* 0x12 */ \
        HANDLE_OPCODE(WASM_OP_RETURN_CALL_INDIRECT), /* 0x13 */ \
        HANDLE_OPCODE(WASM_OP_CALL_REF),             /* 0x14 */ \
        HANDLE_OPCODE(WASM_OP_RETURN_CALL_REF),      /* 0x15 */ \
        HANDLE_OPCODE(WASM_OP_UNUSED_0x16),          /* 0x16 */ \
        HANDLE_OPCODE(WASM_OP_UNUSED_0x17),          /* 0x17 */ \
        HANDLE_OPCODE(WASM_OP_UNUSED_0x18),          /* 0x18 */ \
        HANDLE_OPCODE(WASM_OP_UNUSED_0x19),          /* 0x19 */ \
        HANDLE_OPCODE(WASM_OP_DROP),                 /* 0x1a */ \
        HANDLE_OPCODE(WASM_OP_SELECT),               /* 0x1b */ \
        HANDLE_OPCODE(WASM_OP_SELECT_T),             /* 0x1c */ \
        HANDLE_OPCODE(WASM_OP_GET_GLOBAL_64),        /* 0x1d */ \
        HANDLE_OPCODE(WASM_OP_SET_GLOBAL_64),        /* 0x1e */ \
        HANDLE_OPCODE(WASM_OP_SET_GLOBAL_AUX_STACK), /* 0x1f */ \
        HANDLE_OPCODE(WASM_OP_GET_LOCAL),            /* 0x20 */ \
        HANDLE_OPCODE(WASM_OP_SET_LOCAL),            /* 0x21 */ \
        HANDLE_OPCODE(WASM_OP_TEE_LOCAL),            /* 0x22 */ \
        HANDLE_OPCODE(WASM_OP_GET_GLOBAL),           /* 0x23 */ \
        HANDLE_OPCODE(WASM_OP_SET_GLOBAL),           /* 0x24 */ \
        HANDLE_OPCODE(WASM_OP_TABLE_GET),            /* 0x25 */ \
        HANDLE_OPCODE(WASM_OP_TABLE_SET),            /* 0x26 */ \
        HANDLE_OPCODE(WASM_OP_UNUSED_0x27),          /* 0x27 */ \
        HANDLE_OPCODE(WASM_OP_I32_LOAD),             /* 0x28 */ \
        HANDLE_OPCODE(WASM_OP_I64_LOAD),             /* 0x29 */ \
        HANDLE_OPCODE(WASM_OP_F32_LOAD),             /* 0x2a */ \
        HANDLE_OPCODE(WASM_OP_F64_LOAD),             /* 0x2b */ \
        HANDLE_OPCODE(WASM_OP_I32_LOAD8_S),          /* 0x2c */ \
        HANDLE_OPCODE(WASM_OP_I32_LOAD8_U),          /* 0x2d */ \
        HANDLE_OPCODE(WASM_OP_I32_LOAD16_S),         /* 0x2e */ \
        HANDLE_OPCODE(WASM_OP_I32_LOAD16_U),         /* 0x2f */ \
        HANDLE_OPCODE(WASM_OP_I64_LOAD8_S),          /* 0x30 */ \
        HANDLE_OPCODE(WASM_OP_I64_LOAD8_U),          /* 0x31 */ \
        HANDLE_OPCODE(WASM_OP_I64_LOAD16_S),         /* 0x32 */ \
        HANDLE_OPCODE(WASM_OP_I64_LOAD16_U),         /* 0x33 */ \
        HANDLE_OPCODE(WASM_OP_I64_LOAD32_S),         /* 0x34 */ \
        HANDLE_OPCODE(WASM_OP_I64_LOAD32_U),         /* 0x35 */ \
        HANDLE_OPCODE(WASM_OP_I32_STORE),            /* 0x36 */ \
        HANDLE_OPCODE(WASM_OP_I64_STORE),            /* 0x37 */ \
        HANDLE_OPCODE(WASM_OP_F32_STORE),            /* 0x38 */ \
        HANDLE_OPCODE(WASM_OP_F64_STORE),            /* 0x39 */ \
        HANDLE_OPCODE(WASM_OP_I32_STORE8),           /* 0x3a */ \
        HANDLE_OPCODE(WASM_OP_I32_STORE16),          /* 0x3b */ \
        HANDLE_OPCODE(WASM_OP_I64_STORE8),           /* 0x3c */ \
        HANDLE_OPCODE(WASM_OP_I64_STORE16),          /* 0x3d */ \
        HANDLE_OPCODE(WASM_OP_I64_STORE32),          /* 0x3e */ \
        HANDLE_OPCODE(WASM_OP_MEMORY_SIZE),          /* 0x3f */ \
        HANDLE_OPCODE(WASM_OP_MEMORY_GROW),          /* 0x40 */ \
        HANDLE_OPCODE(WASM_OP_I32_CONST),            /* 0x41 */ \
        HANDLE_OPCODE(WASM_OP_I64_CONST),            /* 0x42 */ \
        HANDLE_OPCODE(WASM_OP_F32_CONST),            /* 0x43 */ \
        HANDLE_OPCODE(WASM_OP_F64_CONST),            /* 0x44 */ \
        HANDLE_OPCODE(WASM_OP_I32_EQZ),              /* 0x45 */ \
        HANDLE_OPCODE(WASM_OP_I32_EQ),               /* 0x46 */ \
        HANDLE_OPCODE(WASM_OP_I32_NE),               /* 0x47 */ \
        HANDLE_OPCODE(WASM_OP_I32_LT_S),             /* 0x48 */ \
        HANDLE_OPCODE(WASM_OP_I32_LT_U),             /* 0x49 */ \
        HANDLE_OPCODE(WASM_OP_I32_GT_S),             /* 0x4a */ \
        HANDLE_OPCODE(WASM_OP_I32_GT_U),             /* 0x4b */ \
        HANDLE_OPCODE(WASM_OP_I32_LE_S),             /* 0x4c */ \
        HANDLE_OPCODE(WASM_OP_I32_LE_U),             /* 0x4d */ \
        HANDLE_OPCODE(WASM_OP_I32_GE_S),             /* 0x4e */ \
        HANDLE_OPCODE(WASM_OP_I32_GE_U),             /* 0x4f */ \
        HANDLE_OPCODE(WASM_OP_I64_EQZ),              /* 0x50 */ \
        HANDLE_OPCODE(WASM_OP_I64_EQ),               /* 0x51 */ \
        HANDLE_OPCODE(WASM_OP_I64_NE),               /* 0x52 */ \
        HANDLE_OPCODE(WASM_OP_I64_LT_S),             /* 0x53 */ \
        HANDLE_OPCODE(WASM_OP_I64_LT_U),             /* 0x54 */ \
        HANDLE_OPCODE(WASM_OP_I64_GT_S),             /* 0x55 */ \
        HANDLE_OPCODE(WASM_OP_I64_GT_U),             /* 0x56 */ \
        HANDLE_OPCODE(WASM_OP_I64_LE_S),             /* 0x57 */ \
        HANDLE_OPCODE(WASM_OP_I64_LE_U),             /* 0x58 */ \
        HANDLE_OPCODE(WASM_OP_I64_GE_S),             /* 0x59 */ \
        HANDLE_OPCODE(WASM_OP_I64_GE_U),             /* 0x5a */ \
        HANDLE_OPCODE(WASM_OP_F32_EQ),               /* 0x5b */ \
        HANDLE_OPCODE(WASM_OP_F32_NE),               /* 0x5c */ \
        HANDLE_OPCODE(WASM_OP_F32_LT),               /* 0x5d */ \
        HANDLE_OPCODE(WASM_OP_F32_GT),               /* 0x5e */ \
        HANDLE_OPCODE(WASM_OP_F32_LE),               /* 0x5f */ \
        HANDLE_OPCODE(WASM_OP_F32_GE),               /* 0x60 */ \
        HANDLE_OPCODE(WASM_OP_F64_EQ),               /* 0x61 */ \
        HANDLE_OPCODE(WASM_OP_F64_NE),               /* 0x62 */ \
        HANDLE_OPCODE(WASM_OP_F64_LT),               /* 0x63 */ \
        HANDLE_OPCODE(WASM_OP_F64_GT),               /* 0x64 */ \
        HANDLE_OPCODE(WASM_OP_F64_LE),               /* 0x65 */ \
        HANDLE_OPCODE(WASM_OP_F64_GE),               /* 0x66 */ \
        HANDLE_OPCODE(WASM_OP_I32_CLZ),              /* 0x67 */ \
        HANDLE_OPCODE(WASM_OP_I32_CTZ),              /* 0x68 */ \
        HANDLE_OPCODE(WASM_OP_I32_POPCNT),           /* 0x69 */ \
        HANDLE_OPCODE(WASM_OP_I32_ADD),              /* 0x6a */ \
        HANDLE_OPCODE(WASM_OP_I32_SUB),              /* 0x6b */ \
        HANDLE_OPCODE(WASM_OP_I32_MUL),              /* 0x6c */ \
        HANDLE_OPCODE(WASM_OP_I32_DIV_S),            /* 0x6d */ \
        HANDLE_OPCODE(WASM_OP_I32_DIV_U),            /* 0x6e */ \
        HANDLE_OPCODE(WASM_OP_I32_REM_S),            /* 0x6f */ \
        HANDLE_OPCODE(WASM_OP_I32_REM_U),            /* 0x70 */ \
        HANDLE_OPCODE(WASM_OP_I32_AND),              /* 0x71 */ \
        HANDLE_OPCODE(WASM_OP_I32_OR),               /* 0x72 */ \
        HANDLE_OPCODE(WASM_OP_I32_XOR),              /* 0x73 */ \
        HANDLE_OPCODE(WASM_OP_I32_SHL),              /* 0x74 */ \
        HANDLE_OPCODE(WASM_OP_I32_SHR_S),            /* 0x75 */ \
        HANDLE_OPCODE(WASM_OP_I32_SHR_U),            /* 0x76 */ \
        HANDLE_OPCODE(WASM_OP_I32_ROTL),             /* 0x77 */ \
        HANDLE_OPCODE(WASM_OP_I32_ROTR),             /* 0x78 */ \
        HANDLE_OPCODE(WASM_OP_I64_CLZ),              /* 0x79 */ \
        HANDLE_OPCODE(WASM_OP_I64_CTZ),              /* 0x7a */ \
        HANDLE_OPCODE(WASM_OP_I64_POPCNT),           /* 0x7b */ \
        HANDLE_OPCODE(WASM_OP_I64_ADD),              /* 0x7c */ \
        HANDLE_OPCODE(WASM_OP_I64_SUB),              /* 0x7d */ \
        HANDLE_OPCODE(WASM_OP_I64_MUL),              /* 0x7e */ \
        HANDLE_OPCODE(WASM_OP_I64_DIV_S),            /* 0x7f */ \
        HANDLE_OPCODE(WASM_OP_I64_DIV_U),            /* 0x80 */ \
        HANDLE_OPCODE(WASM_OP_I64_REM_S),            /* 0x81 */ \
        HANDLE_OPCODE(WASM_OP_I64_REM_U),            /* 0x82 */ \
        HANDLE_OPCODE(WASM_OP_I64_AND),              /* 0x83 */ \
        HANDLE_OPCODE(WASM_OP_I64_OR),               /* 0x84 */ \
        HANDLE_OPCODE(WASM_OP_I64_XOR),              /* 0x85 */ \
        HANDLE_OPCODE(WASM_OP_I64_SHL),              /* 0x86 */ \
        HANDLE_OPCODE(WASM_OP_I64_SHR_S),            /* 0x87 */ \
        HANDLE_OPCODE(WASM_OP_I64_SHR_U),            /* 0x88 */ \
        HANDLE_OPCODE(WASM_OP_I64_ROTL),             /* 0x89 */ \
        HANDLE_OPCODE(WASM_OP_I64_ROTR),             /* 0x8a */ \
        HANDLE_OPCODE(WASM_OP_F32_ABS),              /* 0x8b */ \
        HANDLE_OPCODE(WASM_OP_F32_NEG),              /* 0x8c */ \
        HANDLE_OPCODE(WASM_OP_F32_CEIL),             /* 0x8d */ \
        HANDLE_OPCODE(WASM_OP_F32_FLOOR),            /* 0x8e */ \
        HANDLE_OPCODE(WASM_OP_F32_TRUNC),            /* 0x8f */ \
        HANDLE_OPCODE(WASM_OP_F32_NEAREST),          /* 0x90 */ \
        HANDLE_OPCODE(WASM_OP_F32_SQRT),             /* 0x91 */ \
        HANDLE_OPCODE(WASM_OP_F32_ADD),              /* 0x92 */ \
        HANDLE_OPCODE(WASM_OP_F32_SUB),              /* 0x93 */ \
        HANDLE_OPCODE(WASM_OP_F32_MUL),              /* 0x94 */ \
        HANDLE_OPCODE(WASM_OP_F32_DIV),              /* 0x95 */ \
        HANDLE_OPCODE(WASM_OP_F32_MIN),              /* 0x96 */ \
        HANDLE_OPCODE(WASM_OP_F32_MAX),              /* 0x97 */ \
        HANDLE_OPCODE(WASM_OP_F32_COPYSIGN),         /* 0x98 */ \
        HANDLE_OPCODE(WASM_OP_F64_ABS),              /* 0x99 */ \
        HANDLE_OPCODE(WASM_OP_F64_NEG),              /* 0x9a */ \
        HANDLE_OPCODE(WASM_OP_F64_CEIL),             /* 0x9b */ \
        HANDLE_OPCODE(WASM_OP_F64_FLOOR),            /* 0x9c */ \
        HANDLE_OPCODE(WASM_OP_F64_TRUNC),            /* 0x9d */ \
        HANDLE_OPCODE(WASM_OP_F64_NEAREST),          /* 0x9e */ \
        HANDLE_OPCODE(WASM_OP_F64_SQRT),             /* 0x9f */ \
        HANDLE_OPCODE(WASM_OP_F64_ADD),              /* 0xa0 */ \
        HANDLE_OPCODE(WASM_OP_F64_SUB),              /* 0xa1 */ \
        HANDLE_OPCODE(WASM_OP_F64_MUL),              /* 0xa2 */ \
        HANDLE_OPCODE(WASM_OP_F64_DIV),              /* 0xa3 */ \
        HANDLE_OPCODE(WASM_OP_F64_MIN),              /* 0xa4 */ \
        HANDLE_OPCODE(WASM_OP_F64_MAX),              /* 0xa5 */ \
        HANDLE_OPCODE(WASM_OP_F64_COPYSIGN),         /* 0xa6 */ \
        HANDLE_OPCODE(WASM_OP_I32_WRAP_I64),         /* 0xa7 */ \
        HANDLE_OPCODE(WASM_OP_I32_TRUNC_S_F32),      /* 0xa8 */ \
        HANDLE_OPCODE(WASM_OP_I32_TRUNC_U_F32),      /* 0xa9 */ \
        HANDLE_OPCODE(WASM_OP_I32_TRUNC_S_F64),      /* 0xaa */ \
        HANDLE_OPCODE(WASM_OP_I32_TRUNC_U_F64),      /* 0xab */ \
        HANDLE_OPCODE(WASM_OP_I64_EXTEND_S_I32),     /* 0xac */ \
        HANDLE_OPCODE(WASM_OP_I64_EXTEND_U_I32),     /* 0xad */ \
        HANDLE_OPCODE(WASM_OP_I64_TRUNC_S_F32),      /* 0xae */ \
        HANDLE_OPCODE(WASM_OP_I64_TRUNC_U_F32),      /* 0xaf */ \
        HANDLE_OPCODE(WASM_OP_I64_TRUNC_S_F64),      /* 0xb0 */ \
        HANDLE_OPCODE(WASM_OP_I64_TRUNC_U_F64),      /* 0xb1 */ \
        HANDLE_OPCODE(WASM_OP_F32_CONVERT_S_I32),    /* 0xb2 */ \
        HANDLE_OPCODE(WASM_OP_F32_CONVERT_U_I32),    /* 0xb3 */ \
        HANDLE_OPCODE(WASM_OP_F32_CONVERT_S_I64),    /* 0xb4 */ \
        HANDLE_OPCODE(WASM_OP_F32_CONVERT_U_I64),    /* 0xb5 */ \
        HANDLE_OPCODE(WASM_OP_F32_DEMOTE_F64),       /* 0xb6 */ \
        HANDLE_OPCODE(WASM_OP_F64_CONVERT_S_I32),    /* 0xb7 */ \
        HANDLE_OPCODE(WASM_OP_F64_CONVERT_U_I32),    /* 0xb8 */ \
        HANDLE_OPCODE(WASM_OP_F64_CONVERT_S_I64),    /* 0xb9 */ \
        HANDLE_OPCODE(WASM_OP_F64_CONVERT_U_I64),    /* 0xba */ \
        HANDLE_OPCODE(WASM_OP_F64_PROMOTE_F32),      /* 0xbb */ \
        HANDLE_OPCODE(WASM_OP_I32_REINTERPRET_F32),  /* 0xbc */ \
        HANDLE_OPCODE(WASM_OP_I64_REINTERPRET_F64),  /* 0xbd */ \
        HANDLE_OPCODE(WASM_OP_F32_REINTERPRET_I32),  /* 0xbe */ \
        HANDLE_OPCODE(WASM_OP_F64_REINTERPRET_I64),  /* 0xbf */ \
        HANDLE_OPCODE(WASM_OP_I32_EXTEND8_S),        /* 0xc0 */ \
        HANDLE_OPCODE(WASM_OP_I32_EXTEND16_S),       /* 0xc1 */ \
        HANDLE_OPCODE(WASM_OP_I64_EXTEND8_S),        /* 0xc2 */ \
        HANDLE_OPCODE(WASM_OP_I64_EXTEND16_S),       /* 0xc3 */ \
        HANDLE_OPCODE(WASM_OP_I64_EXTEND32_S),       /* 0xc4 */ \
        HANDLE_OPCODE(WASM_OP_DROP_64),              /* 0xc5 */ \
        HANDLE_OPCODE(WASM_OP_SELECT_64),            /* 0xc6 */ \
        HANDLE_OPCODE(EXT_OP_GET_LOCAL_FAST),        /* 0xc7 */ \
        HANDLE_OPCODE(EXT_OP_SET_LOCAL_FAST_I64),    /* 0xc8 */ \
        HANDLE_OPCODE(EXT_OP_SET_LOCAL_FAST),        /* 0xc9 */ \
        HANDLE_OPCODE(EXT_OP_TEE_LOCAL_FAST),        /* 0xca */ \
        HANDLE_OPCODE(EXT_OP_TEE_LOCAL_FAST_I64),    /* 0xcb */ \
        HANDLE_OPCODE(EXT_OP_COPY_STACK_TOP),        /* 0xcc */ \
        HANDLE_OPCODE(EXT_OP_COPY_STACK_TOP_I64),    /* 0xcd */ \
        HANDLE_OPCODE(EXT_OP_COPY_STACK_VALUES),     /* 0xce */ \
        HANDLE_OPCODE(WASM_OP_IMPDEP),               /* 0xcf */ \
        HANDLE_OPCODE(WASM_OP_REF_NULL),             /* 0xd0 */ \
        HANDLE_OPCODE(WASM_OP_REF_IS_NULL),          /* 0xd1 */ \
        HANDLE_OPCODE(WASM_OP_REF_FUNC),             /* 0xd2 */ \
<<<<<<< HEAD
        HANDLE_OPCODE(WASM_OP_REF_AS_NON_NULL),      /* 0xd3 */ \
        HANDLE_OPCODE(WASM_OP_BR_ON_NULL),           /* 0xd4 */ \
        HANDLE_OPCODE(WASM_OP_REF_EQ),               /* 0xd5 */ \
        HANDLE_OPCODE(WASM_OP_BR_ON_NON_NULL),       /* 0xd6 */ \
        HANDLE_OPCODE(EXT_OP_BLOCK),                 /* 0xd7 */ \
        HANDLE_OPCODE(EXT_OP_LOOP),                  /* 0xd8 */ \
        HANDLE_OPCODE(EXT_OP_IF),                    /* 0xd9 */ \
        HANDLE_OPCODE(EXT_OP_BR_TABLE_CACHE),        /* 0xda */ \
    };                                                          \
    do {                                                        \
        _name[WASM_OP_GC_PREFIX] =                              \
            HANDLE_OPCODE(WASM_OP_GC_PREFIX); /* 0xfb */        \
        _name[WASM_OP_MISC_PREFIX] =                            \
            HANDLE_OPCODE(WASM_OP_MISC_PREFIX); /* 0xfc */      \
        _name[WASM_OP_ATOMIC_PREFIX] =                          \
            HANDLE_OPCODE(WASM_OP_ATOMIC_PREFIX); /* 0xfe */    \
        DEF_DEBUG_BREAK_HANDLE(_name)                           \
    } while (0)
=======
        HANDLE_OPCODE(EXT_OP_BLOCK),                 /* 0xd3 */ \
        HANDLE_OPCODE(EXT_OP_LOOP),                  /* 0xd4 */ \
        HANDLE_OPCODE(EXT_OP_IF),                    /* 0xd5 */ \
        HANDLE_OPCODE(EXT_OP_BR_TABLE_CACHE),        /* 0xd6 */ \
        SET_GOTO_TABLE_ELEM(WASM_OP_MISC_PREFIX),    /* 0xfc */ \
        SET_GOTO_TABLE_ELEM(WASM_OP_ATOMIC_PREFIX),  /* 0xfe */ \
        DEF_DEBUG_BREAK_HANDLE()                                \
    };
>>>>>>> ff388775

#ifdef __cplusplus
}
#endif

#endif /* end of _WASM_OPCODE_H */<|MERGE_RESOLUTION|>--- conflicted
+++ resolved
@@ -717,13 +717,8 @@
 } WASMAtomicEXTOpcode;
 
 #if WASM_ENABLE_DEBUG_INTERP != 0
-<<<<<<< HEAD
-#define DEF_DEBUG_BREAK_HANDLE(_name) \
-    _name[DEBUG_OP_BREAK] = HANDLE_OPCODE(DEBUG_OP_BREAK); /* 0xdb */
-=======
 #define DEF_DEBUG_BREAK_HANDLE() \
-    [DEBUG_OP_BREAK] = HANDLE_OPCODE(DEBUG_OP_BREAK), /* 0xd7 */
->>>>>>> ff388775
+    [DEBUG_OP_BREAK] = HANDLE_OPCODE(DEBUG_OP_BREAK), /* 0xdb */
 #else
 #define DEF_DEBUG_BREAK_HANDLE()
 #endif
@@ -948,7 +943,6 @@
         HANDLE_OPCODE(WASM_OP_REF_NULL),             /* 0xd0 */ \
         HANDLE_OPCODE(WASM_OP_REF_IS_NULL),          /* 0xd1 */ \
         HANDLE_OPCODE(WASM_OP_REF_FUNC),             /* 0xd2 */ \
-<<<<<<< HEAD
         HANDLE_OPCODE(WASM_OP_REF_AS_NON_NULL),      /* 0xd3 */ \
         HANDLE_OPCODE(WASM_OP_BR_ON_NULL),           /* 0xd4 */ \
         HANDLE_OPCODE(WASM_OP_REF_EQ),               /* 0xd5 */ \
@@ -957,26 +951,11 @@
         HANDLE_OPCODE(EXT_OP_LOOP),                  /* 0xd8 */ \
         HANDLE_OPCODE(EXT_OP_IF),                    /* 0xd9 */ \
         HANDLE_OPCODE(EXT_OP_BR_TABLE_CACHE),        /* 0xda */ \
-    };                                                          \
-    do {                                                        \
-        _name[WASM_OP_GC_PREFIX] =                              \
-            HANDLE_OPCODE(WASM_OP_GC_PREFIX); /* 0xfb */        \
-        _name[WASM_OP_MISC_PREFIX] =                            \
-            HANDLE_OPCODE(WASM_OP_MISC_PREFIX); /* 0xfc */      \
-        _name[WASM_OP_ATOMIC_PREFIX] =                          \
-            HANDLE_OPCODE(WASM_OP_ATOMIC_PREFIX); /* 0xfe */    \
-        DEF_DEBUG_BREAK_HANDLE(_name)                           \
-    } while (0)
-=======
-        HANDLE_OPCODE(EXT_OP_BLOCK),                 /* 0xd3 */ \
-        HANDLE_OPCODE(EXT_OP_LOOP),                  /* 0xd4 */ \
-        HANDLE_OPCODE(EXT_OP_IF),                    /* 0xd5 */ \
-        HANDLE_OPCODE(EXT_OP_BR_TABLE_CACHE),        /* 0xd6 */ \
+        SET_GOTO_TABLE_ELEM(WASM_OP_GC_PREFIX),      /* 0xfb */ \
         SET_GOTO_TABLE_ELEM(WASM_OP_MISC_PREFIX),    /* 0xfc */ \
         SET_GOTO_TABLE_ELEM(WASM_OP_ATOMIC_PREFIX),  /* 0xfe */ \
         DEF_DEBUG_BREAK_HANDLE()                                \
     };
->>>>>>> ff388775
 
 #ifdef __cplusplus
 }
