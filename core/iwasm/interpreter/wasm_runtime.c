--- conflicted
+++ resolved
@@ -1822,19 +1822,7 @@
             continue;
 #endif
 
-        /* init vec(funcidx) or vec(expr) */
-<<<<<<< HEAD
-        bh_assert(
-            table_seg->base_offset.init_expr_type == INIT_EXPR_TYPE_I32_CONST
-            || table_seg->base_offset.init_expr_type
-                   == INIT_EXPR_TYPE_GET_GLOBAL
 #if (WASM_ENABLE_GC != 0) || (WASM_ENABLE_REF_TYPES != 0)
-            || table_seg->base_offset.init_expr_type
-                   == INIT_EXPR_TYPE_FUNCREF_CONST
-            || table_seg->base_offset.init_expr_type
-                   == INIT_EXPR_TYPE_REFNULL_CONST
-=======
-#if WASM_ENABLE_REF_TYPES != 0
         bh_assert(table_seg->base_offset.init_expr_type
                       == INIT_EXPR_TYPE_I32_CONST
                   || table_seg->base_offset.init_expr_type
@@ -1848,9 +1836,9 @@
                       == INIT_EXPR_TYPE_I32_CONST
                   || table_seg->base_offset.init_expr_type
                          == INIT_EXPR_TYPE_GET_GLOBAL);
->>>>>>> a9e5150c
-#endif
-
+#endif
+
+        /* init vec(funcidx) or vec(expr) */
         if (table_seg->base_offset.init_expr_type
             == INIT_EXPR_TYPE_GET_GLOBAL) {
             if (!check_global_init_expr(module,
