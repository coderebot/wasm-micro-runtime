--- conflicted
+++ resolved
@@ -2870,26 +2870,15 @@
 }
 #endif /* (WASM_ENABLE_GC != 0) || (WASM_ENABLE_REF_TYPES != 0) */
 
-<<<<<<< HEAD
-bool
-wasm_call_indirect(WASMExecEnv *exec_env, uint32 tbl_idx, uint32 tbl_elem_idx,
-                   uint32 argc, uint32 argv[])
+static bool
+call_indirect(WASMExecEnv *exec_env, uint32 tbl_idx, uint32 tbl_elem_idx,
+              uint32 argc, uint32 argv[], bool check_type_idx, uint32 type_idx)
 {
     WASMModuleInstance *module_inst = NULL;
     WASMTableInstance *table_inst = NULL;
-    WASMFunctionInstance *function_inst = NULL;
-    table_elem_type_t tbl_elem_val;
-    uint32 func_idx;
-=======
-static bool
-call_indirect(WASMExecEnv *exec_env, uint32 tbl_idx, uint32 elem_idx,
-              uint32 argc, uint32 argv[], bool check_type_idx, uint32 type_idx)
-{
-    WASMModuleInstance *module_inst = NULL;
-    WASMTableInstance *table_inst = NULL;
+    table_elem_type_t tbl_elem_val = NULL_REF;
     uint32 func_idx = 0;
     WASMFunctionInstance *func_inst = NULL;
->>>>>>> b75ae336
 
     module_inst = (WASMModuleInstance *)exec_env->module_inst;
     bh_assert(module_inst);
@@ -2900,11 +2889,7 @@
         return false;
     }
 
-<<<<<<< HEAD
     if (tbl_elem_idx >= table_inst->cur_size) {
-=======
-    if (elem_idx >= table_inst->cur_size) {
->>>>>>> b75ae336
         wasm_set_exception(module_inst, "undefined element");
         return false;
     }
@@ -2913,13 +2898,8 @@
      * please be aware that table_inst->base_addr may point
      * to another module's table
      **/
-<<<<<<< HEAD
     tbl_elem_val = ((table_elem_type_t *)table_inst->base_addr)[tbl_elem_idx];
     if (tbl_elem_val == NULL_REF) {
-=======
-    func_idx = ((uint32 *)table_inst->base_addr)[elem_idx];
-    if (func_idx == NULL_REF) {
->>>>>>> b75ae336
         wasm_set_exception(module_inst, "uninitialized element");
         return false;
     }
@@ -2939,22 +2919,20 @@
         return false;
     }
 
-<<<<<<< HEAD
-    function_inst = module_inst->functions + func_idx;
-=======
     func_inst = module_inst->functions + func_idx;
 
     if (check_type_idx) {
-        WASMType *cur_type = module_inst->module->types[type_idx];
+        WASMModule *module = module_inst->module;
+        WASMType *cur_type = module->types[type_idx];
         WASMType *cur_func_type;
 
         if (func_inst->is_import_func)
-            cur_func_type = func_inst->u.func_import->func_type;
+            cur_func_type = (WASMType *)func_inst->u.func_import->func_type;
         else
-            cur_func_type = func_inst->u.func->func_type;
->>>>>>> b75ae336
-
-        if (!wasm_type_equal(cur_type, cur_func_type)) {
+            cur_func_type = (WASMType *)func_inst->u.func->func_type;
+
+        if (!wasm_type_equal(cur_type, cur_func_type, module->types,
+                             module->type_count)) {
             wasm_set_exception(module_inst, "indirect call type mismatch");
             goto got_exception;
         }
@@ -2964,6 +2942,9 @@
 
     (void)clear_wasi_proc_exit_exception(module_inst);
     return !wasm_get_exception(module_inst) ? true : false;
+
+got_exception:
+    return false;
 }
 
 bool
