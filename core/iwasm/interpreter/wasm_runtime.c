/*
 * Copyright (C) 2019 Intel Corporation.  All rights reserved.
 * SPDX-License-Identifier: Apache-2.0 WITH LLVM-exception
 */

#include "wasm_runtime.h"
#include "wasm_loader.h"
#include "wasm_interp.h"
#include "bh_common.h"
#include "bh_log.h"
#include "mem_alloc.h"
#include "../common/wasm_runtime_common.h"
#if WASM_ENABLE_GC != 0
#include "../common/gc/gc_object.h"
#endif
#if WASM_ENABLE_SHARED_MEMORY != 0
#include "../common/wasm_shared_memory.h"
#endif
#if WASM_ENABLE_THREAD_MGR != 0
#include "../libraries/thread-mgr/thread_manager.h"
#endif
#if WASM_ENABLE_DEBUG_INTERP != 0
#include "../libraries/debug-engine/debug_engine.h"
#endif

static void
set_error_buf(char *error_buf, uint32 error_buf_size, const char *string)
{
    if (error_buf != NULL) {
        snprintf(error_buf, error_buf_size,
                 "WASM module instantiate failed: %s", string);
    }
}

static void
set_error_buf_v(char *error_buf, uint32 error_buf_size, const char *format, ...)
{
    va_list args;
    char buf[128];

    if (error_buf != NULL) {
        va_start(args, format);
        vsnprintf(buf, sizeof(buf), format, args);
        va_end(args);
        snprintf(error_buf, error_buf_size,
                 "WASM module instantiate failed: %s", buf);
    }
}

WASMModule *
wasm_load(uint8 *buf, uint32 size, char *error_buf, uint32 error_buf_size)
{
    return wasm_loader_load(buf, size,
#if WASM_ENABLE_MULTI_MODULE != 0
                            true,
#endif
                            error_buf, error_buf_size);
}

WASMModule *
wasm_load_from_sections(WASMSection *section_list, char *error_buf,
                        uint32 error_buf_size)
{
    return wasm_loader_load_from_sections(section_list, error_buf,
                                          error_buf_size);
}

void
wasm_unload(WASMModule *module)
{
    wasm_loader_unload(module);
}

static void *
runtime_malloc(uint64 size, char *error_buf, uint32 error_buf_size)
{
    void *mem;

    if (size >= UINT32_MAX || !(mem = wasm_runtime_malloc((uint32)size))) {
        set_error_buf(error_buf, error_buf_size, "allocate memory failed");
        return NULL;
    }

    memset(mem, 0, (uint32)size);
    return mem;
}

#if WASM_ENABLE_MULTI_MODULE != 0
static WASMModuleInstance *
get_sub_module_inst(const WASMModuleInstance *parent_module_inst,
                    const WASMModule *sub_module)
{
    bh_list *sub_module_inst_list = parent_module_inst->sub_module_inst_list;
    WASMSubModInstNode *node = bh_list_first_elem(sub_module_inst_list);

    while (node && sub_module != node->module_inst->module) {
        node = bh_list_elem_next(node);
    }
    return node ? node->module_inst : NULL;
}
#endif

/**
 * Destroy memory instances.
 */
static void
memories_deinstantiate(WASMModuleInstance *module_inst,
                       WASMMemoryInstance **memories, uint32 count)
{
    uint32 i;
    if (memories) {
        for (i = 0; i < count; i++) {
            if (memories[i]) {
#if WASM_ENABLE_MULTI_MODULE != 0
                if (i < module_inst->module->import_memory_count)
                    continue;
#endif
#if WASM_ENABLE_SHARED_MEMORY != 0
                if (memories[i]->is_shared) {
                    int32 ref_count = shared_memory_dec_reference(
                        (WASMModuleCommon *)module_inst->module);
                    bh_assert(ref_count >= 0);

                    /* if the reference count is not zero,
                        don't free the memory */
                    if (ref_count > 0)
                        continue;
                }
                os_mutex_destroy(&memories[i]->mem_lock);
#endif
                if (memories[i]->heap_handle) {
                    mem_allocator_destroy(memories[i]->heap_handle);
                    wasm_runtime_free(memories[i]->heap_handle);
                    memories[i]->heap_handle = NULL;
                }
                if (memories[i]->memory_data) {
#ifndef OS_ENABLE_HW_BOUND_CHECK
                    wasm_runtime_free(memories[i]->memory_data);
#else
#ifdef BH_PLATFORM_WINDOWS
                    os_mem_decommit(memories[i]->memory_data,
                                    memories[i]->num_bytes_per_page
                                        * memories[i]->cur_page_count);
#endif
                    os_munmap((uint8 *)memories[i]->memory_data,
                              8 * (uint64)BH_GB);
#endif
                }
                wasm_runtime_free(memories[i]);
            }
        }
        wasm_runtime_free(memories);
    }
    (void)module_inst;
}

static WASMMemoryInstance *
memory_instantiate(WASMModuleInstance *module_inst, uint32 num_bytes_per_page,
                   uint32 init_page_count, uint32 max_page_count,
                   uint32 heap_size, uint32 flags, char *error_buf,
                   uint32 error_buf_size)
{
    WASMModule *module = module_inst->module;
    WASMMemoryInstance *memory;
    uint64 memory_data_size;
    uint32 heap_offset = num_bytes_per_page * init_page_count;
    uint32 inc_page_count, aux_heap_base, global_idx;
    uint32 bytes_of_last_page, bytes_to_page_end;
    uint8 *global_addr;
#ifdef OS_ENABLE_HW_BOUND_CHECK
    uint8 *mapped_mem;
    uint64 map_size = 8 * (uint64)BH_GB;
    uint64 page_size = os_getpagesize();
#endif

#if WASM_ENABLE_SHARED_MEMORY != 0
    bool is_shared_memory = flags & 0x02 ? true : false;

    /* shared memory */
    if (is_shared_memory) {
        WASMSharedMemNode *node = wasm_module_get_shared_memory(
            (WASMModuleCommon *)module_inst->module);
        /* If the memory of this module has been instantiated,
            return the memory instance directly */
        if (node) {
            uint32 ref_count;
            ref_count = shared_memory_inc_reference(
                (WASMModuleCommon *)module_inst->module);
            bh_assert(ref_count > 0);
            memory = (WASMMemoryInstance *)shared_memory_get_memory_inst(node);
            bh_assert(memory);

            (void)ref_count;
            return memory;
        }
    }
#endif /* end of WASM_ENABLE_SHARED_MEMORY */

    if (heap_size > 0 && module_inst->module->malloc_function != (uint32)-1
        && module_inst->module->free_function != (uint32)-1) {
        /* Disable app heap, use malloc/free function exported
           by wasm app to allocate/free memory instead */
        heap_size = 0;
    }

    if (init_page_count == max_page_count && init_page_count == 1) {
        /* If only one page and at most one page, we just append
           the app heap to the end of linear memory, enlarge the
           num_bytes_per_page, and don't change the page count*/
        heap_offset = num_bytes_per_page;
        num_bytes_per_page += heap_size;
        if (num_bytes_per_page < heap_size) {
            set_error_buf(error_buf, error_buf_size,
                          "memory size must be at most 65536 pages (4GiB)");
            return NULL;
        }
    }
    else if (heap_size > 0) {
        if (module->aux_heap_base_global_index != (uint32)-1
            && module->aux_heap_base < num_bytes_per_page * init_page_count) {
            /* Insert app heap before __heap_base */
            aux_heap_base = module->aux_heap_base;
            bytes_of_last_page = aux_heap_base % num_bytes_per_page;
            if (bytes_of_last_page == 0)
                bytes_of_last_page = num_bytes_per_page;
            bytes_to_page_end = num_bytes_per_page - bytes_of_last_page;
            inc_page_count =
                (heap_size - bytes_to_page_end + num_bytes_per_page - 1)
                / num_bytes_per_page;
            heap_offset = aux_heap_base;
            aux_heap_base += heap_size;

            bytes_of_last_page = aux_heap_base % num_bytes_per_page;
            if (bytes_of_last_page == 0)
                bytes_of_last_page = num_bytes_per_page;
            bytes_to_page_end = num_bytes_per_page - bytes_of_last_page;
            if (bytes_to_page_end < 1 * BH_KB) {
                aux_heap_base += 1 * BH_KB;
                inc_page_count++;
            }

            /* Adjust __heap_base global value */
            global_idx = module->aux_heap_base_global_index;
            bh_assert(module_inst->globals
                      && global_idx < module_inst->global_count);
            global_addr = module_inst->global_data
                          + module_inst->globals[global_idx].data_offset;
            *(uint32 *)global_addr = aux_heap_base;
            LOG_VERBOSE("Reset __heap_base global to %u", aux_heap_base);
        }
        else {
            /* Insert app heap before new page */
            inc_page_count =
                (heap_size + num_bytes_per_page - 1) / num_bytes_per_page;
            heap_offset = num_bytes_per_page * init_page_count;
            heap_size = num_bytes_per_page * inc_page_count;
            if (heap_size > 0)
                heap_size -= 1 * BH_KB;
        }
        init_page_count += inc_page_count;
        max_page_count += inc_page_count;
        if (init_page_count > 65536) {
            set_error_buf(error_buf, error_buf_size,
                          "memory size must be at most 65536 pages (4GiB)");
            return NULL;
        }
        if (max_page_count > 65536)
            max_page_count = 65536;
    }

    LOG_VERBOSE("Memory instantiate:");
    LOG_VERBOSE("  page bytes: %u, init pages: %u, max pages: %u",
                num_bytes_per_page, init_page_count, max_page_count);
    LOG_VERBOSE("  heap offset: %u, heap size: %d\n", heap_offset, heap_size);

    memory_data_size = (uint64)num_bytes_per_page * init_page_count;
#if WASM_ENABLE_SHARED_MEMORY != 0
    if (is_shared_memory) {
        /* Allocate max page for shared memory */
        memory_data_size = (uint64)num_bytes_per_page * max_page_count;
    }
#endif

    /* Allocate memory space, addr data and global data */
    if (!(memory = runtime_malloc((uint64)sizeof(WASMMemoryInstance), error_buf,
                                  error_buf_size))) {
        return NULL;
    }

#ifndef OS_ENABLE_HW_BOUND_CHECK
    if (memory_data_size > 0
        && !(memory->memory_data =
                 runtime_malloc(memory_data_size, error_buf, error_buf_size))) {
        goto fail1;
    }
#else
    memory_data_size = (memory_data_size + page_size - 1) & ~(page_size - 1);

    /* Totally 8G is mapped, the opcode load/store address range is 0 to 8G:
     *   ea = i + memarg.offset
     * both i and memarg.offset are u32 in range 0 to 4G
     * so the range of ea is 0 to 8G
     */
    if (memory_data_size >= UINT32_MAX
        || !(memory->memory_data = mapped_mem =
                 os_mmap(NULL, map_size, MMAP_PROT_NONE, MMAP_MAP_NONE))) {
        set_error_buf(error_buf, error_buf_size, "mmap memory failed");
        goto fail1;
    }

#ifdef BH_PLATFORM_WINDOWS
    if (!os_mem_commit(mapped_mem, memory_data_size,
                       MMAP_PROT_READ | MMAP_PROT_WRITE)) {
        set_error_buf(error_buf, error_buf_size, "commit memory failed");
        os_munmap(mapped_mem, map_size);
        goto fail1;
    }
#endif

    if (os_mprotect(mapped_mem, memory_data_size,
                    MMAP_PROT_READ | MMAP_PROT_WRITE)
        != 0) {
        set_error_buf(error_buf, error_buf_size, "mprotect memory failed");
        goto fail2;
    }
    /* Newly allocated pages are filled with zero by the OS, we don't fill it
     * again here */
#endif /* end of OS_ENABLE_HW_BOUND_CHECK */

    memory->module_type = Wasm_Module_Bytecode;
    memory->num_bytes_per_page = num_bytes_per_page;
    memory->cur_page_count = init_page_count;
    memory->max_page_count = max_page_count;

    memory->heap_data = memory->memory_data + heap_offset;
    memory->heap_data_end = memory->heap_data + heap_size;
    memory->memory_data_end = memory->memory_data + (uint32)memory_data_size;

    /* Initialize heap */
    if (heap_size > 0) {
        uint32 heap_struct_size = mem_allocator_get_heap_struct_size();

        if (!(memory->heap_handle = runtime_malloc(
                  (uint64)heap_struct_size, error_buf, error_buf_size))) {
            goto fail2;
        }
        if (!mem_allocator_create_with_struct_and_pool(
                memory->heap_handle, heap_struct_size, memory->heap_data,
                heap_size)) {
            set_error_buf(error_buf, error_buf_size, "init app heap failed");
            goto fail3;
        }
    }

#if WASM_ENABLE_FAST_JIT != 0
    if (memory_data_size > 0) {
#if UINTPTR_MAX == UINT64_MAX
        memory->mem_bound_check_1byte = memory_data_size - 1;
        memory->mem_bound_check_2bytes = memory_data_size - 2;
        memory->mem_bound_check_4bytes = memory_data_size - 4;
        memory->mem_bound_check_8bytes = memory_data_size - 8;
        memory->mem_bound_check_16bytes = memory_data_size - 16;
#else
        memory->mem_bound_check_1byte = (uint32)memory_data_size - 1;
        memory->mem_bound_check_2bytes = (uint32)memory_data_size - 2;
        memory->mem_bound_check_4bytes = (uint32)memory_data_size - 4;
        memory->mem_bound_check_8bytes = (uint32)memory_data_size - 8;
        memory->mem_bound_check_16bytes = (uint32)memory_data_size - 16;
#endif
    }
#endif

#if WASM_ENABLE_SHARED_MEMORY != 0
    if (0 != os_mutex_init(&memory->mem_lock)) {
        set_error_buf(error_buf, error_buf_size, "init mutex failed");
        goto fail4;
    }
    if (is_shared_memory) {
        memory->is_shared = true;
        if (!shared_memory_set_memory_inst(
                (WASMModuleCommon *)module_inst->module,
                (WASMMemoryInstanceCommon *)memory)) {
            set_error_buf(error_buf, error_buf_size, "allocate memory failed");
            goto fail5;
        }
    }
#endif
    LOG_VERBOSE("Memory instantiate success.");
    return memory;
#if WASM_ENABLE_SHARED_MEMORY != 0
fail5:
    os_mutex_destroy(&memory->mem_lock);
fail4:
    if (heap_size > 0)
        mem_allocator_destroy(memory->heap_handle);
#endif
fail3:
    if (heap_size > 0)
        wasm_runtime_free(memory->heap_handle);
fail2:
#ifndef OS_ENABLE_HW_BOUND_CHECK
    if (memory->memory_data)
        wasm_runtime_free(memory->memory_data);
#else
#ifdef BH_PLATFORM_WINDOWS
    os_mem_decommit(mapped_mem, memory_data_size);
#endif
    os_munmap(mapped_mem, map_size);
#endif
fail1:
    wasm_runtime_free(memory);
    return NULL;
}

/**
 * Instantiate memories in a module.
 */
static WASMMemoryInstance **
memories_instantiate(const WASMModule *module, WASMModuleInstance *module_inst,
                     uint32 heap_size, char *error_buf, uint32 error_buf_size)
{
    WASMImport *import;
    uint32 mem_index = 0, i,
           memory_count = module->import_memory_count + module->memory_count;
    uint64 total_size;
    WASMMemoryInstance **memories, *memory;

    total_size = sizeof(WASMMemoryInstance *) * (uint64)memory_count;

    if (!(memories = runtime_malloc(total_size, error_buf, error_buf_size))) {
        return NULL;
    }

    /* instantiate memories from import section */
    import = module->import_memories;
    for (i = 0; i < module->import_memory_count; i++, import++) {
        uint32 num_bytes_per_page = import->u.memory.num_bytes_per_page;
        uint32 init_page_count = import->u.memory.init_page_count;
        uint32 max_page_count = import->u.memory.max_page_count;
        uint32 flags = import->u.memory.flags;
        uint32 actual_heap_size = heap_size;

#if WASM_ENABLE_MULTI_MODULE != 0
        if (import->u.memory.import_module != NULL) {
            WASMModuleInstance *module_inst_linked;

            if (!(module_inst_linked = get_sub_module_inst(
                      module_inst, import->u.memory.import_module))) {
                set_error_buf(error_buf, error_buf_size, "unknown memory");
                memories_deinstantiate(module_inst, memories, memory_count);
                return NULL;
            }

            if (!(memory = memories[mem_index++] = wasm_lookup_memory(
                      module_inst_linked, import->u.memory.field_name))) {
                set_error_buf(error_buf, error_buf_size, "unknown memory");
                memories_deinstantiate(module_inst, memories, memory_count);
                return NULL;
            }
        }
        else
#endif
        {
            if (!(memory = memories[mem_index++] = memory_instantiate(
                      module_inst, num_bytes_per_page, init_page_count,
                      max_page_count, actual_heap_size, flags, error_buf,
                      error_buf_size))) {
                memories_deinstantiate(module_inst, memories, memory_count);
                return NULL;
            }
        }
    }

    /* instantiate memories from memory section */
    for (i = 0; i < module->memory_count; i++) {
        if (!(memory = memories[mem_index++] = memory_instantiate(
                  module_inst, module->memories[i].num_bytes_per_page,
                  module->memories[i].init_page_count,
                  module->memories[i].max_page_count, heap_size,
                  module->memories[i].flags, error_buf, error_buf_size))) {
            memories_deinstantiate(module_inst, memories, memory_count);
            return NULL;
        }
    }

    bh_assert(mem_index == memory_count);
    (void)module_inst;
    return memories;
}

/**
 * Destroy table instances.
 */
static void
tables_deinstantiate(WASMTableInstance **tables, uint32 count)
{
    uint32 i;
    if (tables) {
        for (i = 0; i < count; i++)
            if (tables[i])
                wasm_runtime_free(tables[i]);
        wasm_runtime_free(tables);
    }
}

/**
 * Instantiate tables in a module.
 */
static WASMTableInstance **
tables_instantiate(const WASMModule *module, WASMModuleInstance *module_inst,
                   char *error_buf, uint32 error_buf_size)
{
    WASMImport *import;
    uint32 table_index = 0, i,
           table_count = module->import_table_count + module->table_count;
    uint64 total_size = sizeof(WASMTableInstance *) * (uint64)table_count;
    WASMTableInstance **tables, *table;

    if (!(tables = runtime_malloc(total_size, error_buf, error_buf_size))) {
        return NULL;
    }

    /* instantiate tables from import section */
    import = module->import_tables;
    for (i = 0; i < module->import_table_count; i++, import++) {
        uint32 max_size_fixed = 0;
#if WASM_ENABLE_MULTI_MODULE != 0
        WASMTableInstance *table_inst_linked = NULL;
        WASMModuleInstance *module_inst_linked = NULL;

        if (import->u.table.import_module) {
            if (!(module_inst_linked = get_sub_module_inst(
                      module_inst, import->u.table.import_module))) {
                set_error_buf(error_buf, error_buf_size, "unknown table");
                tables_deinstantiate(tables, table_count);
                return NULL;
            }

            if (!(table_inst_linked = wasm_lookup_table(
                      module_inst_linked, import->u.table.field_name))) {
                set_error_buf(error_buf, error_buf_size, "unknown table");
                tables_deinstantiate(tables, table_count);
                return NULL;
            }

            total_size = offsetof(WASMTableInstance, base_addr);
        }
        else
#endif
        {
            /* in order to save memory, alloc resource as few as possible */
            max_size_fixed = import->u.table.possible_grow
                                 ? import->u.table.max_size
                                 : import->u.table.init_size;

            /* it is a built-in table, every module has its own */
            total_size = offsetof(WASMTableInstance, base_addr);
            /* Store function indexes */
            total_size += sizeof(table_elem_type_t) * (uint64)max_size_fixed;
        }

        if (!(table = tables[table_index++] =
                  runtime_malloc(total_size, error_buf, error_buf_size))) {
            tables_deinstantiate(tables, table_count);
            return NULL;
        }

#if WASM_ENABLE_GC == 0
        /* Set all elements to -1 to mark them as uninitialized elements */
        memset(table, -1, (uint32)total_size);
#else
        /* For GC, all elements have already been set to NULL_REF (0) as
           uninitialized elements */
#endif

#if WASM_ENABLE_MULTI_MODULE != 0
        table->table_inst_linked = table_inst_linked;
        if (table_inst_linked != NULL) {
            table->elem_type = table_inst_linked->elem_type;
            table->cur_size = table_inst_linked->cur_size;
            table->max_size = table_inst_linked->max_size;
        }
        else
#endif
        {
            table->elem_type = import->u.table.elem_type;
#if WASM_ENABLE_GC != 0
            table->elem_ref_type = import->u.table.elem_ref_type;
#endif
            table->cur_size = import->u.table.init_size;
            table->max_size = max_size_fixed;
        }
    }

    /* instantiate tables from table section */
    for (i = 0; i < module->table_count; i++) {
        uint32 max_size_fixed = 0;

        total_size = offsetof(WASMTableInstance, base_addr);
#if WASM_ENABLE_MULTI_MODULE != 0
        /* in case, a module which imports this table will grow it */
        max_size_fixed = module->tables[i].max_size;
#else
        max_size_fixed = module->tables[i].possible_grow
                             ? module->tables[i].max_size
                             : module->tables[i].init_size;
#endif
#if WASM_ENABLE_GC == 0
        /* Store function indexes */
        total_size += sizeof(uint32) * (uint64)max_size_fixed;
#else
        /* Store object pointers */
        total_size += sizeof(uintptr_t) * (uint64)max_size_fixed;
#endif

        if (!(table = tables[table_index++] =
                  runtime_malloc(total_size, error_buf, error_buf_size))) {
            tables_deinstantiate(tables, table_count);
            return NULL;
        }

#if WASM_ENABLE_GC == 0
        /* Set all elements to -1 to mark them as uninitialized elements */
        memset(table, -1, (uint32)total_size);
#else
        /* For GC, all elements have already been set to NULL_REF (0) as
           uninitialized elements */
#endif
        table->elem_type = module->tables[i].elem_type;
#if WASM_ENABLE_GC != 0
        table->elem_ref_type = module->tables[i].elem_ref_type;
#endif
        table->cur_size = module->tables[i].init_size;
        table->max_size = max_size_fixed;
#if WASM_ENABLE_MULTI_MODULE != 0
        table->table_inst_linked = NULL;
#endif
    }

    bh_assert(table_index == table_count);
    (void)module_inst;
    return tables;
}

/**
 * Destroy function instances.
 */
static void
functions_deinstantiate(WASMFunctionInstance *functions, uint32 count)
{
    if (functions) {
        wasm_runtime_free(functions);
    }
}

/**
 * Instantiate functions in a module.
 */
static WASMFunctionInstance *
functions_instantiate(const WASMModule *module, WASMModuleInstance *module_inst,
                      char *error_buf, uint32 error_buf_size)
{
    WASMImport *import;
    uint32 i,
        function_count = module->import_function_count + module->function_count;
    uint64 total_size = sizeof(WASMFunctionInstance) * (uint64)function_count;
    WASMFunctionInstance *functions, *function;

    if (!(functions = runtime_malloc(total_size, error_buf, error_buf_size))) {
        return NULL;
    }

    total_size = sizeof(void *) * (uint64)module->import_function_count;
    if (total_size > 0
        && !(module_inst->import_func_ptrs =
                 runtime_malloc(total_size, error_buf, error_buf_size))) {
        wasm_runtime_free(functions);
        return NULL;
    }

    /* instantiate functions from import section */
    function = functions;
    import = module->import_functions;
    for (i = 0; i < module->import_function_count; i++, import++) {
        function->is_import_func = true;

#if WASM_ENABLE_MULTI_MODULE != 0
        if (import->u.function.import_module) {
            function->import_module_inst = get_sub_module_inst(
                module_inst, import->u.function.import_module);

            if (function->import_module_inst) {
                function->import_func_inst =
                    wasm_lookup_function(function->import_module_inst,
                                         import->u.function.field_name, NULL);
            }
        }
#endif /* WASM_ENABLE_MULTI_MODULE */
        function->u.func_import = &import->u.function;
        function->param_cell_num = import->u.function.func_type->param_cell_num;
        function->ret_cell_num = import->u.function.func_type->ret_cell_num;
        function->param_count =
            (uint16)function->u.func_import->func_type->param_count;
        function->param_types = function->u.func_import->func_type->types;
        function->local_cell_num = 0;
        function->local_count = 0;
        function->local_types = NULL;

        /* Copy the function pointer to current instance */
        module_inst->import_func_ptrs[i] =
            function->u.func_import->func_ptr_linked;

        function++;
    }

    /* instantiate functions from function section */
    for (i = 0; i < module->function_count; i++) {
        function->is_import_func = false;
        function->u.func = module->functions[i];

        function->param_cell_num = function->u.func->param_cell_num;
        function->ret_cell_num = function->u.func->ret_cell_num;
        function->local_cell_num = function->u.func->local_cell_num;

        function->param_count =
            (uint16)function->u.func->func_type->param_count;
        function->local_count = (uint16)function->u.func->local_count;
        function->param_types = function->u.func->func_type->types;
        function->local_types = function->u.func->local_types;

        function->local_offsets = function->u.func->local_offsets;

#if WASM_ENABLE_FAST_INTERP != 0
        function->const_cell_num = function->u.func->const_cell_num;
#endif

        function++;
    }

#if WASM_ENABLE_FAST_JIT != 0
    module_inst->fast_jit_func_ptrs = module->fast_jit_func_ptrs;
#endif

    bh_assert((uint32)(function - functions) == function_count);
    (void)module_inst;
    return functions;
}

/**
 * Destroy global instances.
 */
static void
globals_deinstantiate(WASMGlobalInstance *globals)
{
    if (globals)
        wasm_runtime_free(globals);
}

static bool
check_global_init_expr(const WASMModule *module, uint32 global_index,
                       char *error_buf, uint32 error_buf_size)
{
    if (global_index >= module->import_global_count + module->global_count) {
        set_error_buf_v(error_buf, error_buf_size, "unknown global %d",
                        global_index);
        return false;
    }

    /**
     * Currently, constant expressions occurring as initializers of
     * globals are further constrained in that contained global.get
     * instructions are only allowed to refer to imported globals.
     *
     * And initializer expression cannot reference a mutable global.
     */
    if (global_index >= module->import_global_count
        || (module->import_globals + global_index)->u.global.is_mutable) {
        set_error_buf(error_buf, error_buf_size,
                      "constant expression required");
        return false;
    }

    return true;
}

/**
 * Instantiate globals in a module.
 */
static WASMGlobalInstance *
globals_instantiate(const WASMModule *module, WASMModuleInstance *module_inst,
                    uint32 *p_global_data_size, char *error_buf,
                    uint32 error_buf_size)
{
    WASMImport *import;
    uint32 global_data_offset = 0;
    uint32 i, global_count = module->import_global_count + module->global_count;
    uint64 total_size = sizeof(WASMGlobalInstance) * (uint64)global_count;
    WASMGlobalInstance *globals, *global;

    if (!(globals = runtime_malloc(total_size, error_buf, error_buf_size))) {
        return NULL;
    }

    /* instantiate globals from import section */
    global = globals;
    import = module->import_globals;
    for (i = 0; i < module->import_global_count; i++, import++) {
        WASMGlobalImport *global_import = &import->u.global;
        global->type = global_import->type;
        global->is_mutable = global_import->is_mutable;
#if WASM_ENABLE_GC != 0
        global->ref_type = global_import->ref_type;
#endif
#if WASM_ENABLE_MULTI_MODULE != 0
        if (global_import->import_module) {
            if (!(global->import_module_inst = get_sub_module_inst(
                      module_inst, global_import->import_module))) {
                set_error_buf(error_buf, error_buf_size, "unknown global");
                goto fail;
            }

            if (!(global->import_global_inst = wasm_lookup_global(
                      global->import_module_inst, global_import->field_name))) {
                set_error_buf(error_buf, error_buf_size, "unknown global");
                goto fail;
            }

            /* The linked global instance has been initialized, we
               just need to copy the value. */
            bh_memcpy_s(&(global->initial_value), sizeof(WASMValue),
                        &(global_import->import_global_linked->init_expr),
                        sizeof(WASMValue));
        }
        else
#endif
        {
            /* native globals share their initial_values in one module */
            bh_memcpy_s(&(global->initial_value), sizeof(WASMValue),
                        &(global_import->global_data_linked),
                        sizeof(WASMValue));
        }
        global->data_offset = global_data_offset;
        global_data_offset += wasm_value_type_size(global->type);

        global++;
    }

    /* instantiate globals from global section */
    for (i = 0; i < module->global_count; i++) {
        InitializerExpression *init_expr = &(module->globals[i].init_expr);

        global->type = module->globals[i].type;
        global->is_mutable = module->globals[i].is_mutable;
        global->data_offset = global_data_offset;
#if WASM_ENABLE_GC != 0
        global->ref_type = module->globals[i].ref_type;
#endif

        global_data_offset += wasm_value_type_size(global->type);

        if (init_expr->init_expr_type == INIT_EXPR_TYPE_GET_GLOBAL) {
            if (!check_global_init_expr(module, init_expr->u.global_index,
                                        error_buf, error_buf_size)) {
                goto fail;
            }

            bh_memcpy_s(
                &(global->initial_value), sizeof(WASMValue),
                &(globals[init_expr->u.global_index].initial_value),
                sizeof(globals[init_expr->u.global_index].initial_value));
        }
#if (WASM_ENABLE_GC != 0) || (WASM_ENABLE_REF_TYPES != 0)
        else if (init_expr->init_expr_type == INIT_EXPR_TYPE_REFNULL_CONST) {
            /* UINT32_MAX indicates that it is an null reference */
            global->initial_value.u32 = (uint32)UINT32_MAX;
        }
#endif
        else {
            bh_memcpy_s(&(global->initial_value), sizeof(WASMValue),
                        &(init_expr->u), sizeof(init_expr->u));
        }
        global++;
    }

    bh_assert((uint32)(global - globals) == global_count);
    *p_global_data_size = global_data_offset;
    (void)module_inst;
    return globals;
fail:
    wasm_runtime_free(globals);
    return NULL;
}

/**
 * Return export function count in module export section.
 */
static uint32
get_export_count(const WASMModule *module, uint8 kind)
{
    WASMExport *export = module->exports;
    uint32 count = 0, i;

    for (i = 0; i < module->export_count; i++, export ++)
        if (export->kind == kind)
            count++;

    return count;
}

/**
 * Destroy export function instances.
 */
static void
export_functions_deinstantiate(WASMExportFuncInstance *functions)
{
    if (functions)
        wasm_runtime_free(functions);
}

/**
 * Instantiate export functions in a module.
 */
static WASMExportFuncInstance *
export_functions_instantiate(const WASMModule *module,
                             WASMModuleInstance *module_inst,
                             uint32 export_func_count, char *error_buf,
                             uint32 error_buf_size)
{
    WASMExportFuncInstance *export_funcs, *export_func;
    WASMExport *export = module->exports;
    uint32 i;
    uint64 total_size =
        sizeof(WASMExportFuncInstance) * (uint64)export_func_count;

    if (!(export_func = export_funcs =
              runtime_malloc(total_size, error_buf, error_buf_size))) {
        return NULL;
    }

    for (i = 0; i < module->export_count; i++, export ++)
        if (export->kind == EXPORT_KIND_FUNC) {
            export_func->name = export->name;
            export_func->function = &module_inst->functions[export->index];
            export_func++;
        }

    bh_assert((uint32)(export_func - export_funcs) == export_func_count);
    return export_funcs;
}

#if WASM_ENABLE_MULTI_MODULE != 0
static void
export_globals_deinstantiate(WASMExportGlobInstance *globals)
{
    if (globals)
        wasm_runtime_free(globals);
}

static WASMExportGlobInstance *
export_globals_instantiate(const WASMModule *module,
                           WASMModuleInstance *module_inst,
                           uint32 export_glob_count, char *error_buf,
                           uint32 error_buf_size)
{
    WASMExportGlobInstance *export_globals, *export_global;
    WASMExport *export = module->exports;
    uint32 i;
    uint64 total_size =
        sizeof(WASMExportGlobInstance) * (uint64)export_glob_count;

    if (!(export_global = export_globals =
              runtime_malloc(total_size, error_buf, error_buf_size))) {
        return NULL;
    }

    for (i = 0; i < module->export_count; i++, export ++)
        if (export->kind == EXPORT_KIND_GLOBAL) {
            export_global->name = export->name;
            export_global->global = &module_inst->globals[export->index];
            export_global++;
        }

    bh_assert((uint32)(export_global - export_globals) == export_glob_count);
    return export_globals;
}
#endif

static bool
execute_post_inst_function(WASMModuleInstance *module_inst)
{
    WASMFunctionInstance *post_inst_func = NULL;
    WASMFuncType *post_inst_func_type;
    uint32 i;

    for (i = 0; i < module_inst->export_func_count; i++)
        if (!strcmp(module_inst->export_functions[i].name,
                    "__post_instantiate")) {
            post_inst_func = module_inst->export_functions[i].function;
            break;
        }

    if (!post_inst_func)
        /* Not found */
        return true;

    post_inst_func_type = post_inst_func->u.func->func_type;
    if (post_inst_func_type->param_count != 0
        || post_inst_func_type->result_count != 0)
        /* Not a valid function type, ignore it */
        return true;

    return wasm_create_exec_env_and_call_function(module_inst, post_inst_func,
                                                  0, NULL, false);
}

#if WASM_ENABLE_BULK_MEMORY != 0
static bool
execute_memory_init_function(WASMModuleInstance *module_inst)
{
    WASMFunctionInstance *memory_init_func = NULL;
    WASMFuncType *memory_init_func_type;
    uint32 i;

    for (i = 0; i < module_inst->export_func_count; i++)
        if (!strcmp(module_inst->export_functions[i].name,
                    "__wasm_call_ctors")) {
            memory_init_func = module_inst->export_functions[i].function;
            break;
        }

    if (!memory_init_func)
        /* Not found */
        return true;

    memory_init_func_type = memory_init_func->u.func->func_type;
    if (memory_init_func_type->param_count != 0
        || memory_init_func_type->result_count != 0)
        /* Not a valid function type, ignore it */
        return true;

    return wasm_create_exec_env_and_call_function(module_inst, memory_init_func,
                                                  0, NULL, false);
}
#endif

static bool
execute_start_function(WASMModuleInstance *module_inst)
{
    WASMFunctionInstance *func = module_inst->start_function;

    if (!func)
        return true;

    bh_assert(!func->is_import_func && func->param_cell_num == 0
              && func->ret_cell_num == 0);

    return wasm_create_exec_env_and_call_function(module_inst, func, 0, NULL,
                                                  false);
}

static bool
execute_malloc_function(WASMModuleInstance *module_inst,
                        WASMFunctionInstance *malloc_func,
                        WASMFunctionInstance *retain_func, uint32 size,
                        uint32 *p_result)
{
#ifdef OS_ENABLE_HW_BOUND_CHECK
    WASMExecEnv *exec_env_tls = wasm_runtime_get_exec_env_tls();
#endif
    uint32 argv[2], argc;
    bool ret;

    argv[0] = size;
    argc = 1;

    /* if __retain is exported, then this module is compiled by
        assemblyscript, the memory should be managed by as's runtime,
        in this case we need to call the retain function after malloc
        the memory */
    if (retain_func) {
        /* the malloc functino from assemblyscript is:
            function __new(size: usize, id: u32)
            id = 0 means this is an ArrayBuffer object */
        argv[1] = 0;
        argc = 2;
    }

#ifdef OS_ENABLE_HW_BOUND_CHECK
    if (exec_env_tls != NULL) {
        bh_assert(exec_env_tls->module_inst
                  == (WASMModuleInstanceCommon *)module_inst);
        ret = wasm_call_function(exec_env_tls, malloc_func, argc, argv);

        if (retain_func && ret) {
            ret = wasm_call_function(exec_env_tls, retain_func, 1, argv);
        }
    }
    else
#endif
    {
        ret = wasm_create_exec_env_and_call_function(module_inst, malloc_func,
                                                     argc, argv, false);

        if (retain_func && ret) {
            ret = wasm_create_exec_env_and_call_function(
                module_inst, retain_func, 1, argv, false);
        }
    }

    if (ret)
        *p_result = argv[0];
    return ret;
}

static bool
execute_free_function(WASMModuleInstance *module_inst,
                      WASMFunctionInstance *free_func, uint32 offset)
{
#ifdef OS_ENABLE_HW_BOUND_CHECK
    WASMExecEnv *exec_env_tls = wasm_runtime_get_exec_env_tls();
#endif
    uint32 argv[2];

    argv[0] = offset;
#ifdef OS_ENABLE_HW_BOUND_CHECK
    if (exec_env_tls != NULL) {
        bh_assert(exec_env_tls->module_inst
                  == (WASMModuleInstanceCommon *)module_inst);
        return wasm_call_function(exec_env_tls, free_func, 1, argv);
    }
    else
#endif
    {
        return wasm_create_exec_env_and_call_function(module_inst, free_func, 1,
                                                      argv, false);
    }
}

#if WASM_ENABLE_MULTI_MODULE != 0
static bool
sub_module_instantiate(WASMModule *module, WASMModuleInstance *module_inst,
                       uint32 stack_size, uint32 heap_size, char *error_buf,
                       uint32 error_buf_size)
{
    bh_list *sub_module_inst_list = module_inst->sub_module_inst_list;
    WASMRegisteredModule *sub_module_list_node =
        bh_list_first_elem(module->import_module_list);

    while (sub_module_list_node) {
        WASMSubModInstNode *sub_module_inst_list_node = NULL;
        WASMModule *sub_module = (WASMModule *)sub_module_list_node->module;
        WASMModuleInstance *sub_module_inst = NULL;

        sub_module_inst =
            wasm_instantiate(sub_module, false, stack_size, heap_size,
                             error_buf, error_buf_size);
        if (!sub_module_inst) {
            LOG_DEBUG("instantiate %s failed",
                      sub_module_list_node->module_name);
            goto failed;
        }

        sub_module_inst_list_node = runtime_malloc(sizeof(WASMSubModInstNode),
                                                   error_buf, error_buf_size);
        if (!sub_module_inst_list_node) {
            LOG_DEBUG("Malloc WASMSubModInstNode failed, SZ:%d",
                      sizeof(WASMSubModInstNode));
            goto failed;
        }

        sub_module_inst_list_node->module_inst = sub_module_inst;
        sub_module_inst_list_node->module_name =
            sub_module_list_node->module_name;
        bh_list_status ret =
            bh_list_insert(sub_module_inst_list, sub_module_inst_list_node);
        bh_assert(BH_LIST_SUCCESS == ret);
        (void)ret;

        sub_module_list_node = bh_list_elem_next(sub_module_list_node);

#if WASM_ENABLE_LIBC_WASI != 0
        {
            /*
             * reactor instances may assume that _initialize will be called by
             * the environment at most once, and that none of their other
             * exports are accessed before that call.
             *
             * let the loader decide how to act if there is no _initialize
             * in a reactor
             */
            WASMFunctionInstance *initialize =
                wasm_lookup_function(sub_module_inst, "_initialize", NULL);
            if (initialize
                && !wasm_create_exec_env_and_call_function(
                    sub_module_inst, initialize, 0, NULL, false)) {
                set_error_buf(error_buf, error_buf_size,
                              "Call _initialize failed ");
                goto failed;
            }
        }
#endif

        continue;
    failed:
        if (sub_module_inst_list_node) {
            bh_list_remove(sub_module_inst_list, sub_module_inst_list_node);
            wasm_runtime_free(sub_module_inst_list_node);
        }

        if (sub_module_inst)
            wasm_deinstantiate(sub_module_inst, false);
        return false;
    }

    return true;
}

static void
sub_module_deinstantiate(WASMModuleInstance *module_inst)
{
    bh_list *list = module_inst->sub_module_inst_list;
    WASMSubModInstNode *node = bh_list_first_elem(list);
    while (node) {
        WASMSubModInstNode *next_node = bh_list_elem_next(node);
        bh_list_remove(list, node);
        wasm_deinstantiate(node->module_inst, false);
        wasm_runtime_free(node);
        node = next_node;
    }
}
#endif

static bool
check_linked_symbol(WASMModuleInstance *module_inst, char *error_buf,
                    uint32 error_buf_size)
{
    WASMModule *module = module_inst->module;
    uint32 i;

    for (i = 0; i < module->import_function_count; i++) {
        WASMFunctionImport *func =
            &((module->import_functions + i)->u.function);
        if (!func->func_ptr_linked
#if WASM_ENABLE_MULTI_MODULE != 0
            && !func->import_func_linked
#endif
        ) {
#if WASM_ENABLE_WAMR_COMPILER == 0
            LOG_WARNING("warning: failed to link import function (%s, %s)",
                        func->module_name, func->field_name);
#else
            /* do nothing to avoid confused message */
#endif /* WASM_ENABLE_WAMR_COMPILER == 0 */
        }
    }

    for (i = 0; i < module->import_global_count; i++) {
        WASMGlobalImport *global = &((module->import_globals + i)->u.global);
        if (!global->is_linked) {
#if WASM_ENABLE_SPEC_TEST != 0
            set_error_buf(error_buf, error_buf_size,
                          "unknown import or incompatible import type");
            return false;
#else
#if WASM_ENABLE_WAMR_COMPILER == 0
            LOG_DEBUG("warning: failed to link import global (%s, %s)",
                      global->module_name, global->field_name);
#else
            /* do nothing to avoid confused message */
#endif /* WASM_ENABLE_WAMR_COMPILER == 0 */
#endif /* WASM_ENABLE_SPEC_TEST != 0 */
        }
    }

    return true;
}

#if WASM_ENABLE_GC != 0
void *
wasm_create_func_obj(WASMModuleInstance *module_inst, uint32 func_idx,
                     bool use_same_func_type,
                     const WASMFuncType *func_type_to_bind, bool throw_exce,
                     char *error_buf, uint32 error_buf_size)
{
    WASMRttObjectRef rtt_obj;
    WASMFuncObjectRef func_obj;
    WASMFunctionInstance *func_inst;
    WASMFuncType *func_type;
    uint32 param_count_bound = 0;

    if (throw_exce) {
        error_buf = module_inst->cur_exception;
        error_buf_size = sizeof(module_inst->cur_exception);
    }

    if (func_idx >= module_inst->function_count) {
        set_error_buf_v(error_buf, error_buf_size, "unknown function %d",
                        func_idx);
        return NULL;
    }

    func_inst = &module_inst->functions[func_idx];
    func_type = func_inst->is_import_func ? func_inst->u.func_import->func_type
                                          : func_inst->u.func->func_type;

    if (use_same_func_type) {
        func_type_to_bind = func_type;
    }
    else {
        bh_assert(func_type->param_count >= func_type_to_bind->param_count);
        param_count_bound =
            func_type->param_count - func_type_to_bind->param_count;
    }

    if (!(rtt_obj = wasm_rtt_obj_new(module_inst->module->rtt_obj_set, NULL,
                                     (WASMType *)func_type_to_bind,
                                     func_type->type_idx))) {
        set_error_buf(error_buf, error_buf_size, "create rtt object failed");
        return NULL;
    }

    if (!(func_obj =
              wasm_func_obj_new(module_inst->gc_heap_handle, rtt_obj, func_type,
                                func_idx, param_count_bound))) {
        set_error_buf(error_buf, error_buf_size, "create func object failed");
        return NULL;
    }

    return func_obj;
}

static bool
wasm_global_traverse_gc_rootset(WASMModuleInstance *module_inst, void *heap)
{
    WASMGlobalInstance *global = module_inst->globals;
    WASMGlobalInstance *global_end = global + module_inst->global_count;
    uint8 *global_data = module_inst->global_data;
    WASMObjectRef gc_obj;

    while (global < global_end) {
        if (wasm_is_type_reftype(global->type)) {
            gc_obj = GET_REF_FROM_ADDR(
                (uint32 *)(global_data + global->data_offset));
            if (wasm_obj_is_created_from_heap(gc_obj)) {
                if (0 != mem_allocator_add_root((mem_allocator_t)heap, gc_obj))
                    return false;
            }
        }
        global++;
    }
    return true;
}

static bool
wasm_table_traverse_gc_rootset(WASMModuleInstance *module_inst, void *heap)
{
    WASMTableInstance **tables = module_inst->tables, *table;
    uint32 table_count = module_inst->table_count, i, j;
    WASMObjectRef gc_obj, *table_elems;

    for (i = 0; i < table_count; i++) {
        table = tables[i];
        table_elems = (WASMObjectRef *)table->base_addr;
        for (j = 0; j < table->cur_size; j++) {
            gc_obj = table_elems[j];
            if (wasm_obj_is_created_from_heap(gc_obj)) {
                if (0 != mem_allocator_add_root((mem_allocator_t)heap, gc_obj))
                    return false;
            }
        }
    }

    return true;
}

static bool
local_object_refs_traverse_gc_rootset(WASMExecEnv *exec_env, void *heap)
{
    WASMLocalObjectRef *r;
    WASMObjectRef gc_obj;

    for (r = exec_env->cur_local_object_ref; r; r = r->prev) {
        gc_obj = r->val;
        if (wasm_obj_is_created_from_heap(gc_obj)) {
            if (0 != mem_allocator_add_root((mem_allocator_t)heap, gc_obj))
                return false;
        }
    }
    return true;
}

bool
wasm_traverse_gc_rootset(WASMExecEnv *exec_env, void *heap)
{
    WASMModuleInstance *module_inst =
        (WASMModuleInstance *)exec_env->module_inst;
    bool ret;

    ret = wasm_global_traverse_gc_rootset(module_inst, heap);
    if (!ret)
        return ret;

    ret = wasm_table_traverse_gc_rootset(module_inst, heap);
    if (!ret)
        return ret;

    ret = local_object_refs_traverse_gc_rootset(exec_env, heap);
    if (!ret)
        return ret;

    return wasm_interp_traverse_gc_rootset(exec_env, heap);
}
#endif

/**
 * Instantiate module
 */
WASMModuleInstance *
wasm_instantiate(WASMModule *module, bool is_sub_inst, uint32 stack_size,
                 uint32 heap_size, char *error_buf, uint32 error_buf_size)
{
    WASMModuleInstance *module_inst;
    WASMGlobalInstance *globals = NULL, *global;
    uint32 global_count, global_data_size = 0, i;
    uint32 base_offset, length;
    uint8 *global_data, *global_data_end;
#if WASM_ENABLE_MULTI_MODULE != 0
    bool ret = false;
#endif

    if (!module)
        return NULL;

#if WASM_ENABLE_DEBUG_INTERP != 0
    if (!is_sub_inst) {
        os_mutex_lock(&module->ref_count_lock);
        if (module->ref_count != 0) {
            LOG_WARNING(
                "warning: multiple instances referencing the same module may "
                "cause unexpected behaviour during debugging");
        }
        module->ref_count++;
        os_mutex_unlock(&module->ref_count_lock);
    }
#endif

    /* Check heap size */
    heap_size = align_uint(heap_size, 8);
    if (heap_size > APP_HEAP_SIZE_MAX)
        heap_size = APP_HEAP_SIZE_MAX;

    /* Allocate the memory */
    if (!(module_inst = runtime_malloc(sizeof(WASMModuleInstance), error_buf,
                                       error_buf_size))) {
#if WASM_ENABLE_DEBUG_INTERP != 0
        if (!is_sub_inst) {
            os_mutex_lock(&module->ref_count_lock);
            module->ref_count--;
            os_mutex_unlock(&module->ref_count_lock);
        }
#endif
        return NULL;
    }

    module_inst->module = module;

#if WASM_ENABLE_MULTI_MODULE != 0
    module_inst->sub_module_inst_list = &module_inst->sub_module_inst_list_head;
    ret = sub_module_instantiate(module, module_inst, stack_size, heap_size,
                                 error_buf, error_buf_size);
    if (!ret) {
        LOG_DEBUG("build a sub module list failed");
        goto fail;
    }
#endif

#if WASM_ENABLE_GC != 0
    if (!is_sub_inst) {
        uint32 gc_heap_size = GC_HEAP_SIZE_DEFAULT;

        module_inst->gc_heap_pool =
            runtime_malloc(gc_heap_size, error_buf, error_buf_size);
        if (!module_inst->gc_heap_pool)
            goto fail;

        module_inst->gc_heap_handle =
            mem_allocator_create(module_inst->gc_heap_pool, gc_heap_size);
        if (!module_inst->gc_heap_handle)
            goto fail;
    }
#endif

#if WASM_ENABLE_DUMP_CALL_STACK != 0
    if (!(module_inst->frames = runtime_malloc((uint64)sizeof(Vector),
                                               error_buf, error_buf_size))) {
        goto fail;
    }
#endif

    /* Instantiate global firstly to get the mutable data size */
    global_count = module->import_global_count + module->global_count;
    if (global_count
        && !(globals =
                 globals_instantiate(module, module_inst, &global_data_size,
                                     error_buf, error_buf_size))) {
        goto fail;
    }
    module_inst->global_count = global_count;
    module_inst->globals = globals;

    module_inst->memory_count =
        module->import_memory_count + module->memory_count;
    module_inst->table_count = module->import_table_count + module->table_count;
    module_inst->function_count =
        module->import_function_count + module->function_count;

    /* export */
    module_inst->export_func_count = get_export_count(module, EXPORT_KIND_FUNC);
#if WASM_ENABLE_MULTI_MODULE != 0
    module_inst->export_tab_count = get_export_count(module, EXPORT_KIND_TABLE);
    module_inst->export_mem_count =
        get_export_count(module, EXPORT_KIND_MEMORY);
    module_inst->export_glob_count =
        get_export_count(module, EXPORT_KIND_GLOBAL);
#endif

    if (global_count > 0) {
        if (!(module_inst->global_data = runtime_malloc(
                  global_data_size, error_buf, error_buf_size))) {
            goto fail;
        }
    }

    /* Instantiate memories/tables/functions */
    if ((module_inst->memory_count > 0
         && !(module_inst->memories = memories_instantiate(
                  module, module_inst, heap_size, error_buf, error_buf_size)))
        || (module_inst->table_count > 0
            && !(module_inst->tables = tables_instantiate(
                     module, module_inst, error_buf, error_buf_size)))
        || (module_inst->function_count > 0
            && !(module_inst->functions = functions_instantiate(
                     module, module_inst, error_buf, error_buf_size)))
        || (module_inst->export_func_count > 0
            && !(module_inst->export_functions = export_functions_instantiate(
                     module, module_inst, module_inst->export_func_count,
                     error_buf, error_buf_size)))
#if WASM_ENABLE_MULTI_MODULE != 0
        || (module_inst->export_glob_count > 0
            && !(module_inst->export_globals = export_globals_instantiate(
                     module, module_inst, module_inst->export_glob_count,
                     error_buf, error_buf_size)))
#endif
    ) {
        goto fail;
    }

    if (global_count > 0) {
        /* Initialize the global data */
        global_data = module_inst->global_data;
        global_data_end = global_data + global_data_size;
        global = globals;
        for (i = 0; i < global_count; i++, global++) {
            switch (global->type) {
                case VALUE_TYPE_I32:
                case VALUE_TYPE_F32:
#if (WASM_ENABLE_GC == 0) && (WASM_ENABLE_REF_TYPES != 0)
                case VALUE_TYPE_FUNCREF:
                case VALUE_TYPE_EXTERNREF:
#endif
                    *(int32 *)global_data = global->initial_value.i32;
                    global_data += sizeof(int32);
                    break;
                case VALUE_TYPE_I64:
                case VALUE_TYPE_F64:
                    bh_memcpy_s(global_data,
                                (uint32)(global_data_end - global_data),
                                &global->initial_value.i64, sizeof(int64));
                    global_data += sizeof(int64);
                    break;
#if WASM_ENABLE_GC != 0
                case VALUE_TYPE_EXTERNREF:
                    /* UINT32_MAX indicates that it is an null reference */
                    bh_assert((uint32)global->initial_value.i32 == UINT32_MAX);
                    STORE_PTR((void **)global_data, NULL_REF);
                    global_data += sizeof(void *);
                    break;
#endif
                default:
#if WASM_ENABLE_GC != 0
                    if (wasm_reftype_is_subtype_of(
                            global->type, global->ref_type, REF_TYPE_FUNCREF,
                            NULL, module_inst->module->types,
                            module_inst->module->type_count)) {
                        WASMFuncObjectRef func_obj = NULL;
                        /* UINT32_MAX indicates that it is an null reference */
                        if ((uint32)global->initial_value.i32 != UINT32_MAX) {
                            if (!(func_obj = wasm_create_func_obj(
                                      module_inst, global->initial_value.i32,
                                      true, NULL, false, error_buf,
                                      error_buf_size)))
                                goto fail;
                        }
                        STORE_PTR((void **)global_data, func_obj);
                        global_data += sizeof(void *);
                        break;
                    }
                    else if (wasm_is_type_reftype(global->type)
                             && (wasm_is_refheaptype_rtt(
                                     &global->ref_type->ref_ht_common)
                                 || wasm_is_refheaptype_rttn(
                                     &global->ref_type->ref_ht_common))) {
                        STORE_PTR((void **)global_data,
                                  global->initial_value.gc_obj);
                        global_data += sizeof(void *);
                        break;
                    }
#endif
                    bh_assert(0);
            }
        }
        bh_assert(global_data == global_data_end);
    }

    if (!check_linked_symbol(module_inst, error_buf, error_buf_size)) {
        goto fail;
    }

    /* Initialize the memory data with data segment section */
    module_inst->default_memory =
        module_inst->memory_count ? module_inst->memories[0] : NULL;

    for (i = 0; i < module->data_seg_count; i++) {
        WASMMemoryInstance *memory = NULL;
        uint8 *memory_data = NULL;
        uint32 memory_size = 0;
        WASMDataSeg *data_seg = module->data_segments[i];

#if WASM_ENABLE_BULK_MEMORY != 0
        if (data_seg->is_passive)
            continue;
#endif

        /* has check it in loader */
        memory = module_inst->memories[data_seg->memory_index];
        bh_assert(memory);

        memory_data = memory->memory_data;
        memory_size = memory->num_bytes_per_page * memory->cur_page_count;
        bh_assert(memory_data || memory_size == 0);

        bh_assert(data_seg->base_offset.init_expr_type
                      == INIT_EXPR_TYPE_I32_CONST
                  || data_seg->base_offset.init_expr_type
                         == INIT_EXPR_TYPE_GET_GLOBAL);

        if (data_seg->base_offset.init_expr_type == INIT_EXPR_TYPE_GET_GLOBAL) {
            if (!check_global_init_expr(module,
                                        data_seg->base_offset.u.global_index,
                                        error_buf, error_buf_size)) {
                goto fail;
            }

            if (!globals
                || globals[data_seg->base_offset.u.global_index].type
                       != VALUE_TYPE_I32) {
                set_error_buf(error_buf, error_buf_size,
                              "data segment does not fit");
                goto fail;
            }

            base_offset =
                globals[data_seg->base_offset.u.global_index].initial_value.i32;
        }
        else {
            base_offset = (uint32)data_seg->base_offset.u.i32;
        }

        /* check offset */
        if (base_offset > memory_size) {
            LOG_DEBUG("base_offset(%d) > memory_size(%d)", base_offset,
                      memory_size);
#if (WASM_ENABLE_GC != 0) || (WASM_ENABLE_REF_TYPES != 0)
            set_error_buf(error_buf, error_buf_size,
                          "out of bounds memory access");
#else
            set_error_buf(error_buf, error_buf_size,
                          "data segment does not fit");
#endif
            goto fail;
        }

        /* check offset + length(could be zero) */
        length = data_seg->data_length;
        if (base_offset + length > memory_size) {
            LOG_DEBUG("base_offset(%d) + length(%d) > memory_size(%d)",
                      base_offset, length, memory_size);
#if (WASM_ENABLE_GC != 0) || (WASM_ENABLE_REF_TYPES != 0)
            set_error_buf(error_buf, error_buf_size,
                          "out of bounds memory access");
#else
            set_error_buf(error_buf, error_buf_size,
                          "data segment does not fit");
#endif
            goto fail;
        }

        if (memory_data) {
            bh_memcpy_s(memory_data + base_offset, memory_size - base_offset,
                        data_seg->data, length);
        }
    }

    /* Initialize the table data with table segment section */
    module_inst->default_table =
        module_inst->table_count ? module_inst->tables[0] : NULL;
    /* in case there is no table */
    for (i = 0; module_inst->table_count > 0 && i < module->table_seg_count;
         i++) {
#if WASM_ENABLE_GC != 0
        uint32 j;
#endif
        uint32 *table_data;
        WASMTableSeg *table_seg = module->table_segments + i;
        /* has check it in loader */
        WASMTableInstance *table = module_inst->tables[table_seg->table_index];
        bh_assert(table);

#if (WASM_ENABLE_GC == 0) && (WASM_ENABLE_REF_TYPES != 0)
        if (table->elem_type != VALUE_TYPE_FUNCREF
            && table->elem_type != VALUE_TYPE_EXTERNREF) {
            set_error_buf(error_buf, error_buf_size,
                          "elements segment does not fit");
            goto fail;
        }
#elif WASM_ENABLE_GC != 0
        if (!wasm_reftype_is_subtype_of(table_seg->elem_type,
                                        table_seg->elem_ref_type,
                                        table->elem_type, table->elem_ref_type,
                                        module->types, module->type_count)) {
            set_error_buf(error_buf, error_buf_size,
                          "elements segment does not fit");
            goto fail;
        }
#endif

        table_data = (uint32 *)table->base_addr;
#if WASM_ENABLE_MULTI_MODULE != 0
        table_data = table->table_inst_linked
                         ? (uint32 *)table->table_inst_linked->base_addr
                         : table_data;
#endif
        bh_assert(table_data);

#if (WASM_ENABLE_GC != 0) || (WASM_ENABLE_REF_TYPES != 0)
        if (!wasm_elem_is_active(table_seg->mode))
            continue;
#endif

        /* init vec(funcidx) or vec(expr) */
        bh_assert(
            table_seg->base_offset.init_expr_type == INIT_EXPR_TYPE_I32_CONST
            || table_seg->base_offset.init_expr_type
                   == INIT_EXPR_TYPE_GET_GLOBAL
#if (WASM_ENABLE_GC != 0) || (WASM_ENABLE_REF_TYPES != 0)
            || table_seg->base_offset.init_expr_type
                   == INIT_EXPR_TYPE_FUNCREF_CONST
            || table_seg->base_offset.init_expr_type
                   == INIT_EXPR_TYPE_REFNULL_CONST
#endif
        );

        if (table_seg->base_offset.init_expr_type
            == INIT_EXPR_TYPE_GET_GLOBAL) {
            if (!check_global_init_expr(module,
                                        table_seg->base_offset.u.global_index,
                                        error_buf, error_buf_size)) {
                goto fail;
            }

            if (!globals
                || globals[table_seg->base_offset.u.global_index].type
                       != VALUE_TYPE_I32) {
                set_error_buf(error_buf, error_buf_size,
                              "elements segment does not fit");
                goto fail;
            }

            table_seg->base_offset.u.i32 =
                globals[table_seg->base_offset.u.global_index]
                    .initial_value.i32;
        }

        /* check offset since length might negative */
        if ((uint32)table_seg->base_offset.u.i32 > table->cur_size) {
            LOG_DEBUG("base_offset(%d) > table->cur_size(%d)",
                      table_seg->base_offset.u.i32, table->cur_size);
#if (WASM_ENABLE_GC != 0) || (WASM_ENABLE_REF_TYPES != 0)
            set_error_buf(error_buf, error_buf_size,
                          "out of bounds table access");
#else
            set_error_buf(error_buf, error_buf_size,
                          "elements segment does not fit");
#endif
            goto fail;
        }

        /* check offset + length(could be zero) */
        length = table_seg->function_count;
        if ((uint32)table_seg->base_offset.u.i32 + length > table->cur_size) {
            LOG_DEBUG("base_offset(%d) + length(%d)> table->cur_size(%d)",
                      table_seg->base_offset.u.i32, length, table->cur_size);
#if (WASM_ENABLE_GC != 0) || (WASM_ENABLE_REF_TYPES != 0)
            set_error_buf(error_buf, error_buf_size,
                          "out of bounds table access");
#else
            set_error_buf(error_buf, error_buf_size,
                          "elements segment does not fit");
#endif
            goto fail;
        }

#if WASM_ENABLE_GC == 0
        /**
         * Check function index in the current module inst for now.
         * will check the linked table inst owner in future.
         * so loader check is enough
         */
        bh_memcpy_s(
            table_data + table_seg->base_offset.u.i32,
            (uint32)((table->cur_size - (uint32)table_seg->base_offset.u.i32)
                     * sizeof(uint32)),
            table_seg->func_indexes, (uint32)(length * sizeof(uint32)));
#else
        for (j = 0; j < length; j++) {
            WASMFuncObjectRef func_obj;
            uint32 func_idx = table_seg->func_indexes[j];
            /* UINT32_MAX indicates that it is an null reference */
            if (func_idx != UINT32_MAX) {
                if (!(func_obj = wasm_create_func_obj(
                          module_inst, func_idx, true, NULL, false, error_buf,
                          error_buf_size))) {
                    goto fail;
                }
                *((void **)table_data + table_seg->base_offset.u.i32 + j) =
                    func_obj;
            }
            else {
                *((void **)table_data + table_seg->base_offset.u.i32 + j) =
                    NULL_REF;
            }
        }
#endif
    }

    /* module instance type */
    module_inst->module_type = Wasm_Module_Bytecode;

    /* Initialize the thread related data */
    if (stack_size == 0)
        stack_size = DEFAULT_WASM_STACK_SIZE;
#if WASM_ENABLE_SPEC_TEST != 0
    if (stack_size < 128 * 1024)
        stack_size = 128 * 1024;
#endif
    module_inst->default_wasm_stack_size = stack_size;

    if (module->malloc_function != (uint32)-1) {
        module_inst->malloc_function =
            &module_inst->functions[module->malloc_function];
    }

    if (module->free_function != (uint32)-1) {
        module_inst->free_function =
            &module_inst->functions[module->free_function];
    }

    if (module->retain_function != (uint32)-1) {
        module_inst->retain_function =
            &module_inst->functions[module->retain_function];
    }

#if WASM_ENABLE_LIBC_WASI != 0
    /* The sub-instance will get the wasi_ctx from main-instance */
    if (!is_sub_inst) {
        if (!wasm_runtime_init_wasi(
                (WASMModuleInstanceCommon *)module_inst,
                module->wasi_args.dir_list, module->wasi_args.dir_count,
                module->wasi_args.map_dir_list, module->wasi_args.map_dir_count,
                module->wasi_args.env, module->wasi_args.env_count,
                module->wasi_args.addr_pool, module->wasi_args.addr_count,
                module->wasi_args.argv, module->wasi_args.argc,
                module->wasi_args.stdio[0], module->wasi_args.stdio[1],
                module->wasi_args.stdio[2], error_buf, error_buf_size)) {
            goto fail;
        }
    }
#endif

    if (module->start_function != (uint32)-1) {
        /* TODO: fix start function can be import function issue */
        if (module->start_function >= module->import_function_count)
            module_inst->start_function =
                &module_inst->functions[module->start_function];
    }

    /* Execute __post_instantiate function */
    if (!execute_post_inst_function(module_inst)
        || !execute_start_function(module_inst)) {
        set_error_buf(error_buf, error_buf_size, module_inst->cur_exception);
        goto fail;
    }

#if WASM_ENABLE_BULK_MEMORY != 0
#if WASM_ENABLE_LIBC_WASI != 0
    if (!module->import_wasi_api) {
#endif
        /* Only execute the memory init function for main instance because
            the data segments will be dropped once initialized.
        */
        if (!is_sub_inst) {
            if (!execute_memory_init_function(module_inst)) {
                set_error_buf(error_buf, error_buf_size,
                              module_inst->cur_exception);
                goto fail;
            }
        }
#if WASM_ENABLE_LIBC_WASI != 0
    }
#endif
#endif

#if WASM_ENABLE_MEMORY_TRACING != 0
    wasm_runtime_dump_module_inst_mem_consumption(
        (WASMModuleInstanceCommon *)module_inst);
#endif
    (void)global_data_end;

    return module_inst;

fail:
    wasm_deinstantiate(module_inst, false);
    return NULL;
}

void
wasm_deinstantiate(WASMModuleInstance *module_inst, bool is_sub_inst)
{
    if (!module_inst)
        return;

#if WASM_ENABLE_MULTI_MODULE != 0
    sub_module_deinstantiate(module_inst);
#endif

#if WASM_ENABLE_LIBC_WASI != 0
    /* Destroy wasi resource before freeing app heap, since some fields of
       wasi contex are allocated from app heap, and if app heap is freed,
       these fields will be set to NULL, we cannot free their internal data
       which may allocated from global heap. */
    /* Only destroy wasi ctx in the main module instance */
    if (!is_sub_inst)
        wasm_runtime_destroy_wasi((WASMModuleInstanceCommon *)module_inst);
#endif

    if (module_inst->memory_count > 0)
        memories_deinstantiate(module_inst, module_inst->memories,
                               module_inst->memory_count);

    if (module_inst->import_func_ptrs) {
        wasm_runtime_free(module_inst->import_func_ptrs);
    }

    tables_deinstantiate(module_inst->tables, module_inst->table_count);
    functions_deinstantiate(module_inst->functions,
                            module_inst->function_count);
    globals_deinstantiate(module_inst->globals);
    export_functions_deinstantiate(module_inst->export_functions);
#if WASM_ENABLE_MULTI_MODULE != 0
    export_globals_deinstantiate(module_inst->export_globals);
#endif

    if (module_inst->global_data)
        wasm_runtime_free(module_inst->global_data);

#if (WASM_ENABLE_GC == 0) && (WASM_ENABLE_REF_TYPES != 0)
    wasm_externref_cleanup((WASMModuleInstanceCommon *)module_inst);
#endif

#if WASM_ENABLE_GC != 0
    if (!is_sub_inst) {
        if (module_inst->gc_heap_handle)
            mem_allocator_destroy(module_inst->gc_heap_handle);
        if (module_inst->gc_heap_pool)
            wasm_runtime_free(module_inst->gc_heap_pool);
    }
#endif

    if (module_inst->exec_env_singleton)
        wasm_exec_env_destroy(module_inst->exec_env_singleton);

#if WASM_ENABLE_DUMP_CALL_STACK != 0
    if (module_inst->frames) {
        bh_vector_destroy(module_inst->frames);
        wasm_runtime_free(module_inst->frames);
        module_inst->frames = NULL;
    }
#endif

#if WASM_ENABLE_DEBUG_INTERP != 0
    if (!is_sub_inst) {
        os_mutex_lock(&module_inst->module->ref_count_lock);
        module_inst->module->ref_count--;
        os_mutex_unlock(&module_inst->module->ref_count_lock);
    }
#endif

    wasm_runtime_free(module_inst);
}

WASMFunctionInstance *
wasm_lookup_function(const WASMModuleInstance *module_inst, const char *name,
                     const char *signature)
{
    uint32 i;
    for (i = 0; i < module_inst->export_func_count; i++)
        if (!strcmp(module_inst->export_functions[i].name, name))
            return module_inst->export_functions[i].function;
    (void)signature;
    return NULL;
}

#if WASM_ENABLE_MULTI_MODULE != 0
WASMGlobalInstance *
wasm_lookup_global(const WASMModuleInstance *module_inst, const char *name)
{
    uint32 i;
    for (i = 0; i < module_inst->export_glob_count; i++)
        if (!strcmp(module_inst->export_globals[i].name, name))
            return module_inst->export_globals[i].global;
    return NULL;
}

WASMMemoryInstance *
wasm_lookup_memory(const WASMModuleInstance *module_inst, const char *name)
{
    /**
     * using a strong assumption that one module instance only has
     * one memory instance
     */
    (void)module_inst->export_memories;
    return module_inst->memories[0];
}

WASMTableInstance *
wasm_lookup_table(const WASMModuleInstance *module_inst, const char *name)
{
    /**
     * using a strong assumption that one module instance only has
     * one table instance
     */
    (void)module_inst->export_tables;
    return module_inst->tables[0];
}
#endif

static bool
clear_wasi_proc_exit_exception(WASMModuleInstance *module_inst)
{
#if WASM_ENABLE_LIBC_WASI != 0
    const char *exception = wasm_get_exception(module_inst);
    if (exception && !strcmp(exception, "Exception: wasi proc exit")) {
        /* The "wasi proc exit" exception is thrown by native lib to
           let wasm app exit, which is a normal behavior, we clear
           the exception here. */
        wasm_set_exception(module_inst, NULL);
        return true;
    }
    return false;
#else
    return false;
#endif
}

#ifdef OS_ENABLE_HW_BOUND_CHECK

#ifndef BH_PLATFORM_WINDOWS
void
wasm_signal_handler(WASMSignalInfo *sig_info)
{
    WASMExecEnv *exec_env_tls = sig_info->exec_env_tls;
    void *sig_addr = sig_info->sig_addr;
    WASMModuleInstance *module_inst;
    WASMMemoryInstance *memory_inst;
    WASMJmpBuf *jmpbuf_node;
    uint8 *mapped_mem_start_addr = NULL;
    uint8 *mapped_mem_end_addr = NULL;
    uint8 *stack_min_addr;
    uint32 page_size;
    uint32 guard_page_count = STACK_OVERFLOW_CHECK_GUARD_PAGE_COUNT;

    /* Check whether current thread is running wasm function */
    if (exec_env_tls && exec_env_tls->handle == os_self_thread()
        && (jmpbuf_node = exec_env_tls->jmpbuf_stack_top)) {
        /* Get mapped mem info of current instance */
        module_inst = (WASMModuleInstance *)exec_env_tls->module_inst;
        /* Get the default memory instance */
        memory_inst = module_inst->default_memory;
        if (memory_inst) {
            mapped_mem_start_addr = (uint8 *)memory_inst->memory_data;
            mapped_mem_end_addr =
                (uint8 *)memory_inst->memory_data + 8 * (uint64)BH_GB;
        }

        /* Get stack info of current thread */
        page_size = os_getpagesize();
        stack_min_addr = os_thread_get_stack_boundary();

        if (memory_inst
            && (mapped_mem_start_addr <= (uint8 *)sig_addr
                && (uint8 *)sig_addr < mapped_mem_end_addr)) {
            /* The address which causes segmentation fault is inside
               the memory instance's guard regions */
            wasm_set_exception(module_inst, "out of bounds memory access");
            os_longjmp(jmpbuf_node->jmpbuf, 1);
        }
        else if (stack_min_addr - page_size <= (uint8 *)sig_addr
                 && (uint8 *)sig_addr
                        < stack_min_addr + page_size * guard_page_count) {
            /* The address which causes segmentation fault is inside
               native thread's guard page */
            wasm_set_exception(module_inst, "native stack overflow");
            os_longjmp(jmpbuf_node->jmpbuf, 1);
        }
    }
}
#else  /* else of BH_PLATFORM_WINDOWS */
LONG
wasm_exception_handler(WASMSignalInfo *sig_info)
{
    WASMExecEnv *exec_env_tls = sig_info->exec_env_tls;
    EXCEPTION_POINTERS *exce_info = sig_info->exce_info;
    PEXCEPTION_RECORD ExceptionRecord = exce_info->ExceptionRecord;
    uint8 *sig_addr = (uint8 *)ExceptionRecord->ExceptionInformation[1];
    WASMModuleInstance *module_inst;
    WASMMemoryInstance *memory_inst;
    WASMJmpBuf *jmpbuf_node;
    uint8 *mapped_mem_start_addr = NULL;
    uint8 *mapped_mem_end_addr = NULL;
    uint32 page_size = os_getpagesize();

    if (exec_env_tls && exec_env_tls->handle == os_self_thread()
        && (jmpbuf_node = exec_env_tls->jmpbuf_stack_top)) {
        module_inst = (WASMModuleInstance *)exec_env_tls->module_inst;
        if (ExceptionRecord->ExceptionCode == EXCEPTION_ACCESS_VIOLATION) {
            /* Get the default memory instance */
            memory_inst = module_inst->default_memory;
            if (memory_inst) {
                mapped_mem_start_addr = (uint8 *)memory_inst->memory_data;
                mapped_mem_end_addr =
                    (uint8 *)memory_inst->memory_data + 8 * (uint64)BH_GB;
                if (mapped_mem_start_addr <= (uint8 *)sig_addr
                    && (uint8 *)sig_addr < mapped_mem_end_addr) {
                    /* The address which causes segmentation fault is inside
                       the memory instance's guard regions.
                       Set exception and let the wasm func continue to run, when
                       the wasm func returns, the caller will check whether the
                       exception is thrown and return to runtime. */
                    wasm_set_exception(module_inst,
                                       "out of bounds memory access");
                    /* Skip current instruction */
                    return EXCEPTION_CONTINUE_SEARCH;
                }
            }
        }
        else if (ExceptionRecord->ExceptionCode == EXCEPTION_STACK_OVERFLOW) {
            /* Set stack overflow exception and let the wasm func continue
               to run, when the wasm func returns, the caller will check
               whether the exception is thrown and return to runtime, and
               the damaged stack will be recovered by _resetstkoflw(). */
            wasm_set_exception(module_inst, "native stack overflow");
            return EXCEPTION_CONTINUE_SEARCH;
        }
    }

    os_printf("Unhandled exception thrown:  exception code: 0x%lx, "
              "exception address: %p, exception information: %p\n",
              ExceptionRecord->ExceptionCode, ExceptionRecord->ExceptionAddress,
              sig_addr);
    return EXCEPTION_CONTINUE_SEARCH;
}
#endif /* end of BH_PLATFORM_WINDOWS */

static void
call_wasm_with_hw_bound_check(WASMModuleInstance *module_inst,
                              WASMExecEnv *exec_env,
                              WASMFunctionInstance *function, unsigned argc,
                              uint32 argv[])
{
    WASMExecEnv *exec_env_tls = wasm_runtime_get_exec_env_tls();
    WASMJmpBuf jmpbuf_node = { 0 }, *jmpbuf_node_pop;
    uint32 page_size = os_getpagesize();
    uint32 guard_page_count = STACK_OVERFLOW_CHECK_GUARD_PAGE_COUNT;
#ifdef BH_PLATFORM_WINDOWS
    const char *exce;
    int result;
#endif
    bool ret = true;

    /* Check native stack overflow firstly to ensure we have enough
       native stack to run the following codes before actually calling
       the aot function in invokeNative function. */
    if ((uint8 *)&exec_env_tls < exec_env->native_stack_boundary
                                     + page_size * (guard_page_count + 1)) {
        wasm_set_exception(module_inst, "native stack overflow");
        return;
    }

    if (exec_env_tls && (exec_env_tls != exec_env)) {
        wasm_set_exception(module_inst, "invalid exec env");
        return;
    }

    if (!os_thread_signal_inited()) {
        wasm_set_exception(module_inst, "thread signal env not inited");
        return;
    }

    wasm_exec_env_push_jmpbuf(exec_env, &jmpbuf_node);

    wasm_runtime_set_exec_env_tls(exec_env);
    if (os_setjmp(jmpbuf_node.jmpbuf) == 0) {
#ifndef BH_PLATFORM_WINDOWS
        wasm_interp_call_wasm(module_inst, exec_env, function, argc, argv);
#else
        __try {
            wasm_interp_call_wasm(module_inst, exec_env, function, argc, argv);
        } __except (wasm_get_exception(module_inst)
                        ? EXCEPTION_EXECUTE_HANDLER
                        : EXCEPTION_CONTINUE_SEARCH) {
            /* exception was thrown in wasm_exception_handler */
            ret = false;
        }
        if ((exce = wasm_get_exception(module_inst))
            && strstr(exce, "native stack overflow")) {
            /* After a stack overflow, the stack was left
               in a damaged state, let the CRT repair it */
            result = _resetstkoflw();
            bh_assert(result != 0);
        }
#endif
    }
    else {
        /* Exception has been set in signal handler before calling longjmp */
        ret = false;
    }

    if (wasm_get_exception(module_inst)) {
#if WASM_ENABLE_DUMP_CALL_STACK != 0
        if (wasm_interp_create_call_stack(exec_env)) {
            wasm_interp_dump_call_stack(exec_env, true, NULL, 0);
        }
#endif
        wasm_interp_restore_wasm_frame(exec_env);
    }

    jmpbuf_node_pop = wasm_exec_env_pop_jmpbuf(exec_env);
    bh_assert(&jmpbuf_node == jmpbuf_node_pop);
    if (!exec_env->jmpbuf_stack_top) {
        wasm_runtime_set_exec_env_tls(NULL);
    }
    if (!ret) {
        os_sigreturn();
        os_signal_unmask();
    }
    (void)jmpbuf_node_pop;
}
#define interp_call_wasm call_wasm_with_hw_bound_check
#else
#define interp_call_wasm wasm_interp_call_wasm
#endif

bool
wasm_call_function(WASMExecEnv *exec_env, WASMFunctionInstance *function,
                   unsigned argc, uint32 argv[])
{
    WASMModuleInstance *module_inst =
        (WASMModuleInstance *)exec_env->module_inst;

    /* set thread handle and stack boundary */
    wasm_exec_env_set_thread_info(exec_env);

    interp_call_wasm(module_inst, exec_env, function, argc, argv);
    (void)clear_wasi_proc_exit_exception(module_inst);
    return !wasm_get_exception(module_inst) ? true : false;
}

bool
wasm_create_exec_env_and_call_function(WASMModuleInstance *module_inst,
                                       WASMFunctionInstance *func,
                                       unsigned argc, uint32 argv[],
                                       bool enable_debug)
{
    WASMExecEnv *exec_env = NULL, *existing_exec_env = NULL;
    bool ret;

#if defined(OS_ENABLE_HW_BOUND_CHECK)
    existing_exec_env = exec_env = wasm_runtime_get_exec_env_tls();
#elif WASM_ENABLE_THREAD_MGR != 0
    existing_exec_env = exec_env =
        wasm_clusters_search_exec_env((WASMModuleInstanceCommon *)module_inst);
#endif

    if (!existing_exec_env) {
        if (!(exec_env =
                  wasm_exec_env_create((WASMModuleInstanceCommon *)module_inst,
                                       module_inst->default_wasm_stack_size))) {
            wasm_set_exception(module_inst, "allocate memory failed");
            return false;
        }

#if WASM_ENABLE_THREAD_MGR != 0
#if WASM_ENABLE_DEBUG_INTERP != 0
        if (enable_debug) {
            wasm_runtime_start_debug_instance(exec_env);
        }
#endif
#endif
    }

    ret = wasm_call_function(exec_env, func, argc, argv);

    /* don't destroy the exec_env if it isn't created in this function */
    if (!existing_exec_env)
        wasm_exec_env_destroy(exec_env);

    return ret;
}

bool
wasm_create_exec_env_singleton(WASMModuleInstance *module_inst)
{
    WASMExecEnv *exec_env = NULL;

    if (module_inst->exec_env_singleton) {
        return true;
    }

    exec_env = wasm_exec_env_create((WASMModuleInstanceCommon *)module_inst,
                                    module_inst->default_wasm_stack_size);
    if (exec_env)
        module_inst->exec_env_singleton = exec_env;

    return exec_env ? true : false;
}

void
wasm_set_exception(WASMModuleInstance *module_inst, const char *exception)
{
    if (exception)
        snprintf(module_inst->cur_exception, sizeof(module_inst->cur_exception),
                 "Exception: %s", exception);
    else
        module_inst->cur_exception[0] = '\0';
}

const char *
wasm_get_exception(WASMModuleInstance *module_inst)
{
    if (module_inst->cur_exception[0] == '\0')
        return NULL;
    else
        return module_inst->cur_exception;
}

#if WASM_ENABLE_PERF_PROFILING != 0
void
wasm_dump_perf_profiling(const WASMModuleInstance *module_inst)
{
    WASMExportFuncInstance *export_func;
    WASMFunctionInstance *func_inst;
    char *func_name;
    uint32 i, j;

    os_printf("Performance profiler data:\n");
    for (i = 0; i < module_inst->function_count; i++) {
        func_inst = module_inst->functions + i;
        if (func_inst->is_import_func) {
            func_name = func_inst->u.func_import->field_name;
        }
#if WASM_ENABLE_CUSTOM_NAME_SECTION != 0
        else if (func_inst->u.func->field_name) {
            func_name = func_inst->u.func->field_name;
        }
#endif
        else {
            func_name = NULL;
            for (j = 0; j < module_inst->export_func_count; j++) {
                export_func = module_inst->export_functions + j;
                if (export_func->function == func_inst) {
                    func_name = export_func->name;
                    break;
                }
            }
        }

        if (func_name)
            os_printf("  func %s, execution time: %.3f ms, execution count: %d "
                      "times\n",
                      func_name,
                      module_inst->functions[i].total_exec_time / 1000.0f,
                      module_inst->functions[i].total_exec_cnt);
        else
            os_printf("  func %d, execution time: %.3f ms, execution count: %d "
                      "times\n",
                      i, module_inst->functions[i].total_exec_time / 1000.0f,
                      module_inst->functions[i].total_exec_cnt);
    }
}
#endif

uint32
wasm_module_malloc(WASMModuleInstance *module_inst, uint32 size,
                   void **p_native_addr)
{
    WASMMemoryInstance *memory = module_inst->default_memory;
    uint8 *addr = NULL;
    uint32 offset = 0;

    if (!memory) {
        wasm_set_exception(module_inst, "uninitialized memory");
        return 0;
    }

    if (memory->heap_handle) {
        addr = mem_allocator_malloc(memory->heap_handle, size);
    }
    else if (module_inst->malloc_function && module_inst->free_function) {
#if WASM_ENABLE_DEBUG_INTERP != 0
        /* TODO: obviously, we can not create debug instance for
         * module malloc here, so, just disable the engine here,
         * it is strange, but we now are lack of ways to indicate
         * which calls should not be debugged. And we have other
         * execute_xxx_function may need to be taken care of
         */
        bool active = wasm_debug_get_engine_active();
        wasm_debug_set_engine_active(false);
#endif
        if (!execute_malloc_function(module_inst, module_inst->malloc_function,
                                     module_inst->retain_function, size,
                                     &offset)) {
#if WASM_ENABLE_DEBUG_INTERP != 0
            wasm_debug_set_engine_active(active);
#endif
            return 0;
        }
#if WASM_ENABLE_DEBUG_INTERP != 0
        wasm_debug_set_engine_active(active);
#endif
        /* If we use app's malloc function,
           the default memory may be changed while memory growing */
        memory = module_inst->default_memory;
        addr = offset ? memory->memory_data + offset : NULL;
    }

    if (!addr) {
        if (memory->heap_handle
            && mem_allocator_is_heap_corrupted(memory->heap_handle)) {
            wasm_runtime_show_app_heap_corrupted_prompt();
            wasm_set_exception(module_inst, "app heap corrupted");
        }
        else {
            LOG_WARNING("warning: allocate %u bytes memory failed", size);
        }
        return 0;
    }
    if (p_native_addr)
        *p_native_addr = addr;

    return (uint32)(addr - memory->memory_data);
}

uint32
wasm_module_realloc(WASMModuleInstance *module_inst, uint32 ptr, uint32 size,
                    void **p_native_addr)
{
    WASMMemoryInstance *memory = module_inst->default_memory;
    uint8 *addr = NULL;

    if (!memory) {
        wasm_set_exception(module_inst, "uninitialized memory");
        return 0;
    }

    if (memory->heap_handle) {
        addr = mem_allocator_realloc(
            memory->heap_handle, ptr ? memory->memory_data + ptr : NULL, size);
    }

    /* Only support realloc in WAMR's app heap */

    if (!addr) {
        if (memory->heap_handle
            && mem_allocator_is_heap_corrupted(memory->heap_handle)) {
            wasm_set_exception(module_inst, "app heap corrupted");
        }
        else {
            wasm_set_exception(module_inst, "out of memory");
        }
        return 0;
    }
    if (p_native_addr)
        *p_native_addr = addr;

    return (uint32)(addr - memory->memory_data);
}

void
wasm_module_free(WASMModuleInstance *module_inst, uint32 ptr)
{
    if (ptr) {
        WASMMemoryInstance *memory = module_inst->default_memory;
        uint8 *addr;

        if (!memory) {
            return;
        }

        addr = memory->memory_data + ptr;

        if (memory->heap_handle && memory->heap_data <= addr
            && addr < memory->heap_data_end) {
            mem_allocator_free(memory->heap_handle, addr);
        }
        else if (module_inst->malloc_function && module_inst->free_function
                 && memory->memory_data <= addr
                 && addr < memory->memory_data_end) {
#if WASM_ENABLE_DEBUG_INTERP != 0
            /*TODO: obviously, we can not create debug instance for module
            malloc here, so, just disable the engine here, it is strange. the
            wasm's call should be marshed to its own thread */
            bool active = wasm_debug_get_engine_active();
            wasm_debug_set_engine_active(false);
#endif
            execute_free_function(module_inst, module_inst->free_function, ptr);
#if WASM_ENABLE_DEBUG_INTERP != 0
            wasm_debug_set_engine_active(active);
#endif
        }
    }
}

uint32
wasm_module_dup_data(WASMModuleInstance *module_inst, const char *src,
                     uint32 size)
{
    char *buffer;
    uint32 buffer_offset =
        wasm_module_malloc(module_inst, size, (void **)&buffer);
    if (buffer_offset != 0) {
        buffer = wasm_addr_app_to_native(module_inst, buffer_offset);
        bh_memcpy_s(buffer, size, src, size);
    }
    return buffer_offset;
}

bool
wasm_validate_app_addr(WASMModuleInstance *module_inst, uint32 app_offset,
                       uint32 size)
{
    WASMMemoryInstance *memory = module_inst->default_memory;
    uint32 memory_data_size;

    if (!memory) {
        goto fail;
    }

    memory_data_size = memory->num_bytes_per_page * memory->cur_page_count;

    /* integer overflow check */
    if (app_offset > UINT32_MAX - size) {
        goto fail;
    }

    if (app_offset + size <= memory_data_size) {
        return true;
    }
fail:
    wasm_set_exception(module_inst, "out of bounds memory access");
    return false;
}

bool
wasm_validate_native_addr(WASMModuleInstance *module_inst, void *native_ptr,
                          uint32 size)
{
    WASMMemoryInstance *memory = module_inst->default_memory;
    uint8 *addr = (uint8 *)native_ptr;

    if (!memory) {
        goto fail;
    }

    /* integer overflow check */
    if ((uintptr_t)addr > UINTPTR_MAX - size) {
        goto fail;
    }

    if (memory->memory_data <= addr && addr + size <= memory->memory_data_end) {
        return true;
    }
fail:
    wasm_set_exception(module_inst, "out of bounds memory access");
    return false;
}

void *
wasm_addr_app_to_native(WASMModuleInstance *module_inst, uint32 app_offset)
{
    WASMMemoryInstance *memory = module_inst->default_memory;
    uint8 *addr;

    if (!memory)
        return NULL;

    addr = memory->memory_data + app_offset;

    if (memory->memory_data <= addr && addr < memory->memory_data_end)
        return addr;
    return NULL;
}

uint32
wasm_addr_native_to_app(WASMModuleInstance *module_inst, void *native_ptr)
{
    WASMMemoryInstance *memory = module_inst->default_memory;
    uint8 *addr = (uint8 *)native_ptr;

    if (!memory)
        return 0;

    if (memory->memory_data <= addr && addr < memory->memory_data_end)
        return (uint32)(addr - memory->memory_data);
    return 0;
}

bool
wasm_get_app_addr_range(WASMModuleInstance *module_inst, uint32 app_offset,
                        uint32 *p_app_start_offset, uint32 *p_app_end_offset)
{
    WASMMemoryInstance *memory = module_inst->default_memory;
    uint32 memory_data_size;

    if (!memory)
        return false;

    memory_data_size = memory->num_bytes_per_page * memory->cur_page_count;

    if (app_offset < memory_data_size) {
        if (p_app_start_offset)
            *p_app_start_offset = 0;
        if (p_app_end_offset)
            *p_app_end_offset = memory_data_size;
        return true;
    }
    return false;
}

bool
wasm_get_native_addr_range(WASMModuleInstance *module_inst, uint8 *native_ptr,
                           uint8 **p_native_start_addr,
                           uint8 **p_native_end_addr)
{
    WASMMemoryInstance *memory = module_inst->default_memory;
    uint8 *addr = (uint8 *)native_ptr;

    if (!memory)
        return false;

    if (memory->memory_data <= addr && addr < memory->memory_data_end) {
        if (p_native_start_addr)
            *p_native_start_addr = memory->memory_data;
        if (p_native_end_addr)
            *p_native_end_addr = memory->memory_data_end;
        return true;
    }
    return false;
}

#ifndef OS_ENABLE_HW_BOUND_CHECK
bool
wasm_enlarge_memory(WASMModuleInstance *module, uint32 inc_page_count)
{
    WASMMemoryInstance *memory = module->default_memory;
    uint8 *new_memory_data, *memory_data, *heap_data_old;
    uint32 heap_size, total_size_old, total_page_count;
    uint64 total_size;
    bool ret = true;

    if (!memory)
        return false;

    memory_data = memory->memory_data;
    heap_size = (uint32)(memory->heap_data_end - memory->heap_data);
    total_size_old = (uint32)(memory->memory_data_end - memory_data);
    total_page_count = inc_page_count + memory->cur_page_count;
    total_size = memory->num_bytes_per_page * (uint64)total_page_count;
    heap_data_old = memory->heap_data;

    if (inc_page_count <= 0)
        /* No need to enlarge memory */
        return true;

    if (total_page_count < memory->cur_page_count /* integer overflow */
        || total_page_count > memory->max_page_count) {
        return false;
    }

    if (total_size >= UINT32_MAX) {
        return false;
    }

#if WASM_ENABLE_SHARED_MEMORY != 0
    if (memory->is_shared) {
        /* For shared memory, we have reserved the maximum spaces during
            instantiate, only change the cur_page_count here */
        memory->cur_page_count = total_page_count;
        return true;
    }
#endif

    if (heap_size > 0) {
        if (mem_allocator_is_heap_corrupted(memory->heap_handle)) {
            wasm_runtime_show_app_heap_corrupted_prompt();
            return false;
        }
    }

    if (!(new_memory_data =
              wasm_runtime_realloc(memory_data, (uint32)total_size))) {
        if (!(new_memory_data = wasm_runtime_malloc((uint32)total_size))) {
            return false;
        }
        if (memory_data) {
            bh_memcpy_s(new_memory_data, (uint32)total_size, memory_data,
                        total_size_old);
            wasm_runtime_free(memory_data);
        }
    }

    memset(new_memory_data + total_size_old, 0,
           (uint32)total_size - total_size_old);

    if (heap_size > 0) {
        if (mem_allocator_migrate(memory->heap_handle,
                                  (char *)heap_data_old
                                      + (new_memory_data - memory_data),
                                  heap_size)
            != 0) {
            /* Don't return here as memory->memory_data is obsolete and
               must be updated to be correctly used later. */
            ret = false;
        }
    }

    memory->memory_data = new_memory_data;
    memory->cur_page_count = total_page_count;
    memory->heap_data = new_memory_data + (heap_data_old - memory_data);
    memory->heap_data_end = memory->heap_data + heap_size;
    memory->memory_data_end =
        memory->memory_data + memory->num_bytes_per_page * total_page_count;

#if WASM_ENABLE_FAST_JIT != 0
#if UINTPTR_MAX == UINT64_MAX
    memory->mem_bound_check_1byte = total_size - 1;
    memory->mem_bound_check_2bytes = total_size - 2;
    memory->mem_bound_check_4bytes = total_size - 4;
    memory->mem_bound_check_8bytes = total_size - 8;
    memory->mem_bound_check_16bytes = total_size - 16;
#else
    memory->mem_bound_check_1byte = (uint32)total_size - 1;
    memory->mem_bound_check_2bytes = (uint32)total_size - 2;
    memory->mem_bound_check_4bytes = (uint32)total_size - 4;
    memory->mem_bound_check_8bytes = (uint32)total_size - 8;
    memory->mem_bound_check_16bytes = (uint32)total_size - 16;
#endif
#endif

    return ret;
}
#else
bool
wasm_enlarge_memory(WASMModuleInstance *module, uint32 inc_page_count)
{
    WASMMemoryInstance *memory = module->default_memory;
    uint32 num_bytes_per_page, total_page_count;

    if (!memory)
        return false;

    total_page_count = inc_page_count + memory->cur_page_count;

    if (inc_page_count <= 0)
        /* No need to enlarge memory */
        return true;

    if (total_page_count < memory->cur_page_count /* integer overflow */
        || total_page_count > memory->max_page_count) {
        return false;
    }

    num_bytes_per_page = memory->num_bytes_per_page;

#ifdef BH_PLATFORM_WINDOWS
    if (!os_mem_commit(memory->memory_data_end,
                       num_bytes_per_page * inc_page_count,
                       MMAP_PROT_READ | MMAP_PROT_WRITE)) {
        return false;
    }
#endif

    if (os_mprotect(memory->memory_data_end,
                    num_bytes_per_page * inc_page_count,
                    MMAP_PROT_READ | MMAP_PROT_WRITE)
        != 0) {
#ifdef BH_PLATFORM_WINDOWS
        os_mem_decommit(memory->memory_data_end,
                        num_bytes_per_page * inc_page_count);
#endif
        return false;
    }

    /* The increased pages are filled with zero by the OS when os_mmap,
       no need to memset it again here */

    memory->cur_page_count = total_page_count;
    memory->memory_data_end =
        memory->memory_data + num_bytes_per_page * total_page_count;
    return true;
}
#endif /* end of OS_ENABLE_HW_BOUND_CHECK */

#if (WASM_ENABLE_GC != 0) || (WASM_ENABLE_REF_TYPES != 0)
bool
wasm_enlarge_table(WASMModuleInstance *module_inst, uint32 table_idx,
                   uint32 inc_entries, table_elem_type_t init_val)
{
    WASMTableInstance *table_inst;
    uint32 entry_count, i;
    table_elem_type_t *new_table_data_start;

    if (!inc_entries) {
        return true;
    }

    bh_assert(table_idx < module_inst->table_count);
    table_inst = wasm_get_table_inst(module_inst, table_idx);
    if (!table_inst) {
        return false;
    }

    if (inc_entries > UINT32_MAX - table_inst->cur_size) {
        return false;
    }

    entry_count = table_inst->cur_size + inc_entries;
    if (entry_count > table_inst->max_size) {
        return false;
    }

    /* fill in */
    new_table_data_start =
        (table_elem_type_t *)((uint8 *)table_inst
                              + offsetof(WASMTableInstance, base_addr))
        + table_inst->cur_size;
    for (i = 0; i < inc_entries; ++i) {
        new_table_data_start[i] = init_val;
    }

    table_inst->cur_size = entry_count;
    return true;
}
#endif /* (WASM_ENABLE_GC != 0) || (WASM_ENABLE_REF_TYPES != 0) */

static bool
call_indirect(WASMExecEnv *exec_env, uint32 tbl_idx, uint32 tbl_elem_idx,
              uint32 argc, uint32 argv[], bool check_type_idx, uint32 type_idx)
{
    WASMModuleInstance *module_inst = NULL;
    WASMTableInstance *table_inst = NULL;
    table_elem_type_t tbl_elem_val = NULL_REF;
    uint32 func_idx = 0;
    WASMFunctionInstance *func_inst = NULL;

    module_inst = (WASMModuleInstance *)exec_env->module_inst;
    bh_assert(module_inst);

    table_inst = module_inst->tables[tbl_idx];
    if (!table_inst) {
        wasm_set_exception(module_inst, "unknown table");
        return false;
    }

    if (tbl_elem_idx >= table_inst->cur_size) {
        wasm_set_exception(module_inst, "undefined element");
        return false;
    }

    /**
     * please be aware that table_inst->base_addr may point
     * to another module's table
     **/
    tbl_elem_val = ((table_elem_type_t *)table_inst->base_addr)[tbl_elem_idx];
    if (tbl_elem_val == NULL_REF) {
        wasm_set_exception(module_inst, "uninitialized element");
        return false;
    }

#if WASM_ENABLE_GC == 0
    func_idx = tbl_elem_val;
#else
    func_idx =
        wasm_func_obj_get_func_idx_bound((WASMFuncObjectRef)tbl_elem_val);
#endif

    /**
     * we insist to call functions owned by the module itself
     **/
    if (func_idx >= module_inst->function_count) {
        wasm_set_exception(module_inst, "unknown function");
        return false;
    }

    func_inst = module_inst->functions + func_idx;

    if (check_type_idx) {
        WASMModule *module = module_inst->module;
        WASMType *cur_type = module->types[type_idx];
        WASMType *cur_func_type;

        if (func_inst->is_import_func)
            cur_func_type = (WASMType *)func_inst->u.func_import->func_type;
        else
            cur_func_type = (WASMType *)func_inst->u.func->func_type;

<<<<<<< HEAD
        if (!wasm_type_equal(cur_type, cur_func_type, module->types,
                             module->type_count)) {
=======
        if (cur_type != cur_func_type) {
>>>>>>> 717e8a48
            wasm_set_exception(module_inst, "indirect call type mismatch");
            goto got_exception;
        }
    }

    interp_call_wasm(module_inst, exec_env, func_inst, argc, argv);

    (void)clear_wasi_proc_exit_exception(module_inst);
    return !wasm_get_exception(module_inst) ? true : false;

got_exception:
    return false;
}

bool
wasm_call_indirect(WASMExecEnv *exec_env, uint32 tbl_idx, uint32 elem_idx,
                   uint32 argc, uint32 argv[])
{
    return call_indirect(exec_env, tbl_idx, elem_idx, argc, argv, false, 0);
}

#if WASM_ENABLE_FAST_JIT != 0
bool
jit_call_indirect(WASMExecEnv *exec_env, uint32 tbl_idx, uint32 elem_idx,
                  uint32 type_idx, uint32 argc, uint32 argv[])
{
    return call_indirect(exec_env, tbl_idx, elem_idx, argc, argv, true,
                         type_idx);
}
#endif

#if WASM_ENABLE_THREAD_MGR != 0
bool
wasm_set_aux_stack(WASMExecEnv *exec_env, uint32 start_offset, uint32 size)
{
    WASMModuleInstance *module_inst =
        (WASMModuleInstance *)exec_env->module_inst;
    uint32 stack_top_idx = module_inst->module->aux_stack_top_global_index;
    uint32 data_end = module_inst->module->aux_data_end;
    uint32 stack_bottom = module_inst->module->aux_stack_bottom;
    bool is_stack_before_data = stack_bottom < data_end ? true : false;

    /* Check the aux stack space, currently we don't allocate space in heap */
    if ((is_stack_before_data && (size > start_offset))
        || ((!is_stack_before_data) && (start_offset - data_end < size)))
        return false;

    if (stack_top_idx != (uint32)-1) {
        /* The aux stack top is a wasm global,
            set the initial value for the global */
        uint8 *global_addr = module_inst->global_data
                             + module_inst->globals[stack_top_idx].data_offset;
        *(int32 *)global_addr = start_offset;
        /* The aux stack boundary is a constant value,
            set the value to exec_env */
        exec_env->aux_stack_boundary.boundary = start_offset - size;
        exec_env->aux_stack_bottom.bottom = start_offset;
        return true;
    }

    return false;
}

bool
wasm_get_aux_stack(WASMExecEnv *exec_env, uint32 *start_offset, uint32 *size)
{
    WASMModuleInstance *module_inst =
        (WASMModuleInstance *)exec_env->module_inst;

    /* The aux stack information is resolved in loader
        and store in module */
    uint32 stack_bottom = module_inst->module->aux_stack_bottom;
    uint32 total_aux_stack_size = module_inst->module->aux_stack_size;

    if (stack_bottom != 0 && total_aux_stack_size != 0) {
        if (start_offset)
            *start_offset = stack_bottom;
        if (size)
            *size = total_aux_stack_size;
        return true;
    }
    return false;
}
#endif

#if (WASM_ENABLE_MEMORY_PROFILING != 0) || (WASM_ENABLE_MEMORY_TRACING != 0)
void
wasm_get_module_mem_consumption(const WASMModule *module,
                                WASMModuleMemConsumption *mem_conspn)
{
    uint32 i, size;

    memset(mem_conspn, 0, sizeof(*mem_conspn));

    mem_conspn->module_struct_size = sizeof(WASMModule);

    mem_conspn->types_size = sizeof(WASMType *) * module->type_count;
    for (i = 0; i < module->type_count; i++) {
#if WASM_ENABLE_GC == 0
        WASMFuncType *type = (WASMFuncType *)module->types[i];
        size = offsetof(WASMFuncType, types)
               + sizeof(uint8) * (type->param_count + type->result_count);
#else
        /* TODO, calculate the size of func/struct/array type */
        WASMFuncType *type = (WASMFuncType *)module->types[i];
        size = offsetof(WASMFuncType, types)
               + sizeof(uint8) * (type->param_count + type->result_count);
#endif
        mem_conspn->types_size += size;
    }

    mem_conspn->imports_size = sizeof(WASMImport) * module->import_count;

    mem_conspn->functions_size =
        sizeof(WASMFunction *) * module->function_count;
    for (i = 0; i < module->function_count; i++) {
        WASMFunction *func = module->functions[i];
        WASMFuncType *type = func->func_type;
        size = sizeof(WASMFunction) + func->local_count
               + sizeof(uint16) * (type->param_count + func->local_count);
#if WASM_ENABLE_FAST_INTERP != 0
        size +=
            func->code_compiled_size + sizeof(uint32) * func->const_cell_num;
#endif
        mem_conspn->functions_size += size;
    }

    mem_conspn->tables_size = sizeof(WASMTable) * module->table_count;
    mem_conspn->memories_size = sizeof(WASMMemory) * module->memory_count;
    mem_conspn->globals_size = sizeof(WASMGlobal) * module->global_count;
    mem_conspn->exports_size = sizeof(WASMExport) * module->export_count;

    mem_conspn->table_segs_size =
        sizeof(WASMTableSeg) * module->table_seg_count;
    for (i = 0; i < module->table_seg_count; i++) {
        WASMTableSeg *table_seg = &module->table_segments[i];
        mem_conspn->tables_size += sizeof(uint32) * table_seg->function_count;
    }

    mem_conspn->data_segs_size = sizeof(WASMDataSeg *) * module->data_seg_count;
    for (i = 0; i < module->data_seg_count; i++) {
        mem_conspn->data_segs_size += sizeof(WASMDataSeg);
    }

    if (module->const_str_list) {
        StringNode *node = module->const_str_list, *node_next;
        while (node) {
            node_next = node->next;
            mem_conspn->const_strs_size +=
                sizeof(StringNode) + strlen(node->str) + 1;
            node = node_next;
        }
    }

    mem_conspn->total_size += mem_conspn->module_struct_size;
    mem_conspn->total_size += mem_conspn->types_size;
    mem_conspn->total_size += mem_conspn->imports_size;
    mem_conspn->total_size += mem_conspn->functions_size;
    mem_conspn->total_size += mem_conspn->tables_size;
    mem_conspn->total_size += mem_conspn->memories_size;
    mem_conspn->total_size += mem_conspn->globals_size;
    mem_conspn->total_size += mem_conspn->exports_size;
    mem_conspn->total_size += mem_conspn->table_segs_size;
    mem_conspn->total_size += mem_conspn->data_segs_size;
    mem_conspn->total_size += mem_conspn->const_strs_size;
}

void
wasm_get_module_inst_mem_consumption(const WASMModuleInstance *module_inst,
                                     WASMModuleInstMemConsumption *mem_conspn)
{
    uint32 i, size;

    memset(mem_conspn, 0, sizeof(*mem_conspn));

    mem_conspn->module_inst_struct_size = sizeof(WASMModuleInstance);

    mem_conspn->memories_size =
        sizeof(WASMMemoryInstance *) * module_inst->memory_count;
    for (i = 0; i < module_inst->memory_count; i++) {
        WASMMemoryInstance *memory = module_inst->memories[i];
        size = sizeof(WASMMemoryInstance)
               + memory->num_bytes_per_page * memory->cur_page_count;
        mem_conspn->memories_size += size;
        mem_conspn->app_heap_size += memory->heap_data_end - memory->heap_data;
        /* size of app heap structure */
        mem_conspn->memories_size += mem_allocator_get_heap_struct_size();
    }

    mem_conspn->tables_size =
        sizeof(WASMTableInstance *) * module_inst->table_count;
    for (i = 0; i < module_inst->table_count; i++) {
        WASMTableInstance *table = module_inst->tables[i];
#if WASM_ENABLE_MULTI_MODULE != 0
        if (table->table_inst_linked) {
            size = offsetof(WASMTableInstance, base_addr);
        }
        else
#endif
        {
            size = offsetof(WASMTableInstance, base_addr)
                   + sizeof(uint32) * table->cur_size;
        }
        mem_conspn->tables_size += size;
    }

    mem_conspn->functions_size =
        sizeof(WASMFunctionInstance) * module_inst->function_count;

    mem_conspn->globals_size =
        sizeof(WASMGlobalInstance) * module_inst->global_count;
    if (module_inst->global_count > 0) {
        WASMGlobalInstance *global =
            &module_inst->globals[module_inst->global_count - 1];
        mem_conspn->globals_size +=
            global->data_offset + wasm_value_type_size(global->type);
    }

    mem_conspn->exports_size =
        sizeof(WASMExportFuncInstance) * module_inst->export_func_count;

    mem_conspn->total_size += mem_conspn->module_inst_struct_size;
    mem_conspn->total_size += mem_conspn->memories_size;
    mem_conspn->total_size += mem_conspn->functions_size;
    mem_conspn->total_size += mem_conspn->tables_size;
    mem_conspn->total_size += mem_conspn->globals_size;
    mem_conspn->total_size += mem_conspn->exports_size;
}
#endif /* end of (WASM_ENABLE_MEMORY_PROFILING != 0) \
                 || (WASM_ENABLE_MEMORY_TRACING != 0) */

#if WASM_ENABLE_DUMP_CALL_STACK != 0
bool
wasm_interp_create_call_stack(struct WASMExecEnv *exec_env)
{
    WASMModuleInstance *module_inst =
        (WASMModuleInstance *)wasm_exec_env_get_module_inst(exec_env);
    WASMInterpFrame *first_frame,
        *cur_frame = wasm_exec_env_get_cur_frame(exec_env);
    uint32 n = 0;

    /* count frames includes a function */
    first_frame = cur_frame;
    while (cur_frame) {
        if (cur_frame->function) {
            n++;
        }
        cur_frame = cur_frame->prev_frame;
    }

    /* release previous stack frames and create new ones */
    if (!bh_vector_destroy(module_inst->frames)
        || !bh_vector_init(module_inst->frames, n, sizeof(WASMCApiFrame),
                           false)) {
        return false;
    }

    cur_frame = first_frame;
    n = 0;

    while (cur_frame) {
        WASMCApiFrame frame = { 0 };
        WASMFunctionInstance *func_inst = cur_frame->function;
        const char *func_name = NULL;
        const uint8 *func_code_base = NULL;

        if (!func_inst) {
            cur_frame = cur_frame->prev_frame;
            continue;
        }

        /* place holder, will overwrite it in wasm_c_api */
        frame.instance = module_inst;
        frame.module_offset = 0;
        frame.func_index = (uint32)(func_inst - module_inst->functions);

        func_code_base = wasm_get_func_code(func_inst);
        if (!cur_frame->ip || !func_code_base) {
            frame.func_offset = 0;
        }
        else {
            frame.func_offset = (uint32)(cur_frame->ip - func_code_base);
        }

        /* look for the function name */
        if (func_inst->is_import_func) {
            func_name = func_inst->u.func_import->field_name;
        }
        else {
#if WASM_ENABLE_CUSTOM_NAME_SECTION != 0
            func_name = func_inst->u.func->field_name;
#endif
            /* if custom name section is not generated,
                search symbols from export table */
            if (!func_name) {
                uint32 i;
                for (i = 0; i < module_inst->export_func_count; i++) {
                    WASMExportFuncInstance *export_func =
                        module_inst->export_functions + i;
                    if (export_func->function == func_inst) {
                        func_name = export_func->name;
                        break;
                    }
                }
            }
        }

        frame.func_name_wp = func_name;

        if (!bh_vector_append(module_inst->frames, &frame)) {
            bh_vector_destroy(module_inst->frames);
            return false;
        }

        cur_frame = cur_frame->prev_frame;
        n++;
    }

    return true;
}

#define PRINT_OR_DUMP()                                                   \
    do {                                                                  \
        total_len +=                                                      \
            wasm_runtime_dump_line_buf_impl(line_buf, print, &buf, &len); \
        if ((!print) && buf && (len == 0)) {                              \
            return total_len;                                             \
        }                                                                 \
    } while (0)

uint32
wasm_interp_dump_call_stack(struct WASMExecEnv *exec_env, bool print, char *buf,
                            uint32 len)
{
    WASMModuleInstance *module_inst =
        (WASMModuleInstance *)wasm_exec_env_get_module_inst(exec_env);
    uint32 n = 0, total_len = 0, total_frames;
    /* reserve 256 bytes for line buffer, any line longer than 256 bytes
     * will be truncated */
    char line_buf[256];

    if (!module_inst->frames) {
        return 0;
    }

    total_frames = bh_vector_size(module_inst->frames);
    if (total_frames == 0) {
        return 0;
    }

    snprintf(line_buf, sizeof(line_buf), "\n");
    PRINT_OR_DUMP();

    while (n < total_frames) {
        WASMCApiFrame frame = { 0 };
        uint32 line_length, i;

        if (!bh_vector_get(module_inst->frames, n, &frame)) {
            return 0;
        }

        /* function name not exported, print number instead */
        if (frame.func_name_wp == NULL) {
            line_length = snprintf(line_buf, sizeof(line_buf), "#%02d $f%d\n",
                                   n, frame.func_index);
        }
        else {
            line_length = snprintf(line_buf, sizeof(line_buf), "#%02d %s\n", n,
                                   frame.func_name_wp);
        }

        if (line_length >= sizeof(line_buf)) {
            uint32 line_buffer_len = sizeof(line_buf);
            /* If line too long, ensure the last character is '\n' */
            for (i = line_buffer_len - 5; i < line_buffer_len - 2; i++) {
                line_buf[i] = '.';
            }
            line_buf[line_buffer_len - 2] = '\n';
        }

        PRINT_OR_DUMP();

        n++;
    }
    snprintf(line_buf, sizeof(line_buf), "\n");
    PRINT_OR_DUMP();

    return total_len + 1;
}
#endif /* end of WASM_ENABLE_DUMP_CALL_STACK */<|MERGE_RESOLUTION|>--- conflicted
+++ resolved
@@ -2943,12 +2943,7 @@
         else
             cur_func_type = (WASMType *)func_inst->u.func->func_type;
 
-<<<<<<< HEAD
-        if (!wasm_type_equal(cur_type, cur_func_type, module->types,
-                             module->type_count)) {
-=======
         if (cur_type != cur_func_type) {
->>>>>>> 717e8a48
             wasm_set_exception(module_inst, "indirect call type mismatch");
             goto got_exception;
         }
