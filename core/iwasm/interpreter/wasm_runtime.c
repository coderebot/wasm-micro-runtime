--- conflicted
+++ resolved
@@ -1754,21 +1754,8 @@
     }
 #endif
 
-<<<<<<< HEAD
-#if (WASM_ENABLE_GC == 0) && (WASM_ENABLE_REF_TYPES != 0)
-    wasm_runtime_prepare_call_function(exec_env, func);
-#endif
-
     ret = wasm_call_function(exec_env, func, argc, argv);
 
-#if (WASM_ENABLE_GC == 0) && (WASM_ENABLE_REF_TYPES != 0)
-    wasm_runtime_finalize_call_function(exec_env, func, ret, argv);
-#endif
-
-=======
-    ret = wasm_call_function(exec_env, func, argc, argv);
-
->>>>>>> 59282f7d
 #if WASM_ENABLE_THREAD_MGR != 0
     /* don't destroy the exec_env if it's searched from the cluster */
     if (!existing_exec_env)
