--- conflicted
+++ resolved
@@ -411,11 +411,7 @@
 
             /* If there is already a same type created, use it instead */
             for (j = 0; j < i; ++j) {
-<<<<<<< HEAD
                 if (wasm_type_equal(type, module->types[j], module->types, i)) {
-=======
-                if (wasm_type_equal(type, module->types[j])) {
->>>>>>> 75936680
                     bh_assert(module->types[j]->ref_count != UINT16_MAX);
                     destroy_wasm_type(type);
                     module->types[i] = module->types[j];
