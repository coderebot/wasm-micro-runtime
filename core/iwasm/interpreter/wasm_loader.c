/*
 * Copyright (C) 2019 Intel Corporation.  All rights reserved.
 * SPDX-License-Identifier: Apache-2.0 WITH LLVM-exception
 */

#include "wasm_loader.h"
#include "bh_common.h"
#include "bh_log.h"
#include "wasm.h"
#include "wasm_opcode.h"
#include "wasm_runtime.h"
#include "../common/wasm_native.h"
#include "../common/wasm_memory.h"
#if WASM_ENABLE_GC != 0
#include "../common/gc/gc_type.h"
#include "../common/gc/gc_object.h"
#endif
#if WASM_ENABLE_DEBUG_INTERP != 0
#include "../libraries/debug-engine/debug_engine.h"
#endif

#ifndef TRACE_WASM_LOADER
#define TRACE_WASM_LOADER 0
#endif

/* Read a value of given type from the address pointed to by the given
   pointer and increase the pointer to the position just after the
   value being read.  */
#define TEMPLATE_READ_VALUE(Type, p) \
    (p += sizeof(Type), *(Type *)(p - sizeof(Type)))

static void
set_error_buf(char *error_buf, uint32 error_buf_size, const char *string)
{
    if (error_buf != NULL) {
        snprintf(error_buf, error_buf_size, "WASM module load failed: %s",
                 string);
    }
}

static void
set_error_buf_v(char *error_buf, uint32 error_buf_size, const char *format, ...)
{
    va_list args;
    char buf[128];

    if (error_buf != NULL) {
        va_start(args, format);
        vsnprintf(buf, sizeof(buf), format, args);
        va_end(args);
        snprintf(error_buf, error_buf_size, "WASM module load failed: %s", buf);
    }
}

static bool
check_buf(const uint8 *buf, const uint8 *buf_end, uint32 length,
          char *error_buf, uint32 error_buf_size)
{
    if ((uintptr_t)buf + length < (uintptr_t)buf
        || (uintptr_t)buf + length > (uintptr_t)buf_end) {
        set_error_buf(error_buf, error_buf_size,
                      "unexpected end of section or function");
        return false;
    }
    return true;
}

static bool
check_buf1(const uint8 *buf, const uint8 *buf_end, uint32 length,
           char *error_buf, uint32 error_buf_size)
{
    if ((uintptr_t)buf + length < (uintptr_t)buf
        || (uintptr_t)buf + length > (uintptr_t)buf_end) {
        set_error_buf(error_buf, error_buf_size, "unexpected end");
        return false;
    }
    return true;
}

#define CHECK_BUF(buf, buf_end, length)                                    \
    do {                                                                   \
        if (!check_buf(buf, buf_end, length, error_buf, error_buf_size)) { \
            goto fail;                                                     \
        }                                                                  \
    } while (0)

#define CHECK_BUF1(buf, buf_end, length)                                    \
    do {                                                                    \
        if (!check_buf1(buf, buf_end, length, error_buf, error_buf_size)) { \
            goto fail;                                                      \
        }                                                                   \
    } while (0)

#define skip_leb(p) while (*p++ & 0x80)
#define skip_leb_int64(p, p_end) skip_leb(p)
#define skip_leb_uint32(p, p_end) skip_leb(p)
#define skip_leb_int32(p, p_end) skip_leb(p)

static bool
read_leb(uint8 **p_buf, const uint8 *buf_end, uint32 maxbits, bool sign,
         uint64 *p_result, char *error_buf, uint32 error_buf_size)
{
    const uint8 *buf = *p_buf;
    uint64 result = 0;
    uint32 shift = 0;
    uint32 offset = 0, bcnt = 0;
    uint64 byte;

    while (true) {
        /* uN or SN must not exceed ceil(N/7) bytes */
        if (bcnt + 1 > (maxbits + 6) / 7) {
            set_error_buf(error_buf, error_buf_size,
                          "integer representation too long");
            return false;
        }

        CHECK_BUF(buf, buf_end, offset + 1);
        byte = buf[offset];
        offset += 1;
        result |= ((byte & 0x7f) << shift);
        shift += 7;
        bcnt += 1;
        if ((byte & 0x80) == 0) {
            break;
        }
    }

    if (!sign && maxbits == 32 && shift >= maxbits) {
        /* The top bits set represent values > 32 bits */
        if (((uint8)byte) & 0xf0)
            goto fail_integer_too_large;
    }
    else if (sign && maxbits == 32) {
        if (shift < maxbits) {
            /* Sign extend, second highest bit is the sign bit */
            if ((uint8)byte & 0x40)
                result |= (~((uint64)0)) << shift;
        }
        else {
            /* The top bits should be a sign-extension of the sign bit */
            bool sign_bit_set = ((uint8)byte) & 0x8;
            int top_bits = ((uint8)byte) & 0xf0;
            if ((sign_bit_set && top_bits != 0x70)
                || (!sign_bit_set && top_bits != 0))
                goto fail_integer_too_large;
        }
    }
    else if (sign && maxbits == 64) {
        if (shift < maxbits) {
            /* Sign extend, second highest bit is the sign bit */
            if ((uint8)byte & 0x40)
                result |= (~((uint64)0)) << shift;
        }
        else {
            /* The top bits should be a sign-extension of the sign bit */
            bool sign_bit_set = ((uint8)byte) & 0x1;
            int top_bits = ((uint8)byte) & 0xfe;

            if ((sign_bit_set && top_bits != 0x7e)
                || (!sign_bit_set && top_bits != 0))
                goto fail_integer_too_large;
        }
    }

    *p_buf += offset;
    *p_result = result;
    return true;

fail_integer_too_large:
    set_error_buf(error_buf, error_buf_size, "integer too large");
fail:
    return false;
}

#define read_uint8(p) TEMPLATE_READ_VALUE(uint8, p)
#define read_uint32(p) TEMPLATE_READ_VALUE(uint32, p)
#define read_bool(p) TEMPLATE_READ_VALUE(bool, p)

#define read_leb_int64(p, p_end, res)                                   \
    do {                                                                \
        uint64 res64;                                                   \
        if (!read_leb((uint8 **)&p, p_end, 64, true, &res64, error_buf, \
                      error_buf_size))                                  \
            goto fail;                                                  \
        res = (int64)res64;                                             \
    } while (0)

#define read_leb_uint32(p, p_end, res)                                   \
    do {                                                                 \
        uint64 res64;                                                    \
        if (!read_leb((uint8 **)&p, p_end, 32, false, &res64, error_buf, \
                      error_buf_size))                                   \
            goto fail;                                                   \
        res = (uint32)res64;                                             \
    } while (0)

#define read_leb_int32(p, p_end, res)                                   \
    do {                                                                \
        uint64 res64;                                                   \
        if (!read_leb((uint8 **)&p, p_end, 32, true, &res64, error_buf, \
                      error_buf_size))                                  \
            goto fail;                                                  \
        res = (int32)res64;                                             \
    } while (0)

static char *
type2str(uint8 type)
{
    char *type_str[] = { "v128", "f64", "f32", "i64", "i32" };
#if WASM_ENABLE_GC != 0
    char *type_str_ref[] = { "arrayref",      "dataref", "(rtt $t)",
                             "(rtt n $t)",    "i31ref",  "(ref ht)",
                             "(ref null ht)", "eqref" };
#endif

    if (type >= VALUE_TYPE_V128 && type <= VALUE_TYPE_I32)
        return type_str[type - VALUE_TYPE_V128];
    else if (type == VALUE_TYPE_FUNCREF)
        return "funcref";
#if WASM_ENABLE_GC == 0
    else if (type == VALUE_TYPE_EXTERNREF)
        return "externref";
#else
    else if (type == VALUE_TYPE_EXTERNREF)
        /* VALUE_TYPE_EXTERNREF == REF_TYPE_ANYREF */
        return "anyref";
#endif
#if WASM_ENABLE_GC != 0
    else if (wasm_is_type_reftype(type))
        return type_str_ref[type - REF_TYPE_ARRAYREF];
#endif
    else
        return "unknown type";
}

static bool
is_32bit_type(uint8 type)
{
    if (type == VALUE_TYPE_I32 || type == VALUE_TYPE_F32
#if WASM_ENABLE_GC != 0
        || (sizeof(uintptr_t) == 4 && wasm_is_type_reftype(type))
#elif WASM_ENABLE_REF_TYPES != 0
        /* For reference types, we use uint32 index to represent
           the funcref and externref */
        || (type == VALUE_TYPE_FUNCREF || type == VALUE_TYPE_EXTERNREF)
#endif
    )
        return true;
    return false;
}

static bool
is_64bit_type(uint8 type)
{
    if (type == VALUE_TYPE_I64 || type == VALUE_TYPE_F64
#if WASM_ENABLE_GC != 0
        || (sizeof(uintptr_t) == 8 && wasm_is_type_reftype(type))
#endif
    )
        return true;
    return false;
}

static bool
is_value_type(uint8 type)
{
    if (/* I32/I64/F32/F64, 0x7C to 0x7F */
        (type >= VALUE_TYPE_F64 && type <= VALUE_TYPE_I32)
#if WASM_ENABLE_GC != 0
        /* reference types, 0x67 to 0x70 */
        || wasm_is_type_reftype(type)
#elif WASM_ENABLE_REF_TYPES != 0
        || (type == VALUE_TYPE_FUNCREF || type == VALUE_TYPE_EXTERNREF)
#endif
#if WASM_ENABLE_SIMD != 0
#if (WASM_ENABLE_WAMR_COMPILER != 0) || (WASM_ENABLE_JIT != 0)
        || type == VALUE_TYPE_V128 /* 0x7B */
#endif
#endif
    )
        return true;
    return false;
}

#if WASM_ENABLE_GC != 0
static bool
is_packed_type(uint8 type)
{
    return (type == PACKED_TYPE_I8 || type == PACKED_TYPE_I16) ? true : false;
}
#endif

static bool
is_byte_a_type(uint8 type)
{
    return (is_value_type(type) || (type == VALUE_TYPE_VOID)) ? true : false;
}

#if WASM_ENABLE_SIMD != 0
#if (WASM_ENABLE_WAMR_COMPILER != 0) || (WASM_ENABLE_JIT != 0)
static V128
read_i8x16(uint8 *p_buf, char *error_buf, uint32 error_buf_size)
{
    V128 result;
    uint8 i;

    for (i = 0; i != 16; ++i) {
        result.i8x16[i] = read_uint8(p_buf);
    }

    return result;
}
#endif /* end of (WASM_ENABLE_WAMR_COMPILER != 0) || (WASM_ENABLE_JIT != 0) */
#endif /* end of WASM_ENABLE_SIMD */

static void *
loader_malloc(uint64 size, char *error_buf, uint32 error_buf_size)
{
    void *mem;

    if (size >= UINT32_MAX || !(mem = wasm_runtime_malloc((uint32)size))) {
        set_error_buf(error_buf, error_buf_size, "allocate memory failed");
        return NULL;
    }

    memset(mem, 0, (uint32)size);
    return mem;
}

static bool
check_utf8_str(const uint8 *str, uint32 len)
{
    /* The valid ranges are taken from page 125, below link
       https://www.unicode.org/versions/Unicode9.0.0/ch03.pdf */
    const uint8 *p = str, *p_end = str + len;
    uint8 chr;

    while (p < p_end) {
        chr = *p;
        if (chr < 0x80) {
            p++;
        }
        else if (chr >= 0xC2 && chr <= 0xDF && p + 1 < p_end) {
            if (p[1] < 0x80 || p[1] > 0xBF) {
                return false;
            }
            p += 2;
        }
        else if (chr >= 0xE0 && chr <= 0xEF && p + 2 < p_end) {
            if (chr == 0xE0) {
                if (p[1] < 0xA0 || p[1] > 0xBF || p[2] < 0x80 || p[2] > 0xBF) {
                    return false;
                }
            }
            else if (chr == 0xED) {
                if (p[1] < 0x80 || p[1] > 0x9F || p[2] < 0x80 || p[2] > 0xBF) {
                    return false;
                }
            }
            else if (chr >= 0xE1 && chr <= 0xEF) {
                if (p[1] < 0x80 || p[1] > 0xBF || p[2] < 0x80 || p[2] > 0xBF) {
                    return false;
                }
            }
            p += 3;
        }
        else if (chr >= 0xF0 && chr <= 0xF4 && p + 3 < p_end) {
            if (chr == 0xF0) {
                if (p[1] < 0x90 || p[1] > 0xBF || p[2] < 0x80 || p[2] > 0xBF
                    || p[3] < 0x80 || p[3] > 0xBF) {
                    return false;
                }
            }
            else if (chr >= 0xF1 && chr <= 0xF3) {
                if (p[1] < 0x80 || p[1] > 0xBF || p[2] < 0x80 || p[2] > 0xBF
                    || p[3] < 0x80 || p[3] > 0xBF) {
                    return false;
                }
            }
            else if (chr == 0xF4) {
                if (p[1] < 0x80 || p[1] > 0x8F || p[2] < 0x80 || p[2] > 0xBF
                    || p[3] < 0x80 || p[3] > 0xBF) {
                    return false;
                }
            }
            p += 4;
        }
        else {
            return false;
        }
    }
    return (p == p_end);
}

static char *
const_str_list_insert(const uint8 *str, uint32 len, WASMModule *module,
                      bool is_load_from_file_buf, char *error_buf,
                      uint32 error_buf_size)
{
    StringNode *node, *node_next;

    if (!check_utf8_str(str, len)) {
        set_error_buf(error_buf, error_buf_size, "invalid UTF-8 encoding");
        return NULL;
    }

    if (len == 0) {
        return "";
    }
    else if (is_load_from_file_buf) {
        /* As the file buffer can be referred to after loading, we use
           the previous byte of leb encoded size to adjust the string:
           move string 1 byte backward and then append '\0' */
        char *c_str = (char *)str - 1;
        bh_memmove_s(c_str, len + 1, c_str + 1, len);
        c_str[len] = '\0';
        return c_str;
    }

    /* Search const str list */
    node = module->const_str_list;
    while (node) {
        node_next = node->next;
        if (strlen(node->str) == len && !memcmp(node->str, str, len))
            break;
        node = node_next;
    }

    if (node) {
        return node->str;
    }

    if (!(node = loader_malloc(sizeof(StringNode) + len + 1, error_buf,
                               error_buf_size))) {
        return NULL;
    }

    node->str = ((char *)node) + sizeof(StringNode);
    bh_memcpy_s(node->str, len + 1, str, len);
    node->str[len] = '\0';

    if (!module->const_str_list) {
        /* set as head */
        module->const_str_list = node;
        node->next = NULL;
    }
    else {
        /* insert it */
        node->next = module->const_str_list;
        module->const_str_list = node;
    }

    return node->str;
}

#if WASM_ENABLE_GC != 0
static bool
check_type_index(const WASMModule *module, uint32 type_index, char *error_buf,
                 uint32 error_buf_size)
{
    if (type_index >= module->type_count) {
        set_error_buf_v(error_buf, error_buf_size, "unknown type %d",
                        type_index);
        return false;
    }
    return true;
}
#endif

static bool
check_function_index(const WASMModule *module, uint32 function_index,
                     char *error_buf, uint32 error_buf_size)
{
    if (function_index
        >= module->import_function_count + module->function_count) {
        set_error_buf_v(error_buf, error_buf_size, "unknown function %u",
                        function_index);
        return false;
    }
    return true;
}

static bool
load_init_expr(WASMModule *module, const uint8 **p_buf, const uint8 *buf_end,
               InitializerExpression *init_expr, uint8 type, void *ref_type,
               char *error_buf, uint32 error_buf_size)
{
    const uint8 *p = *p_buf, *p_end = buf_end;
    uint8 flag, end_byte, *p_float;
    uint32 i;
#if WASM_ENABLE_GC != 0
    uint32 type_idx;
#endif

    CHECK_BUF(p, p_end, 1);
    init_expr->init_expr_type = read_uint8(p);
    flag = init_expr->init_expr_type;

    switch (flag) {
        /* i32.const */
        case INIT_EXPR_TYPE_I32_CONST:
            if (type != VALUE_TYPE_I32)
                goto fail_type_mismatch;
            read_leb_int32(p, p_end, init_expr->u.i32);
            break;
        /* i64.const */
        case INIT_EXPR_TYPE_I64_CONST:
            if (type != VALUE_TYPE_I64)
                goto fail_type_mismatch;
            read_leb_int64(p, p_end, init_expr->u.i64);
            break;
        /* f32.const */
        case INIT_EXPR_TYPE_F32_CONST:
            if (type != VALUE_TYPE_F32)
                goto fail_type_mismatch;
            CHECK_BUF(p, p_end, 4);
            p_float = (uint8 *)&init_expr->u.f32;
            for (i = 0; i < sizeof(float32); i++)
                *p_float++ = *p++;
            break;
        /* f64.const */
        case INIT_EXPR_TYPE_F64_CONST:
            if (type != VALUE_TYPE_F64)
                goto fail_type_mismatch;
            CHECK_BUF(p, p_end, 8);
            p_float = (uint8 *)&init_expr->u.f64;
            for (i = 0; i < sizeof(float64); i++)
                *p_float++ = *p++;
            break;
#if WASM_ENABLE_SIMD != 0
#if (WASM_ENABLE_WAMR_COMPILER != 0) || (WASM_ENABLE_JIT != 0)
        /* v128.const */
        case INIT_EXPR_TYPE_V128_CONST:
        {
            uint64 high, low;

            if (type != VALUE_TYPE_V128)
                goto fail_type_mismatch;

            flag = read_uint8(p);
            (void)flag;

            CHECK_BUF(p, p_end, 16);
            wasm_runtime_read_v128(p, &high, &low);
            p += 16;

            init_expr->u.v128.i64x2[0] = high;
            init_expr->u.v128.i64x2[1] = low;
            break;
        }
#endif /* end of (WASM_ENABLE_WAMR_COMPILER != 0) || (WASM_ENABLE_JIT != 0) */
#endif /* end of WASM_ENABLE_SIMD */
#if (WASM_ENABLE_GC != 0) || (WASM_ENABLE_REF_TYPES != 0)
        /* ref.func */
        case INIT_EXPR_TYPE_FUNCREF_CONST:
        {
#if WASM_ENABLE_GC == 0
            if (type != VALUE_TYPE_FUNCREF)
                goto fail_type_mismatch;
#else
            if (!wasm_reftype_is_subtype_of(type, (WASMRefType *)ref_type,
                                            VALUE_TYPE_FUNCREF, NULL,
                                            module->types, module->type_count))
                goto fail_type_mismatch;
#endif
            read_leb_uint32(p, p_end, init_expr->u.ref_index);
            if (!check_function_index(module, init_expr->u.ref_index, error_buf,
                                      error_buf_size)) {
                return false;
            }
            break;
        }
        /* ref.null */
        case INIT_EXPR_TYPE_REFNULL_CONST:
        {
            uint8 type1;

#if WASM_ENABLE_GC == 0
            CHECK_BUF(p, p_end, 1);
            type1 = read_uint8(p);
            if (type1 != type)
                goto fail_type_mismatch;
            init_expr->u.ref_index = NULL_REF;
#else
            WASMRefType ref_type1;

            type1 = read_uint8(p);
            if (!is_byte_a_type(type1)) {
                p--;
                read_leb_uint32(p, p_end, type_idx);
                if (type_idx >= module->type_count) {
                    set_error_buf(error_buf, error_buf_size, "unknown type");
                    return false;
                }
                wasm_set_refheaptype_typeidx(&ref_type1.ref_ht_typeidx, false,
                                             type_idx);
                type1 = ref_type1.ref_type;
            }

            if (!wasm_reftype_is_subtype_of(type1, &ref_type1, type, ref_type,
                                            module->types,
                                            module->type_count)) {
                goto fail_type_mismatch;
            }
            /* Use UINT32_MAX to indicate that it is an null reference */
            init_expr->u.ref_index = UINT32_MAX;
#endif
            break;
        }
#endif /* (WASM_ENABLE_GC !=0) || (WASM_ENABLE_REF_TYPES != 0) */
        /* get_global */
        case INIT_EXPR_TYPE_GET_GLOBAL:
        {
            uint32 global_idx;

            read_leb_uint32(p, p_end, init_expr->u.global_index);
            global_idx = init_expr->u.global_index;
#if WASM_ENABLE_GC == 0
            if (global_idx >= module->import_global_count) {
                /**
                 * Currently, constant expressions occurring as initializers
                 * of globals are further constrained in that contained
                 * global.get instructions are
                 * only allowed to refer to imported globals.
                 */
                set_error_buf_v(error_buf, error_buf_size, "unknown global %u",
                                global_idx);
                return false;
            }
            if (module->import_globals[global_idx].u.global.is_mutable) {
                set_error_buf_v(error_buf, error_buf_size,
                                "constant expression required");
                return false;
            }
#else
            if (type == REF_TYPE_HT_NON_NULLABLE
                && wasm_is_refheaptype_rtt(
                    &((WASMRefType *)ref_type)->ref_ht_common)) {
                /* global.get instructions for rtt const expressions
                   are allowed to refer to defined globals */
                if (global_idx
                    >= module->import_global_count + module->global_count) {
                    set_error_buf_v(error_buf, error_buf_size,
                                    "unknown global %u", global_idx);
                    return false;
                }
            }
            else {
                /* global.get instructions for non rtt const expressions
                   are only allowed to refer to imported globals */
                if (global_idx >= module->import_global_count) {
                    set_error_buf_v(error_buf, error_buf_size,
                                    "unknown global %u", global_idx);
                    return false;
                }
            }
            if ((global_idx < module->import_global_count
                 && module->import_globals[global_idx].u.global.is_mutable)
                || (global_idx >= module->import_global_count
                    && module->globals[global_idx - module->import_global_count]
                           .is_mutable)) {
                set_error_buf_v(error_buf, error_buf_size,
                                "constant expression required");
                return false;
            }

            if (global_idx >= module->import_global_count) {
                WASMGlobal *global =
                    &module->globals[global_idx - module->import_global_count];
                if (global->init_expr.init_expr_type != INIT_EXPR_TYPE_RTT_CANON
                    && global->init_expr.init_expr_type
                           != INIT_EXPR_TYPE_RTT_SUB) {
                    set_error_buf_v(error_buf, error_buf_size,
                                    "constant expression required");
                    return false;
                }
                init_expr->init_expr_type = global->init_expr.init_expr_type;
                init_expr->u.gc_obj = global->init_expr.u.gc_obj;
                goto resolve_possible_rtt_sub;
            }
#endif
            break;
        }
#if WASM_ENABLE_GC != 0
        /* rtt.canon */
        case WASM_OP_GC_PREFIX:
        {
            CHECK_BUF(p, p_end, 1);
            flag = read_uint8(p);
            if (flag != INIT_EXPR_TYPE_RTT_CANON) {
                goto fail_type_mismatch;
            }
            init_expr->init_expr_type = flag;
            read_leb_uint32(p, p_end, type_idx);
            if (!check_type_index(module, type_idx, error_buf,
                                  error_buf_size)) {
                return false;
            }

            if (!(init_expr->u.gc_obj =
                      wasm_rtt_obj_new(module->rtt_obj_set, NULL,
                                       module->types[type_idx], type_idx))) {
                set_error_buf(error_buf, error_buf_size,
                              "create rtt object failed");
                return false;
            }

        resolve_possible_rtt_sub:
            while (1) {
                CHECK_BUF(p, p_end, 1);
                if (*p == WASM_OP_END) {
                    WASMRefType ref_type1;
                    WASMRttObjectRef rtt_obj =
                        (WASMRttObjectRef)init_expr->u.gc_obj;
                    wasm_set_refheaptype_rttn(&ref_type1.ref_ht_rttn, false,
                                              rtt_obj->n,
                                              rtt_obj->defined_type_idx);
                    if (!wasm_reftype_is_subtype_of(
                            ref_type1.ref_type, &ref_type1, type, ref_type,
                            module->types, module->type_count)) {
                        goto fail_type_mismatch;
                    }
                    break;
                }
                if (*p != WASM_OP_GC_PREFIX) {
                    goto fail_type_mismatch;
                }
                p++;

                CHECK_BUF(p, p_end, 1);
                flag = read_uint8(p);
                if (flag != INIT_EXPR_TYPE_RTT_SUB) {
                    goto fail_type_mismatch;
                }

                read_leb_uint32(p, p_end, type_idx);
                if (!check_type_index(module, type_idx, error_buf,
                                      error_buf_size)) {
                    return false;
                }

                if (!wasm_type_is_subtype_of(
                        module->types[type_idx],
                        ((WASMRttObjectRef)init_expr->u.gc_obj)->defined_type,
                        module->types, module->type_count)) {
                    set_error_buf(error_buf, error_buf_size,
                                  "rtt.sub type mismatch");
                    return false;
                }

                if (!(init_expr->u.gc_obj = wasm_rtt_obj_new(
                          module->rtt_obj_set, NULL, module->types[type_idx],
                          type_idx))) {
                    set_error_buf(error_buf, error_buf_size,
                                  "create rtt object failed");
                    return false;
                }

                init_expr->init_expr_type = flag;
            }
            break;
        }
#endif
        default:
        {
            set_error_buf(error_buf, error_buf_size,
                          "illegal opcode "
                          "or constant expression required "
                          "or type mismatch");
            goto fail;
        }
    }
    CHECK_BUF(p, p_end, 1);
    end_byte = read_uint8(p);
    if (end_byte != WASM_OP_END)
        goto fail_type_mismatch;
    *p_buf = p;
    return true;

fail_type_mismatch:
    set_error_buf(error_buf, error_buf_size,
                  "type mismatch or constant expression required");
fail:
    return false;
}

static bool
check_mutability(uint8 mutable, char *error_buf, uint32 error_buf_size)
{
    if (mutable >= 2) {
        set_error_buf(error_buf, error_buf_size, "invalid mutability");
        return false;
    }
    return true;
}

#if WASM_ENABLE_GC != 0
static void
destroy_func_type(WASMFuncType *type)
{
    if (type->ref_count > 1) {
        /* The type is referenced by other types
           of current wasm module */
        type->ref_count--;
        return;
    }

    /* Destroy the reference type hash set */
    if (type->ref_type_maps)
        wasm_runtime_free(type->ref_type_maps);

    /* Free the type */
    wasm_runtime_free(type);
}

static void
destroy_struct_type(WASMStructType *type)
{
    if (type->ref_count > 1) {
        type->ref_count--;
        return;
    }

    if (type->ref_type_maps)
        wasm_runtime_free(type->ref_type_maps);

    wasm_runtime_free(type);
}

static void
destroy_array_type(WASMArrayType *type)
{
    if (type->ref_count > 1) {
        type->ref_count--;
        return;
    }

    wasm_runtime_free(type);
}

static void
destroy_wasm_type(WASMType *type)
{
    if (type->type_flag == WASM_TYPE_FUNC)
        destroy_func_type((WASMFuncType *)type);
    else if (type->type_flag == WASM_TYPE_STRUCT)
        destroy_struct_type((WASMStructType *)type);
    else if (type->type_flag == WASM_TYPE_ARRAY)
        destroy_array_type((WASMArrayType *)type);
    else {
        bh_assert(0);
    }
}

/* Resolve (ref null ht) or (ref ht) */
static bool
resolve_reftype_htref(const uint8 **p_buf, const uint8 *buf_end,
                      WASMModule *module, bool nullable, WASMRefType *ref_type,
                      char *error_buf, uint32 error_buf_size)
{
    const uint8 *p = *p_buf, *p_end = buf_end;

    ref_type->ref_type =
        nullable ? REF_TYPE_HT_NULLABLE : REF_TYPE_HT_NON_NULLABLE;
    ref_type->ref_ht_common.nullable = nullable;
    read_leb_int32(p, p_end, ref_type->ref_ht_common.heap_type);

    if (wasm_is_refheaptype_rttn(&ref_type->ref_ht_common)) {
        /* heap type is (rtt n i) */
        read_leb_uint32(p, p_end, ref_type->ref_ht_rttn.n);
        read_leb_int32(p, p_end, ref_type->ref_ht_rttn.type_idx);
        if (!check_type_index(module, ref_type->ref_ht_rttn.type_idx, error_buf,
                              error_buf_size)) {
            return false;
        }
    }
    else if (wasm_is_refheaptype_rtt(&ref_type->ref_ht_common)) {
        /* heap type is (rtt i) */
        read_leb_int32(p, p_end, ref_type->ref_ht_rtt.type_idx);
        if (!check_type_index(module, ref_type->ref_ht_rtt.type_idx, error_buf,
                              error_buf_size)) {
            return false;
        }
    }
    else if (wasm_is_refheaptype_typeidx(&ref_type->ref_ht_common)) {
        /* heap type is (type i), i : typeidx, >= 0 */
        if (!check_type_index(module, ref_type->ref_ht_typeidx.type_idx,
                              error_buf, error_buf_size)) {
            return false;
        }
    }
    else if (!wasm_is_refheaptype_common(&ref_type->ref_ht_common)) {
        /* heap type is func, extern, any, eq, i31 or data */
        set_error_buf(error_buf, error_buf_size, "unknown heap type");
        return false;
    }

    *p_buf = p;
    return true;
fail:
    return false;
}

/* Resolve (rtt n $t) */
static bool
resolve_reftype_rttnref(const uint8 **p_buf, const uint8 *buf_end,
                        WASMModule *module, WASMRefType *ref_type,
                        char *error_buf, uint32 error_buf_size)
{
    const uint8 *p = *p_buf, *p_end = buf_end;

    /* Convert (rtt n i) into (ref (rtt n i)) to reduce
       the complexity of type equal/subtype checking */
    ref_type->ref_type = REF_TYPE_HT_NON_NULLABLE;
    ref_type->ref_ht_rttn.nullable = false;
    ref_type->ref_ht_rttn.rtt_type = (int32)HEAP_TYPE_RTTN;
    read_leb_uint32(p, p_end, ref_type->ref_ht_rttn.n);
    read_leb_int32(p, p_end, ref_type->ref_ht_rttn.type_idx);
    if (!check_type_index(module, ref_type->ref_ht_rttn.type_idx, error_buf,
                          error_buf_size)) {
        return false;
    }

    *p_buf = p;
    return true;
fail:
    return false;
}

/* Resolve (rtt $t) */
static bool
resolve_reftype_rttref(const uint8 **p_buf, const uint8 *buf_end,
                       WASMModule *module, WASMRefType *ref_type,
                       char *error_buf, uint32 error_buf_size)
{
    const uint8 *p = *p_buf, *p_end = buf_end;

    /* Convert (rtt i) into (ref (rtt i)) to reduce
       the complexity of type equal/subtype checking */
    ref_type->ref_type = REF_TYPE_HT_NON_NULLABLE;
    ref_type->ref_ht_rtt.nullable = false;
    ref_type->ref_ht_rtt.rtt_type = (int32)HEAP_TYPE_RTT;
    read_leb_int32(p, p_end, ref_type->ref_ht_rtt.type_idx);
    if (!check_type_index(module, ref_type->ref_ht_rtt.type_idx, error_buf,
                          error_buf_size)) {
        return false;
    }

    *p_buf = p;
    return true;
fail:
    return false;
}

static bool
resolve_value_type(const uint8 **p_buf, const uint8 *buf_end,
                   WASMModule *module, bool *p_need_ref_type_map,
                   WASMRefType *ref_type, bool allow_packed_type,
                   char *error_buf, uint32 error_buf_size)
{
    const uint8 *p = *p_buf, *p_end = buf_end;
    uint8 type;

    memset(ref_type, 0, sizeof(WASMRefType));

    CHECK_BUF(p, p_end, 1);
    type = read_uint8(p);

    if (wasm_is_reftype_htref_nullable(type)) {
        /* (ref null ht) */
        if (!resolve_reftype_htref(&p, p_end, module, true, ref_type, error_buf,
                                   error_buf_size))
            return false;
        if (!wasm_is_refheaptype_common(&ref_type->ref_ht_common))
            *p_need_ref_type_map = true;
        else {
            /* For (ref null func/extern/any/eq/i31/data), they are same as
               funcref/externref/anyref/eqref/i31ref/dataref, we convert the
               multi-byte type to one-byte type to reduce the footprint and
               the complexity of type equal/subtype checking */
            ref_type->ref_type =
                (uint8)((int32)0x80 + ref_type->ref_ht_common.heap_type);
            *p_need_ref_type_map = false;
        }
    }
    else if (wasm_is_reftype_htref_non_nullable(type)) {
        /* (ref ht) */
        if (!resolve_reftype_htref(&p, p_end, module, false, ref_type,
                                   error_buf, error_buf_size))
            return false;
        *p_need_ref_type_map = true;
    }
    else if (wasm_is_reftype_rttnref(type)) {
        /* (rtt n $t) */
        if (!resolve_reftype_rttnref(&p, p_end, module, ref_type, error_buf,
                                     error_buf_size))
            return false;
        *p_need_ref_type_map = true;
    }
    else if (wasm_is_reftype_rttref(type)) {
        /* (rtt $t) */
        if (!resolve_reftype_rttref(&p, p_end, module, ref_type, error_buf,
                                    error_buf_size))
            return false;
        *p_need_ref_type_map = true;
    }
    else {
        /* type which can be represented by one byte */
        if (!is_value_type(type)
            && !(allow_packed_type && is_packed_type(type))) {
            set_error_buf(error_buf, error_buf_size, "type mismatch");
            return false;
        }
        ref_type->ref_type = type;
        *p_need_ref_type_map = false;
    }

    *p_buf = p;
    return true;
fail:
    return false;
}

static bool
check_ref_count(uint16 ref_count, char *error_buf, uint32 error_buf_size)
{
    if (ref_count == UINT16_MAX) {
        set_error_buf(error_buf, error_buf_size,
                      "duplicated type count too large");
        return false;
    }
    return true;
}

static WASMRefType *
reftype_set_insert(HashMap *ref_type_set, const WASMRefType *ref_type,
                   char *error_buf, uint32 error_buf_size)
{
    WASMRefType *ret = wasm_reftype_set_insert(ref_type_set, ref_type);

    if (!ret) {
        set_error_buf(error_buf, error_buf_size,
                      "insert ref type to hash set failed");
    }
    return ret;
}

static bool
resolve_func_type(const uint8 **p_buf, const uint8 *buf_end, WASMModule *module,
                  uint32 type_idx, char *error_buf, uint32 error_buf_size)
{
    const uint8 *p = *p_buf, *p_end = buf_end, *p_org;
    uint32 param_count, result_count, i, j = 0;
    uint32 param_cell_num, ret_cell_num;
    uint32 ref_type_map_count = 0, result_ref_type_map_count = 0;
    uint64 total_size, param_offset;
    uint16 offset;
    bool need_ref_type_map;
    WASMRefType ref_type;
    WASMFuncType *type = NULL;

    /* Parse first time to resolve param count, result count and
       ref type map count */
    read_leb_uint32(p, p_end, param_count);
    p_org = p;
    for (i = 0; i < param_count; i++) {
        if (!resolve_value_type(&p, p_end, module, &need_ref_type_map,
                                &ref_type, false, error_buf, error_buf_size)) {
            return false;
        }
        if (need_ref_type_map)
            ref_type_map_count++;
    }

    read_leb_uint32(p, p_end, result_count);
    for (i = 0; i < result_count; i++) {
        if (!resolve_value_type(&p, p_end, module, &need_ref_type_map,
                                &ref_type, false, error_buf, error_buf_size)) {
            return false;
        }
        if (need_ref_type_map) {
            ref_type_map_count++;
            result_ref_type_map_count++;
        }
    }

    LOG_VERBOSE("type %u: func, param count: %d, result count: %d, "
                "ref type map count: %d\n",
                type_idx, param_count, result_count, ref_type_map_count);

    /* Parse second time to resolve param types, result types and
       ref type map info */
    p = p_org;

    total_size = offsetof(WASMFuncType, types)
                 + sizeof(uint8) * (uint64)(param_count + result_count);
    total_size = param_offset = align_uint(total_size, 4);
    total_size += sizeof(uint16) * param_count;
    if (!(type = loader_malloc(total_size, error_buf, error_buf_size))) {
        return false;
    }
    if (ref_type_map_count > 0) {
        total_size = sizeof(WASMRefTypeMap) * (uint64)ref_type_map_count;
        if (!(type->ref_type_maps =
                  loader_malloc(total_size, error_buf, error_buf_size))) {
            goto fail;
        }
    }

    type->type_flag = WASM_TYPE_FUNC;
    type->type_idx = type_idx;
    type->param_count = param_count;
    type->result_count = result_count;
    type->param_offsets = (uint16 *)((uint8 *)type + (uint32)param_offset);
    type->ref_type_map_count = ref_type_map_count;
    type->result_ref_type_maps =
        type->ref_type_maps + ref_type_map_count - result_ref_type_map_count;
    type->ref_count = 1;

    offset = offsetof(WASMFuncObject, param_data);
    for (i = 0; i < param_count; i++) {
        if (!resolve_value_type(&p, p_end, module, &need_ref_type_map,
                                &ref_type, false, error_buf, error_buf_size)) {
            goto fail;
        }
        type->types[i] = ref_type.ref_type;
        if (need_ref_type_map) {
            type->ref_type_maps[j].index = i;
            if (!(type->ref_type_maps[j++].ref_type =
                      reftype_set_insert(module->ref_type_set, &ref_type,
                                         error_buf, error_buf_size))) {
                goto fail;
            }
        }
        type->param_offsets[i] = offset;
        offset += wasm_value_type_size(ref_type.ref_type);
    }
    type->total_param_size = offset;

    read_leb_uint32(p, p_end, result_count);
    for (i = 0; i < result_count; i++) {
        if (!resolve_value_type(&p, p_end, module, &need_ref_type_map,
                                &ref_type, false, error_buf, error_buf_size)) {
            goto fail;
        }
        type->types[param_count + i] = ref_type.ref_type;
        if (need_ref_type_map) {
            type->ref_type_maps[j].index = param_count + i;
            if (!(type->ref_type_maps[j++].ref_type =
                      reftype_set_insert(module->ref_type_set, &ref_type,
                                         error_buf, error_buf_size))) {
                goto fail;
            }
        }
    }

    bh_assert(j == type->ref_type_map_count);
#if TRACE_WASM_LOADER != 0
    os_printf("type %d = ", type_idx);
    wasm_dump_func_type(type);
#endif

    param_cell_num = wasm_get_cell_num(type->types, param_count);
    ret_cell_num = wasm_get_cell_num(type->types + param_count, result_count);
    if (param_cell_num > UINT16_MAX || ret_cell_num > UINT16_MAX) {
        set_error_buf(error_buf, error_buf_size,
                      "param count or result count too large");
        goto fail;
    }
    type->param_cell_num = (uint16)param_cell_num;
    type->ret_cell_num = (uint16)ret_cell_num;

    *p_buf = p;

    module->types[type_idx] = (WASMType *)type;

    for (i = 0; i < type_idx; i++) {
        /* If there is already a same type created, use it instead */
        if (module->types[i]->type_flag == WASM_TYPE_FUNC
            && wasm_func_type_equal(type, (WASMFuncType *)module->types[i],
                                    module->types, type_idx + 1)) {
            if (!check_ref_count(module->types[i]->ref_count, error_buf,
                                 error_buf_size)) {
                /* In case type is double freed */
                module->types[type_idx] = NULL;
                goto fail;
            }
            destroy_func_type(type);
            module->types[type_idx] = module->types[i];
            module->types[i]->ref_count++;
#if TRACE_WASM_LOADER != 0
            os_printf("type %d is duplicated with type %d\n", type_idx, i);
#endif
            return true;
        }
    }

    return true;

fail:
    if (type)
        destroy_func_type(type);
    return false;
}

static bool
resolve_struct_type(const uint8 **p_buf, const uint8 *buf_end,
                    WASMModule *module, uint32 type_idx, char *error_buf,
                    uint32 error_buf_size)
{
    const uint8 *p = *p_buf, *p_end = buf_end, *p_org;
    uint32 field_count, ref_type_map_count = 0, ref_field_count = 0;
    uint32 i, j = 0, offset;
    uint16 *reference_table;
    uint64 total_size;
    uint8 mutable;
    bool need_ref_type_map;
    WASMRefType ref_type;
    WASMStructType *type = NULL;

    /* Parse first time to resolve field count and ref type map count */
    read_leb_uint32(p, p_end, field_count);
    p_org = p;
    for (i = 0; i < field_count; i++) {
        if (!resolve_value_type(&p, p_end, module, &need_ref_type_map,
                                &ref_type, true, error_buf, error_buf_size)) {
            return false;
        }
        if (need_ref_type_map)
            ref_type_map_count++;

        if (wasm_is_type_reftype(ref_type.ref_type))
            ref_field_count++;

        CHECK_BUF(p, p_end, 1);
        mutable = read_uint8(p);
        if (!check_mutability(mutable, error_buf, error_buf_size)) {
            return false;
        }
    }

    LOG_VERBOSE("type %u: struct, field count: %d, ref type map count: %d\n",
                type_idx, field_count, ref_type_map_count);

    /* Parse second time to resolve field types and ref type map info */
    p = p_org;

    total_size = offsetof(WASMStructType, fields)
                 + sizeof(WASMStructFieldType) * (uint64)field_count
                 + sizeof(uint16) * (uint64)(ref_field_count + 1);
    if (!(type = loader_malloc(total_size, error_buf, error_buf_size))) {
        return false;
    }
    if (ref_type_map_count > 0) {
        total_size = sizeof(WASMRefTypeMap) * (uint64)ref_type_map_count;
        if (!(type->ref_type_maps =
                  loader_malloc(total_size, error_buf, error_buf_size))) {
            goto fail;
        }
    }

    type->reference_table = reference_table =
        (uint16 *)((uint8 *)type + offsetof(WASMStructType, fields)
                   + sizeof(WASMStructFieldType) * field_count);
    *reference_table++ = ref_field_count;

    type->type_flag = WASM_TYPE_STRUCT;
    type->type_idx = type_idx;
    type->field_count = field_count;
    type->ref_type_map_count = ref_type_map_count;
    type->ref_count = 1;

    offset = (uint32)sizeof(WASMStructObject);
    for (i = 0; i < field_count; i++) {
        if (!resolve_value_type(&p, p_end, module, &need_ref_type_map,
                                &ref_type, true, error_buf, error_buf_size)) {
            goto fail;
        }
        type->fields[i].field_type = ref_type.ref_type;
        if (need_ref_type_map) {
            type->ref_type_maps[j].index = i;
            if (!(type->ref_type_maps[j++].ref_type =
                      reftype_set_insert(module->ref_type_set, &ref_type,
                                         error_buf, error_buf_size))) {
                goto fail;
            }
        }

        type->fields[i].field_flags = read_uint8(p);
        type->fields[i].field_size =
            (uint8)wasm_reftype_size(ref_type.ref_type);
#if !(defined(BUILD_TARGET_X86_64) || defined(BUILD_TARGET_AMD_64) \
      || defined(BUILD_TARGET_X86_32))
        if (type->fields[i].field_size == 2)
            offset = align_uint(offset, 2);
        else if (type->fields[i].field_size >= 4) /* field size is 4 or 8 */
            offset = align_uint(offset, 4);
#endif
        type->fields[i].field_offset = offset;
        if (wasm_is_type_reftype(ref_type.ref_type))
            *reference_table++ = offset;
        offset += type->fields[i].field_size;
    }
    type->total_size = offset;

    bh_assert(j == type->ref_type_map_count);
#if TRACE_WASM_LOADER != 0
    os_printf("type %d = ", type_idx);
    wasm_dump_struct_type(type);
#endif

    *p_buf = p;

    module->types[type_idx] = (WASMType *)type;

    for (i = 0; i < type_idx; i++) {
        /* If there is already a same type created, use it instead */
        if (module->types[i]->type_flag == WASM_TYPE_STRUCT
            && wasm_struct_type_equal(type, (WASMStructType *)module->types[i],
                                      module->types, type_idx + 1)) {
            if (!check_ref_count(module->types[i]->ref_count, error_buf,
                                 error_buf_size)) {
                /* In case type is double freed */
                module->types[type_idx] = NULL;
                goto fail;
            }
            destroy_struct_type(type);
            module->types[type_idx] = module->types[i];
            module->types[i]->ref_count++;
#if TRACE_WASM_LOADER != 0
            os_printf("type %d is duplicated with type %d\n", type_idx, i);
#endif
            return true;
        }
    }

    return true;

fail:
    if (type)
        destroy_struct_type(type);
    return false;
}

static bool
resolve_array_type(const uint8 **p_buf, const uint8 *buf_end,
                   WASMModule *module, uint32 type_idx, char *error_buf,
                   uint32 error_buf_size)
{
    const uint8 *p = *p_buf, *p_end = buf_end;
    uint32 i;
    uint8 mutable;
    bool need_ref_type_map;
    WASMRefType ref_type;
    WASMArrayType *type = NULL;

    if (!resolve_value_type(&p, p_end, module, &need_ref_type_map, &ref_type,
                            true, error_buf, error_buf_size)) {
        return false;
    }

    CHECK_BUF(p, p_end, 1);
    mutable = read_uint8(p);
    if (!check_mutability(mutable, error_buf, error_buf_size)) {
        return false;
    }

    LOG_VERBOSE("type %u: array\n", type_idx);

    if (!(type = loader_malloc(sizeof(WASMArrayType), error_buf,
                               error_buf_size))) {
        return false;
    }

    type->type_flag = WASM_TYPE_ARRAY;
    type->type_idx = type_idx;
    type->ref_count = 1;
    type->elem_flags = mutable;
    type->elem_type = ref_type.ref_type;
    if (need_ref_type_map) {
        if (!(type->elem_ref_type =
                  reftype_set_insert(module->ref_type_set, &ref_type, error_buf,
                                     error_buf_size))) {
            goto fail;
        }
    }

#if TRACE_WASM_LOADER != 0
    os_printf("type %d = ", type_idx);
    wasm_dump_array_type(type);
#endif

    *p_buf = p;

    module->types[type_idx] = (WASMType *)type;

    for (i = 0; i < type_idx; i++) {
        /* If there is already a same type created, use it instead */
        if (module->types[i]->type_flag == WASM_TYPE_ARRAY
            && wasm_array_type_equal(type, (WASMArrayType *)module->types[i],
                                     module->types, type_idx + 1)) {
            if (!check_ref_count(module->types[i]->ref_count, error_buf,
                                 error_buf_size)) {
                /* In case type is double freed */
                module->types[type_idx] = NULL;
                goto fail;
            }
            destroy_array_type(type);
            module->types[type_idx] = module->types[i];
            module->types[i]->ref_count++;
#if TRACE_WASM_LOADER != 0
            os_printf("type %d is duplicated with type %d\n", type_idx, i);
#endif
            return true;
        }
    }

    return true;

fail:
    if (type)
        destroy_array_type(type);
    return false;
}
#endif /* end of WASM_ENABLE_GC */

static bool
load_type_section(const uint8 *buf, const uint8 *buf_end, WASMModule *module,
                  char *error_buf, uint32 error_buf_size)
{
    const uint8 *p = buf, *p_end = buf_end;
    uint32 type_count, i;
    uint64 total_size;
    uint8 flag;

    read_leb_uint32(p, p_end, type_count);

    if (type_count) {
        module->type_count = type_count;
        total_size = sizeof(WASMType *) * (uint64)type_count;
        if (!(module->types =
                  loader_malloc(total_size, error_buf, error_buf_size))) {
            return false;
        }

#if WASM_ENABLE_GC == 0
        for (i = 0; i < type_count; i++) {
            WASMFuncType *type;
            const uint8 *p_org;
            uint32 param_count, result_count, j;
            uint32 param_cell_num, ret_cell_num;

            CHECK_BUF(p, p_end, 1);
            flag = read_uint8(p);
            if (flag != DEFINED_TYPE_FUNC) {
                set_error_buf(error_buf, error_buf_size, "invalid type flag");
                return false;
            }

            read_leb_uint32(p, p_end, param_count);

            /* Resolve param count and result count firstly */
            p_org = p;
            CHECK_BUF(p, p_end, param_count);
            p += param_count;
            read_leb_uint32(p, p_end, result_count);
            CHECK_BUF(p, p_end, result_count);
            p = p_org;

            if (param_count > UINT16_MAX || result_count > UINT16_MAX) {
                set_error_buf(error_buf, error_buf_size,
                              "param count or result count too large");
                return false;
            }

            total_size = offsetof(WASMType, types)
                         + sizeof(uint8) * (uint64)(param_count + result_count);
            if (!(type = module->types[i] =
                      loader_malloc(total_size, error_buf, error_buf_size))) {
                return false;
            }

            /* Resolve param types and result types */
            type->param_count = (uint16)param_count;
            type->result_count = (uint16)result_count;
            for (j = 0; j < param_count; j++) {
                CHECK_BUF(p, p_end, 1);
                type->types[j] = read_uint8(p);
            }
            read_leb_uint32(p, p_end, result_count);
            for (j = 0; j < result_count; j++) {
                CHECK_BUF(p, p_end, 1);
                type->types[param_count + j] = read_uint8(p);
            }
            for (j = 0; j < param_count + result_count; j++) {
                if (!is_value_type(type->types[j])) {
                    set_error_buf(error_buf, error_buf_size, "type mismatch");
                    return false;
                }
            }

            param_cell_num = wasm_get_cell_num(type->types, param_count);
            ret_cell_num =
                wasm_get_cell_num(type->types + param_count, result_count);
            if (param_cell_num > UINT16_MAX || ret_cell_num > UINT16_MAX) {
                set_error_buf(error_buf, error_buf_size,
                              "param count or result count too large");
                return false;
            }
            type->param_cell_num = (uint16)param_cell_num;
            type->ret_cell_num = (uint16)ret_cell_num;
        }
#else  /* else of WASM_ENABLE_GC */
        for (i = 0; i < type_count; i++) {
            CHECK_BUF(p, p_end, 1);
            flag = read_uint8(p);
            if (flag == DEFINED_TYPE_FUNC) {
                if (!resolve_func_type(&p, buf_end, module, i, error_buf,
                                       error_buf_size)) {
                    return false;
                }
            }
            else if (flag == DEFINED_TYPE_STRUCT) {
                if (!resolve_struct_type(&p, buf_end, module, i, error_buf,
                                         error_buf_size)) {
                    return false;
                }
            }
            else if (flag == DEFINED_TYPE_ARRAY) {
                if (!resolve_array_type(&p, buf_end, module, i, error_buf,
                                        error_buf_size)) {
                    return false;
                }
            }
            else {
                set_error_buf(error_buf, error_buf_size, "invalid type flag");
                return false;
            }
        }
        /* Normalize the type list, check whehter two types in the type list
           are equivalent, and if yes, free the later one and set it to the
           former one */
        for (i = 1; i < type_count - 1; i++) {
            uint32 j;
            for (j = i + 1; j < type_count; j++) {
                if (module->types[j]->ref_count == 1
                    && wasm_type_equal(module->types[j], module->types[i],
                                       module->types, type_count)) {
                    if (!check_ref_count(module->types[i]->ref_count, error_buf,
                                         error_buf_size)) {
                        return false;
                    }
                    destroy_wasm_type(module->types[j]);
                    module->types[j] = module->types[i];
                    module->types[i]->ref_count++;
                }
            }
        }
#endif /* end of WASM_ENABLE_GC */
    }

    if (p != p_end) {
        set_error_buf(error_buf, error_buf_size, "section size mismatch");
        return false;
    }

    LOG_VERBOSE("Load type section success.\n");
    return true;
fail:
    return false;
}

static void
adjust_table_max_size(uint32 init_size, uint32 max_size_flag, uint32 *max_size)
{
    uint32 default_max_size =
        init_size * 2 > TABLE_MAX_SIZE ? init_size * 2 : TABLE_MAX_SIZE;

    if (max_size_flag) {
        /* module defines the table limitation */
        bh_assert(init_size <= *max_size);

        if (init_size < *max_size) {
            *max_size =
                *max_size < default_max_size ? *max_size : default_max_size;
        }
    }
    else {
        /* partial defined table limitation, gives a default value */
        *max_size = default_max_size;
    }
}

#if WASM_ENABLE_MULTI_MODULE != 0
/**
 * Find export item of a module with export info:
 *  module name, field name and export kind
 */
static WASMExport *
wasm_loader_find_export(const WASMModule *module, const char *module_name,
                        const char *field_name, uint8 export_kind,
                        char *error_buf, uint32 error_buf_size)
{
    WASMExport *export;
    uint32 i;
    uint32 export_index_boundary = 0;

    for (i = 0, export = module->exports; i < module->export_count;
         ++i, ++export) {
        /**
         * need to consider a scenario that different kinds of exports
         * may have the same name, like
         * (table (export "m1" "exported") 10 funcref)
         * (memory (export "m1" "exported") 10)
         **/
        if (export->kind == export_kind && !strcmp(field_name, export->name)) {
            break;
        }
    }

    if (i == module->export_count) {
        LOG_DEBUG("can not find an export %d named %s in the module %s",
                  export_kind, field_name, module_name);
        set_error_buf(error_buf, error_buf_size,
                      "unknown import or incompatible import type");
        return NULL;
    }

    switch (export_kind) {
        case EXPORT_KIND_FUNC:
            export_index_boundary =
                module->import_function_count + module->function_count;
            break;
        case EXPORT_KIND_GLOBAL:
            export_index_boundary =
                module->import_global_count + module->global_count;
            break;
        case EXPORT_KIND_MEMORY:
            export_index_boundary =
                module->import_memory_count + module->memory_count;
            break;
        case EXPORT_KIND_TABLE:
            export_index_boundary =
                module->import_table_count + module->table_count;
            break;
        default:
            bh_assert(0);
    }

    if (export->index >= export_index_boundary) {
        LOG_DEBUG("%s in the module %s is out of index (%d >= %d )", field_name,
                  module_name, export->index, export_index_boundary);
        set_error_buf(error_buf, error_buf_size, "incompatible import type");
        return NULL;
    }

    return export;
}

static WASMFunction *
wasm_loader_resolve_function(const char *module_name, const char *function_name,
                             const WASMFuncType *expected_function_type,
                             char *error_buf, uint32 error_buf_size)
{
    WASMModuleCommon *module_reg;
    WASMFunction *function = NULL;
    WASMExport *export = NULL;
    WASMModule *module = NULL;
    WASMFuncType *target_function_type = NULL;

    module_reg = wasm_runtime_find_module_registered(module_name);
    if (!module_reg || module_reg->module_type != Wasm_Module_Bytecode) {
        LOG_DEBUG("can not find a module named %s for function %s", module_name,
                  function_name);
        set_error_buf(error_buf, error_buf_size, "unknown import");
        return NULL;
    }

    module = (WASMModule *)module_reg;
    export =
        wasm_loader_find_export(module, module_name, function_name,
                                EXPORT_KIND_FUNC, error_buf, error_buf_size);
    if (!export) {
        return NULL;
    }

    /* resolve function type and function */
    if (export->index < module->import_function_count) {
        target_function_type =
            module->import_functions[export->index].u.function.func_type;
        function = module->import_functions[export->index]
                       .u.function.import_func_linked;
    }
    else {
        target_function_type =
            module->functions[export->index - module->import_function_count]
                ->func_type;
        function =
            module->functions[export->index - module->import_function_count];
    }

    /* check function type */
    if (!wasm_type_equal((WASMType *)expected_function_type,
                         (WASMType *)target_function_type, module->types,
                         module->type_count)) {
        LOG_DEBUG("%s.%s failed the type check", module_name, function_name);
        set_error_buf(error_buf, error_buf_size, "incompatible import type");
        return NULL;
    }

    return function;
}

static WASMTable *
wasm_loader_resolve_table(const char *module_name, const char *table_name,
                          uint32 init_size, uint32 max_size, char *error_buf,
                          uint32 error_buf_size)
{
    WASMModuleCommon *module_reg;
    WASMTable *table = NULL;
    WASMExport *export = NULL;
    WASMModule *module = NULL;

    module_reg = wasm_runtime_find_module_registered(module_name);
    if (!module_reg || module_reg->module_type != Wasm_Module_Bytecode) {
        LOG_DEBUG("can not find a module named %s for table", module_name);
        set_error_buf(error_buf, error_buf_size, "unknown import");
        return NULL;
    }

    module = (WASMModule *)module_reg;
    export =
        wasm_loader_find_export(module, module_name, table_name,
                                EXPORT_KIND_TABLE, error_buf, error_buf_size);
    if (!export) {
        return NULL;
    }

    /* resolve table and check the init/max size */
    if (export->index < module->import_table_count) {
        table =
            module->import_tables[export->index].u.table.import_table_linked;
    }
    else {
        table = &(module->tables[export->index - module->import_table_count]);
    }
    if (table->init_size < init_size || table->max_size > max_size) {
        LOG_DEBUG("%s,%s failed type check(%d-%d), expected(%d-%d)",
                  module_name, table_name, table->init_size, table->max_size,
                  init_size, max_size);
        set_error_buf(error_buf, error_buf_size, "incompatible import type");
        return NULL;
    }

    return table;
}

static WASMMemory *
wasm_loader_resolve_memory(const char *module_name, const char *memory_name,
                           uint32 init_page_count, uint32 max_page_count,
                           char *error_buf, uint32 error_buf_size)
{
    WASMModuleCommon *module_reg;
    WASMMemory *memory = NULL;
    WASMExport *export = NULL;
    WASMModule *module = NULL;

    module_reg = wasm_runtime_find_module_registered(module_name);
    if (!module_reg || module_reg->module_type != Wasm_Module_Bytecode) {
        LOG_DEBUG("can not find a module named %s for memory", module_name);
        set_error_buf(error_buf, error_buf_size, "unknown import");
        return NULL;
    }

    module = (WASMModule *)module_reg;
    export =
        wasm_loader_find_export(module, module_name, memory_name,
                                EXPORT_KIND_MEMORY, error_buf, error_buf_size);
    if (!export) {
        return NULL;
    }

    /* resolve memory and check the init/max page count */
    if (export->index < module->import_memory_count) {
        memory = module->import_memories[export->index]
                     .u.memory.import_memory_linked;
    }
    else {
        memory =
            &(module->memories[export->index - module->import_memory_count]);
    }
    if (memory->init_page_count < init_page_count
        || memory->max_page_count > max_page_count) {
        LOG_DEBUG("%s,%s failed type check(%d-%d), expected(%d-%d)",
                  module_name, memory_name, memory->init_page_count,
                  memory->max_page_count, init_page_count, max_page_count);
        set_error_buf(error_buf, error_buf_size, "incompatible import type");
        return NULL;
    }
    return memory;
}

static WASMGlobal *
wasm_loader_resolve_global(const char *module_name, const char *global_name,
                           uint8 type, bool is_mutable, char *error_buf,
                           uint32 error_buf_size)
{
    WASMModuleCommon *module_reg;
    WASMGlobal *global = NULL;
    WASMExport *export = NULL;
    WASMModule *module = NULL;

    module_reg = wasm_runtime_find_module_registered(module_name);
    if (!module_reg || module_reg->module_type != Wasm_Module_Bytecode) {
        LOG_DEBUG("can not find a module named %s for global", module_name);
        set_error_buf(error_buf, error_buf_size, "unknown import");
        return NULL;
    }

    module = (WASMModule *)module_reg;
    export =
        wasm_loader_find_export(module, module_name, global_name,
                                EXPORT_KIND_GLOBAL, error_buf, error_buf_size);
    if (!export) {
        return NULL;
    }

    /* resolve and check the global */
    if (export->index < module->import_global_count) {
        global =
            module->import_globals[export->index].u.global.import_global_linked;
    }
    else {
        global =
            &(module->globals[export->index - module->import_global_count]);
    }
    if (global->type != type || global->is_mutable != is_mutable) {
        LOG_DEBUG("%s,%s failed type check(%d, %d), expected(%d, %d)",
                  module_name, global_name, global->type, global->is_mutable,
                  type, is_mutable);
        set_error_buf(error_buf, error_buf_size, "incompatible import type");
        return NULL;
    }
    return global;
}

static WASMModule *
search_sub_module(const WASMModule *parent_module, const char *sub_module_name)
{
    WASMRegisteredModule *node =
        bh_list_first_elem(parent_module->import_module_list);
    while (node && strcmp(sub_module_name, node->module_name)) {
        node = bh_list_elem_next(node);
    }
    return node ? (WASMModule *)node->module : NULL;
}

static bool
register_sub_module(const WASMModule *parent_module,
                    const char *sub_module_name, WASMModule *sub_module)
{
    /* register sub_module into its parent sub module list */
    WASMRegisteredModule *node = NULL;
    bh_list_status ret;

    if (search_sub_module(parent_module, sub_module_name)) {
        LOG_DEBUG("%s has been registered in its parent", sub_module_name);
        return true;
    }

    node = loader_malloc(sizeof(WASMRegisteredModule), NULL, 0);
    if (!node) {
        return false;
    }

    node->module_name = sub_module_name;
    node->module = (WASMModuleCommon *)sub_module;
    ret = bh_list_insert(parent_module->import_module_list, node);
    bh_assert(BH_LIST_SUCCESS == ret);
    (void)ret;
    return true;
}

static WASMModule *
load_depended_module(const WASMModule *parent_module,
                     const char *sub_module_name, char *error_buf,
                     uint32 error_buf_size)
{
    WASMModule *sub_module = NULL;
    bool ret = false;
    uint8 *buffer = NULL;
    uint32 buffer_size = 0;
    const module_reader reader = wasm_runtime_get_module_reader();
    const module_destroyer destroyer = wasm_runtime_get_module_destroyer();

    /* check the registered module list of the parent */
    sub_module = search_sub_module(parent_module, sub_module_name);
    if (sub_module) {
        LOG_DEBUG("%s has been loaded before", sub_module_name);
        return sub_module;
    }

    /* check the global registered module list */
    sub_module =
        (WASMModule *)wasm_runtime_find_module_registered(sub_module_name);
    if (sub_module) {
        LOG_DEBUG("%s has been loaded", sub_module_name);
        goto register_sub_module;
    }

    LOG_VERBOSE("loading %s", sub_module_name);

    if (!reader) {
        set_error_buf_v(error_buf, error_buf_size,
                        "no sub module reader to load %s", sub_module_name);
        return NULL;
    }

    /* start to maintain a loading module list */
    ret = wasm_runtime_is_loading_module(sub_module_name);
    if (ret) {
        set_error_buf_v(error_buf, error_buf_size,
                        "found circular dependency on %s", sub_module_name);
        return NULL;
    }

    ret = wasm_runtime_add_loading_module(sub_module_name, error_buf,
                                          error_buf_size);
    if (!ret) {
        LOG_DEBUG("can not add %s into loading module list\n", sub_module_name);
        return NULL;
    }

    ret = reader(sub_module_name, &buffer, &buffer_size);
    if (!ret) {
        LOG_DEBUG("read the file of %s failed", sub_module_name);
        set_error_buf_v(error_buf, error_buf_size, "unknown import",
                        sub_module_name);
        goto delete_loading_module;
    }

    sub_module =
        wasm_loader_load(buffer, buffer_size, false, error_buf, error_buf_size);
    if (!sub_module) {
        LOG_DEBUG("error: can not load the sub_module %s", sub_module_name);
        /* others will be destroyed in runtime_destroy() */
        goto destroy_file_buffer;
    }

    wasm_runtime_delete_loading_module(sub_module_name);

    /* register on a global list */
    ret = wasm_runtime_register_module_internal(
        sub_module_name, (WASMModuleCommon *)sub_module, buffer, buffer_size,
        error_buf, error_buf_size);
    if (!ret) {
        LOG_DEBUG("error: can not register module %s globally\n",
                  sub_module_name);
        /* others will be unloaded in runtime_destroy() */
        goto unload_module;
    }

    /* register into its parent list */
register_sub_module:
    ret = register_sub_module(parent_module, sub_module_name, sub_module);
    if (!ret) {
        set_error_buf_v(error_buf, error_buf_size,
                        "failed to register sub module %s", sub_module_name);
        /* since it is in the global module list, no need to
         * unload the module. the runtime_destroy() will do it
         */
        return NULL;
    }

    return sub_module;

unload_module:
    wasm_loader_unload(sub_module);

destroy_file_buffer:
    if (destroyer) {
        destroyer(buffer, buffer_size);
    }
    else {
        LOG_WARNING("need to release the reading buffer of %s manually",
                    sub_module_name);
    }

delete_loading_module:
    wasm_runtime_delete_loading_module(sub_module_name);
    return NULL;
}
#endif /* end of WASM_ENABLE_MULTI_MODULE */

static bool
load_function_import(const uint8 **p_buf, const uint8 *buf_end,
                     const WASMModule *parent_module,
                     const char *sub_module_name, const char *function_name,
                     WASMFunctionImport *function, char *error_buf,
                     uint32 error_buf_size)
{
    const uint8 *p = *p_buf, *p_end = buf_end;
    uint32 declare_type_index = 0;
    WASMFuncType *declare_func_type = NULL;
    WASMFunction *linked_func = NULL;
#if WASM_ENABLE_MULTI_MODULE != 0
    WASMModule *sub_module = NULL;
#endif
    const char *linked_signature = NULL;
    void *linked_attachment = NULL;
    bool linked_call_conv_raw = false;
    bool is_native_symbol = false;

    read_leb_uint32(p, p_end, declare_type_index);
    *p_buf = p;

    if (declare_type_index >= parent_module->type_count) {
        set_error_buf(error_buf, error_buf_size, "unknown type");
        return false;
    }

#if (WASM_ENABLE_WAMR_COMPILER != 0) || (WASM_ENABLE_JIT != 0)
    declare_type_index = wasm_get_smallest_type_idx(
        parent_module->types, parent_module->type_count, declare_type_index);
#endif

    declare_func_type =
        (WASMFuncType *)parent_module->types[declare_type_index];

    /* lookup registered native symbols first */
    linked_func = wasm_native_resolve_symbol(
        sub_module_name, function_name, declare_func_type, &linked_signature,
        &linked_attachment, &linked_call_conv_raw);
    if (linked_func) {
        is_native_symbol = true;
    }
#if WASM_ENABLE_MULTI_MODULE != 0
    else {
        if (!wasm_runtime_is_built_in_module(sub_module_name)) {
            sub_module = load_depended_module(parent_module, sub_module_name,
                                              error_buf, error_buf_size);
            if (!sub_module) {
                return false;
            }
        }
        linked_func = wasm_loader_resolve_function(
            sub_module_name, function_name, declare_func_type, error_buf,
            error_buf_size);
    }
#endif

    function->module_name = (char *)sub_module_name;
    function->field_name = (char *)function_name;
    function->func_type = declare_func_type;
    /* func_ptr_linked is for native registered symbol */
    function->func_ptr_linked = is_native_symbol ? linked_func : NULL;
    function->signature = linked_signature;
    function->attachment = linked_attachment;
    function->call_conv_raw = linked_call_conv_raw;
#if WASM_ENABLE_MULTI_MODULE != 0
    function->import_module = is_native_symbol ? NULL : sub_module;
    function->import_func_linked = is_native_symbol ? NULL : linked_func;
#endif
    return true;
fail:
    return false;
}

static bool
check_table_max_size(uint32 init_size, uint32 max_size, char *error_buf,
                     uint32 error_buf_size)
{
    if (max_size < init_size) {
        set_error_buf(error_buf, error_buf_size,
                      "size minimum must not be greater than maximum");
        return false;
    }
    return true;
}

static bool
load_table_import(const uint8 **p_buf, const uint8 *buf_end,
                  WASMModule *parent_module, const char *sub_module_name,
                  const char *table_name, WASMTableImport *table,
                  char *error_buf, uint32 error_buf_size)
{
    const uint8 *p = *p_buf, *p_end = buf_end;
    uint32 declare_elem_type = 0, declare_max_size_flag = 0,
           declare_init_size = 0, declare_max_size = 0;
#if WASM_ENABLE_MULTI_MODULE != 0
    WASMModule *sub_module = NULL;
    WASMTable *linked_table = NULL;
#endif
#if WASM_ENABLE_GC != 0
    WASMRefType ref_type;
    bool need_ref_type_map;
#endif

#if WASM_ENABLE_GC == 0
    CHECK_BUF(p, p_end, 1);
    /* 0x70 or 0x6F */
    declare_elem_type = read_uint8(p);
    if (VALUE_TYPE_FUNCREF != declare_elem_type
#if WASM_ENABLE_REF_TYPES != 0
        && VALUE_TYPE_EXTERNREF != declare_elem_type
#endif
    ) {
        set_error_buf(error_buf, error_buf_size, "incompatible import type");
        return false;
    }
#else /* else of WASM_ENABLE_GC */
    if (!resolve_value_type(&p, p_end, parent_module, &need_ref_type_map,
                            &ref_type, false, error_buf, error_buf_size)) {
        return false;
    }
    if (wasm_is_reftype_htref_non_nullable(ref_type.ref_type)) {
        set_error_buf(error_buf, error_buf_size,
                      "non-defaultable element type");
        return false;
    }
    declare_elem_type = ref_type.ref_type;
    if (need_ref_type_map) {
        if (!(table->elem_ref_type =
                  reftype_set_insert(parent_module->ref_type_set, &ref_type,
                                     error_buf, error_buf_size))) {
            return false;
        }
    }
#if TRACE_WASM_LOADER != 0
    os_printf("import table type: ");
    wasm_dump_value_type(declare_elem_type, table->elem_ref_type);
    os_printf("\n");
#endif
#endif /* end of WASM_ENABLE_GC */

    read_leb_uint32(p, p_end, declare_max_size_flag);
    if (declare_max_size_flag > 1) {
        set_error_buf(error_buf, error_buf_size, "integer too large");
        return false;
    }

    read_leb_uint32(p, p_end, declare_init_size);

    if (declare_max_size_flag) {
        read_leb_uint32(p, p_end, declare_max_size);
        if (!check_table_max_size(declare_init_size, declare_max_size,
                                  error_buf, error_buf_size))
            return false;
    }

    adjust_table_max_size(declare_init_size, declare_max_size_flag,
                          &declare_max_size);

    *p_buf = p;

#if WASM_ENABLE_MULTI_MODULE != 0
    if (!wasm_runtime_is_built_in_module(sub_module_name)) {
        sub_module = load_depended_module(parent_module, sub_module_name,
                                          error_buf, error_buf_size);
        if (!sub_module) {
            return false;
        }

        linked_table = wasm_loader_resolve_table(
            sub_module_name, table_name, declare_init_size, declare_max_size,
            error_buf, error_buf_size);
        if (!linked_table) {
            return false;
        }

        /* reset with linked table limit */
        declare_elem_type = linked_table->elem_type;
        declare_init_size = linked_table->init_size;
        declare_max_size = linked_table->max_size;
        declare_max_size_flag = linked_table->flags;
        table->import_table_linked = linked_table;
        table->import_module = sub_module;
    }
#endif /* WASM_ENABLE_MULTI_MODULE != 0 */

    /* (table (export "table") 10 20 funcref) */
    /* we need this section working in wamrc */
    if (!strcmp("spectest", sub_module_name)) {
        const uint32 spectest_table_init_size = 10;
        const uint32 spectest_table_max_size = 20;

        if (strcmp("table", table_name)) {
            set_error_buf(error_buf, error_buf_size,
                          "incompatible import type or unknown import");
            return false;
        }

        if (declare_init_size > spectest_table_init_size
            || declare_max_size < spectest_table_max_size) {
            set_error_buf(error_buf, error_buf_size,
                          "incompatible import type");
            return false;
        }

        declare_init_size = spectest_table_init_size;
        declare_max_size = spectest_table_max_size;
    }

    /* now we believe all declaration are ok */
    table->elem_type = declare_elem_type;
    table->init_size = declare_init_size;
    table->flags = (uint8)declare_max_size_flag;
    table->max_size = declare_max_size;
    return true;
fail:
    return false;
}

static bool
check_memory_init_size(uint32 init_size, char *error_buf, uint32 error_buf_size)
{
    if (init_size > 65536) {
        set_error_buf(error_buf, error_buf_size,
                      "memory size must be at most 65536 pages (4GiB)");
        return false;
    }
    return true;
}

static bool
check_memory_max_size(uint32 init_size, uint32 max_size, char *error_buf,
                      uint32 error_buf_size)
{
    if (max_size < init_size) {
        set_error_buf(error_buf, error_buf_size,
                      "size minimum must not be greater than maximum");
        return false;
    }

    if (max_size > 65536) {
        set_error_buf(error_buf, error_buf_size,
                      "memory size must be at most 65536 pages (4GiB)");
        return false;
    }
    return true;
}

static bool
load_memory_import(const uint8 **p_buf, const uint8 *buf_end,
                   WASMModule *parent_module, const char *sub_module_name,
                   const char *memory_name, WASMMemoryImport *memory,
                   char *error_buf, uint32 error_buf_size)
{
    const uint8 *p = *p_buf, *p_end = buf_end;
    uint32 pool_size = wasm_runtime_memory_pool_size();
#if WASM_ENABLE_APP_FRAMEWORK != 0
    uint32 max_page_count = pool_size * APP_MEMORY_MAX_GLOBAL_HEAP_PERCENT
                            / DEFAULT_NUM_BYTES_PER_PAGE;
#else
    uint32 max_page_count = pool_size / DEFAULT_NUM_BYTES_PER_PAGE;
#endif /* WASM_ENABLE_APP_FRAMEWORK */
    uint32 declare_max_page_count_flag = 0;
    uint32 declare_init_page_count = 0;
    uint32 declare_max_page_count = 0;
#if WASM_ENABLE_MULTI_MODULE != 0
    WASMModule *sub_module = NULL;
    WASMMemory *linked_memory = NULL;
#endif

    read_leb_uint32(p, p_end, declare_max_page_count_flag);
    read_leb_uint32(p, p_end, declare_init_page_count);
    if (!check_memory_init_size(declare_init_page_count, error_buf,
                                error_buf_size)) {
        return false;
    }

    if (declare_max_page_count_flag & 1) {
        read_leb_uint32(p, p_end, declare_max_page_count);
        if (!check_memory_max_size(declare_init_page_count,
                                   declare_max_page_count, error_buf,
                                   error_buf_size)) {
            return false;
        }
        if (declare_max_page_count > max_page_count) {
            declare_max_page_count = max_page_count;
        }
    }
    else {
        /* Limit the maximum memory size to max_page_count */
        declare_max_page_count = max_page_count;
    }

#if WASM_ENABLE_MULTI_MODULE != 0
    if (!wasm_runtime_is_built_in_module(sub_module_name)) {
        sub_module = load_depended_module(parent_module, sub_module_name,
                                          error_buf, error_buf_size);
        if (!sub_module) {
            return false;
        }

        linked_memory = wasm_loader_resolve_memory(
            sub_module_name, memory_name, declare_init_page_count,
            declare_max_page_count, error_buf, error_buf_size);
        if (!linked_memory) {
            return false;
        }

        /**
         * reset with linked memory limit
         */
        memory->import_module = sub_module;
        memory->import_memory_linked = linked_memory;
        declare_init_page_count = linked_memory->init_page_count;
        declare_max_page_count = linked_memory->max_page_count;
    }
#endif

    /* (memory (export "memory") 1 2) */
    if (!strcmp("spectest", sub_module_name)) {
        uint32 spectest_memory_init_page = 1;
        uint32 spectest_memory_max_page = 2;

        if (strcmp("memory", memory_name)) {
            set_error_buf(error_buf, error_buf_size,
                          "incompatible import type or unknown import");
            return false;
        }

        if (declare_init_page_count > spectest_memory_init_page
            || declare_max_page_count < spectest_memory_max_page) {
            set_error_buf(error_buf, error_buf_size,
                          "incompatible import type");
            return false;
        }

        declare_init_page_count = spectest_memory_init_page;
        declare_max_page_count = spectest_memory_max_page;
    }

    /* now we believe all declaration are ok */
    memory->flags = declare_max_page_count_flag;
    memory->init_page_count = declare_init_page_count;
    memory->max_page_count = declare_max_page_count;
    memory->num_bytes_per_page = DEFAULT_NUM_BYTES_PER_PAGE;

    *p_buf = p;
    return true;
fail:
    return false;
}

static bool
load_global_import(const uint8 **p_buf, const uint8 *buf_end,
                   WASMModule *parent_module, char *sub_module_name,
                   char *global_name, WASMGlobalImport *global, char *error_buf,
                   uint32 error_buf_size)
{
    const uint8 *p = *p_buf, *p_end = buf_end;
    uint8 declare_type = 0;
    uint8 declare_mutable = 0;
#if WASM_ENABLE_MULTI_MODULE != 0
    WASMModule *sub_module = NULL;
    WASMGlobal *linked_global = NULL;
#endif
#if WASM_ENABLE_GC != 0
    WASMRefType ref_type;
    bool need_ref_type_map;
#endif

#if WASM_ENABLE_GC == 0
    CHECK_BUF(p, p_end, 2);
    declare_type = read_uint8(p);
    declare_mutable = read_uint8(p);
#else
    if (!resolve_value_type(&p, p_end, parent_module, &need_ref_type_map,
                            &ref_type, false, error_buf, error_buf_size)) {
        return false;
    }
    declare_type = ref_type.ref_type;
    if (need_ref_type_map) {
        if (!(global->ref_type =
                  reftype_set_insert(parent_module->ref_type_set, &ref_type,
                                     error_buf, error_buf_size))) {
            return false;
        }
    }
#if TRACE_WASM_LOADER != 0
    os_printf("import global type: ");
    wasm_dump_value_type(declare_type, global->ref_type);
    os_printf("\n");
#endif
    CHECK_BUF(p, p_end, 1);
    declare_mutable = read_uint8(p);
#endif

    *p_buf = p;

    if (!check_mutability(declare_mutable, error_buf, error_buf_size)) {
        return false;
    }

#if WASM_ENABLE_LIBC_BUILTIN != 0
    global->is_linked = wasm_native_lookup_libc_builtin_global(
        sub_module_name, global_name, global);
    if (global->is_linked) {
        if (global->type != declare_type
            || global->is_mutable != declare_mutable) {
            set_error_buf(error_buf, error_buf_size,
                          "incompatible import type");
            return false;
        }
    }
#endif
#if WASM_ENABLE_MULTI_MODULE != 0
    if (!global->is_linked
        && !wasm_runtime_is_built_in_module(sub_module_name)) {
        sub_module = load_depended_module(parent_module, sub_module_name,
                                          error_buf, error_buf_size);
        if (!sub_module) {
            return false;
        }

        /* check sub modules */
        linked_global = wasm_loader_resolve_global(
            sub_module_name, global_name, declare_type, declare_mutable,
            error_buf, error_buf_size);
        if (linked_global) {
            global->import_module = sub_module;
            global->import_global_linked = linked_global;
            global->is_linked = true;
        }
    }
#endif

    global->module_name = sub_module_name;
    global->field_name = global_name;
    global->type = declare_type;
    global->is_mutable = (declare_mutable == 1);
    return true;
fail:
    return false;
}

static bool
load_table(const uint8 **p_buf, const uint8 *buf_end, WASMModule *module,
           WASMTable *table, char *error_buf, uint32 error_buf_size)
{
    const uint8 *p = *p_buf, *p_end = buf_end, *p_org;
    uint32 flags;
#if WASM_ENABLE_GC != 0
    WASMRefType ref_type;
    bool need_ref_type_map;
#endif

#if WASM_ENABLE_GC == 0
    CHECK_BUF(p, p_end, 1);
    /* 0x70 or 0x6F */
    table->elem_type = read_uint8(p);
    if (VALUE_TYPE_FUNCREF != table->elem_type
#if WASM_ENABLE_REF_TYPES != 0
        && VALUE_TYPE_EXTERNREF != table->elem_type
#endif
    ) {
        set_error_buf(error_buf, error_buf_size, "incompatible import type");
        return false;
    }
#else /* else of WASM_ENABLE_GC */
    if (!resolve_value_type(&p, p_end, module, &need_ref_type_map, &ref_type,
                            false, error_buf, error_buf_size)) {
        return false;
    }
    if (wasm_is_reftype_htref_non_nullable(ref_type.ref_type)) {
        set_error_buf(error_buf, error_buf_size,
                      "non-defaultable element type");
        return false;
    }
    table->elem_type = ref_type.ref_type;
    if (need_ref_type_map) {
        if (!(table->elem_ref_type =
                  reftype_set_insert(module->ref_type_set, &ref_type, error_buf,
                                     error_buf_size))) {
            return false;
        }
    }
#if TRACE_WASM_LOADER != 0
    os_printf("table type: ");
    wasm_dump_value_type(table->elem_type, table->elem_ref_type);
    os_printf("\n");
#endif
#endif /* end of WASM_ENABLE_GC */

    p_org = p;
    read_leb_uint32(p, p_end, flags);
#if WASM_ENABLE_SHARED_MEMORY == 0
    if (p - p_org > 1) {
        set_error_buf(error_buf, error_buf_size,
                      "integer representation too long");
        return false;
    }
    if (flags > 1) {
        set_error_buf(error_buf, error_buf_size, "integer too large");
        return false;
    }
#else
    if (p - p_org > 1) {
        set_error_buf(error_buf, error_buf_size, "invalid limits flags");
        return false;
    }
    if (flags == 2) {
        set_error_buf(error_buf, error_buf_size, "tables cannot be shared");
        return false;
    }
    if (flags > 1) {
        set_error_buf(error_buf, error_buf_size, "invalid limits flags");
        return false;
    }
#endif
    table->flags = (uint8)flags;

    read_leb_uint32(p, p_end, table->init_size);

    if (table->flags) {
        read_leb_uint32(p, p_end, table->max_size);
        if (!check_table_max_size(table->init_size, table->max_size, error_buf,
                                  error_buf_size))
            return false;
    }

    adjust_table_max_size(table->init_size, table->flags, &table->max_size);

    *p_buf = p;
    return true;
fail:
    return false;
}

static bool
load_memory(const uint8 **p_buf, const uint8 *buf_end, WASMMemory *memory,
            char *error_buf, uint32 error_buf_size)
{
    const uint8 *p = *p_buf, *p_end = buf_end, *p_org;
    uint32 pool_size = wasm_runtime_memory_pool_size();
#if WASM_ENABLE_APP_FRAMEWORK != 0
    uint32 max_page_count = pool_size * APP_MEMORY_MAX_GLOBAL_HEAP_PERCENT
                            / DEFAULT_NUM_BYTES_PER_PAGE;
#else
    uint32 max_page_count = pool_size / DEFAULT_NUM_BYTES_PER_PAGE;
#endif

    p_org = p;
    read_leb_uint32(p, p_end, memory->flags);
#if WASM_ENABLE_SHARED_MEMORY == 0
    if (p - p_org > 1) {
        set_error_buf(error_buf, error_buf_size,
                      "integer representation too long");
        return false;
    }
    if (memory->flags > 1) {
        set_error_buf(error_buf, error_buf_size, "integer too large");
        return false;
    }
#else
    if (p - p_org > 1) {
        set_error_buf(error_buf, error_buf_size, "invalid limits flags");
        return false;
    }
    if (memory->flags > 3) {
        set_error_buf(error_buf, error_buf_size, "invalid limits flags");
        return false;
    }
    else if (memory->flags == 2) {
        set_error_buf(error_buf, error_buf_size,
                      "shared memory must have maximum");
        return false;
    }
#endif

    read_leb_uint32(p, p_end, memory->init_page_count);
    if (!check_memory_init_size(memory->init_page_count, error_buf,
                                error_buf_size))
        return false;

    if (memory->flags & 1) {
        read_leb_uint32(p, p_end, memory->max_page_count);
        if (!check_memory_max_size(memory->init_page_count,
                                   memory->max_page_count, error_buf,
                                   error_buf_size))
            return false;
        if (memory->max_page_count > max_page_count)
            memory->max_page_count = max_page_count;
    }
    else {
        /* Limit the maximum memory size to max_page_count */
        memory->max_page_count = max_page_count;
    }

    memory->num_bytes_per_page = DEFAULT_NUM_BYTES_PER_PAGE;

    *p_buf = p;
    return true;
fail:
    return false;
}

static bool
load_import_section(const uint8 *buf, const uint8 *buf_end, WASMModule *module,
                    bool is_load_from_file_buf, char *error_buf,
                    uint32 error_buf_size)
{
    const uint8 *p = buf, *p_end = buf_end, *p_old;
    uint32 import_count, name_len, type_index, i, u32, flags;
    uint64 total_size;
    WASMImport *import;
    WASMImport *import_functions = NULL, *import_tables = NULL;
    WASMImport *import_memories = NULL, *import_globals = NULL;
    char *sub_module_name, *field_name;
    uint8 u8, kind;

    read_leb_uint32(p, p_end, import_count);

    if (import_count) {
        module->import_count = import_count;
        total_size = sizeof(WASMImport) * (uint64)import_count;
        if (!(module->imports =
                  loader_malloc(total_size, error_buf, error_buf_size))) {
            return false;
        }

        p_old = p;

        /* Scan firstly to get import count of each type */
        for (i = 0; i < import_count; i++) {
            /* module name */
            read_leb_uint32(p, p_end, name_len);
            CHECK_BUF(p, p_end, name_len);
            p += name_len;

            /* field name */
            read_leb_uint32(p, p_end, name_len);
            CHECK_BUF(p, p_end, name_len);
            p += name_len;

            CHECK_BUF(p, p_end, 1);
            /* 0x00/0x01/0x02/0x03 */
            kind = read_uint8(p);

            switch (kind) {
                case IMPORT_KIND_FUNC: /* import function */
                    read_leb_uint32(p, p_end, type_index);
                    module->import_function_count++;
                    break;

                case IMPORT_KIND_TABLE: /* import table */
                    CHECK_BUF(p, p_end, 1);
                    /* 0x70 */
                    u8 = read_uint8(p);
                    read_leb_uint32(p, p_end, flags);
                    read_leb_uint32(p, p_end, u32);
                    if (flags & 1)
                        read_leb_uint32(p, p_end, u32);
                    module->import_table_count++;

#if (WASM_ENABLE_GC == 0) && (WASM_ENABLE_REF_TYPES == 0)
                    if (module->import_table_count > 1) {
                        set_error_buf(error_buf, error_buf_size,
                                      "multiple tables");
                        return false;
                    }
#endif
                    break;

                case IMPORT_KIND_MEMORY: /* import memory */
                    read_leb_uint32(p, p_end, flags);
                    read_leb_uint32(p, p_end, u32);
                    if (flags & 1)
                        read_leb_uint32(p, p_end, u32);
                    module->import_memory_count++;
                    if (module->import_memory_count > 1) {
                        set_error_buf(error_buf, error_buf_size,
                                      "multiple memories");
                        return false;
                    }
                    break;

                case IMPORT_KIND_GLOBAL: /* import global */
                    CHECK_BUF(p, p_end, 2);
                    p += 2;
                    module->import_global_count++;
                    break;

                default:
                    set_error_buf(error_buf, error_buf_size,
                                  "invalid import kind");
                    return false;
            }
        }

        if (module->import_function_count)
            import_functions = module->import_functions = module->imports;
        if (module->import_table_count)
            import_tables = module->import_tables =
                module->imports + module->import_function_count;
        if (module->import_memory_count)
            import_memories = module->import_memories =
                module->imports + module->import_function_count
                + module->import_table_count;
        if (module->import_global_count)
            import_globals = module->import_globals =
                module->imports + module->import_function_count
                + module->import_table_count + module->import_memory_count;

        p = p_old;

        /* Scan again to resolve the data */
        for (i = 0; i < import_count; i++) {
            /* load module name */
            read_leb_uint32(p, p_end, name_len);
            CHECK_BUF(p, p_end, name_len);
            if (!(sub_module_name = const_str_list_insert(
                      p, name_len, module, is_load_from_file_buf, error_buf,
                      error_buf_size))) {
                return false;
            }
            p += name_len;

            /* load field name */
            read_leb_uint32(p, p_end, name_len);
            CHECK_BUF(p, p_end, name_len);
            if (!(field_name = const_str_list_insert(
                      p, name_len, module, is_load_from_file_buf, error_buf,
                      error_buf_size))) {
                return false;
            }
            p += name_len;

            CHECK_BUF(p, p_end, 1);
            /* 0x00/0x01/0x02/0x03 */
            kind = read_uint8(p);

            switch (kind) {
                case IMPORT_KIND_FUNC: /* import function */
                    bh_assert(import_functions);
                    import = import_functions++;
                    if (!load_function_import(
                            &p, p_end, module, sub_module_name, field_name,
                            &import->u.function, error_buf, error_buf_size)) {
                        return false;
                    }
                    break;

                case IMPORT_KIND_TABLE: /* import table */
                    bh_assert(import_tables);
                    import = import_tables++;
                    if (!load_table_import(&p, p_end, module, sub_module_name,
                                           field_name, &import->u.table,
                                           error_buf, error_buf_size)) {
                        LOG_DEBUG("can not import such a table (%s,%s)",
                                  sub_module_name, field_name);
                        return false;
                    }
                    break;

                case IMPORT_KIND_MEMORY: /* import memory */
                    bh_assert(import_memories);
                    import = import_memories++;
                    if (!load_memory_import(&p, p_end, module, sub_module_name,
                                            field_name, &import->u.memory,
                                            error_buf, error_buf_size)) {
                        return false;
                    }
                    break;

                case IMPORT_KIND_GLOBAL: /* import global */
                    bh_assert(import_globals);
                    import = import_globals++;
                    if (!load_global_import(&p, p_end, module, sub_module_name,
                                            field_name, &import->u.global,
                                            error_buf, error_buf_size)) {
                        return false;
                    }
                    break;

                default:
                    set_error_buf(error_buf, error_buf_size,
                                  "invalid import kind");
                    return false;
            }
            import->kind = kind;
            import->u.names.module_name = sub_module_name;
            import->u.names.field_name = field_name;
        }

#if WASM_ENABLE_LIBC_WASI != 0
        import = module->import_functions;
        for (i = 0; i < module->import_function_count; i++, import++) {
            if (!strcmp(import->u.names.module_name, "wasi_unstable")
                || !strcmp(import->u.names.module_name,
                           "wasi_snapshot_preview1")) {
                module->import_wasi_api = true;
                break;
            }
        }
#endif
    }

    if (p != p_end) {
        set_error_buf(error_buf, error_buf_size, "section size mismatch");
        return false;
    }

    LOG_VERBOSE("Load import section success.\n");
    (void)u8;
    (void)u32;
    (void)type_index;
    return true;
fail:
    return false;
}

static bool
init_function_local_offsets(WASMFunction *func, char *error_buf,
                            uint32 error_buf_size)
{
    WASMFuncType *param_type = func->func_type;
    uint32 param_count = param_type->param_count;
    uint8 *param_types = param_type->types;
    uint32 local_count = func->local_count;
    uint8 *local_types = func->local_types;
    uint32 i, local_offset = 0;
    uint64 total_size = sizeof(uint16) * ((uint64)param_count + local_count);

    /*
     * Only allocate memory when total_size is not 0,
     * or the return value of malloc(0) might be NULL on some platforms,
     * which causes wasm loader return false.
     */
    if (total_size > 0
        && !(func->local_offsets =
                 loader_malloc(total_size, error_buf, error_buf_size))) {
        return false;
    }

    for (i = 0; i < param_count; i++) {
        func->local_offsets[i] = (uint16)local_offset;
        local_offset += wasm_value_type_cell_num(param_types[i]);
    }

    for (i = 0; i < local_count; i++) {
        func->local_offsets[param_count + i] = (uint16)local_offset;
        local_offset += wasm_value_type_cell_num(local_types[i]);
    }

    bh_assert(local_offset == func->param_cell_num + func->local_cell_num);
    return true;
}

static bool
load_function_section(const uint8 *buf, const uint8 *buf_end,
                      const uint8 *buf_code, const uint8 *buf_code_end,
                      WASMModule *module, char *error_buf,
                      uint32 error_buf_size)
{
    const uint8 *p = buf, *p_end = buf_end;
    const uint8 *p_code = buf_code, *p_code_end, *p_code_save;
    uint32 func_count;
    uint64 total_size;
    uint32 code_count = 0, code_size, type_index, i, j, k, local_type_index;
    uint32 local_count, local_set_count, sub_local_count, local_cell_num;
    uint8 type;
    WASMFunction *func;
#if WASM_ENABLE_GC != 0
    bool need_ref_type_map;
    WASMRefType ref_type;
    uint32 ref_type_map_count = 0, t = 0;
#endif

    read_leb_uint32(p, p_end, func_count);

    if (buf_code)
        read_leb_uint32(p_code, buf_code_end, code_count);

    if (func_count != code_count) {
        set_error_buf(error_buf, error_buf_size,
                      "function and code section have inconsistent lengths or "
                      "unexpected end");
        return false;
    }

    if (func_count) {
        module->function_count = func_count;
        total_size = sizeof(WASMFunction *) * (uint64)func_count;
        if (!(module->functions =
                  loader_malloc(total_size, error_buf, error_buf_size))) {
            return false;
        }

        for (i = 0; i < func_count; i++) {
            /* Resolve function type */
            read_leb_uint32(p, p_end, type_index);
            if (type_index >= module->type_count) {
                set_error_buf(error_buf, error_buf_size, "unknown type");
                return false;
            }

#if (WASM_ENABLE_WAMR_COMPILER != 0) || (WASM_ENABLE_JIT != 0)
            type_index = wasm_get_smallest_type_idx(
                module->types, module->type_count, type_index);
#endif

            read_leb_uint32(p_code, buf_code_end, code_size);
            if (code_size == 0 || p_code + code_size > buf_code_end) {
                set_error_buf(error_buf, error_buf_size,
                              "invalid function code size");
                return false;
            }

            /* Resolve local set count */
            p_code_end = p_code + code_size;
            local_count = 0;
            read_leb_uint32(p_code, buf_code_end, local_set_count);
            p_code_save = p_code;

#if WASM_ENABLE_GC != 0
            ref_type_map_count = 0;
#endif
            /* Calculate total local count */
            for (j = 0; j < local_set_count; j++) {
                read_leb_uint32(p_code, buf_code_end, sub_local_count);
                if (sub_local_count > UINT32_MAX - local_count) {
                    set_error_buf(error_buf, error_buf_size, "too many locals");
                    return false;
                }
#if WASM_ENABLE_GC == 0
                CHECK_BUF(p_code, buf_code_end, 1);
                /* 0x7F/0x7E/0x7D/0x7C */
                type = read_uint8(p_code);
                local_count += sub_local_count;
#else
                if (!resolve_value_type(&p_code, buf_code_end, module,
                                        &need_ref_type_map, &ref_type, false,
                                        error_buf, error_buf_size)) {
                    return false;
                }
                if (wasm_is_reftype_htref_non_nullable(ref_type.ref_type)) {
                    set_error_buf(error_buf, error_buf_size,
                                  "non-defaultable local type");
                    return false;
                }
                local_count += sub_local_count;
                if (need_ref_type_map)
                    ref_type_map_count += sub_local_count;
#endif
            }

            /* Alloc memory, layout: function structure + local types */
            code_size = (uint32)(p_code_end - p_code);

            total_size = sizeof(WASMFunction) + (uint64)local_count;
            if (!(func = module->functions[i] =
                      loader_malloc(total_size, error_buf, error_buf_size))) {
                return false;
            }
#if WASM_ENABLE_GC != 0
            if (ref_type_map_count > 0) {
                total_size =
                    sizeof(WASMRefTypeMap) * (uint64)ref_type_map_count;
                if (!(func->local_ref_type_maps = loader_malloc(
                          total_size, error_buf, error_buf_size))) {
                    return false;
                }
                func->local_ref_type_map_count = ref_type_map_count;
            }
#endif

            /* Set function type, local count, code size and code body */
            func->func_type = (WASMFuncType *)module->types[type_index];
            func->local_count = local_count;
            if (local_count > 0)
                func->local_types = (uint8 *)func + sizeof(WASMFunction);
            func->code_size = code_size;
            /**
             * We shall make a copy of code body [p_code, p_code + code_size]
             * as we worry about the inappropriate releasing behaviour.
             * All code bodies are actually in a buffer which user allocates in
             * his embedding environment and we don't have the power on them.
             * It is like:
             *   code_body_cp = malloc(code_size);
             *   memcpy(code_body_cp, p_code, code_size);
             *   func->code = code_body_cp;
             */
            func->code = (uint8 *)p_code;

#if WASM_ENABLE_GC != 0
            t = 0;
#endif
            /* Load each local type */
            p_code = p_code_save;
            local_type_index = 0;
            for (j = 0; j < local_set_count; j++) {
                read_leb_uint32(p_code, buf_code_end, sub_local_count);
                if (!sub_local_count
                    || local_type_index > UINT32_MAX - sub_local_count
                    || local_type_index + sub_local_count > local_count) {
                    set_error_buf(error_buf, error_buf_size,
                                  "invalid local count");
                    return false;
                }
                CHECK_BUF(p_code, buf_code_end, 1);
#if WASM_ENABLE_GC == 0
                /* 0x7F/0x7E/0x7D/0x7C */
                type = read_uint8(p_code);
                if (!is_value_type(type)) {
                    if (type == VALUE_TYPE_V128)
                        set_error_buf(error_buf, error_buf_size,
                                      "v128 value type requires simd feature");
                    else if (type == VALUE_TYPE_FUNCREF
                             || type == VALUE_TYPE_EXTERNREF)
                        set_error_buf(error_buf, error_buf_size,
                                      "ref value type requires "
                                      "reference types feature");
                    else if (type >= REF_TYPE_ARRAYREF
                             && type <= REF_TYPE_ANYREF)
                        set_error_buf(error_buf, error_buf_size,
                                      "GC value type requires GC feature");
                    else
                        set_error_buf_v(error_buf, error_buf_size,
                                        "invalid local type 0x%02X", type);
                    return false;
                }
#else
                if (!resolve_value_type(&p_code, buf_code_end, module,
                                        &need_ref_type_map, &ref_type, false,
                                        error_buf, error_buf_size)) {
                    return false;
                }
                if (need_ref_type_map) {
                    WASMRefType *ref_type_tmp;
                    if (!(ref_type_tmp = reftype_set_insert(
                              module->ref_type_set, &ref_type, error_buf,
                              error_buf_size))) {
                        return false;
                    }
                    for (k = 0; k < sub_local_count; k++) {
                        func->local_ref_type_maps[t + k].ref_type =
                            ref_type_tmp;
                        func->local_ref_type_maps[t + k].index =
                            local_type_index + k;
                    }
                    t += sub_local_count;
                }
                type = ref_type.ref_type;
#endif
                for (k = 0; k < sub_local_count; k++) {
                    func->local_types[local_type_index++] = type;
                }
            }

            bh_assert(local_type_index == func->local_count);
#if WASM_ENABLE_GC != 0
            bh_assert(t == func->local_ref_type_map_count);
#if TRACE_WASM_LOADER != 0
            os_printf("func %u, local types: [", i);
            k = 0;
            for (j = 0; j < func->local_count; j++) {
                WASMRefType *ref_type_tmp = NULL;
                if (wasm_is_type_multi_byte_type(func->local_types[j])) {
                    bh_assert(j == func->local_ref_type_maps[k].index);
                    ref_type_tmp = func->local_ref_type_maps[k++].ref_type;
                }
                wasm_dump_value_type(func->local_types[j], ref_type_tmp);
                if (j < func->local_count - 1)
                    os_printf(" ");
            }
            os_printf("]\n");
#endif
#endif

            func->param_cell_num = func->func_type->param_cell_num;
            func->ret_cell_num = func->func_type->ret_cell_num;
            local_cell_num =
                wasm_get_cell_num(func->local_types, func->local_count);

            if (local_cell_num > UINT16_MAX) {
                set_error_buf(error_buf, error_buf_size,
                              "local count too large");
                return false;
            }

            func->local_cell_num = (uint16)local_cell_num;

            if (!init_function_local_offsets(func, error_buf, error_buf_size))
                return false;

            p_code = p_code_end;
        }
    }

    if (p != p_end) {
        set_error_buf(error_buf, error_buf_size, "section size mismatch");
        return false;
    }

    LOG_VERBOSE("Load function section success.\n");
    return true;
fail:
    return false;
}

static bool
load_table_section(const uint8 *buf, const uint8 *buf_end, WASMModule *module,
                   char *error_buf, uint32 error_buf_size)
{
    const uint8 *p = buf, *p_end = buf_end;
    uint32 table_count, i;
    uint64 total_size;
    WASMTable *table;

    read_leb_uint32(p, p_end, table_count);
#if (WASM_ENABLE_GC == 0) && (WASM_ENABLE_REF_TYPES == 0)
    if (module->import_table_count + table_count > 1) {
        /* a total of one table is allowed */
        set_error_buf(error_buf, error_buf_size, "multiple tables");
        return false;
    }
#endif

    if (table_count) {
        module->table_count = table_count;
        total_size = sizeof(WASMTable) * (uint64)table_count;
        if (!(module->tables =
                  loader_malloc(total_size, error_buf, error_buf_size))) {
            return false;
        }

        /* load each table */
        table = module->tables;
        for (i = 0; i < table_count; i++, table++)
            if (!load_table(&p, p_end, module, table, error_buf,
                            error_buf_size))
                return false;
    }

    if (p != p_end) {
        set_error_buf(error_buf, error_buf_size, "section size mismatch");
        return false;
    }

    LOG_VERBOSE("Load table section success.\n");
    return true;
fail:
    return false;
}

static bool
load_memory_section(const uint8 *buf, const uint8 *buf_end, WASMModule *module,
                    char *error_buf, uint32 error_buf_size)
{
    const uint8 *p = buf, *p_end = buf_end;
    uint32 memory_count, i;
    uint64 total_size;
    WASMMemory *memory;

    read_leb_uint32(p, p_end, memory_count);
    /* a total of one memory is allowed */
    if (module->import_memory_count + memory_count > 1) {
        set_error_buf(error_buf, error_buf_size, "multiple memories");
        return false;
    }

    if (memory_count) {
        module->memory_count = memory_count;
        total_size = sizeof(WASMMemory) * (uint64)memory_count;
        if (!(module->memories =
                  loader_malloc(total_size, error_buf, error_buf_size))) {
            return false;
        }

        /* load each memory */
        memory = module->memories;
        for (i = 0; i < memory_count; i++, memory++)
            if (!load_memory(&p, p_end, memory, error_buf, error_buf_size))
                return false;
    }

    if (p != p_end) {
        set_error_buf(error_buf, error_buf_size, "section size mismatch");
        return false;
    }

    LOG_VERBOSE("Load memory section success.\n");
    return true;
fail:
    return false;
}

static bool
load_global_section(const uint8 *buf, const uint8 *buf_end, WASMModule *module,
                    char *error_buf, uint32 error_buf_size)
{
    const uint8 *p = buf, *p_end = buf_end;
    uint32 global_count, i;
    uint64 total_size;
    WASMGlobal *global;
    uint8 mutable;
#if WASM_ENABLE_GC != 0
    bool need_ref_type_map;
    WASMRefType ref_type;
#endif

    read_leb_uint32(p, p_end, global_count);

    if (global_count) {
        module->global_count = global_count;
        total_size = sizeof(WASMGlobal) * (uint64)global_count;
        if (!(module->globals =
                  loader_malloc(total_size, error_buf, error_buf_size))) {
            return false;
        }

        global = module->globals;

        for (i = 0; i < global_count; i++, global++) {
#if WASM_ENABLE_GC == 0
            CHECK_BUF(p, p_end, 2);
            global->type = read_uint8(p);
            mutable = read_uint8(p);
#else
            if (!resolve_value_type(&p, p_end, module, &need_ref_type_map,
                                    &ref_type, false, error_buf,
                                    error_buf_size)) {
                return false;
            }
            global->type = ref_type.ref_type;
            CHECK_BUF(p, p_end, 1);
            mutable = read_uint8(p);
#endif /* end of WASM_ENABLE_GC */
            if (!check_mutability(mutable, error_buf, error_buf_size)) {
                return false;
            }
            global->is_mutable = mutable ? true : false;

            /* initialize expression */
            if (!load_init_expr(module, &p, p_end, &(global->init_expr),
                                global->type,
#if WASM_ENABLE_GC == 0
                                NULL,
#else
                                &ref_type,
#endif
                                error_buf, error_buf_size))
                return false;

#if WASM_ENABLE_GC != 0
            if (INIT_EXPR_TYPE_RTT_CANON == global->init_expr.init_expr_type
                || INIT_EXPR_TYPE_RTT_SUB == global->init_expr.init_expr_type) {
                WASMRttObjectRef rtt_obj =
                    (WASMRttObjectRef)global->init_expr.u.gc_obj;
                /* Convert global type from (rtt $t) to (rtt n $t) */
                wasm_set_refheaptype_rttn(&ref_type.ref_ht_rttn, false,
                                          rtt_obj->n,
                                          rtt_obj->defined_type_idx);
                global->type = ref_type.ref_type;
                need_ref_type_map = true;
            }
            if (need_ref_type_map) {
                if (!(global->ref_type =
                          reftype_set_insert(module->ref_type_set, &ref_type,
                                             error_buf, error_buf_size))) {
                    return false;
                }
            }
#endif /* end of WASM_ENABLE_GC */
#if WASM_ENABLE_GC != 0
#if TRACE_WASM_LOADER != 0
            os_printf("global type: ");
            wasm_dump_value_type(global->type, global->ref_type);
            os_printf("\n");
#endif
#endif
        }
    }

    if (p != p_end) {
        set_error_buf(error_buf, error_buf_size, "section size mismatch");
        return false;
    }

    LOG_VERBOSE("Load global section success.\n");
    return true;
fail:
    return false;
}

static bool
load_export_section(const uint8 *buf, const uint8 *buf_end, WASMModule *module,
                    bool is_load_from_file_buf, char *error_buf,
                    uint32 error_buf_size)
{
    const uint8 *p = buf, *p_end = buf_end;
    uint32 export_count, i, j, index;
    uint64 total_size;
    uint32 str_len;
    WASMExport *export;
    const char *name;

    read_leb_uint32(p, p_end, export_count);

    if (export_count) {
        module->export_count = export_count;
        total_size = sizeof(WASMExport) * (uint64)export_count;
        if (!(module->exports =
                  loader_malloc(total_size, error_buf, error_buf_size))) {
            return false;
        }

        export = module->exports;
        for (i = 0; i < export_count; i++, export ++) {
            read_leb_uint32(p, p_end, str_len);
            CHECK_BUF(p, p_end, str_len);

            for (j = 0; j < i; j++) {
                name = module->exports[j].name;
                if (strlen(name) == str_len && memcmp(name, p, str_len) == 0) {
                    set_error_buf(error_buf, error_buf_size,
                                  "duplicate export name");
                    return false;
                }
            }

            if (!(export->name = const_str_list_insert(
                      p, str_len, module, is_load_from_file_buf, error_buf,
                      error_buf_size))) {
                return false;
            }

            p += str_len;
            CHECK_BUF(p, p_end, 1);
            export->kind = read_uint8(p);
            read_leb_uint32(p, p_end, index);
            export->index = index;

            switch (export->kind) {
                /* function index */
                case EXPORT_KIND_FUNC:
                    if (index >= module->function_count
                                     + module->import_function_count) {
                        set_error_buf(error_buf, error_buf_size,
                                      "unknown function");
                        return false;
                    }
#if WASM_ENABLE_SIMD != 0
#if (WASM_ENABLE_WAMR_COMPILER != 0) || (WASM_ENABLE_JIT != 0)
                    /* TODO: check func type, if it has v128 param or result,
                             report error */
#endif
#endif
                    break;
                /* table index */
                case EXPORT_KIND_TABLE:
                    if (index
                        >= module->table_count + module->import_table_count) {
                        set_error_buf(error_buf, error_buf_size,
                                      "unknown table");
                        return false;
                    }
                    break;
                /* memory index */
                case EXPORT_KIND_MEMORY:
                    if (index
                        >= module->memory_count + module->import_memory_count) {
                        set_error_buf(error_buf, error_buf_size,
                                      "unknown memory");
                        return false;
                    }
                    break;
                /* global index */
                case EXPORT_KIND_GLOBAL:
                    if (index
                        >= module->global_count + module->import_global_count) {
                        set_error_buf(error_buf, error_buf_size,
                                      "unknown global");
                        return false;
                    }
                    break;
                default:
                    set_error_buf(error_buf, error_buf_size,
                                  "invalid export kind");
                    return false;
            }
        }
    }

    if (p != p_end) {
        set_error_buf(error_buf, error_buf_size, "section size mismatch");
        return false;
    }

    LOG_VERBOSE("Load export section success.\n");
    return true;
fail:
    return false;
}

static bool
check_table_index(const WASMModule *module, uint32 table_index, char *error_buf,
                  uint32 error_buf_size)
{
<<<<<<< HEAD
#if (WASM_ENABLE_GC == 0) && (WASM_ENABLE_REF_TYPES == 0)
    if (table_index != 0) {
        set_error_buf(error_buf, error_buf_size, "zero byte expected");
=======
    const uint8 *p = buf, *p_end = buf_end;
    char section_name[32];
    uint32 name_len, buffer_len;

    if (p >= p_end) {
        set_error_buf(error_buf, error_buf_size, "unexpected end");
>>>>>>> 53b775aa
        return false;
    }
#endif

    if (table_index >= module->import_table_count + module->table_count) {
        set_error_buf_v(error_buf, error_buf_size, "unknown table %d",
                        table_index);
        return false;
    }
    return true;
}

static bool
load_table_index(const uint8 **p_buf, const uint8 *buf_end, WASMModule *module,
                 uint32 *p_table_index, char *error_buf, uint32 error_buf_size)
{
    const uint8 *p = *p_buf, *p_end = buf_end;
    uint32 table_index;

    read_leb_uint32(p, p_end, table_index);
    if (!check_table_index(module, table_index, error_buf, error_buf_size)) {
        return false;
    }

<<<<<<< HEAD
    *p_table_index = table_index;
    *p_buf = p;
=======
    buffer_len = sizeof(section_name);
    memset(section_name, 0, buffer_len);
    if (name_len < buffer_len) {
        bh_memcpy_s(section_name, buffer_len, p, name_len);
    }
    else {
        bh_memcpy_s(section_name, buffer_len, p, buffer_len - 4);
        memset(section_name + buffer_len - 4, '.', 3);
    }

#if WASM_ENABLE_CUSTOM_NAME_SECTION != 0
    if (memcmp(p, "name", 4) == 0) {
        module->name_section_buf = buf;
        module->name_section_buf_end = buf_end;
        p += name_len;
        handle_name_section(p, p_end, module, is_load_from_file_buf, error_buf,
                            error_buf_size);
        LOG_VERBOSE("Load custom name section success.");
        return true;
    }
#endif

#if WASM_ENABLE_LOAD_CUSTOM_SECTION != 0
    {
        WASMCustomSection *section =
            loader_malloc(sizeof(WASMCustomSection), error_buf, error_buf_size);

        if (!section) {
            return false;
        }

        section->name_addr = (char *)p;
        section->name_len = name_len;
        section->content_addr = (uint8 *)(p + name_len);
        section->content_len = p_end - p - name_len;

        section->next = module->custom_section_list;
        module->custom_section_list = section;
        LOG_VERBOSE("Load custom section [%s] success.", section_name);
        return true;
    }
#endif

    LOG_VERBOSE("Ignore custom section [%s].", section_name);

>>>>>>> 53b775aa
    return true;
fail:
    return false;
}

#if (WASM_ENABLE_GC != 0) || (WASM_ENABLE_REF_TYPES != 0)
static bool
load_elem_type(WASMModule *module, const uint8 **p_buf, const uint8 *buf_end,
               uint32 *p_elem_type,
#if WASM_ENABLE_GC != 0
               WASMRefType **p_elem_ref_type,
#endif
               bool elemkind_zero, char *error_buf, uint32 error_buf_size)
{
    const uint8 *p = *p_buf, *p_end = buf_end;
    uint8 elem_type;
#if WASM_ENABLE_GC != 0
    WASMRefType elem_ref_type;
    bool need_ref_type_map;
#endif

    CHECK_BUF(p, p_end, 1);
    elem_type = read_uint8(p);
    if (elemkind_zero) {
        if (elem_type != 0) {
            set_error_buf(error_buf, error_buf_size,
                          "invalid reference type or unknown type");
            return false;
        }
        else {
            *p_elem_type = VALUE_TYPE_FUNCREF;
            *p_buf = p;
            return true;
        }
    }

#if WASM_ENABLE_GC == 0
    if (elem_type != VALUE_TYPE_FUNCREF && elem_type != VALUE_TYPE_EXTERNREF) {
        set_error_buf(error_buf, error_buf_size,
                      "invalid reference type or unknown type");
        return false;
    }
    *p_elem_type = elem_type;
#else
    p--;
    if (!resolve_value_type((const uint8 **)&p, p_end, module,
                            &need_ref_type_map, &elem_ref_type, false,
                            error_buf, error_buf_size)) {
        return false;
    }
    if (!wasm_is_type_reftype(elem_ref_type.ref_type)) {
        set_error_buf(error_buf, error_buf_size,
                      "invalid reference type or unknown type");
        return false;
    }
    *p_elem_type = elem_ref_type.ref_type;
    if (need_ref_type_map) {
        if (!(*p_elem_ref_type =
                  reftype_set_insert(module->ref_type_set, &elem_ref_type,
                                     error_buf, error_buf_size))) {
            return false;
        }
    }
#endif

    *p_buf = p;
    return true;
fail:
    return false;
}
#endif /* (WASM_ENABLE_GC != 0) || (WASM_ENABLE_REF_TYPES != 0) */

static bool
load_func_index_vec(const uint8 **p_buf, const uint8 *buf_end,
                    WASMModule *module, WASMTableSeg *table_segment,
                    bool use_init_expr, char *error_buf, uint32 error_buf_size)
{
    const uint8 *p = *p_buf, *p_end = buf_end;
    uint32 function_count, function_index = 0, i;
    uint64 total_size;

    read_leb_uint32(p, p_end, function_count);
    table_segment->function_count = function_count;
    total_size = sizeof(uint32) * (uint64)function_count;
    if (total_size > 0
        && !(table_segment->func_indexes = (uint32 *)loader_malloc(
                 total_size, error_buf, error_buf_size))) {
        return false;
    }

    for (i = 0; i < function_count; i++) {
        InitializerExpression init_expr = { 0 };

#if (WASM_ENABLE_GC != 0) || (WASM_ENABLE_REF_TYPES != 0)
        if (!use_init_expr) {
            read_leb_uint32(p, p_end, function_index);
        }
        else {
            if (!load_init_expr(module, &p, p_end, &init_expr,
                                table_segment->elem_type,
#if WASM_ENABLE_GC == 0
                                NULL,
#else
                                table_segment->elem_ref_type,
#endif
                                error_buf, error_buf_size))
                return false;

            function_index = init_expr.u.ref_index;
        }
#else
        read_leb_uint32(p, p_end, function_index);
#endif

        /* since we are using -1 to indicate ref.null */
        if (init_expr.init_expr_type != INIT_EXPR_TYPE_REFNULL_CONST
            && !check_function_index(module, function_index, error_buf,
                                     error_buf_size)) {
            return false;
        }
        table_segment->func_indexes[i] = function_index;
    }

    *p_buf = p;
    return true;
fail:
    return false;
}

static bool
load_table_segment_section(const uint8 *buf, const uint8 *buf_end,
                           WASMModule *module, char *error_buf,
                           uint32 error_buf_size)
{
    const uint8 *p = buf, *p_end = buf_end;
    uint32 table_segment_count, i;
    uint64 total_size;
    WASMTableSeg *table_segment;

    read_leb_uint32(p, p_end, table_segment_count);

    if (table_segment_count) {
        module->table_seg_count = table_segment_count;
        total_size = sizeof(WASMTableSeg) * (uint64)table_segment_count;
        if (!(module->table_segments =
                  loader_malloc(total_size, error_buf, error_buf_size))) {
            return false;
        }

        table_segment = module->table_segments;
        for (i = 0; i < table_segment_count; i++, table_segment++) {
            if (p >= p_end) {
                set_error_buf(error_buf, error_buf_size,
                              "invalid value type or "
                              "invalid elements segment kind");
                return false;
            }

#if (WASM_ENABLE_GC != 0) || (WASM_ENABLE_REF_TYPES != 0)
            read_leb_uint32(p, p_end, table_segment->mode);
            /* last three bits */
            table_segment->mode = table_segment->mode & 0x07;
            switch (table_segment->mode) {
                /* elemkind/elemtype + active */
                case 0:
                case 4:
                    table_segment->elem_type = VALUE_TYPE_FUNCREF;
                    table_segment->table_index = 0;

                    if (!check_table_index(module, table_segment->table_index,
                                           error_buf, error_buf_size))
                        return false;
                    if (!load_init_expr(
                            module, &p, p_end, &table_segment->base_offset,
                            VALUE_TYPE_I32, NULL, error_buf, error_buf_size))
                        return false;
                    if (!load_func_index_vec(&p, p_end, module, table_segment,
                                             table_segment->mode == 0 ? false
                                                                      : true,
                                             error_buf, error_buf_size))
                        return false;
                    break;
                /* elemkind + passive/declarative */
                case 1:
                case 3:
                    if (!load_elem_type(module, &p, p_end,
                                        &table_segment->elem_type,
#if WASM_ENABLE_GC != 0
                                        &table_segment->elem_ref_type,
#endif
                                        true, error_buf, error_buf_size))
                        return false;
                    if (!load_func_index_vec(&p, p_end, module, table_segment,
                                             false, error_buf, error_buf_size))
                        return false;
                    break;
                /* elemkind/elemtype + table_idx + active */
                case 2:
                case 6:
                    if (!load_table_index(&p, p_end, module,
                                          &table_segment->table_index,
                                          error_buf, error_buf_size))
                        return false;
                    if (!load_init_expr(
                            module, &p, p_end, &table_segment->base_offset,
                            VALUE_TYPE_I32, NULL, error_buf, error_buf_size))
                        return false;
                    if (!load_elem_type(module, &p, p_end,
                                        &table_segment->elem_type,
#if WASM_ENABLE_GC != 0
                                        &table_segment->elem_ref_type,
#endif
                                        table_segment->mode == 2 ? true : false,
                                        error_buf, error_buf_size))
                        return false;
                    if (!load_func_index_vec(&p, p_end, module, table_segment,
                                             table_segment->mode == 2 ? false
                                                                      : true,
                                             error_buf, error_buf_size))
                        return false;
                    break;
                case 5:
                case 7:
                    if (!load_elem_type(module, &p, p_end,
                                        &table_segment->elem_type,
#if WASM_ENABLE_GC != 0
                                        &table_segment->elem_ref_type,
#endif
                                        false, error_buf, error_buf_size))
                        return false;
                    if (!load_func_index_vec(&p, p_end, module, table_segment,
                                             true, error_buf, error_buf_size))
                        return false;
                    break;
                default:
                    set_error_buf(error_buf, error_buf_size,
                                  "unknown element segment kind");
                    return false;
            }
#else  /* (WASM_ENABLE_GC != 0) || (WASM_ENABLE_REF_TYPES != 0) */
            /*
             * like:      00  41 05 0b               04 00 01 00 01
             * for: (elem 0   (offset (i32.const 5)) $f1 $f2 $f1 $f2)
             */
            if (!load_table_index(&p, p_end, module,
                                  &table_segment->table_index, error_buf,
                                  error_buf_size))
                return false;
            if (!load_init_expr(module, &p, p_end, &table_segment->base_offset,
                                VALUE_TYPE_I32, NULL, error_buf,
                                error_buf_size))
                return false;
            if (!load_func_index_vec(&p, p_end, module, table_segment, false,
                                     error_buf, error_buf_size))
                return false;
#endif /* (WASM_ENABLE_GC != 0) || (WASM_ENABLE_REF_TYPES != 0) */
        }
    }

    if (p != p_end) {
        set_error_buf(error_buf, error_buf_size, "section size mismatch");
        return false;
    }

    LOG_VERBOSE("Load table segment section success.\n");
    return true;
fail:
    return false;
}

static bool
load_data_segment_section(const uint8 *buf, const uint8 *buf_end,
                          WASMModule *module, char *error_buf,
                          uint32 error_buf_size)
{
    const uint8 *p = buf, *p_end = buf_end;
    uint32 data_seg_count, i, mem_index, data_seg_len;
    uint64 total_size;
    WASMDataSeg *dataseg;
    InitializerExpression init_expr;
#if WASM_ENABLE_BULK_MEMORY != 0
    bool is_passive = false;
    uint32 mem_flag;
#endif

    read_leb_uint32(p, p_end, data_seg_count);

#if WASM_ENABLE_BULK_MEMORY != 0
    if ((module->data_seg_count1 != 0)
        && (data_seg_count != module->data_seg_count1)) {
        set_error_buf(error_buf, error_buf_size,
                      "data count and data section have inconsistent lengths");
        return false;
    }
#endif

    if (data_seg_count) {
        module->data_seg_count = data_seg_count;
        total_size = sizeof(WASMDataSeg *) * (uint64)data_seg_count;
        if (!(module->data_segments =
                  loader_malloc(total_size, error_buf, error_buf_size))) {
            return false;
        }

        for (i = 0; i < data_seg_count; i++) {
            read_leb_uint32(p, p_end, mem_index);
#if WASM_ENABLE_BULK_MEMORY != 0
            is_passive = false;
            mem_flag = mem_index & 0x03;
            switch (mem_flag) {
                case 0x01:
                    is_passive = true;
                    break;
                case 0x00:
                    /* no memory index, treat index as 0 */
                    mem_index = 0;
                    goto check_mem_index;
                case 0x02:
                    /* read following memory index */
                    read_leb_uint32(p, p_end, mem_index);
                check_mem_index:
                    if (mem_index
                        >= module->import_memory_count + module->memory_count) {
                        set_error_buf_v(error_buf, error_buf_size,
                                        "unknown memory %d", mem_index);
                        return false;
                    }
                    break;
                case 0x03:
                default:
                    set_error_buf(error_buf, error_buf_size, "unknown memory");
                    return false;
                    break;
            }
#else
            if (mem_index
                >= module->import_memory_count + module->memory_count) {
                set_error_buf_v(error_buf, error_buf_size, "unknown memory %d",
                                mem_index);
                return false;
            }
#endif /* WASM_ENABLE_BULK_MEMORY */

#if WASM_ENABLE_BULK_MEMORY != 0
            if (!is_passive)
#endif
                if (!load_init_expr(module, &p, p_end, &init_expr,
                                    VALUE_TYPE_I32, NULL, error_buf,
                                    error_buf_size))
                    return false;

            read_leb_uint32(p, p_end, data_seg_len);

            if (!(dataseg = module->data_segments[i] = loader_malloc(
                      sizeof(WASMDataSeg), error_buf, error_buf_size))) {
                return false;
            }

#if WASM_ENABLE_BULK_MEMORY != 0
            dataseg->is_passive = is_passive;
            if (!is_passive)
#endif
            {
                bh_memcpy_s(&dataseg->base_offset,
                            sizeof(InitializerExpression), &init_expr,
                            sizeof(InitializerExpression));

                dataseg->memory_index = mem_index;
            }

            dataseg->data_length = data_seg_len;
            CHECK_BUF(p, p_end, data_seg_len);
            dataseg->data = (uint8 *)p;
            p += data_seg_len;
        }
    }

    if (p != p_end) {
        set_error_buf(error_buf, error_buf_size, "section size mismatch");
        return false;
    }

    LOG_VERBOSE("Load data segment section success.\n");
    return true;
fail:
    return false;
}

#if WASM_ENABLE_BULK_MEMORY != 0
static bool
load_datacount_section(const uint8 *buf, const uint8 *buf_end,
                       WASMModule *module, char *error_buf,
                       uint32 error_buf_size)
{
    const uint8 *p = buf, *p_end = buf_end;
    uint32 data_seg_count1 = 0;

    read_leb_uint32(p, p_end, data_seg_count1);
    module->data_seg_count1 = data_seg_count1;

    if (p != p_end) {
        set_error_buf(error_buf, error_buf_size, "section size mismatch");
        return false;
    }

    LOG_VERBOSE("Load datacount section success.\n");
    return true;
fail:
    return false;
}
#endif

static bool
load_code_section(const uint8 *buf, const uint8 *buf_end, const uint8 *buf_func,
                  const uint8 *buf_func_end, WASMModule *module,
                  char *error_buf, uint32 error_buf_size)
{
    const uint8 *p = buf, *p_end = buf_end;
    const uint8 *p_func = buf_func;
    uint32 func_count = 0, code_count;

    /* code has been loaded in function section, so pass it here, just check
     * whether function and code section have inconsistent lengths */
    read_leb_uint32(p, p_end, code_count);

    if (buf_func)
        read_leb_uint32(p_func, buf_func_end, func_count);

    if (func_count != code_count) {
        set_error_buf(error_buf, error_buf_size,
                      "function and code section have inconsistent lengths");
        return false;
    }

    LOG_VERBOSE("Load code segment section success.\n");
    return true;
fail:
    return false;
}

static bool
load_start_section(const uint8 *buf, const uint8 *buf_end, WASMModule *module,
                   char *error_buf, uint32 error_buf_size)
{
    const uint8 *p = buf, *p_end = buf_end;
    WASMFuncType *type;
    uint32 start_function;

    read_leb_uint32(p, p_end, start_function);

    if (start_function
        >= module->function_count + module->import_function_count) {
        set_error_buf(error_buf, error_buf_size, "unknown function");
        return false;
    }

    if (start_function < module->import_function_count)
        type = module->import_functions[start_function].u.function.func_type;
    else
        type = module->functions[start_function - module->import_function_count]
                   ->func_type;
    if (type->param_count != 0 || type->result_count != 0) {
        set_error_buf(error_buf, error_buf_size, "invalid start function");
        return false;
    }

    module->start_function = start_function;

    if (p != p_end) {
        set_error_buf(error_buf, error_buf_size, "section size mismatch");
        return false;
    }

    LOG_VERBOSE("Load start section success.\n");
    return true;
fail:
    return false;
}

#if WASM_ENABLE_CUSTOM_NAME_SECTION != 0
static bool
handle_name_section(const uint8 *buf, const uint8 *buf_end, WASMModule *module,
                    bool is_load_from_file_buf, char *error_buf,
                    uint32 error_buf_size)
{
    const uint8 *p = buf, *p_end = buf_end;
    uint32 name_type, subsection_size;
    uint32 previous_name_type = 0;
    uint32 num_func_name;
    uint32 func_index;
    uint32 previous_func_index = ~0U;
    uint32 func_name_len;
    uint32 name_index;
    int i = 0;

    if (p >= p_end) {
        set_error_buf(error_buf, error_buf_size, "unexpected end");
        return false;
    }

    while (p < p_end) {
        read_leb_uint32(p, p_end, name_type);
        if (i != 0) {
            if (name_type == previous_name_type) {
                set_error_buf(error_buf, error_buf_size,
                              "duplicate sub-section");
                return false;
            }
            if (name_type < previous_name_type) {
                set_error_buf(error_buf, error_buf_size,
                              "out-of-order sub-section");
                return false;
            }
        }
        previous_name_type = name_type;
        read_leb_uint32(p, p_end, subsection_size);
        CHECK_BUF(p, p_end, subsection_size);
        switch (name_type) {
            case SUB_SECTION_TYPE_FUNC:
                if (subsection_size) {
                    read_leb_uint32(p, p_end, num_func_name);
                    for (name_index = 0; name_index < num_func_name;
                         name_index++) {
                        read_leb_uint32(p, p_end, func_index);
                        if (func_index == previous_func_index) {
                            set_error_buf(error_buf, error_buf_size,
                                          "duplicate function name");
                            return false;
                        }
                        if (func_index < previous_func_index
                            && previous_func_index != ~0U) {
                            set_error_buf(error_buf, error_buf_size,
                                          "out-of-order function index ");
                            return false;
                        }
                        previous_func_index = func_index;
                        read_leb_uint32(p, p_end, func_name_len);
                        CHECK_BUF(p, p_end, func_name_len);
                        /* Skip the import functions */
                        if (func_index >= module->import_count) {
                            func_index -= module->import_count;
                            if (func_index >= module->function_count) {
                                set_error_buf(error_buf, error_buf_size,
                                              "out-of-range function index");
                                return false;
                            }
                            if (!(module->functions[func_index]->field_name =
                                      const_str_list_insert(
                                          p, func_name_len, module,
                                          is_load_from_file_buf, error_buf,
                                          error_buf_size))) {
                                return false;
                            }
                        }
                        p += func_name_len;
                    }
                }
                break;
            case SUB_SECTION_TYPE_MODULE:
                /* TODO: Parse for module subsection */
            case SUB_SECTION_TYPE_LOCAL:
                /* TODO: Parse for local subsection */
            default:
                p = p + subsection_size;
                break;
        }
        i++;
    }

    return true;
fail:
    return false;
}
#endif

static bool
load_user_section(const uint8 *buf, const uint8 *buf_end, WASMModule *module,
                  bool is_load_from_file_buf, char *error_buf,
                  uint32 error_buf_size)
{
    const uint8 *p = buf, *p_end = buf_end;
    uint32 name_len;

    if (p >= p_end) {
        set_error_buf(error_buf, error_buf_size, "unexpected end");
        return false;
    }

    read_leb_uint32(p, p_end, name_len);

    if (name_len == 0 || p + name_len > p_end) {
        set_error_buf(error_buf, error_buf_size, "unexpected end");
        return false;
    }

    if (!check_utf8_str(p, name_len)) {
        set_error_buf(error_buf, error_buf_size, "invalid UTF-8 encoding");
        return false;
    }

#if WASM_ENABLE_CUSTOM_NAME_SECTION != 0
    if (memcmp(p, "name", 4) == 0) {
        module->name_section_buf = buf;
        module->name_section_buf_end = buf_end;
        p += name_len;
        handle_name_section(p, p_end, module, is_load_from_file_buf, error_buf,
                            error_buf_size);
    }
#endif
    LOG_VERBOSE("Load custom section success.\n");
    return true;
fail:
    return false;
}

static bool
wasm_loader_prepare_bytecode(WASMModule *module, WASMFunction *func,
                             uint32 cur_func_idx, char *error_buf,
                             uint32 error_buf_size);

#if WASM_ENABLE_FAST_INTERP != 0 && WASM_ENABLE_LABELS_AS_VALUES != 0
void **
wasm_interp_get_handle_table();

static void **handle_table;
#endif

static bool
load_from_sections(WASMModule *module, WASMSection *sections,
                   bool is_load_from_file_buf, char *error_buf,
                   uint32 error_buf_size)
{
    WASMExport *export;
    WASMSection *section = sections;
    const uint8 *buf, *buf_end, *buf_code = NULL, *buf_code_end = NULL,
                                *buf_func = NULL, *buf_func_end = NULL;
    WASMGlobal *aux_data_end_global = NULL, *aux_heap_base_global = NULL;
    WASMGlobal *aux_stack_top_global = NULL, *global;
    uint32 aux_data_end = (uint32)-1, aux_heap_base = (uint32)-1;
    uint32 aux_stack_top = (uint32)-1, global_index, func_index, i;
    uint32 aux_data_end_global_index = (uint32)-1;
    uint32 aux_heap_base_global_index = (uint32)-1;
    WASMFuncType *func_type;

    /* Find code and function sections if have */
    while (section) {
        if (section->section_type == SECTION_TYPE_CODE) {
            buf_code = section->section_body;
            buf_code_end = buf_code + section->section_body_size;
#if WASM_ENABLE_DEBUG_INTERP != 0 || WASM_ENABLE_DEBUG_AOT != 0
            module->buf_code = (uint8 *)buf_code;
            module->buf_code_size = section->section_body_size;
#endif
        }
        else if (section->section_type == SECTION_TYPE_FUNC) {
            buf_func = section->section_body;
            buf_func_end = buf_func + section->section_body_size;
        }
        section = section->next;
    }

    section = sections;
    while (section) {
        buf = section->section_body;
        buf_end = buf + section->section_body_size;
        switch (section->section_type) {
            case SECTION_TYPE_USER:
                /* unsupported user section, ignore it. */
                if (!load_user_section(buf, buf_end, module,
                                       is_load_from_file_buf, error_buf,
                                       error_buf_size))
                    return false;
                break;
            case SECTION_TYPE_TYPE:
                if (!load_type_section(buf, buf_end, module, error_buf,
                                       error_buf_size))
                    return false;
                break;
            case SECTION_TYPE_IMPORT:
                if (!load_import_section(buf, buf_end, module,
                                         is_load_from_file_buf, error_buf,
                                         error_buf_size))
                    return false;
                break;
            case SECTION_TYPE_FUNC:
                if (!load_function_section(buf, buf_end, buf_code, buf_code_end,
                                           module, error_buf, error_buf_size))
                    return false;
                break;
            case SECTION_TYPE_TABLE:
                if (!load_table_section(buf, buf_end, module, error_buf,
                                        error_buf_size))
                    return false;
                break;
            case SECTION_TYPE_MEMORY:
                if (!load_memory_section(buf, buf_end, module, error_buf,
                                         error_buf_size))
                    return false;
                break;
            case SECTION_TYPE_GLOBAL:
                if (!load_global_section(buf, buf_end, module, error_buf,
                                         error_buf_size))
                    return false;
                break;
            case SECTION_TYPE_EXPORT:
                if (!load_export_section(buf, buf_end, module,
                                         is_load_from_file_buf, error_buf,
                                         error_buf_size))
                    return false;
                break;
            case SECTION_TYPE_START:
                if (!load_start_section(buf, buf_end, module, error_buf,
                                        error_buf_size))
                    return false;
                break;
            case SECTION_TYPE_ELEM:
                if (!load_table_segment_section(buf, buf_end, module, error_buf,
                                                error_buf_size))
                    return false;
                break;
            case SECTION_TYPE_CODE:
                if (!load_code_section(buf, buf_end, buf_func, buf_func_end,
                                       module, error_buf, error_buf_size))
                    return false;
                break;
            case SECTION_TYPE_DATA:
                if (!load_data_segment_section(buf, buf_end, module, error_buf,
                                               error_buf_size))
                    return false;
                break;
#if WASM_ENABLE_BULK_MEMORY != 0
            case SECTION_TYPE_DATACOUNT:
                if (!load_datacount_section(buf, buf_end, module, error_buf,
                                            error_buf_size))
                    return false;
                break;
#endif
            default:
                set_error_buf(error_buf, error_buf_size, "invalid section id");
                return false;
        }

        section = section->next;
    }

    module->aux_data_end_global_index = (uint32)-1;
    module->aux_heap_base_global_index = (uint32)-1;
    module->aux_stack_top_global_index = (uint32)-1;

    /* Resolve auxiliary data/stack/heap info and reset memory info */
    export = module->exports;
    for (i = 0; i < module->export_count; i++, export ++) {
        if (export->kind == EXPORT_KIND_GLOBAL) {
            if (!strcmp(export->name, "__heap_base")) {
                global_index = export->index - module->import_global_count;
                global = module->globals + global_index;
                if (global->type == VALUE_TYPE_I32 && !global->is_mutable
                    && global->init_expr.init_expr_type
                           == INIT_EXPR_TYPE_I32_CONST) {
                    aux_heap_base_global = global;
                    aux_heap_base = global->init_expr.u.i32;
                    aux_heap_base_global_index = export->index;
                    LOG_VERBOSE("Found aux __heap_base global, value: %d",
                                aux_heap_base);
                }
            }
            else if (!strcmp(export->name, "__data_end")) {
                global_index = export->index - module->import_global_count;
                global = module->globals + global_index;
                if (global->type == VALUE_TYPE_I32 && !global->is_mutable
                    && global->init_expr.init_expr_type
                           == INIT_EXPR_TYPE_I32_CONST) {
                    aux_data_end_global = global;
                    aux_data_end = global->init_expr.u.i32;
                    aux_data_end_global_index = export->index;
                    LOG_VERBOSE("Found aux __data_end global, value: %d",
                                aux_data_end);

                    aux_data_end = align_uint(aux_data_end, 16);
                }
            }

            /* For module compiled with -pthread option, the global is:
                [0] stack_top       <-- 0
                [1] tls_pointer
                [2] tls_size
                [3] data_end        <-- 3
                [4] global_base
                [5] heap_base       <-- 5
                [6] dso_handle

                For module compiled without -pthread option:
                [0] stack_top       <-- 0
                [1] data_end        <-- 1
                [2] global_base
                [3] heap_base       <-- 3
                [4] dso_handle
            */
            if (aux_data_end_global && aux_heap_base_global
                && aux_data_end <= aux_heap_base) {
                module->aux_data_end_global_index = aux_data_end_global_index;
                module->aux_data_end = aux_data_end;
                module->aux_heap_base_global_index = aux_heap_base_global_index;
                module->aux_heap_base = aux_heap_base;

                /* Resolve aux stack top global */
                for (global_index = 0; global_index < module->global_count;
                     global_index++) {
                    global = module->globals + global_index;
                    if (global->is_mutable /* heap_base and data_end is
                                              not mutable */
                        && global->type == VALUE_TYPE_I32
                        && global->init_expr.init_expr_type
                               == INIT_EXPR_TYPE_I32_CONST
                        && (uint32)global->init_expr.u.i32 <= aux_heap_base) {
                        aux_stack_top_global = global;
                        aux_stack_top = (uint32)global->init_expr.u.i32;
                        module->aux_stack_top_global_index =
                            module->import_global_count + global_index;
                        module->aux_stack_bottom = aux_stack_top;
                        module->aux_stack_size =
                            aux_stack_top > aux_data_end
                                ? aux_stack_top - aux_data_end
                                : aux_stack_top;
                        LOG_VERBOSE("Found aux stack top global, value: %d, "
                                    "global index: %d, stack size: %d",
                                    aux_stack_top, global_index,
                                    module->aux_stack_size);
                        break;
                    }
                }
                if (!aux_stack_top_global) {
                    /* Auxiliary stack global isn't found, it must be unused
                       in the wasm app, as if it is used, the global must be
                       defined. Here we set it to __heap_base global and set
                       its size to 0. */
                    aux_stack_top_global = aux_heap_base_global;
                    aux_stack_top = aux_heap_base;
                    module->aux_stack_top_global_index =
                        module->aux_heap_base_global_index;
                    module->aux_stack_bottom = aux_stack_top;
                    module->aux_stack_size = 0;
                }
                break;
            }
        }
    }

    module->malloc_function = (uint32)-1;
    module->free_function = (uint32)-1;
    module->retain_function = (uint32)-1;

    /* Resolve malloc/free function exported by wasm module */
    export = module->exports;
    for (i = 0; i < module->export_count; i++, export ++) {
        if (export->kind == EXPORT_KIND_FUNC) {
            if (!strcmp(export->name, "malloc")
                && export->index >= module->import_function_count) {
                func_index = export->index - module->import_function_count;
                func_type = module->functions[func_index]->func_type;
                if (func_type->param_count == 1 && func_type->result_count == 1
                    && func_type->types[0] == VALUE_TYPE_I32
                    && func_type->types[1] == VALUE_TYPE_I32) {
                    bh_assert(module->malloc_function == (uint32)-1);
                    module->malloc_function = export->index;
                    LOG_VERBOSE("Found malloc function, name: %s, index: %u",
                                export->name, export->index);
                }
            }
            else if (!strcmp(export->name, "__new")
                     && export->index >= module->import_function_count) {
                /* __new && __pin for AssemblyScript */
                func_index = export->index - module->import_function_count;
                func_type = module->functions[func_index]->func_type;
                if (func_type->param_count == 2 && func_type->result_count == 1
                    && func_type->types[0] == VALUE_TYPE_I32
                    && func_type->types[1] == VALUE_TYPE_I32
                    && func_type->types[2] == VALUE_TYPE_I32) {
                    uint32 j;
                    WASMExport *export_tmp;

                    bh_assert(module->malloc_function == (uint32)-1);
                    module->malloc_function = export->index;
                    LOG_VERBOSE("Found malloc function, name: %s, index: %u",
                                export->name, export->index);

                    /* resolve retain function.
                       If not found, reset malloc function index */
                    export_tmp = module->exports;
                    for (j = 0; j < module->export_count; j++, export_tmp++) {
                        if ((export_tmp->kind == EXPORT_KIND_FUNC)
                            && (!strcmp(export_tmp->name, "__retain")
                                || (!strcmp(export_tmp->name, "__pin")))
                            && (export_tmp->index
                                >= module->import_function_count)) {
                            func_index = export_tmp->index
                                         - module->import_function_count;
                            func_type =
                                module->functions[func_index]->func_type;
                            if (func_type->param_count == 1
                                && func_type->result_count == 1
                                && func_type->types[0] == VALUE_TYPE_I32
                                && func_type->types[1] == VALUE_TYPE_I32) {
                                bh_assert(module->retain_function
                                          == (uint32)-1);
                                module->retain_function = export_tmp->index;
                                LOG_VERBOSE("Found retain function, name: %s, "
                                            "index: %u",
                                            export_tmp->name,
                                            export_tmp->index);
                                break;
                            }
                        }
                    }
                    if (j == module->export_count) {
                        module->malloc_function = (uint32)-1;
                        LOG_VERBOSE("Can't find retain function,"
                                    "reset malloc function index to -1");
                    }
                }
            }
            else if (((!strcmp(export->name, "free"))
                      || (!strcmp(export->name, "__release"))
                      || (!strcmp(export->name, "__unpin")))
                     && export->index >= module->import_function_count) {
                func_index = export->index - module->import_function_count;
                func_type = module->functions[func_index]->func_type;
                if (func_type->param_count == 1 && func_type->result_count == 0
                    && func_type->types[0] == VALUE_TYPE_I32) {
                    bh_assert(module->free_function == (uint32)-1);
                    module->free_function = export->index;
                    LOG_VERBOSE("Found free function, name: %s, index: %u",
                                export->name, export->index);
                }
            }
        }
    }

#if WASM_ENABLE_FAST_INTERP != 0 && WASM_ENABLE_LABELS_AS_VALUES != 0
    handle_table = wasm_interp_get_handle_table();
#endif

<<<<<<< HEAD
    for (i = 0; i < module->function_count; i++) {
        WASMFunction *func = module->functions[i];
        if (!wasm_loader_prepare_bytecode(module, func, i, error_buf,
                                          error_buf_size)) {
            return false;
        }
    }
=======
#if WASM_ENABLE_DEBUG_INTERP != 0
    WASMFastOPCodeNode *fast_opcode =
        bh_list_first_elem(&module->fast_opcode_list);
    while (fast_opcode) {
        WASMFastOPCodeNode *next = bh_list_elem_next(fast_opcode);
        wasm_runtime_free(fast_opcode);
        fast_opcode = next;
    }
    os_mutex_destroy(&module->ref_count_lock);
#endif

#if WASM_ENABLE_LOAD_CUSTOM_SECTION != 0
    wasm_runtime_destroy_custom_sections(module->custom_section_list);
#endif

    wasm_runtime_free(module);
}
>>>>>>> 53b775aa

    if (!module->possible_memory_grow) {
        WASMMemoryImport *memory_import;
        WASMMemory *memory;

        if (aux_data_end_global && aux_heap_base_global
            && aux_stack_top_global) {
            uint64 init_memory_size;
            uint32 shrunk_memory_size = align_uint(aux_heap_base, 8);

            if (module->import_memory_count) {
                memory_import = &module->import_memories[0].u.memory;
                init_memory_size = (uint64)memory_import->num_bytes_per_page
                                   * memory_import->init_page_count;
                if (shrunk_memory_size <= init_memory_size) {
                    /* Reset memory info to decrease memory usage */
                    memory_import->num_bytes_per_page = shrunk_memory_size;
                    memory_import->init_page_count = 1;
                    LOG_VERBOSE("Shrink import memory size to %d",
                                shrunk_memory_size);
                }
            }
            if (module->memory_count) {
                memory = &module->memories[0];
                init_memory_size = (uint64)memory->num_bytes_per_page
                                   * memory->init_page_count;
                if (shrunk_memory_size <= init_memory_size) {
                    /* Reset memory info to decrease memory usage */
                    memory->num_bytes_per_page = shrunk_memory_size;
                    memory->init_page_count = 1;
                    LOG_VERBOSE("Shrink memory size to %d", shrunk_memory_size);
                }
            }
        }

#if WASM_ENABLE_MULTI_MODULE == 0
        if (module->import_memory_count) {
            memory_import = &module->import_memories[0].u.memory;
            /* Memory init page count cannot be larger than 65536, we don't
               check integer overflow again. */
            memory_import->num_bytes_per_page *= memory_import->init_page_count;
            memory_import->init_page_count = memory_import->max_page_count = 1;
        }
        if (module->memory_count) {
            /* Memory init page count cannot be larger than 65536, we don't
               check integer overflow again. */
            memory = &module->memories[0];
            memory->num_bytes_per_page *= memory->init_page_count;
            memory->init_page_count = memory->max_page_count = 1;
        }
#endif
    }

#if WASM_ENABLE_MEMORY_TRACING != 0
    wasm_runtime_dump_module_mem_consumption((WASMModuleCommon *)module);
#endif
    return true;
}

static WASMModule *
create_module(char *error_buf, uint32 error_buf_size)
{
    WASMModule *module =
        loader_malloc(sizeof(WASMModule), error_buf, error_buf_size);
#if WASM_ENABLE_FAST_INTERP == 0
    bh_list_status ret;
#endif

    if (!module) {
        return NULL;
    }

    module->module_type = Wasm_Module_Bytecode;

    /* Set start_function to -1, means no start function */
    module->start_function = (uint32)-1;

#if WASM_ENABLE_FAST_INTERP == 0
    module->br_table_cache_list = &module->br_table_cache_list_head;
    ret = bh_list_init(module->br_table_cache_list);
    bh_assert(ret == BH_LIST_SUCCESS);
    (void)ret;
#endif

#if WASM_ENABLE_MULTI_MODULE != 0
    module->import_module_list = &module->import_module_list_head;
#endif

#if WASM_ENABLE_GC != 0
    if (!(module->ref_type_set =
              wasm_reftype_set_create(GC_REFTYPE_MAP_SIZE_DEFAULT))) {
        set_error_buf(error_buf, error_buf_size, "create reftype map failed");
        goto fail;
    }
    if (!(module->rtt_obj_set =
              wasm_rttobj_set_create(GC_RTTOBJ_MAP_SIZE_DEFAULT))) {
        set_error_buf(error_buf, error_buf_size, "create rttobj map failed");
        goto fail;
    }
#endif

#if WASM_ENABLE_DEBUG_INTERP != 0
    bh_list_init(&module->fast_opcode_list);
    if (os_mutex_init(&module->ref_count_lock) != 0) {
        set_error_buf(error_buf, error_buf_size, "init ref count lock failed");
        goto fail;
    }
#endif

    return module;

#if WASM_ENABLE_GC != 0 || WASM_ENABLE_DEBUG_INTERP != 0
fail:
#if WASM_ENABLE_GC != 0
    if (module->ref_type_set)
        bh_hash_map_destroy(module->ref_type_set);
    if (module->rtt_obj_set)
        bh_hash_map_destroy(module->rtt_obj_set);
#endif
    wasm_runtime_free(module);
    return NULL;
#endif
}

#if WASM_ENABLE_DEBUG_INTERP != 0
static bool
record_fast_op(WASMModule *module, uint8 *pos, uint8 orig_op, char *error_buf,
               uint32 error_buf_size)
{
    WASMFastOPCodeNode *fast_op =
        loader_malloc(sizeof(WASMFastOPCodeNode), error_buf, error_buf_size);
    if (fast_op) {
        fast_op->offset = pos - module->load_addr;
        fast_op->orig_op = orig_op;
        bh_list_insert(&module->fast_opcode_list, fast_op);
    }
    return fast_op ? true : false;
}
#endif

WASMModule *
wasm_loader_load_from_sections(WASMSection *section_list, char *error_buf,
                               uint32 error_buf_size)
{
    WASMModule *module = create_module(error_buf, error_buf_size);
    if (!module)
        return NULL;

    if (!load_from_sections(module, section_list, false, error_buf,
                            error_buf_size)) {
        wasm_loader_unload(module);
        return NULL;
    }

    LOG_VERBOSE("Load module from sections success.\n");
    return module;
}

static void
destroy_sections(WASMSection *section_list)
{
    WASMSection *section = section_list, *next;
    while (section) {
        next = section->next;
        wasm_runtime_free(section);
        section = next;
    }
}

/* clang-format off */
static uint8 section_ids[] = {
    SECTION_TYPE_USER,
    SECTION_TYPE_TYPE,
    SECTION_TYPE_IMPORT,
    SECTION_TYPE_FUNC,
    SECTION_TYPE_TABLE,
    SECTION_TYPE_MEMORY,
    SECTION_TYPE_GLOBAL,
    SECTION_TYPE_EXPORT,
    SECTION_TYPE_START,
    SECTION_TYPE_ELEM,
#if WASM_ENABLE_BULK_MEMORY != 0
    SECTION_TYPE_DATACOUNT,
#endif
    SECTION_TYPE_CODE,
    SECTION_TYPE_DATA
};
/* clang-format on */

static uint8
get_section_index(uint8 section_type)
{
    uint8 max_id = sizeof(section_ids) / sizeof(uint8);

    for (uint8 i = 0; i < max_id; i++) {
        if (section_type == section_ids[i])
            return i;
    }

    return (uint8)-1;
}

static bool
create_sections(const uint8 *buf, uint32 size, WASMSection **p_section_list,
                char *error_buf, uint32 error_buf_size)
{
    WASMSection *section_list_end = NULL, *section;
    const uint8 *p = buf, *p_end = buf + size /*, *section_body*/;
    uint8 section_type, section_index, last_section_index = (uint8)-1;
    uint32 section_size;

    bh_assert(!*p_section_list);

    p += 8;
    while (p < p_end) {
        CHECK_BUF(p, p_end, 1);
        section_type = read_uint8(p);
        section_index = get_section_index(section_type);
        if (section_index != (uint8)-1) {
            if (section_type != SECTION_TYPE_USER) {
                /* Custom sections may be inserted at any place,
                   while other sections must occur at most once
                   and in prescribed order. */
                if (last_section_index != (uint8)-1
                    && (section_index <= last_section_index)) {
                    set_error_buf(error_buf, error_buf_size,
                                  "unexpected content after last section or "
                                  "junk after last section");
                    return false;
                }
                last_section_index = section_index;
            }
            read_leb_uint32(p, p_end, section_size);
            CHECK_BUF1(p, p_end, section_size);

            if (!(section = loader_malloc(sizeof(WASMSection), error_buf,
                                          error_buf_size))) {
                return false;
            }

            section->section_type = section_type;
            section->section_body = (uint8 *)p;
            section->section_body_size = section_size;

            if (!section_list_end)
                *p_section_list = section_list_end = section;
            else {
                section_list_end->next = section;
                section_list_end = section;
            }

            p += section_size;
        }
        else {
            set_error_buf(error_buf, error_buf_size, "invalid section id");
            return false;
        }
    }

    return true;
fail:
    return false;
}

static void
exchange32(uint8 *p_data)
{
    uint8 value = *p_data;
    *p_data = *(p_data + 3);
    *(p_data + 3) = value;

    value = *(p_data + 1);
    *(p_data + 1) = *(p_data + 2);
    *(p_data + 2) = value;
}

static union {
    int a;
    char b;
} __ue = { .a = 1 };

#define is_little_endian() (__ue.b == 1)

static bool
load(const uint8 *buf, uint32 size, WASMModule *module, char *error_buf,
     uint32 error_buf_size)
{
    const uint8 *buf_end = buf + size;
    const uint8 *p = buf, *p_end = buf_end;
    uint32 magic_number, version;
    WASMSection *section_list = NULL;

    CHECK_BUF1(p, p_end, sizeof(uint32));
    magic_number = read_uint32(p);
    if (!is_little_endian())
        exchange32((uint8 *)&magic_number);

    if (magic_number != WASM_MAGIC_NUMBER) {
        set_error_buf(error_buf, error_buf_size, "magic header not detected");
        return false;
    }

    CHECK_BUF1(p, p_end, sizeof(uint32));
    version = read_uint32(p);
    if (!is_little_endian())
        exchange32((uint8 *)&version);

    if (version != WASM_CURRENT_VERSION) {
        set_error_buf(error_buf, error_buf_size, "unknown binary version");
        return false;
    }

    if (!create_sections(buf, size, &section_list, error_buf, error_buf_size)
        || !load_from_sections(module, section_list, true, error_buf,
                               error_buf_size)) {
        destroy_sections(section_list);
        return false;
    }

    destroy_sections(section_list);
    return true;
fail:
    return false;
}

#if (WASM_ENABLE_MULTI_MODULE != 0) && (WASM_ENABLE_LIBC_WASI != 0)
/**
 * refer to
 * https://github.com/WebAssembly/WASI/blob/main/design/application-abi.md
 */
static bool
check_wasi_abi_compatibility(const WASMModule *module, bool main_module,
                             char *error_buf, uint32 error_buf_size)
{
    /**
     * need to handle:
     * - non-wasi compatiable modules
     * - a fake wasi compatiable module
     * - a command acts as a main_module
     * - a command acts as a sub_module
     * - a reactor acts as a main_module
     * - a reactor acts as a sub_module
     *
     * be careful with:
     * wasi compatiable modules(command/reactor) which don't import any wasi
     * APIs. Usually, a command has to import a "prox_exit" at least, but a
     * reactor can depend on nothing. At the same time, each has its own entry
     * point.
     *
     * observations:
     * - clang always injects `_start` into a command
     * - clang always injects `_initialize` into a reactor
     * - `iwasm -f` allows to run a function in the reactor
     *
     * strong assumptions:
     * - no one will define either `_start` or `_initialize` on purpose
     * - `_start` should always be `void _start(void)`
     * - `_initialize` should always be `void _initialize(void)`
     */

    WASMExport *initialize = NULL, *memory = NULL, *start = NULL;

    /* (func (export "_start") (...) */
    start = wasm_loader_find_export(module, "", "_start", EXPORT_KIND_FUNC,
                                    error_buf, error_buf_size);
    if (start) {
        WASMType *func_type =
            module->functions[start->index - module->import_function_count]
                ->func_type;
        if (func_type->param_count || func_type->result_count) {
            set_error_buf(error_buf, error_buf_size,
                          "the signature of builtin _start function is wrong");
            return false;
        }
    }

    /* (func (export "_initialize") (...) */
    initialize = wasm_loader_find_export(
        module, "", "_initialize", EXPORT_KIND_FUNC, error_buf, error_buf_size);
    if (initialize) {
        WASMType *func_type =
            module->functions[initialize->index - module->import_function_count]
                ->func_type;
        if (func_type->param_count || func_type->result_count) {
            set_error_buf(
                error_buf, error_buf_size,
                "the signature of builtin _initialize function is wrong");
            return false;
        }
    }

    /* filter out non-wasi compatiable modules */
    if (!module->import_wasi_api && !start && !initialize) {
        return true;
    }

    /* should have one at least */
    if (module->import_wasi_api && !start && !initialize) {
        set_error_buf(
            error_buf, error_buf_size,
            "a module with WASI apis must be either a command or a reactor");
        return false;
    }

    /*
     * there is at least one of `_start` and `_initialize` in below cases.
     * according to the assumption, they should be all wasi compatiable
     */

    /* always can not have both at the same time  */
    if (start && initialize) {
        set_error_buf(
            error_buf, error_buf_size,
            "neither a command nor a reactor can both have _start function "
            "and _initialize function at the same time");
        return false;
    }

    /* filter out commands (with `_start`) cases */
    if (start && !main_module) {
        set_error_buf(
            error_buf, error_buf_size,
            "a command (with _start function) can not be a sub-module");
        return false;
    }

    /*
     * it is ok a reactor acts as a main module,
     * so skip the check about (with `_initialize`)
     */

    memory = wasm_loader_find_export(module, "", "memory", EXPORT_KIND_MEMORY,
                                     error_buf, error_buf_size);
    if (!memory) {
        set_error_buf(error_buf, error_buf_size,
                      "a module with WASI apis must export memory by default");
        return false;
    }

    return true;
}
#endif

WASMModule *
wasm_loader_load(uint8 *buf, uint32 size,
#if WASM_ENABLE_MULTI_MODULE != 0
                 bool main_module,
#endif
                 char *error_buf, uint32 error_buf_size)
{
    WASMModule *module = create_module(error_buf, error_buf_size);
    if (!module) {
        return NULL;
    }

#if WASM_ENABLE_DEBUG_INTERP != 0
    module->load_addr = (uint8 *)buf;
    module->load_size = size;
#endif

    if (!load(buf, size, module, error_buf, error_buf_size)) {
        goto fail;
    }

#if (WASM_ENABLE_MULTI_MODULE != 0) && (WASM_ENABLE_LIBC_WASI != 0)
    /* Check the WASI application ABI */
    if (!check_wasi_abi_compatibility(module, main_module, error_buf,
                                      error_buf_size)) {
        goto fail;
    }
#endif

    LOG_VERBOSE("Load module success.\n");
    return module;

fail:
    wasm_loader_unload(module);
    return NULL;
}

void
wasm_loader_unload(WASMModule *module)
{
    uint32 i;

    if (!module)
        return;

    if (module->types) {
        for (i = 0; i < module->type_count; i++) {
#if WASM_ENABLE_GC == 0
            if (module->types[i])
                wasm_runtime_free(module->types[i]);
#else
            if (module->types[i])
                destroy_wasm_type(module->types[i]);
#endif
        }
        wasm_runtime_free(module->types);
    }

    if (module->imports)
        wasm_runtime_free(module->imports);

    if (module->functions) {
        for (i = 0; i < module->function_count; i++) {
            if (module->functions[i]) {
                if (module->functions[i]->local_offsets)
                    wasm_runtime_free(module->functions[i]->local_offsets);
#if WASM_ENABLE_FAST_INTERP != 0
                if (module->functions[i]->code_compiled)
                    wasm_runtime_free(module->functions[i]->code_compiled);
                if (module->functions[i]->consts)
                    wasm_runtime_free(module->functions[i]->consts);
#endif
#if WASM_ENABLE_GC != 0
                if (module->functions[i]->local_ref_type_maps)
                    wasm_runtime_free(
                        module->functions[i]->local_ref_type_maps);
#endif
                wasm_runtime_free(module->functions[i]);
            }
        }
        wasm_runtime_free(module->functions);
    }

    if (module->tables)
        wasm_runtime_free(module->tables);

    if (module->memories)
        wasm_runtime_free(module->memories);

    if (module->globals)
        wasm_runtime_free(module->globals);

    if (module->exports)
        wasm_runtime_free(module->exports);

    if (module->table_segments) {
        for (i = 0; i < module->table_seg_count; i++) {
            if (module->table_segments[i].func_indexes)
                wasm_runtime_free(module->table_segments[i].func_indexes);
        }
        wasm_runtime_free(module->table_segments);
    }

    if (module->data_segments) {
        for (i = 0; i < module->data_seg_count; i++) {
            if (module->data_segments[i])
                wasm_runtime_free(module->data_segments[i]);
        }
        wasm_runtime_free(module->data_segments);
    }

    if (module->const_str_list) {
        StringNode *node = module->const_str_list, *node_next;
        while (node) {
            node_next = node->next;
            wasm_runtime_free(node);
            node = node_next;
        }
    }

#if WASM_ENABLE_FAST_INTERP == 0
    if (module->br_table_cache_list) {
        BrTableCache *node = bh_list_first_elem(module->br_table_cache_list);
        BrTableCache *node_next;
        while (node) {
            node_next = bh_list_elem_next(node);
            wasm_runtime_free(node);
            node = node_next;
        }
    }
#endif

#if WASM_ENABLE_MULTI_MODULE != 0
    /* just release the sub module list */
    if (module->import_module_list) {
        WASMRegisteredModule *node =
            bh_list_first_elem(module->import_module_list);
        while (node) {
            WASMRegisteredModule *next = bh_list_elem_next(node);
            bh_list_remove(module->import_module_list, node);
            /*
             * unload(sub_module) will be trigged during runtime_destroy().
             * every module in the global module list will be unloaded one by
             * one. so don't worry.
             */
            wasm_runtime_free(node);
            /*
             * the module file reading buffer will be released
             * in runtime_destroy()
             */
            node = next;
        }
    }
#endif

#if WASM_ENABLE_GC != 0
    if (module->ref_type_set)
        bh_hash_map_destroy(module->ref_type_set);
    if (module->rtt_obj_set)
        bh_hash_map_destroy(module->rtt_obj_set);
#endif

#if WASM_ENABLE_DEBUG_INTERP != 0
    WASMFastOPCodeNode *fast_opcode =
        bh_list_first_elem(&module->fast_opcode_list);
    while (fast_opcode) {
        WASMFastOPCodeNode *next = bh_list_elem_next(fast_opcode);
        wasm_runtime_free(fast_opcode);
        fast_opcode = next;
    }
    os_mutex_destroy(&module->ref_count_lock);
#endif

    wasm_runtime_free(module);
}

bool
wasm_loader_find_block_addr(WASMExecEnv *exec_env, BlockAddr *block_addr_cache,
                            const uint8 *start_addr, const uint8 *code_end_addr,
                            uint8 label_type, uint8 **p_else_addr,
                            uint8 **p_end_addr)
{
    const uint8 *p = start_addr, *p_end = code_end_addr;
    uint8 *else_addr = NULL;
    char error_buf[128];
    uint32 block_nested_depth = 1, count, i, j, t;
    uint32 error_buf_size = sizeof(error_buf);
    uint8 opcode, u8;
    BlockAddr block_stack[16] = { { 0 } }, *block;

    i = ((uintptr_t)start_addr) & (uintptr_t)(BLOCK_ADDR_CACHE_SIZE - 1);
    block = block_addr_cache + BLOCK_ADDR_CONFLICT_SIZE * i;

    for (j = 0; j < BLOCK_ADDR_CONFLICT_SIZE; j++) {
        if (block[j].start_addr == start_addr) {
            /* Cache hit */
            *p_else_addr = block[j].else_addr;
            *p_end_addr = block[j].end_addr;
            return true;
        }
    }

    /* Cache unhit */
    block_stack[0].start_addr = start_addr;

    while (p < code_end_addr) {
        opcode = *p++;
#if WASM_ENABLE_DEBUG_INTERP != 0
    op_break_retry:
#endif
        switch (opcode) {
            case WASM_OP_UNREACHABLE:
            case WASM_OP_NOP:
                break;

            case WASM_OP_BLOCK:
            case WASM_OP_LOOP:
            case WASM_OP_IF:
            {
                /* block result type: 0x40/0x7F/0x7E/0x7D/0x7C */
                u8 = read_uint8(p);
                if (is_byte_a_type(u8)) {
#if WASM_ENABLE_GC != 0
                    if (wasm_is_type_multi_byte_type(u8)) {
                        /* the possible extra bytes of GC ref type have been
                           modified to OP_NOP, no need to resolve them again */
                    }
#endif
                }
                else {
                    p--;
                    skip_leb_uint32(p, p_end);
                }
                if (block_nested_depth
                    < sizeof(block_stack) / sizeof(BlockAddr)) {
                    block_stack[block_nested_depth].start_addr = p;
                    block_stack[block_nested_depth].else_addr = NULL;
                }
                block_nested_depth++;
                break;
            }

            case EXT_OP_BLOCK:
            case EXT_OP_LOOP:
            case EXT_OP_IF:
                /* block type */
                skip_leb_uint32(p, p_end);
                if (block_nested_depth
                    < sizeof(block_stack) / sizeof(BlockAddr)) {
                    block_stack[block_nested_depth].start_addr = p;
                    block_stack[block_nested_depth].else_addr = NULL;
                }
                block_nested_depth++;
                break;

            case WASM_OP_ELSE:
                if (label_type == LABEL_TYPE_IF && block_nested_depth == 1)
                    else_addr = (uint8 *)(p - 1);
                if (block_nested_depth - 1
                    < sizeof(block_stack) / sizeof(BlockAddr))
                    block_stack[block_nested_depth - 1].else_addr =
                        (uint8 *)(p - 1);
                break;

            case WASM_OP_END:
                if (block_nested_depth == 1) {
                    if (label_type == LABEL_TYPE_IF)
                        *p_else_addr = else_addr;
                    *p_end_addr = (uint8 *)(p - 1);

                    block_stack[0].end_addr = (uint8 *)(p - 1);
                    for (t = 0; t < sizeof(block_stack) / sizeof(BlockAddr);
                         t++) {
                        start_addr = block_stack[t].start_addr;
                        if (start_addr) {
                            i = ((uintptr_t)start_addr)
                                & (uintptr_t)(BLOCK_ADDR_CACHE_SIZE - 1);
                            block =
                                block_addr_cache + BLOCK_ADDR_CONFLICT_SIZE * i;
                            for (j = 0; j < BLOCK_ADDR_CONFLICT_SIZE; j++)
                                if (!block[j].start_addr)
                                    break;

                            if (j == BLOCK_ADDR_CONFLICT_SIZE) {
                                memmove(block + 1, block,
                                        (BLOCK_ADDR_CONFLICT_SIZE - 1)
                                            * sizeof(BlockAddr));
                                j = 0;
                            }
                            block[j].start_addr = block_stack[t].start_addr;
                            block[j].else_addr = block_stack[t].else_addr;
                            block[j].end_addr = block_stack[t].end_addr;
                        }
                        else
                            break;
                    }
                    return true;
                }
                else {
                    block_nested_depth--;
                    if (block_nested_depth
                        < sizeof(block_stack) / sizeof(BlockAddr))
                        block_stack[block_nested_depth].end_addr =
                            (uint8 *)(p - 1);
                }
                break;

            case WASM_OP_BR:
            case WASM_OP_BR_IF:
                skip_leb_uint32(p, p_end); /* labelidx */
                break;

            case WASM_OP_BR_TABLE:
                read_leb_uint32(p, p_end, count); /* lable num */
#if WASM_ENABLE_FAST_INTERP != 0
                for (i = 0; i <= count; i++) /* lableidxs */
                    skip_leb_uint32(p, p_end);
#else
                p += count + 1;
                while (*p == WASM_OP_NOP)
                    p++;
#endif
                break;

#if WASM_ENABLE_FAST_INTERP == 0
            case EXT_OP_BR_TABLE_CACHE:
                read_leb_uint32(p, p_end, count); /* lable num */
                while (*p == WASM_OP_NOP)
                    p++;
                break;
#endif

            case WASM_OP_RETURN:
                break;

            case WASM_OP_CALL:
#if WASM_ENABLE_TAIL_CALL != 0
            case WASM_OP_RETURN_CALL:
#endif
                skip_leb_uint32(p, p_end); /* funcidx */
                break;

            case WASM_OP_CALL_INDIRECT:
#if WASM_ENABLE_TAIL_CALL != 0
            case WASM_OP_RETURN_CALL_INDIRECT:
#endif
                skip_leb_uint32(p, p_end); /* typeidx */
#if WASM_ENABLE_REF_TYPES == 0 && WASM_ENABLE_GC == 0
                u8 = read_uint8(p); /* 0x00 */
#else
                skip_leb_uint32(p, p_end); /* talbeidx */
#endif
                break;

#if WASM_ENABLE_GC != 0
            case WASM_OP_CALL_REF:
            case WASM_OP_RETURN_CALL_REF:
                break;
#endif

            case WASM_OP_DROP:
            case WASM_OP_SELECT:
            case WASM_OP_DROP_64:
            case WASM_OP_SELECT_64:
                break;

#if (WASM_ENABLE_GC != 0) || (WASM_ENABLE_REF_TYPES != 0)
            case WASM_OP_SELECT_T:
            {
                skip_leb_uint32(p, p_end); /* vec length */
                u8 = read_uint8(p);        /* type */
                /* the possible extra bytes of GC ref type have been
                   modified to OP_NOP, no need to resolve them again */
                break;
            }

            case WASM_OP_TABLE_GET:
            case WASM_OP_TABLE_SET:
                skip_leb_uint32(p, p_end); /* table index */
                break;
            case WASM_OP_REF_NULL:
            {
                u8 = read_uint8(p); /* type */
                if (is_byte_a_type(u8)) {
#if WASM_ENABLE_GC != 0
                    if (wasm_is_type_multi_byte_type(u8)) {
                        /* the possible extra bytes of GC ref type have been
                           modified to OP_NOP, no need to resolve them again */
                    }
#endif
                }
                else {
                    p--;
                    skip_leb_uint32(p, p_end);
                }
                break;
            }
            case WASM_OP_REF_IS_NULL:
                break;
            case WASM_OP_REF_FUNC:
                skip_leb_uint32(p, p_end); /* func index */
                break;
#endif /* (WASM_ENABLE_GC != 0) || (WASM_ENABLE_REF_TYPES != 0) */

#if WASM_ENABLE_GC != 0
            case WASM_OP_REF_AS_NON_NULL:
            case WASM_OP_REF_EQ:
            case WASM_OP_BR_ON_NULL:
            case WASM_OP_BR_ON_NON_NULL:
                break;
            case WASM_OP_FUNC_BIND:
            case WASM_OP_LET:
                set_error_buf_v(error_buf, error_buf_size,
                                "unsupported opcode %02x", opcode);
                return false;
#endif /* WASM_ENABLE_GC */

            case WASM_OP_GET_LOCAL:
            case WASM_OP_SET_LOCAL:
            case WASM_OP_TEE_LOCAL:
            case WASM_OP_GET_GLOBAL:
            case WASM_OP_SET_GLOBAL:
            case WASM_OP_GET_GLOBAL_64:
            case WASM_OP_SET_GLOBAL_64:
            case WASM_OP_SET_GLOBAL_AUX_STACK:
                skip_leb_uint32(p, p_end); /* local index */
                break;

            case EXT_OP_GET_LOCAL_FAST:
            case EXT_OP_SET_LOCAL_FAST:
            case EXT_OP_TEE_LOCAL_FAST:
                CHECK_BUF(p, p_end, 1);
                p++;
                break;

            case WASM_OP_I32_LOAD:
            case WASM_OP_I64_LOAD:
            case WASM_OP_F32_LOAD:
            case WASM_OP_F64_LOAD:
            case WASM_OP_I32_LOAD8_S:
            case WASM_OP_I32_LOAD8_U:
            case WASM_OP_I32_LOAD16_S:
            case WASM_OP_I32_LOAD16_U:
            case WASM_OP_I64_LOAD8_S:
            case WASM_OP_I64_LOAD8_U:
            case WASM_OP_I64_LOAD16_S:
            case WASM_OP_I64_LOAD16_U:
            case WASM_OP_I64_LOAD32_S:
            case WASM_OP_I64_LOAD32_U:
            case WASM_OP_I32_STORE:
            case WASM_OP_I64_STORE:
            case WASM_OP_F32_STORE:
            case WASM_OP_F64_STORE:
            case WASM_OP_I32_STORE8:
            case WASM_OP_I32_STORE16:
            case WASM_OP_I64_STORE8:
            case WASM_OP_I64_STORE16:
            case WASM_OP_I64_STORE32:
                skip_leb_uint32(p, p_end); /* align */
                skip_leb_uint32(p, p_end); /* offset */
                break;

            case WASM_OP_MEMORY_SIZE:
            case WASM_OP_MEMORY_GROW:
                skip_leb_uint32(p, p_end); /* 0x00 */
                break;

            case WASM_OP_I32_CONST:
                skip_leb_int32(p, p_end);
                break;
            case WASM_OP_I64_CONST:
                skip_leb_int64(p, p_end);
                break;
            case WASM_OP_F32_CONST:
                p += sizeof(float32);
                break;
            case WASM_OP_F64_CONST:
                p += sizeof(float64);
                break;

            case WASM_OP_I32_EQZ:
            case WASM_OP_I32_EQ:
            case WASM_OP_I32_NE:
            case WASM_OP_I32_LT_S:
            case WASM_OP_I32_LT_U:
            case WASM_OP_I32_GT_S:
            case WASM_OP_I32_GT_U:
            case WASM_OP_I32_LE_S:
            case WASM_OP_I32_LE_U:
            case WASM_OP_I32_GE_S:
            case WASM_OP_I32_GE_U:
            case WASM_OP_I64_EQZ:
            case WASM_OP_I64_EQ:
            case WASM_OP_I64_NE:
            case WASM_OP_I64_LT_S:
            case WASM_OP_I64_LT_U:
            case WASM_OP_I64_GT_S:
            case WASM_OP_I64_GT_U:
            case WASM_OP_I64_LE_S:
            case WASM_OP_I64_LE_U:
            case WASM_OP_I64_GE_S:
            case WASM_OP_I64_GE_U:
            case WASM_OP_F32_EQ:
            case WASM_OP_F32_NE:
            case WASM_OP_F32_LT:
            case WASM_OP_F32_GT:
            case WASM_OP_F32_LE:
            case WASM_OP_F32_GE:
            case WASM_OP_F64_EQ:
            case WASM_OP_F64_NE:
            case WASM_OP_F64_LT:
            case WASM_OP_F64_GT:
            case WASM_OP_F64_LE:
            case WASM_OP_F64_GE:
            case WASM_OP_I32_CLZ:
            case WASM_OP_I32_CTZ:
            case WASM_OP_I32_POPCNT:
            case WASM_OP_I32_ADD:
            case WASM_OP_I32_SUB:
            case WASM_OP_I32_MUL:
            case WASM_OP_I32_DIV_S:
            case WASM_OP_I32_DIV_U:
            case WASM_OP_I32_REM_S:
            case WASM_OP_I32_REM_U:
            case WASM_OP_I32_AND:
            case WASM_OP_I32_OR:
            case WASM_OP_I32_XOR:
            case WASM_OP_I32_SHL:
            case WASM_OP_I32_SHR_S:
            case WASM_OP_I32_SHR_U:
            case WASM_OP_I32_ROTL:
            case WASM_OP_I32_ROTR:
            case WASM_OP_I64_CLZ:
            case WASM_OP_I64_CTZ:
            case WASM_OP_I64_POPCNT:
            case WASM_OP_I64_ADD:
            case WASM_OP_I64_SUB:
            case WASM_OP_I64_MUL:
            case WASM_OP_I64_DIV_S:
            case WASM_OP_I64_DIV_U:
            case WASM_OP_I64_REM_S:
            case WASM_OP_I64_REM_U:
            case WASM_OP_I64_AND:
            case WASM_OP_I64_OR:
            case WASM_OP_I64_XOR:
            case WASM_OP_I64_SHL:
            case WASM_OP_I64_SHR_S:
            case WASM_OP_I64_SHR_U:
            case WASM_OP_I64_ROTL:
            case WASM_OP_I64_ROTR:
            case WASM_OP_F32_ABS:
            case WASM_OP_F32_NEG:
            case WASM_OP_F32_CEIL:
            case WASM_OP_F32_FLOOR:
            case WASM_OP_F32_TRUNC:
            case WASM_OP_F32_NEAREST:
            case WASM_OP_F32_SQRT:
            case WASM_OP_F32_ADD:
            case WASM_OP_F32_SUB:
            case WASM_OP_F32_MUL:
            case WASM_OP_F32_DIV:
            case WASM_OP_F32_MIN:
            case WASM_OP_F32_MAX:
            case WASM_OP_F32_COPYSIGN:
            case WASM_OP_F64_ABS:
            case WASM_OP_F64_NEG:
            case WASM_OP_F64_CEIL:
            case WASM_OP_F64_FLOOR:
            case WASM_OP_F64_TRUNC:
            case WASM_OP_F64_NEAREST:
            case WASM_OP_F64_SQRT:
            case WASM_OP_F64_ADD:
            case WASM_OP_F64_SUB:
            case WASM_OP_F64_MUL:
            case WASM_OP_F64_DIV:
            case WASM_OP_F64_MIN:
            case WASM_OP_F64_MAX:
            case WASM_OP_F64_COPYSIGN:
            case WASM_OP_I32_WRAP_I64:
            case WASM_OP_I32_TRUNC_S_F32:
            case WASM_OP_I32_TRUNC_U_F32:
            case WASM_OP_I32_TRUNC_S_F64:
            case WASM_OP_I32_TRUNC_U_F64:
            case WASM_OP_I64_EXTEND_S_I32:
            case WASM_OP_I64_EXTEND_U_I32:
            case WASM_OP_I64_TRUNC_S_F32:
            case WASM_OP_I64_TRUNC_U_F32:
            case WASM_OP_I64_TRUNC_S_F64:
            case WASM_OP_I64_TRUNC_U_F64:
            case WASM_OP_F32_CONVERT_S_I32:
            case WASM_OP_F32_CONVERT_U_I32:
            case WASM_OP_F32_CONVERT_S_I64:
            case WASM_OP_F32_CONVERT_U_I64:
            case WASM_OP_F32_DEMOTE_F64:
            case WASM_OP_F64_CONVERT_S_I32:
            case WASM_OP_F64_CONVERT_U_I32:
            case WASM_OP_F64_CONVERT_S_I64:
            case WASM_OP_F64_CONVERT_U_I64:
            case WASM_OP_F64_PROMOTE_F32:
            case WASM_OP_I32_REINTERPRET_F32:
            case WASM_OP_I64_REINTERPRET_F64:
            case WASM_OP_F32_REINTERPRET_I32:
            case WASM_OP_F64_REINTERPRET_I64:
            case WASM_OP_I32_EXTEND8_S:
            case WASM_OP_I32_EXTEND16_S:
            case WASM_OP_I64_EXTEND8_S:
            case WASM_OP_I64_EXTEND16_S:
            case WASM_OP_I64_EXTEND32_S:
                break;

#if WASM_ENABLE_GC != 0
            case WASM_OP_GC_PREFIX:
            {
                uint32 opcode1;

                read_leb_uint32(p, p_end, opcode1);

                switch (opcode1) {
                    case WASM_OP_STRUCT_NEW_WITH_RTT:
                    case WASM_OP_STRUCT_NEW_DEFAULT_WITH_RTT:
                        skip_leb_uint32(p, p_end); /* typeidx */
                        break;
                    case WASM_OP_STRUCT_GET:
                    case WASM_OP_STRUCT_GET_S:
                    case WASM_OP_STRUCT_GET_U:
                    case WASM_OP_STRUCT_SET:
                        skip_leb_uint32(p, p_end); /* typeidx */
                        skip_leb_uint32(p, p_end); /* fieldidx */
                        break;
                    case WASM_OP_ARRAY_NEW_WITH_RTT:
                    case WASM_OP_ARRAY_NEW_DEFAULT_WITH_RTT:
                    case WASM_OP_ARRAY_GET:
                    case WASM_OP_ARRAY_GET_S:
                    case WASM_OP_ARRAY_GET_U:
                    case WASM_OP_ARRAY_SET:
                        skip_leb_uint32(p, p_end); /* typeidx */
                        break;
                    case WASM_OP_ARRAY_LEN:
                        /* TODO: remove this line for latest GC MVP */
                        skip_leb_uint32(p, p_end);
                        break;

                    case WASM_OP_I31_NEW:
                    case WASM_OP_I31_GET_S:
                    case WASM_OP_I31_GET_U:
                        break;

                    case WASM_OP_RTT_CANON:
                    case WASM_OP_RTT_SUB:
                        skip_leb_uint32(p, p_end); /* typeidx */
                        break;

                    case WASM_OP_REF_TEST:
                    case WASM_OP_REF_CAST:
                    case WASM_OP_BR_ON_CAST:
                    case WASM_OP_BR_ON_CAST_FAIL:
                        skip_leb_uint32(p, p_end); /* typeidx */
                        break;

                    case WASM_OP_REF_IS_FUNC:
                    case WASM_OP_REF_IS_DATA:
                    case WASM_OP_REF_IS_I31:
                    case WASM_OP_REF_IS_ARRAY:
                    case WASM_OP_REF_AS_FUNC:
                    case WASM_OP_REF_AS_DATA:
                    case WASM_OP_REF_AS_I31:
                    case WASM_OP_REF_AS_ARRAY:
                        break;

                    case WASM_OP_BR_ON_FUNC:
                    case WASM_OP_BR_ON_DATA:
                    case WASM_OP_BR_ON_I31:
                    case WASM_OP_BR_ON_ARRAY:
                    case WASM_OP_BR_ON_NON_FUNC:
                    case WASM_OP_BR_ON_NON_DATA:
                    case WASM_OP_BR_ON_NON_I31:
                    case WASM_OP_BR_ON_NON_ARRAY:
                        skip_leb_uint32(p, p_end);
                        break;

                    default:
                        set_error_buf_v(error_buf, error_buf_size,
                                        "%s %02x %02x", "unsupported opcode",
                                        WASM_OP_GC_PREFIX, opcode1);
                        return false;
                }
                break;
            }
#endif /* end of WASM_ENABLE_GC */

            case WASM_OP_MISC_PREFIX:
            {
                uint32 opcode1;

                read_leb_uint32(p, p_end, opcode1);

                switch (opcode1) {
                    case WASM_OP_I32_TRUNC_SAT_S_F32:
                    case WASM_OP_I32_TRUNC_SAT_U_F32:
                    case WASM_OP_I32_TRUNC_SAT_S_F64:
                    case WASM_OP_I32_TRUNC_SAT_U_F64:
                    case WASM_OP_I64_TRUNC_SAT_S_F32:
                    case WASM_OP_I64_TRUNC_SAT_U_F32:
                    case WASM_OP_I64_TRUNC_SAT_S_F64:
                    case WASM_OP_I64_TRUNC_SAT_U_F64:
                        break;
#if WASM_ENABLE_BULK_MEMORY != 0
                    case WASM_OP_MEMORY_INIT:
                        skip_leb_uint32(p, p_end);
                        /* skip memory idx */
                        p++;
                        break;
                    case WASM_OP_DATA_DROP:
                        skip_leb_uint32(p, p_end);
                        break;
                    case WASM_OP_MEMORY_COPY:
                        /* skip two memory idx */
                        p += 2;
                        break;
                    case WASM_OP_MEMORY_FILL:
                        /* skip memory idx */
                        p++;
                        break;
#endif /* WASM_ENABLE_BULK_MEMORY */
#if (WASM_ENABLE_GC != 0) || (WASM_ENABLE_REF_TYPES != 0)
                    case WASM_OP_TABLE_INIT:
                    case WASM_OP_TABLE_COPY:
                        /* tableidx */
                        skip_leb_uint32(p, p_end);
                        /* elemidx */
                        skip_leb_uint32(p, p_end);
                        break;
                    case WASM_OP_ELEM_DROP:
                        /* elemidx */
                        skip_leb_uint32(p, p_end);
                        break;
                    case WASM_OP_TABLE_SIZE:
                    case WASM_OP_TABLE_GROW:
                    case WASM_OP_TABLE_FILL:
                        skip_leb_uint32(p, p_end); /* table idx */
                        break;
#endif /* (WASM_ENABLE_GC != 0) || (WASM_ENABLE_REF_TYPES != 0) */
                    default:
                        set_error_buf_v(error_buf, error_buf_size,
                                        "%s %02x %02x", "unsupported opcode",
                                        WASM_OP_MISC_PREFIX, opcode1);
                        return false;
                }
                break;
            }

#if WASM_ENABLE_SIMD != 0
#if (WASM_ENABLE_WAMR_COMPILER != 0) || (WASM_ENABLE_JIT != 0)
            case WASM_OP_SIMD_PREFIX:
            {
                /* TODO: shall we ceate a table to be friendly to branch
                 * prediction */
                opcode = read_uint8(p);
                /* follow the order of enum WASMSimdEXTOpcode in wasm_opcode.h
                 */
                switch (opcode) {
                    case SIMD_v128_load:
                    case SIMD_v128_load8x8_s:
                    case SIMD_v128_load8x8_u:
                    case SIMD_v128_load16x4_s:
                    case SIMD_v128_load16x4_u:
                    case SIMD_v128_load32x2_s:
                    case SIMD_v128_load32x2_u:
                    case SIMD_v128_load8_splat:
                    case SIMD_v128_load16_splat:
                    case SIMD_v128_load32_splat:
                    case SIMD_v128_load64_splat:
                    case SIMD_v128_store:
                        /* memarg align */
                        skip_leb_uint32(p, p_end);
                        /* memarg offset*/
                        skip_leb_uint32(p, p_end);
                        break;

                    case SIMD_v128_const:
                    case SIMD_v8x16_shuffle:
                        /* immByte[16] immLaneId[16] */
                        CHECK_BUF1(p, p_end, 16);
                        p += 16;
                        break;

                    case SIMD_i8x16_extract_lane_s:
                    case SIMD_i8x16_extract_lane_u:
                    case SIMD_i8x16_replace_lane:
                    case SIMD_i16x8_extract_lane_s:
                    case SIMD_i16x8_extract_lane_u:
                    case SIMD_i16x8_replace_lane:
                    case SIMD_i32x4_extract_lane:
                    case SIMD_i32x4_replace_lane:
                    case SIMD_i64x2_extract_lane:
                    case SIMD_i64x2_replace_lane:
                    case SIMD_f32x4_extract_lane:
                    case SIMD_f32x4_replace_lane:
                    case SIMD_f64x2_extract_lane:
                    case SIMD_f64x2_replace_lane:
                        /* ImmLaneId */
                        CHECK_BUF(p, p_end, 1);
                        p++;
                        break;

                    case SIMD_v128_load8_lane:
                    case SIMD_v128_load16_lane:
                    case SIMD_v128_load32_lane:
                    case SIMD_v128_load64_lane:
                    case SIMD_v128_store8_lane:
                    case SIMD_v128_store16_lane:
                    case SIMD_v128_store32_lane:
                    case SIMD_v128_store64_lane:
                        /* memarg align */
                        skip_leb_uint32(p, p_end);
                        /* memarg offset*/
                        skip_leb_uint32(p, p_end);
                        /* ImmLaneId */
                        CHECK_BUF(p, p_end, 1);
                        p++;
                        break;

                    case SIMD_v128_load32_zero:
                    case SIMD_v128_load64_zero:
                        /* memarg align */
                        skip_leb_uint32(p, p_end);
                        /* memarg offset*/
                        skip_leb_uint32(p, p_end);
                        break;

                    default:
                        /*
                         * since latest SIMD specific used almost every value
                         * from 0x00 to 0xff, the default branch will present
                         * all opcodes without imm
                         * https://github.com/WebAssembly/simd/blob/main/proposals/simd/NewOpcodes.md
                         */
                        break;
                }
                break;
            }
#endif /* end of (WASM_ENABLE_WAMR_COMPILER != 0) || (WASM_ENABLE_JIT != 0) */
#endif /* end of WASM_ENABLE_SIMD */

#if WASM_ENABLE_SHARED_MEMORY != 0
            case WASM_OP_ATOMIC_PREFIX:
            {
                /* atomic_op (1 u8) + memarg (2 u32_leb) */
                opcode = read_uint8(p);
                if (opcode != WASM_OP_ATOMIC_FENCE) {
                    skip_leb_uint32(p, p_end); /* align */
                    skip_leb_uint32(p, p_end); /* offset */
                }
                else {
                    /* atomic.fence doesn't have memarg */
                    p++;
                }
                break;
            }
#endif
#if WASM_ENABLE_DEBUG_INTERP != 0
            case DEBUG_OP_BREAK:
            {
                WASMDebugInstance *debug_instance =
                    wasm_exec_env_get_instance(exec_env);
                char orignal_opcode[1];
                uint64 size = 1;
                WASMModuleInstance *module_inst =
                    (WASMModuleInstance *)exec_env->module_inst;
                uint64 offset = (p - 1) >= module_inst->module->load_addr
                                    ? (p - 1) - module_inst->module->load_addr
                                    : ~0;
                if (debug_instance) {
                    if (wasm_debug_instance_get_obj_mem(debug_instance, offset,
                                                        orignal_opcode, &size)
                        && size == 1) {
                        LOG_VERBOSE("WASM loader find OP_BREAK , recover it "
                                    "with  %02x: ",
                                    orignal_opcode[0]);
                        opcode = orignal_opcode[0];
                        goto op_break_retry;
                    }
                }
                break;
            }
#endif

            default:
                return false;
        }
    }

    (void)u8;
    return false;
fail:
    return false;
}

#if WASM_ENABLE_FAST_INTERP != 0

#if WASM_DEBUG_PREPROCESSOR != 0
#define LOG_OP(...) os_printf(__VA_ARGS__)
#else
#define LOG_OP(...) (void)0
#endif

#define PATCH_ELSE 0
#define PATCH_END 1
typedef struct BranchBlockPatch {
    struct BranchBlockPatch *next;
    uint8 patch_type;
    uint8 *code_compiled;
} BranchBlockPatch;
#endif

typedef struct BranchBlock {
    uint8 label_type;
    BlockType block_type;
    uint8 *start_addr;
    uint8 *else_addr;
    uint8 *end_addr;
    uint32 stack_cell_num;
#if WASM_ENABLE_GC != 0
    uint32 reftype_map_num;
#endif
#if WASM_ENABLE_FAST_INTERP != 0
    uint16 dynamic_offset;
    uint8 *code_compiled;
    BranchBlockPatch *patch_list;
    /* This is used to save params frame_offset of of if block */
    int16 *param_frame_offsets;
#endif

    /* Indicate the operand stack is in polymorphic state.
     * If the opcode is one of unreachable/br/br_table/return, stack is marked
     * to polymorphic state until the block's 'end' opcode is processed.
     * If stack is in polymorphic state and stack is empty, instruction can
     * pop any type of value directly without decreasing stack top pointer
     * and stack cell num. */
    bool is_stack_polymorphic;
} BranchBlock;

typedef struct WASMLoaderContext {
    /* frame ref stack */
    uint8 *frame_ref;
    uint8 *frame_ref_bottom;
    uint8 *frame_ref_boundary;
    uint32 frame_ref_size;
    uint32 stack_cell_num;
    uint32 max_stack_cell_num;

#if WASM_ENABLE_GC != 0
    /* frame reftype map stack */
    WASMRefTypeMap *frame_reftype_map;
    WASMRefTypeMap *frame_reftype_map_bottom;
    WASMRefTypeMap *frame_reftype_map_boundary;
    uint32 frame_reftype_map_size;
    uint32 reftype_map_num;
    uint32 max_reftype_map_num;
    /* Current module */
    WASMModule *module;
    /* Current module's ref_type_set */
    HashMap *ref_type_set;
    /* Always point to local variable ref_type of
       wasm_loader_prepare_bytecode */
    WASMRefType *ref_type_tmp;
#endif

    /* frame csp stack */
    BranchBlock *frame_csp;
    BranchBlock *frame_csp_bottom;
    BranchBlock *frame_csp_boundary;
    uint32 frame_csp_size;
    uint32 csp_num;
    uint32 max_csp_num;

#if WASM_ENABLE_FAST_INTERP != 0
    /* frame offset stack */
    int16 *frame_offset;
    int16 *frame_offset_bottom;
    int16 *frame_offset_boundary;
    uint32 frame_offset_size;
    int16 dynamic_offset;
    int16 start_dynamic_offset;
    int16 max_dynamic_offset;

    /* preserved local offset */
    int16 preserved_local_offset;

    /* const buffer */
    uint8 *const_buf;
    uint16 num_const;
    uint16 const_cell_num;
    uint32 const_buf_size;

    /* processed code */
    uint8 *p_code_compiled;
    uint8 *p_code_compiled_end;
    uint32 code_compiled_size;
#endif
} WASMLoaderContext;

typedef struct Const {
    WASMValue value;
    uint16 slot_index;
    uint8 value_type;
} Const;

static void *
memory_realloc(void *mem_old, uint32 size_old, uint32 size_new, char *error_buf,
               uint32 error_buf_size)
{
    uint8 *mem_new;
    bh_assert(size_new > size_old);
    if ((mem_new = loader_malloc(size_new, error_buf, error_buf_size))) {
        bh_memcpy_s(mem_new, size_new, mem_old, size_old);
        memset(mem_new + size_old, 0, size_new - size_old);
        wasm_runtime_free(mem_old);
    }
    return mem_new;
}

#define MEM_REALLOC(mem, size_old, size_new)                               \
    do {                                                                   \
        void *mem_new = memory_realloc(mem, size_old, size_new, error_buf, \
                                       error_buf_size);                    \
        if (!mem_new)                                                      \
            goto fail;                                                     \
        mem = mem_new;                                                     \
    } while (0)

#define CHECK_CSP_PUSH()                                                  \
    do {                                                                  \
        if (ctx->frame_csp >= ctx->frame_csp_boundary) {                  \
            MEM_REALLOC(                                                  \
                ctx->frame_csp_bottom, ctx->frame_csp_size,               \
                (uint32)(ctx->frame_csp_size + 8 * sizeof(BranchBlock))); \
            ctx->frame_csp_size += (uint32)(8 * sizeof(BranchBlock));     \
            ctx->frame_csp_boundary =                                     \
                ctx->frame_csp_bottom                                     \
                + ctx->frame_csp_size / sizeof(BranchBlock);              \
            ctx->frame_csp = ctx->frame_csp_bottom + ctx->csp_num;        \
        }                                                                 \
    } while (0)

#define CHECK_CSP_POP()                                             \
    do {                                                            \
        if (ctx->csp_num < 1) {                                     \
            set_error_buf(error_buf, error_buf_size,                \
                          "type mismatch: "                         \
                          "expect data but block stack was empty"); \
            goto fail;                                              \
        }                                                           \
    } while (0)

#if WASM_ENABLE_FAST_INTERP != 0
static bool
check_offset_push(WASMLoaderContext *ctx, char *error_buf,
                  uint32 error_buf_size)
{
    uint32 cell_num = (uint32)(ctx->frame_offset - ctx->frame_offset_bottom);
    if (ctx->frame_offset >= ctx->frame_offset_boundary) {
        MEM_REALLOC(ctx->frame_offset_bottom, ctx->frame_offset_size,
                    ctx->frame_offset_size + 16);
        ctx->frame_offset_size += 16;
        ctx->frame_offset_boundary =
            ctx->frame_offset_bottom + ctx->frame_offset_size / sizeof(int16);
        ctx->frame_offset = ctx->frame_offset_bottom + cell_num;
    }
    return true;
fail:
    return false;
}

static bool
check_offset_pop(WASMLoaderContext *ctx, uint32 cells)
{
    if (ctx->frame_offset - cells < ctx->frame_offset_bottom)
        return false;
    return true;
}

static void
free_label_patch_list(BranchBlock *frame_csp)
{
    BranchBlockPatch *label_patch = frame_csp->patch_list;
    BranchBlockPatch *next;
    while (label_patch != NULL) {
        next = label_patch->next;
        wasm_runtime_free(label_patch);
        label_patch = next;
    }
    frame_csp->patch_list = NULL;
}

static void
free_all_label_patch_lists(BranchBlock *frame_csp, uint32 csp_num)
{
    BranchBlock *tmp_csp = frame_csp;

    for (uint32 i = 0; i < csp_num; i++) {
        free_label_patch_list(tmp_csp);
        tmp_csp++;
    }
}

#endif /* end of WASM_ENABLE_FAST_INTERP */

static void
wasm_loader_ctx_destroy(WASMLoaderContext *ctx)
{
    if (ctx) {
        if (ctx->frame_ref_bottom)
            wasm_runtime_free(ctx->frame_ref_bottom);
#if WASM_ENABLE_GC != 0
        if (ctx->frame_reftype_map_bottom)
            wasm_runtime_free(ctx->frame_reftype_map_bottom);
#endif
        if (ctx->frame_csp_bottom) {
#if WASM_ENABLE_FAST_INTERP != 0
            free_all_label_patch_lists(ctx->frame_csp_bottom, ctx->csp_num);
#endif
            wasm_runtime_free(ctx->frame_csp_bottom);
        }
#if WASM_ENABLE_FAST_INTERP != 0
        if (ctx->frame_offset_bottom)
            wasm_runtime_free(ctx->frame_offset_bottom);
        if (ctx->const_buf)
            wasm_runtime_free(ctx->const_buf);
#endif
        wasm_runtime_free(ctx);
    }
}

static WASMLoaderContext *
wasm_loader_ctx_init(WASMFunction *func, char *error_buf, uint32 error_buf_size)
{
    WASMLoaderContext *loader_ctx =
        loader_malloc(sizeof(WASMLoaderContext), error_buf, error_buf_size);
    if (!loader_ctx)
        return NULL;

    loader_ctx->frame_ref_size = 32;
    if (!(loader_ctx->frame_ref_bottom = loader_ctx->frame_ref = loader_malloc(
              loader_ctx->frame_ref_size, error_buf, error_buf_size)))
        goto fail;
    loader_ctx->frame_ref_boundary = loader_ctx->frame_ref_bottom + 32;

#if WASM_ENABLE_GC != 0
    loader_ctx->frame_reftype_map_size = sizeof(WASMRefTypeMap) * 16;
    if (!(loader_ctx->frame_reftype_map_bottom = loader_ctx->frame_reftype_map =
              loader_malloc(loader_ctx->frame_reftype_map_size, error_buf,
                            error_buf_size)))
        goto fail;
    loader_ctx->frame_reftype_map_boundary =
        loader_ctx->frame_reftype_map_bottom + 16;
#endif

    loader_ctx->frame_csp_size = sizeof(BranchBlock) * 8;
    if (!(loader_ctx->frame_csp_bottom = loader_ctx->frame_csp = loader_malloc(
              loader_ctx->frame_csp_size, error_buf, error_buf_size)))
        goto fail;
    loader_ctx->frame_csp_boundary = loader_ctx->frame_csp_bottom + 8;

#if WASM_ENABLE_FAST_INTERP != 0
    loader_ctx->frame_offset_size = sizeof(int16) * 32;
    if (!(loader_ctx->frame_offset_bottom = loader_ctx->frame_offset =
              loader_malloc(loader_ctx->frame_offset_size, error_buf,
                            error_buf_size)))
        goto fail;
    loader_ctx->frame_offset_boundary = loader_ctx->frame_offset_bottom + 32;

    loader_ctx->num_const = 0;
    loader_ctx->const_buf_size = sizeof(Const) * 8;
    if (!(loader_ctx->const_buf = loader_malloc(loader_ctx->const_buf_size,
                                                error_buf, error_buf_size)))
        goto fail;

    if (func->param_cell_num >= (int32)INT16_MAX - func->local_cell_num) {
        set_error_buf(error_buf, error_buf_size,
                      "fast interpreter offset overflow");
        goto fail;
    }

    loader_ctx->start_dynamic_offset = loader_ctx->dynamic_offset =
        loader_ctx->max_dynamic_offset =
            func->param_cell_num + func->local_cell_num;
#endif
    return loader_ctx;

fail:
    wasm_loader_ctx_destroy(loader_ctx);
    return NULL;
}

static bool
check_stack_push(WASMLoaderContext *ctx, uint8 type, char *error_buf,
                 uint32 error_buf_size)
{
    uint32 cell_num_needed = wasm_value_type_cell_num(type);

    if (ctx->frame_ref + cell_num_needed > ctx->frame_ref_boundary) {
        /* Increase the frame ref stack */
        MEM_REALLOC(ctx->frame_ref_bottom, ctx->frame_ref_size,
                    ctx->frame_ref_size + 16);
        ctx->frame_ref_size += 16;
        ctx->frame_ref_boundary = ctx->frame_ref_bottom + ctx->frame_ref_size;
        ctx->frame_ref = ctx->frame_ref_bottom + ctx->stack_cell_num;
    }

#if WASM_ENABLE_GC != 0
    if (wasm_is_type_multi_byte_type(type)
        && ctx->frame_reftype_map >= ctx->frame_reftype_map_boundary) {
        /* Increase the frame reftype map stack */
        bh_assert(
            (uint32)(ctx->frame_reftype_map - ctx->frame_reftype_map_bottom)
            == ctx->frame_reftype_map_size);
        MEM_REALLOC(ctx->frame_reftype_map_bottom, ctx->frame_reftype_map_size,
                    ctx->frame_reftype_map_size
                        + (uint32)sizeof(WASMRefTypeMap) * 8);
        ctx->frame_reftype_map =
            ctx->frame_reftype_map_bottom + ctx->frame_reftype_map_size;
        ctx->frame_reftype_map_size += (uint32)sizeof(WASMRefTypeMap) * 8;
        ctx->frame_reftype_map_boundary =
            ctx->frame_reftype_map_bottom + ctx->frame_reftype_map_size;
    }
#endif
    return true;
fail:
    return false;
}

static bool
wasm_loader_push_frame_ref(WASMLoaderContext *ctx, uint8 type, char *error_buf,
                           uint32 error_buf_size)
{
    uint32 type_cell_num = wasm_value_type_cell_num(type);
    uint32 i;
    if (!check_stack_push(ctx, type, error_buf, error_buf_size))
        return false;

#if WASM_ENABLE_GC != 0
    if (wasm_is_type_multi_byte_type(type)) {
        WASMRefType *ref_type;
        if (!(ref_type =
                  reftype_set_insert(ctx->ref_type_set, ctx->ref_type_tmp,
                                     error_buf, error_buf_size))) {
            return false;
        }

        if (ctx->frame_reftype_map >= ctx->frame_reftype_map_boundary) {
            /* Increase the frame reftype map stack */
            bh_assert(
                (uint32)(ctx->frame_reftype_map - ctx->frame_reftype_map_bottom)
                == ctx->frame_reftype_map_size);
            MEM_REALLOC(ctx->frame_reftype_map_bottom,
                        ctx->frame_reftype_map_size,
                        ctx->frame_reftype_map_size
                            + (uint32)sizeof(WASMRefTypeMap) * 8);
            ctx->frame_reftype_map =
                ctx->frame_reftype_map_bottom + ctx->frame_reftype_map_size;
            ctx->frame_reftype_map_size += (uint32)sizeof(WASMRefTypeMap) * 8;
            ctx->frame_reftype_map_boundary =
                ctx->frame_reftype_map_bottom + ctx->frame_reftype_map_size;
        }

        ctx->frame_reftype_map->index = ctx->stack_cell_num;
        ctx->frame_reftype_map->ref_type = ref_type;
        ctx->frame_reftype_map++;
        ctx->reftype_map_num++;
        if (ctx->reftype_map_num > ctx->max_reftype_map_num)
            ctx->max_reftype_map_num = ctx->reftype_map_num;
    }
#endif

    for (i = 0; i < type_cell_num; i++)
        *ctx->frame_ref++ = type;
    ctx->stack_cell_num += type_cell_num;

    if (ctx->stack_cell_num > ctx->max_stack_cell_num)
        ctx->max_stack_cell_num = ctx->stack_cell_num;

    return true;
#if WASM_ENABLE_GC != 0
fail:
    return false;
#endif
}

static bool
check_stack_top_values(WASMLoaderContext *ctx, uint8 *frame_ref,
                       int32 stack_cell_num,
#if WASM_ENABLE_GC != 0
                       WASMRefTypeMap *frame_reftype_map, int32 reftype_map_num,
#endif
                       uint8 type,
#if WASM_ENABLE_GC != 0
                       WASMRefType *ref_type,
#endif
                       char *error_buf, uint32 error_buf_size)
{
    int32 type_cell_num = (int32)wasm_value_type_cell_num(type), i;
#if WASM_ENABLE_GC != 0
    WASMRefType *frame_reftype = NULL;
#endif

    if (stack_cell_num < type_cell_num) {
        set_error_buf(error_buf, error_buf_size,
                      "type mismatch: expect data but stack was empty");
        return false;
    }

#if WASM_ENABLE_GC == 0
    for (i = 0; i < type_cell_num; i++) {
        if (*(frame_ref - 1 - i) != type) {
            set_error_buf_v(error_buf, error_buf_size, "%s%s%s",
                            "type mismatch: expect ", type2str(type),
                            " but got other");
            return false;
        }
    }
#else
    if (wasm_is_type_multi_byte_type(*(frame_ref - 1))) {
        bh_assert(reftype_map_num > 0);
        frame_reftype = (frame_reftype_map - 1)->ref_type;
    }
    if (!wasm_reftype_is_subtype_of(*(frame_ref - 1), frame_reftype, type,
                                    ref_type, ctx->module->types,
                                    ctx->module->type_count)) {
        set_error_buf_v(error_buf, error_buf_size, "%s%s%s",
                        "type mismatch: expect ", type2str(type),
                        " but got other");
        return false;
    }
    for (i = 0; i < type_cell_num - 1; i++) {
        if (*(frame_ref - 2 - i) != *(frame_ref - 1)) {
            set_error_buf_v(error_buf, error_buf_size, "%s%s%s",
                            "type mismatch: expect ", type2str(type),
                            " but got other");
            return false;
        }
    }
#endif

    return true;
}

static bool
check_stack_pop(WASMLoaderContext *ctx, uint8 type, char *error_buf,
                uint32 error_buf_size)
{
    int32 block_stack_cell_num =
        (int32)(ctx->stack_cell_num - (ctx->frame_csp - 1)->stack_cell_num);
#if WASM_ENABLE_GC != 0
    int32 reftype_map_num =
        (int32)(ctx->reftype_map_num - (ctx->frame_csp - 1)->reftype_map_num);
#endif

    if (block_stack_cell_num > 0) {
        if (*(ctx->frame_ref - 1) == VALUE_TYPE_ANY)
            /* the stack top is a value of any type, return success */
            return true;
    }

#if WASM_ENABLE_GC != 0
    if (wasm_is_type_reftype(type) && block_stack_cell_num > 0) {
        uint8 stack_top_type = *(ctx->frame_ref - 1);
        WASMRefType *stack_top_ref_type = NULL;

        if (wasm_is_type_multi_byte_type(stack_top_type)) {
            bh_assert(reftype_map_num > 0);
            stack_top_ref_type = (*(ctx->frame_reftype_map - 1)).ref_type;
        }

        if (wasm_reftype_is_subtype_of(stack_top_type, stack_top_ref_type, type,
                                       ctx->ref_type_tmp, ctx->module->types,
                                       ctx->module->type_count)) {
            if (wasm_is_type_multi_byte_type(stack_top_type)) {
                uint32 ref_type_struct_size =
                    wasm_reftype_struct_size(stack_top_ref_type);
                bh_memcpy_s(ctx->ref_type_tmp, (uint32)sizeof(WASMRefType),
                            stack_top_ref_type, ref_type_struct_size);
            }
            return true;
        }
    }
#endif

    if (!check_stack_top_values(ctx, ctx->frame_ref, block_stack_cell_num,
#if WASM_ENABLE_GC != 0
                                ctx->frame_reftype_map, reftype_map_num,
#endif
                                type,
#if WASM_ENABLE_GC != 0
                                ctx->ref_type_tmp,
#endif
                                error_buf, error_buf_size)) {
        return false;
    }

    return true;
}

static bool
wasm_loader_pop_frame_ref(WASMLoaderContext *ctx, uint8 type, char *error_buf,
                          uint32 error_buf_size)
{
    BranchBlock *cur_block = ctx->frame_csp - 1;
    int32 available_stack_cell =
        (int32)(ctx->stack_cell_num - cur_block->stack_cell_num);
    uint32 cell_num_to_pop = wasm_value_type_cell_num(type);

    /* Directly return success if current block is in stack
       polymorphic state while stack is empty. */
    if (available_stack_cell <= 0 && cur_block->is_stack_polymorphic)
        return true;

    if (type == VALUE_TYPE_VOID)
        return true;

    if (!check_stack_pop(ctx, type, error_buf, error_buf_size))
        return false;

    bh_assert(available_stack_cell > 0);
    if (*(ctx->frame_ref - 1) == VALUE_TYPE_ANY) {
        type = VALUE_TYPE_ANY;
        cell_num_to_pop = 1;
    }

    ctx->frame_ref -= cell_num_to_pop;
    ctx->stack_cell_num -= cell_num_to_pop;
#if WASM_ENABLE_GC != 0
    if (wasm_is_type_multi_byte_type(type)) {
        ctx->frame_reftype_map--;
        ctx->reftype_map_num--;
    }
#endif

    return true;
}

#if WASM_ENABLE_GC != 0
/* Get the stack top element of current block */
static bool
wasm_loader_get_frame_ref_top(WASMLoaderContext *ctx, uint8 *p_type,
                              WASMRefType **p_ref_type, char *error_buf,
                              uint32 error_buf_size)
{
    BranchBlock *cur_block = ctx->frame_csp - 1;
    int32 available_stack_cell =
        (int32)(ctx->stack_cell_num - cur_block->stack_cell_num);

    if (available_stack_cell <= 0) {
        /* Directly return success if current block is in stack
           polymorphic state while stack is empty. */
        if (cur_block->is_stack_polymorphic) {
            *p_type = VALUE_TYPE_ANY;
            return true;
        }
        else {
            set_error_buf(
                error_buf, error_buf_size,
                "type mismatch: expect data but block stack was empty");
            return false;
        }
    }

    *p_type = *(ctx->frame_ref - 1);
    if (wasm_is_type_multi_byte_type(*p_type)) {
        int32 available_reftype_map =
            (int32)(ctx->reftype_map_num
                    - (ctx->frame_csp - 1)->reftype_map_num);
        bh_assert(available_reftype_map > 0);
        (void)available_reftype_map;
        *p_ref_type = (ctx->frame_reftype_map - 1)->ref_type;
    }

    return true;
}

#if WASM_ENABLE_FAST_INTERP != 0
static bool
wasm_loader_pop_frame_ref_offset(WASMLoaderContext *ctx, uint8 type,
                                 char *error_buf, uint32 error_buf_size);
#endif

/* Check whether the stack top elem is subtype of (ref null ht),
   and if yes, pop it and return the converted (ref ht) */
static bool
wasm_loader_pop_nullable_ht(WASMLoaderContext *ctx, uint8 *p_type,
                            WASMRefType *ref_ht_ret, char *error_buf,
                            uint32 error_buf_size)
{
    uint8 type = 0;
    WASMRefType *ref_type = NULL;

    /* Get stack top element */
    if (!wasm_loader_get_frame_ref_top(ctx, &type, &ref_type, error_buf,
                                       error_buf_size)) {
        return false;
    }

    if (type != VALUE_TYPE_ANY /* block isn't in stack polymorphic state */
        /* stack top isn't (ref null func/extern/eq/i31/data/array) */
        && (type != REF_TYPE_FUNCREF && type != REF_TYPE_EXTERNREF
            && type != REF_TYPE_ANYREF && type != REF_TYPE_EQREF
            && type != REF_TYPE_I31REF && type != REF_TYPE_DATAREF
            && type != REF_TYPE_ARRAYREF)
        /* stack top isn't (ref null ht) */
        && !wasm_is_reftype_htref_nullable(type)
        /* stack top isn't (ref ht) */
        && !wasm_is_reftype_htref_non_nullable(type)) {
        set_error_buf(error_buf, error_buf_size,
                      "type mismatch: expect (ref null ht) but got others");
        return false;
    }

    /* POP stack top */
    if (wasm_is_type_multi_byte_type(type)) {
        bh_assert(ref_type);
        bh_memcpy_s(ctx->ref_type_tmp, sizeof(WASMRefType), ref_type,
                    wasm_reftype_struct_size(ref_type));
    }
#if WASM_ENABLE_FAST_INTERP != 0
    if (!wasm_loader_pop_frame_ref_offset(ctx, type, error_buf,
                                          error_buf_size)) {
        return false;
    }
#else
    if (!wasm_loader_pop_frame_ref(ctx, type, error_buf, error_buf_size)) {
        return false;
    }
#endif

    /* Convert to related (ref ht) and return */
    if (type == REF_TYPE_FUNCREF || type == REF_TYPE_EXTERNREF
        || type == REF_TYPE_ANYREF || type == REF_TYPE_EQREF
        || type == REF_TYPE_I31REF || type == REF_TYPE_DATAREF
        || type == REF_TYPE_ARRAYREF) {
        /* Return (ref func/extern/eq/i31/data) */
        wasm_set_refheaptype_common(&ref_ht_ret->ref_ht_common, false,
                                    HEAP_TYPE_FUNC + (type - REF_TYPE_FUNCREF));
        type = ref_ht_ret->ref_type;
    }
    else if (wasm_is_reftype_htref_nullable(type)
             || wasm_is_reftype_htref_non_nullable(type)) {
        bh_memcpy_s(ref_ht_ret, (uint32)sizeof(WASMRefType), ref_type,
                    wasm_reftype_struct_size(ref_type));
        /* Convert (ref null ht) to (ref ht) */
        ref_ht_ret->ref_ht_common.ref_type = REF_TYPE_HT_NON_NULLABLE;
        ref_ht_ret->ref_ht_common.nullable = false;
        type = ref_ht_ret->ref_type;
    }
    *p_type = type;

    return true;
}

/* Check whether the stack top elem is dataref or funcref,
   and if yes, pop it */
static bool
wasm_loader_pop_nullable_data_or_func(WASMLoaderContext *ctx, char *error_buf,
                                      uint32 error_buf_size)
{
#if WASM_ENABLE_FAST_INTERP != 0
    if (!wasm_loader_pop_frame_ref_offset(ctx, REF_TYPE_DATAREF, error_buf,
                                          error_buf_size)
        && !wasm_loader_pop_frame_ref_offset(ctx, REF_TYPE_FUNCREF, error_buf,
                                             error_buf_size)) {
        return false;
    }
#else
    if (!wasm_loader_pop_frame_ref(ctx, REF_TYPE_DATAREF, error_buf,
                                   error_buf_size)
        && !wasm_loader_pop_frame_ref(ctx, REF_TYPE_FUNCREF, error_buf,
                                      error_buf_size)) {
        return false;
    }
#endif

    return true;
}

/* Check whether the stack top elem is (ref null? data) or (ref null? func),
   and if yes, pop it and return the null? flag */
static bool
wasm_loader_pop_data_or_func(WASMLoaderContext *ctx, uint8 *p_type,
                             bool *p_nullable, char *error_buf,
                             uint32 error_buf_size)
{
    uint8 type = 0;
    WASMRefType *ref_type = NULL;

    if (!wasm_loader_get_frame_ref_top(ctx, &type, &ref_type, error_buf,
                                       error_buf_size)) {
        return false;
    }

    if (wasm_is_reftype_htref_nullable(type)
        || wasm_is_reftype_htref_non_nullable(type)) {
        bh_assert(ref_type);
        /* stack top isn't (ref null func/data) or (ref func/data) */
        if (ref_type->ref_ht_common.heap_type != HEAP_TYPE_FUNC
            && ref_type->ref_ht_common.heap_type != HEAP_TYPE_DATA) {
            set_error_buf(error_buf, error_buf_size,
                          "type mismatch: expect (ref null? data) or "
                          "(ref null? func) but got others");
        }
    }
    else if (type != VALUE_TYPE_ANY /* block isn't in stack polymorphic state */
             /* stack top isn't (ref null func/data) */
             && (type != REF_TYPE_FUNCREF && type != REF_TYPE_DATAREF)) {
        set_error_buf(error_buf, error_buf_size,
                      "type mismatch: expect (ref null? data) or "
                      "(ref null? func) but got others");
        return false;
    }

    /* POP stack top elem */
    if (wasm_is_type_multi_byte_type(type)) {
        bh_assert(ref_type);
        bh_memcpy_s(ctx->ref_type_tmp, (uint32)sizeof(WASMRefType), ref_type,
                    wasm_reftype_struct_size(ref_type));
    }
#if WASM_ENABLE_FAST_INTERP != 0
    if (!wasm_loader_pop_frame_ref_offset(ctx, type, error_buf,
                                          error_buf_size)) {
        return false;
    }
#else
    if (!wasm_loader_pop_frame_ref(ctx, type, error_buf, error_buf_size)) {
        return false;
    }
#endif

    *p_type = type;
    if (type == REF_TYPE_FUNCREF || type == REF_TYPE_DATAREF) {
        *p_nullable = true;
    }
    else if (wasm_is_reftype_htref_nullable(type)) {
        *p_nullable = true;
    }
    else if (wasm_is_reftype_htref_non_nullable(type)) {
        *p_nullable = false;
    }

    return true;
}

/* Check whether the stack top elem is (ref (rtt n type_idx)) or
   (ref (rtt type_idx)), and if yes, pop it and return the type
   and type_idx */
static bool
wasm_loader_pop_rttn_or_rtt(WASMLoaderContext *ctx, uint8 *p_type,
                            int32 *p_type_idx, char *error_buf,
                            uint32 error_buf_size)
{
    uint8 type = 0;
    WASMRefType *ref_type = NULL;
    int32 type_idx = -1;

    if (!wasm_loader_get_frame_ref_top(ctx, &type, &ref_type, error_buf,
                                       error_buf_size)) {
        return false;
    }

    if (wasm_is_reftype_htref_nullable(type)
        || wasm_is_reftype_htref_non_nullable(type)) {
        bh_assert(ref_type);
        /* stack top isn't (ref null (rtt n $t)), (ref null (rtt $t),
           (ref (rtt n $t), or (ref (rtt $t)) */
        if (!wasm_is_refheaptype_rttn(&ref_type->ref_ht_common)
            && !wasm_is_refheaptype_rtt(&ref_type->ref_ht_common)) {
            set_error_buf(error_buf, error_buf_size,
                          "type mismatch: expect (rtt n? $t) but got others");
            return false;
        }
    }
    else if (type != VALUE_TYPE_ANY) {
        set_error_buf(error_buf, error_buf_size,
                      "type mismatch: expect (rtt n? $t) but got others");
        return false;
    }

    /* POP stack top elem */
    if (wasm_is_type_multi_byte_type(type)) {
        bh_assert(ref_type);
        bh_memcpy_s(ctx->ref_type_tmp, sizeof(WASMRefType), ref_type,
                    wasm_reftype_struct_size(ref_type));
    }
#if WASM_ENABLE_FAST_INTERP != 0
    if (!wasm_loader_pop_frame_ref_offset(ctx, type, error_buf,
                                          error_buf_size)) {
        return false;
    }
#else
    if (!wasm_loader_pop_frame_ref(ctx, type, error_buf, error_buf_size)) {
        return false;
    }
#endif

    /* Get type idx */
    if (wasm_is_reftype_htref_nullable(type)
        || wasm_is_reftype_htref_non_nullable(type)) {
        if (wasm_is_refheaptype_rttn(&ref_type->ref_ht_common))
            type_idx = ref_type->ref_ht_rttn.type_idx;
        else
            type_idx = ref_type->ref_ht_rtt.type_idx;
    }

    *p_type = type;
    *p_type_idx = type_idx;
    return true;
}

/* Check whether the stack top elem is (ref null $t) or (ref $t),
   and if yes, pop it and return the type_idx */
static bool
wasm_loader_pop_nullable_typeidx(WASMLoaderContext *ctx, uint8 *p_type,
                                 uint32 *p_type_idx, char *error_buf,
                                 uint32 error_buf_size)
{
    uint8 type = 0;
    int32 type_idx = -1;
    WASMRefType *ref_type = NULL;

    /* Get stack top element */
    if (!wasm_loader_get_frame_ref_top(ctx, &type, &ref_type, error_buf,
                                       error_buf_size)) {
        return false;
    }

    if (type != VALUE_TYPE_ANY) {
        /* stack top isn't (ref null $t) */
        if (!((wasm_is_reftype_htref_nullable(type)
               || wasm_is_reftype_htref_non_nullable(type))
              && wasm_is_refheaptype_typeidx(&ref_type->ref_ht_common))) {
            set_error_buf(error_buf, error_buf_size,
                          "type mismatch: expect (ref null $t) but got others");
            return false;
        }
        type_idx = ref_type->ref_ht_typeidx.type_idx;

        bh_memcpy_s(ctx->ref_type_tmp, sizeof(WASMRefType), ref_type,
                    wasm_reftype_struct_size(ref_type));
    }

    /* POP stack top */
#if WASM_ENABLE_FAST_INTERP != 0
    if (!wasm_loader_pop_frame_ref_offset(ctx, type, error_buf,
                                          error_buf_size)) {
        return false;
    }
#else
    if (!wasm_loader_pop_frame_ref(ctx, type, error_buf, error_buf_size)) {
        return false;
    }
#endif

    /* Convert to type_idx and return */
    *p_type = type;
    if (type != VALUE_TYPE_ANY)
        *p_type_idx = (uint32)type_idx;
    return true;
}
#endif /* WASM_ENABLE_GC != 0 */

static bool
wasm_loader_push_pop_frame_ref(WASMLoaderContext *ctx, uint8 pop_cnt,
                               uint8 type_push, uint8 type_pop, char *error_buf,
                               uint32 error_buf_size)
{
    for (int i = 0; i < pop_cnt; i++) {
        if (!wasm_loader_pop_frame_ref(ctx, type_pop, error_buf,
                                       error_buf_size))
            return false;
    }
    if (!wasm_loader_push_frame_ref(ctx, type_push, error_buf, error_buf_size))
        return false;
    return true;
}

static bool
wasm_loader_push_frame_csp(WASMLoaderContext *ctx, uint8 label_type,
                           BlockType block_type, uint8 *start_addr,
                           char *error_buf, uint32 error_buf_size)
{
    CHECK_CSP_PUSH();
    memset(ctx->frame_csp, 0, sizeof(BranchBlock));
    ctx->frame_csp->label_type = label_type;
    ctx->frame_csp->block_type = block_type;
    ctx->frame_csp->start_addr = start_addr;
    ctx->frame_csp->stack_cell_num = ctx->stack_cell_num;
#if WASM_ENABLE_GC != 0
    ctx->frame_csp->reftype_map_num = ctx->reftype_map_num;
#endif
#if WASM_ENABLE_FAST_INTERP != 0
    ctx->frame_csp->dynamic_offset = ctx->dynamic_offset;
    ctx->frame_csp->patch_list = NULL;
#endif
    ctx->frame_csp++;
    ctx->csp_num++;
    if (ctx->csp_num > ctx->max_csp_num)
        ctx->max_csp_num = ctx->csp_num;
    return true;
fail:
    return false;
}

static bool
wasm_loader_pop_frame_csp(WASMLoaderContext *ctx, char *error_buf,
                          uint32 error_buf_size)
{
    CHECK_CSP_POP();
#if WASM_ENABLE_FAST_INTERP != 0
    if ((ctx->frame_csp - 1)->param_frame_offsets)
        wasm_runtime_free((ctx->frame_csp - 1)->param_frame_offsets);
#endif
    ctx->frame_csp--;
    ctx->csp_num--;

    return true;
fail:
    return false;
}

#if WASM_ENABLE_FAST_INTERP != 0

#if WASM_ENABLE_LABELS_AS_VALUES != 0
#if WASM_CPU_SUPPORTS_UNALIGNED_ADDR_ACCESS != 0
#define emit_label(opcode)                                      \
    do {                                                        \
        wasm_loader_emit_ptr(loader_ctx, handle_table[opcode]); \
        LOG_OP("\nemit_op [%02x]\t", opcode);                   \
    } while (0)
#define skip_label()                                            \
    do {                                                        \
        wasm_loader_emit_backspace(loader_ctx, sizeof(void *)); \
        LOG_OP("\ndelete last op\n");                           \
    } while (0)
#else /* else of WASM_CPU_SUPPORTS_UNALIGNED_ADDR_ACCESS */
#define emit_label(opcode)                                                     \
    do {                                                                       \
        int32 offset =                                                         \
            (int32)((uint8 *)handle_table[opcode] - (uint8 *)handle_table[0]); \
        if (!(offset >= INT16_MIN && offset < INT16_MAX)) {                    \
            set_error_buf(error_buf, error_buf_size,                           \
                          "pre-compiled label offset out of range");           \
            goto fail;                                                         \
        }                                                                      \
        wasm_loader_emit_int16(loader_ctx, offset);                            \
        LOG_OP("\nemit_op [%02x]\t", opcode);                                  \
    } while (0)
#define skip_label()                                           \
    do {                                                       \
        wasm_loader_emit_backspace(loader_ctx, sizeof(int16)); \
        LOG_OP("\ndelete last op\n");                          \
    } while (0)
#endif /* end of WASM_CPU_SUPPORTS_UNALIGNED_ADDR_ACCESS */
#else  /* else of WASM_ENABLE_LABELS_AS_VALUES */
#define emit_label(opcode)                          \
    do {                                            \
        wasm_loader_emit_uint8(loader_ctx, opcode); \
        LOG_OP("\nemit_op [%02x]\t", opcode);       \
    } while (0)
#define skip_label()                                           \
    do {                                                       \
        wasm_loader_emit_backspace(loader_ctx, sizeof(uint8)); \
        LOG_OP("\ndelete last op\n");                          \
    } while (0)
#endif /* end of WASM_ENABLE_LABELS_AS_VALUES */

#define emit_empty_label_addr_and_frame_ip(type)                             \
    do {                                                                     \
        if (!add_label_patch_to_list(loader_ctx->frame_csp - 1, type,        \
                                     loader_ctx->p_code_compiled, error_buf, \
                                     error_buf_size))                        \
            goto fail;                                                       \
        /* label address, to be patched */                                   \
        wasm_loader_emit_ptr(loader_ctx, NULL);                              \
    } while (0)

#define emit_br_info(frame_csp)                                         \
    do {                                                                \
        if (!wasm_loader_emit_br_info(loader_ctx, frame_csp, error_buf, \
                                      error_buf_size))                  \
            goto fail;                                                  \
    } while (0)

#define LAST_OP_OUTPUT_I32()                                                   \
    (last_op >= WASM_OP_I32_EQZ && last_op <= WASM_OP_I32_ROTR)                \
        || (last_op == WASM_OP_I32_LOAD || last_op == WASM_OP_F32_LOAD)        \
        || (last_op >= WASM_OP_I32_LOAD8_S && last_op <= WASM_OP_I32_LOAD16_U) \
        || (last_op >= WASM_OP_F32_ABS && last_op <= WASM_OP_F32_COPYSIGN)     \
        || (last_op >= WASM_OP_I32_WRAP_I64                                    \
            && last_op <= WASM_OP_I32_TRUNC_U_F64)                             \
        || (last_op >= WASM_OP_F32_CONVERT_S_I32                               \
            && last_op <= WASM_OP_F32_DEMOTE_F64)                              \
        || (last_op == WASM_OP_I32_REINTERPRET_F32)                            \
        || (last_op == WASM_OP_F32_REINTERPRET_I32)                            \
        || (last_op == EXT_OP_COPY_STACK_TOP)

#define LAST_OP_OUTPUT_I64()                                                   \
    (last_op >= WASM_OP_I64_CLZ && last_op <= WASM_OP_I64_ROTR)                \
        || (last_op >= WASM_OP_F64_ABS && last_op <= WASM_OP_F64_COPYSIGN)     \
        || (last_op == WASM_OP_I64_LOAD || last_op == WASM_OP_F64_LOAD)        \
        || (last_op >= WASM_OP_I64_LOAD8_S && last_op <= WASM_OP_I64_LOAD32_U) \
        || (last_op >= WASM_OP_I64_EXTEND_S_I32                                \
            && last_op <= WASM_OP_I64_TRUNC_U_F64)                             \
        || (last_op >= WASM_OP_F64_CONVERT_S_I32                               \
            && last_op <= WASM_OP_F64_PROMOTE_F32)                             \
        || (last_op == WASM_OP_I64_REINTERPRET_F64)                            \
        || (last_op == WASM_OP_F64_REINTERPRET_I64)                            \
        || (last_op == EXT_OP_COPY_STACK_TOP_I64)

#define GET_CONST_OFFSET(type, val)                                    \
    do {                                                               \
        if (!(wasm_loader_get_const_offset(loader_ctx, type, &val,     \
                                           &operand_offset, error_buf, \
                                           error_buf_size)))           \
            goto fail;                                                 \
    } while (0)

#define GET_CONST_F32_OFFSET(type, fval)                               \
    do {                                                               \
        if (!(wasm_loader_get_const_offset(loader_ctx, type, &fval,    \
                                           &operand_offset, error_buf, \
                                           error_buf_size)))           \
            goto fail;                                                 \
    } while (0)

#define GET_CONST_F64_OFFSET(type, fval)                               \
    do {                                                               \
        if (!(wasm_loader_get_const_offset(loader_ctx, type, &fval,    \
                                           &operand_offset, error_buf, \
                                           error_buf_size)))           \
            goto fail;                                                 \
    } while (0)

#define emit_operand(ctx, offset)            \
    do {                                     \
        wasm_loader_emit_int16(ctx, offset); \
        LOG_OP("%d\t", offset);              \
    } while (0)

#define emit_byte(ctx, byte)               \
    do {                                   \
        wasm_loader_emit_uint8(ctx, byte); \
        LOG_OP("%d\t", byte);              \
    } while (0)

#define emit_uint32(ctx, value)              \
    do {                                     \
        wasm_loader_emit_uint32(ctx, value); \
        LOG_OP("%d\t", value);               \
    } while (0)

#define emit_uint64(ctx, value)                     \
    do {                                            \
        wasm_loader_emit_const(ctx, &value, false); \
        LOG_OP("%lld\t", value);                    \
    } while (0)

#define emit_float32(ctx, value)                   \
    do {                                           \
        wasm_loader_emit_const(ctx, &value, true); \
        LOG_OP("%f\t", value);                     \
    } while (0)

#define emit_float64(ctx, value)                    \
    do {                                            \
        wasm_loader_emit_const(ctx, &value, false); \
        LOG_OP("%f\t", value);                      \
    } while (0)

static bool
wasm_loader_ctx_reinit(WASMLoaderContext *ctx)
{
    if (!(ctx->p_code_compiled =
              loader_malloc(ctx->code_compiled_size, NULL, 0)))
        return false;
    ctx->p_code_compiled_end = ctx->p_code_compiled + ctx->code_compiled_size;

    /* clean up frame ref */
    memset(ctx->frame_ref_bottom, 0, ctx->frame_ref_size);
    ctx->frame_ref = ctx->frame_ref_bottom;
    ctx->stack_cell_num = 0;

#if WASM_ENABLE_GC != 0
    /* clean up reftype map */
    memset(ctx->frame_reftype_map_bottom, 0, ctx->frame_reftype_map_size);
    ctx->frame_reftype_map = ctx->frame_reftype_map_bottom;
    ctx->reftype_map_num = 0;
#endif

    /* clean up frame csp */
    memset(ctx->frame_csp_bottom, 0, ctx->frame_csp_size);
    ctx->frame_csp = ctx->frame_csp_bottom;
    ctx->csp_num = 0;
    ctx->max_csp_num = 0;

    /* clean up frame offset */
    memset(ctx->frame_offset_bottom, 0, ctx->frame_offset_size);
    ctx->frame_offset = ctx->frame_offset_bottom;
    ctx->dynamic_offset = ctx->start_dynamic_offset;

    /* init preserved local offsets */
    ctx->preserved_local_offset = ctx->max_dynamic_offset;

    /* const buf is reserved */
    return true;
}

static void
wasm_loader_emit_const(WASMLoaderContext *ctx, void *value, bool is_32_bit)
{
    uint32 size = is_32_bit ? sizeof(uint32) : sizeof(uint64);

    if (ctx->p_code_compiled) {
#if WASM_CPU_SUPPORTS_UNALIGNED_ADDR_ACCESS == 0
        bh_assert(((uintptr_t)ctx->p_code_compiled & 1) == 0);
#endif
        bh_memcpy_s(ctx->p_code_compiled,
                    (uint32)(ctx->p_code_compiled_end - ctx->p_code_compiled),
                    value, size);
        ctx->p_code_compiled += size;
    }
    else {
#if WASM_CPU_SUPPORTS_UNALIGNED_ADDR_ACCESS == 0
        bh_assert((ctx->code_compiled_size & 1) == 0);
#endif
        ctx->code_compiled_size += size;
    }
}

static void
wasm_loader_emit_uint32(WASMLoaderContext *ctx, uint32 value)
{
    if (ctx->p_code_compiled) {
#if WASM_CPU_SUPPORTS_UNALIGNED_ADDR_ACCESS == 0
        bh_assert(((uintptr_t)ctx->p_code_compiled & 1) == 0);
#endif
        STORE_U32(ctx->p_code_compiled, value);
        ctx->p_code_compiled += sizeof(uint32);
    }
    else {
#if WASM_CPU_SUPPORTS_UNALIGNED_ADDR_ACCESS == 0
        bh_assert((ctx->code_compiled_size & 1) == 0);
#endif
        ctx->code_compiled_size += sizeof(uint32);
    }
}

static void
wasm_loader_emit_int16(WASMLoaderContext *ctx, int16 value)
{
    if (ctx->p_code_compiled) {
#if WASM_CPU_SUPPORTS_UNALIGNED_ADDR_ACCESS == 0
        bh_assert(((uintptr_t)ctx->p_code_compiled & 1) == 0);
#endif
        STORE_U16(ctx->p_code_compiled, (uint16)value);
        ctx->p_code_compiled += sizeof(int16);
    }
    else {
#if WASM_CPU_SUPPORTS_UNALIGNED_ADDR_ACCESS == 0
        bh_assert((ctx->code_compiled_size & 1) == 0);
#endif
        ctx->code_compiled_size += sizeof(int16);
    }
}

static void
wasm_loader_emit_uint8(WASMLoaderContext *ctx, uint8 value)
{
    if (ctx->p_code_compiled) {
        *(ctx->p_code_compiled) = value;
        ctx->p_code_compiled += sizeof(uint8);
#if WASM_CPU_SUPPORTS_UNALIGNED_ADDR_ACCESS == 0
        ctx->p_code_compiled++;
        bh_assert(((uintptr_t)ctx->p_code_compiled & 1) == 0);
#endif
    }
    else {
        ctx->code_compiled_size += sizeof(uint8);
#if WASM_CPU_SUPPORTS_UNALIGNED_ADDR_ACCESS == 0
        ctx->code_compiled_size++;
        bh_assert((ctx->code_compiled_size & 1) == 0);
#endif
    }
}

static void
wasm_loader_emit_ptr(WASMLoaderContext *ctx, void *value)
{
    if (ctx->p_code_compiled) {
#if WASM_CPU_SUPPORTS_UNALIGNED_ADDR_ACCESS == 0
        bh_assert(((uintptr_t)ctx->p_code_compiled & 1) == 0);
#endif
        STORE_PTR(ctx->p_code_compiled, value);
        ctx->p_code_compiled += sizeof(void *);
    }
    else {
#if WASM_CPU_SUPPORTS_UNALIGNED_ADDR_ACCESS == 0
        bh_assert((ctx->code_compiled_size & 1) == 0);
#endif
        ctx->code_compiled_size += sizeof(void *);
    }
}

static void
wasm_loader_emit_backspace(WASMLoaderContext *ctx, uint32 size)
{
    if (ctx->p_code_compiled) {
        ctx->p_code_compiled -= size;
#if WASM_CPU_SUPPORTS_UNALIGNED_ADDR_ACCESS == 0
        if (size == sizeof(uint8)) {
            ctx->p_code_compiled--;
            bh_assert(((uintptr_t)ctx->p_code_compiled & 1) == 0);
        }
#endif
    }
    else {
        ctx->code_compiled_size -= size;
#if WASM_CPU_SUPPORTS_UNALIGNED_ADDR_ACCESS == 0
        if (size == sizeof(uint8)) {
            ctx->code_compiled_size--;
            bh_assert((ctx->code_compiled_size & 1) == 0);
        }
#endif
    }
}

static bool
preserve_referenced_local(WASMLoaderContext *loader_ctx, uint8 opcode,
                          uint32 local_index, uint32 local_type,
                          bool *preserved, char *error_buf,
                          uint32 error_buf_size)
{
    uint32 i = 0;
    int16 preserved_offset = (int16)local_index;

    *preserved = false;
    while (i < loader_ctx->stack_cell_num) {
        uint8 cur_type = loader_ctx->frame_ref_bottom[i];

        /* move previous local into dynamic space before a set/tee_local opcode
         */
        if (loader_ctx->frame_offset_bottom[i] == (int16)local_index) {
            if (!(*preserved)) {
                *preserved = true;
                skip_label();
                preserved_offset = loader_ctx->preserved_local_offset;
                if (loader_ctx->p_code_compiled) {
                    bh_assert(preserved_offset != (int16)local_index);
                }
                if (is_32bit_type(local_type)) {
                    /* Only increase preserve offset in the second traversal */
                    if (loader_ctx->p_code_compiled)
                        loader_ctx->preserved_local_offset++;
                    emit_label(EXT_OP_COPY_STACK_TOP);
                }
                else {
                    if (loader_ctx->p_code_compiled)
                        loader_ctx->preserved_local_offset += 2;
                    emit_label(EXT_OP_COPY_STACK_TOP_I64);
                }
                emit_operand(loader_ctx, local_index);
                emit_operand(loader_ctx, preserved_offset);
                emit_label(opcode);
            }
            loader_ctx->frame_offset_bottom[i] = preserved_offset;
        }

        if (is_32bit_type(cur_type))
            i++;
        else
            i += 2;
    }

    return true;
#if WASM_ENABLE_LABELS_AS_VALUES != 0
#if WASM_CPU_SUPPORTS_UNALIGNED_ADDR_ACCESS == 0
fail:
    return false;
#endif
#endif
}

static bool
preserve_local_for_block(WASMLoaderContext *loader_ctx, uint8 opcode,
                         char *error_buf, uint32 error_buf_size)
{
    uint32 i = 0;
    bool preserve_local;

    /* preserve locals before blocks to ensure that "tee/set_local" inside
        blocks will not influence the value of these locals */
    while (i < loader_ctx->stack_cell_num) {
        int16 cur_offset = loader_ctx->frame_offset_bottom[i];
        uint8 cur_type = loader_ctx->frame_ref_bottom[i];

        if ((cur_offset < loader_ctx->start_dynamic_offset)
            && (cur_offset >= 0)) {
            if (!(preserve_referenced_local(loader_ctx, opcode, cur_offset,
                                            cur_type, &preserve_local,
                                            error_buf, error_buf_size)))
                return false;
        }

        if (is_32bit_type(cur_type)) {
            i++;
        }
        else {
            i += 2;
        }
    }

    return true;
}

static bool
add_label_patch_to_list(BranchBlock *frame_csp, uint8 patch_type,
                        uint8 *p_code_compiled, char *error_buf,
                        uint32 error_buf_size)
{
    BranchBlockPatch *patch =
        loader_malloc(sizeof(BranchBlockPatch), error_buf, error_buf_size);
    if (!patch) {
        return false;
    }
    patch->patch_type = patch_type;
    patch->code_compiled = p_code_compiled;
    if (!frame_csp->patch_list) {
        frame_csp->patch_list = patch;
        patch->next = NULL;
    }
    else {
        patch->next = frame_csp->patch_list;
        frame_csp->patch_list = patch;
    }
    return true;
}

static void
apply_label_patch(WASMLoaderContext *ctx, uint8 depth, uint8 patch_type)
{
    BranchBlock *frame_csp = ctx->frame_csp - depth;
    BranchBlockPatch *node = frame_csp->patch_list;
    BranchBlockPatch *node_prev = NULL, *node_next;

    if (!ctx->p_code_compiled)
        return;

    while (node) {
        node_next = node->next;
        if (node->patch_type == patch_type) {
            STORE_PTR(node->code_compiled, ctx->p_code_compiled);
            if (node_prev == NULL) {
                frame_csp->patch_list = node_next;
            }
            else {
                node_prev->next = node_next;
            }
            wasm_runtime_free(node);
        }
        else {
            node_prev = node;
        }
        node = node_next;
    }
}

static bool
wasm_loader_emit_br_info(WASMLoaderContext *ctx, BranchBlock *frame_csp,
                         char *error_buf, uint32 error_buf_size)
{
    /* br info layout:
     *  a) arity of target block
     *  b) total cell num of arity values
     *  c) each arity value's cell num
     *  d) each arity value's src frame offset
     *  e) each arity values's dst dynamic offset
     *  f) branch target address
     *
     *  Note: b-e are omitted when arity is 0 so that
     *  interpreter can recover the br info quickly.
     */
    BlockType *block_type = &frame_csp->block_type;
    uint8 *types = NULL, cell;
#if WASM_ENABLE_GC != 0
    WASMRefTypeMap *reftype_maps;
    uint32 reftype_map_count;
#endif
    uint32 arity = 0;
    int32 i;
    int16 *frame_offset = ctx->frame_offset;
    uint16 dynamic_offset;

    /* Note: loop's arity is different from if and block. loop's arity is
     * its parameter count while if and block arity is result count.
     */
#if WASM_ENABLE_GC == 0
    if (frame_csp->label_type == LABEL_TYPE_LOOP)
        arity = block_type_get_param_types(block_type, &types);
    else
        arity = block_type_get_result_types(block_type, &types);
#else
    if (frame_csp->label_type == LABEL_TYPE_LOOP)
        arity = block_type_get_param_types(block_type, &types, &reftype_maps,
                                           &reftype_map_count);
    else
        arity = block_type_get_result_types(block_type, &types, &reftype_maps,
                                            &reftype_map_count);
#endif

    /* Part a */
    emit_uint32(ctx, arity);

    if (arity) {
        /* Part b */
        emit_uint32(ctx, wasm_get_cell_num(types, arity));
        /* Part c */
        for (i = (int32)arity - 1; i >= 0; i--) {
            cell = (uint8)wasm_value_type_cell_num(types[i]);
            emit_byte(ctx, cell);
        }
        /* Part d */
        for (i = (int32)arity - 1; i >= 0; i--) {
            cell = (uint8)wasm_value_type_cell_num(types[i]);
            frame_offset -= cell;
            emit_operand(ctx, *(int16 *)(frame_offset));
        }
        /* Part e */
        dynamic_offset =
            frame_csp->dynamic_offset + wasm_get_cell_num(types, arity);
        for (i = (int32)arity - 1; i >= 0; i--) {
            cell = (uint8)wasm_value_type_cell_num(types[i]);
            dynamic_offset -= cell;
            emit_operand(ctx, dynamic_offset);
        }
    }

    /* Part f */
    if (frame_csp->label_type == LABEL_TYPE_LOOP) {
        wasm_loader_emit_ptr(ctx, frame_csp->code_compiled);
    }
    else {
        if (!add_label_patch_to_list(frame_csp, PATCH_END, ctx->p_code_compiled,
                                     error_buf, error_buf_size))
            return false;
        /* label address, to be patched */
        wasm_loader_emit_ptr(ctx, NULL);
    }

    return true;
}

static bool
wasm_loader_push_frame_offset(WASMLoaderContext *ctx, uint8 type,
                              bool disable_emit, int16 operand_offset,
                              char *error_buf, uint32 error_buf_size)
{
    if (type == VALUE_TYPE_VOID)
        return true;

    /* only check memory overflow in first traverse */
    if (ctx->p_code_compiled == NULL) {
        if (!check_offset_push(ctx, error_buf, error_buf_size))
            return false;
    }

    if (disable_emit)
        *(ctx->frame_offset)++ = operand_offset;
    else {
        emit_operand(ctx, ctx->dynamic_offset);
        *(ctx->frame_offset)++ = ctx->dynamic_offset;
        ctx->dynamic_offset++;
        if (ctx->dynamic_offset > ctx->max_dynamic_offset) {
            ctx->max_dynamic_offset = ctx->dynamic_offset;
            if (ctx->max_dynamic_offset >= INT16_MAX) {
                goto fail;
            }
        }
    }

    if (is_32bit_type(type))
        return true;

    if (ctx->p_code_compiled == NULL) {
        if (!check_offset_push(ctx, error_buf, error_buf_size))
            return false;
    }

    ctx->frame_offset++;
    if (!disable_emit) {
        ctx->dynamic_offset++;
        if (ctx->dynamic_offset > ctx->max_dynamic_offset) {
            ctx->max_dynamic_offset = ctx->dynamic_offset;
            if (ctx->max_dynamic_offset >= INT16_MAX) {
                goto fail;
            }
        }
    }
    return true;

fail:
    set_error_buf(error_buf, error_buf_size,
                  "fast interpreter offset overflow");
    return false;
}

/* This function should be in front of wasm_loader_pop_frame_ref
    as they both use ctx->stack_cell_num, and ctx->stack_cell_num
    will be modified by wasm_loader_pop_frame_ref */
static bool
wasm_loader_pop_frame_offset(WASMLoaderContext *ctx, uint8 type,
                             char *error_buf, uint32 error_buf_size)
{
    /* if ctx->frame_csp equals ctx->frame_csp_bottom,
       then current block is the function block */
    uint32 depth = ctx->frame_csp > ctx->frame_csp_bottom ? 1 : 0;
    BranchBlock *cur_block = ctx->frame_csp - depth;
    int32 available_stack_cell =
        (int32)(ctx->stack_cell_num - cur_block->stack_cell_num);

    /* Directly return success if current block is in stack
     * polymorphic state while stack is empty. */
    if (available_stack_cell <= 0 && cur_block->is_stack_polymorphic)
        return true;

    if (type == VALUE_TYPE_VOID)
        return true;

    if (is_32bit_type(type)) {
        /* Check the offset stack bottom to ensure the frame offset
            stack will not go underflow. But we don't thrown error
            and return true here, because the error msg should be
            given in wasm_loader_pop_frame_ref */
        if (!check_offset_pop(ctx, 1))
            return true;

        ctx->frame_offset -= 1;
        if ((*(ctx->frame_offset) > ctx->start_dynamic_offset)
            && (*(ctx->frame_offset) < ctx->max_dynamic_offset))
            ctx->dynamic_offset -= 1;
    }
    else {
        if (!check_offset_pop(ctx, 2))
            return true;

        ctx->frame_offset -= 2;
        if ((*(ctx->frame_offset) > ctx->start_dynamic_offset)
            && (*(ctx->frame_offset) < ctx->max_dynamic_offset))
            ctx->dynamic_offset -= 2;
    }
    emit_operand(ctx, *(ctx->frame_offset));
    return true;
}

static bool
wasm_loader_push_pop_frame_offset(WASMLoaderContext *ctx, uint8 pop_cnt,
                                  uint8 type_push, uint8 type_pop,
                                  bool disable_emit, int16 operand_offset,
                                  char *error_buf, uint32 error_buf_size)
{
    uint8 i;

    for (i = 0; i < pop_cnt; i++) {
        if (!wasm_loader_pop_frame_offset(ctx, type_pop, error_buf,
                                          error_buf_size))
            return false;
    }
    if (!wasm_loader_push_frame_offset(ctx, type_push, disable_emit,
                                       operand_offset, error_buf,
                                       error_buf_size))
        return false;

    return true;
}

static bool
wasm_loader_push_frame_ref_offset(WASMLoaderContext *ctx, uint8 type,
                                  bool disable_emit, int16 operand_offset,
                                  char *error_buf, uint32 error_buf_size)
{
    if (!(wasm_loader_push_frame_offset(ctx, type, disable_emit, operand_offset,
                                        error_buf, error_buf_size)))
        return false;
    if (!(wasm_loader_push_frame_ref(ctx, type, error_buf, error_buf_size)))
        return false;

    return true;
}

static bool
wasm_loader_pop_frame_ref_offset(WASMLoaderContext *ctx, uint8 type,
                                 char *error_buf, uint32 error_buf_size)
{
    /* put wasm_loader_pop_frame_offset in front of wasm_loader_pop_frame_ref */
    if (!wasm_loader_pop_frame_offset(ctx, type, error_buf, error_buf_size))
        return false;
    if (!wasm_loader_pop_frame_ref(ctx, type, error_buf, error_buf_size))
        return false;

    return true;
}

static bool
wasm_loader_push_pop_frame_ref_offset(WASMLoaderContext *ctx, uint8 pop_cnt,
                                      uint8 type_push, uint8 type_pop,
                                      bool disable_emit, int16 operand_offset,
                                      char *error_buf, uint32 error_buf_size)
{
    if (!wasm_loader_push_pop_frame_offset(ctx, pop_cnt, type_push, type_pop,
                                           disable_emit, operand_offset,
                                           error_buf, error_buf_size))
        return false;
    if (!wasm_loader_push_pop_frame_ref(ctx, pop_cnt, type_push, type_pop,
                                        error_buf, error_buf_size))
        return false;

    return true;
}

static bool
wasm_loader_get_const_offset(WASMLoaderContext *ctx, uint8 type, void *value,
                             int16 *offset, char *error_buf,
                             uint32 error_buf_size)
{
    int8 bytes_to_increase;
    int16 operand_offset = 0;
    Const *c;

    /* Search existing constant */
    for (c = (Const *)ctx->const_buf;
         (uint8 *)c < ctx->const_buf + ctx->num_const * sizeof(Const); c++) {
        /* TODO: handle v128 type? */
        if ((type == c->value_type)
            && ((type == VALUE_TYPE_I64 && *(int64 *)value == c->value.i64)
                || (type == VALUE_TYPE_I32 && *(int32 *)value == c->value.i32)
#if (WASM_ENABLE_GC != 0) || (WASM_ENABLE_REF_TYPES != 0)
                || (type == VALUE_TYPE_FUNCREF
                    && *(int32 *)value == c->value.i32)
                || (type == VALUE_TYPE_EXTERNREF
                    && *(int32 *)value == c->value.i32)
#endif
                || (type == VALUE_TYPE_F64
                    && (0 == memcmp(value, &(c->value.f64), sizeof(float64))))
                || (type == VALUE_TYPE_F32
                    && (0
                        == memcmp(value, &(c->value.f32), sizeof(float32)))))) {
            operand_offset = c->slot_index;
            break;
        }
        if (is_32bit_type(c->value_type))
            operand_offset += 1;
        else
            operand_offset += 2;
    }

    if ((uint8 *)c == ctx->const_buf + ctx->num_const * sizeof(Const)) {
        /* New constant, append to the const buffer */
        if ((type == VALUE_TYPE_F64) || (type == VALUE_TYPE_I64)) {
            bytes_to_increase = 2;
        }
        else {
            bytes_to_increase = 1;
        }

        /* The max cell num of const buffer is 32768 since the valid index range
         * is -32768 ~ -1. Return an invalid index 0 to indicate the buffer is
         * full */
        if (ctx->const_cell_num > INT16_MAX - bytes_to_increase + 1) {
            *offset = 0;
            return true;
        }

        if ((uint8 *)c == ctx->const_buf + ctx->const_buf_size) {
            MEM_REALLOC(ctx->const_buf, ctx->const_buf_size,
                        ctx->const_buf_size + 4 * sizeof(Const));
            ctx->const_buf_size += 4 * sizeof(Const);
            c = (Const *)(ctx->const_buf + ctx->num_const * sizeof(Const));
        }
        c->value_type = type;
        switch (type) {
            case VALUE_TYPE_F64:
                bh_memcpy_s(&(c->value.f64), sizeof(WASMValue), value,
                            sizeof(float64));
                ctx->const_cell_num += 2;
                /* The const buf will be reversed, we use the second cell */
                /* of the i64/f64 const so the finnal offset is corrent */
                operand_offset++;
                break;
            case VALUE_TYPE_I64:
                c->value.i64 = *(int64 *)value;
                ctx->const_cell_num += 2;
                operand_offset++;
                break;
            case VALUE_TYPE_F32:
                bh_memcpy_s(&(c->value.f32), sizeof(WASMValue), value,
                            sizeof(float32));
                ctx->const_cell_num++;
                break;
            case VALUE_TYPE_I32:
                c->value.i32 = *(int32 *)value;
                ctx->const_cell_num++;
                break;
#if (WASM_ENABLE_GC != 0) || (WASM_ENABLE_REF_TYPES != 0)
            case VALUE_TYPE_EXTERNREF:
            case VALUE_TYPE_FUNCREF:
                c->value.i32 = *(int32 *)value;
                ctx->const_cell_num++;
                break;
#endif
            default:
                break;
        }
        c->slot_index = operand_offset;
        ctx->num_const++;
        LOG_OP("#### new const [%d]: %ld\n", ctx->num_const,
               (int64)c->value.i64);
    }
    /* use negetive index for const */
    operand_offset = -(operand_offset + 1);
    *offset = operand_offset;
    return true;
fail:
    return false;
}

/*
    PUSH(POP)_XXX = push(pop) frame_ref + push(pop) frame_offset
    -- Mostly used for the binary / compare operation
    PUSH(POP)_OFFSET_TYPE only push(pop) the frame_offset stack
    -- Mostly used in block / control instructions

    The POP will always emit the offset on the top of the frame_offset stack
    PUSH can be used in two ways:
    1. directly PUSH:
            PUSH_XXX();
        will allocate a dynamic space and emit
    2. silent PUSH:
            operand_offset = xxx; disable_emit = true;
            PUSH_XXX();
        only push the frame_offset stack, no emit
*/

#define TEMPLATE_PUSH(Type)                                                   \
    do {                                                                      \
        if (!wasm_loader_push_frame_ref_offset(loader_ctx, VALUE_TYPE_##Type, \
                                               disable_emit, operand_offset,  \
                                               error_buf, error_buf_size))    \
            goto fail;                                                        \
    } while (0)

#define TEMPLATE_PUSH_REF(Type)                                                \
    do {                                                                       \
        if (!wasm_loader_push_frame_ref_offset(loader_ctx, Type, disable_emit, \
                                               operand_offset, error_buf,      \
                                               error_buf_size))                \
            goto fail;                                                         \
    } while (0)

#define TEMPLATE_POP(Type)                                                   \
    do {                                                                     \
        if (!wasm_loader_pop_frame_ref_offset(loader_ctx, VALUE_TYPE_##Type, \
                                              error_buf, error_buf_size))    \
            goto fail;                                                       \
    } while (0)

#define TEMPLATE_POP_REF(Type)                                             \
    do {                                                                   \
        if (!wasm_loader_pop_frame_ref_offset(loader_ctx, Type, error_buf, \
                                              error_buf_size))             \
            goto fail;                                                     \
    } while (0)

#define PUSH_OFFSET_TYPE(type)                                              \
    do {                                                                    \
        if (!(wasm_loader_push_frame_offset(loader_ctx, type, disable_emit, \
                                            operand_offset, error_buf,      \
                                            error_buf_size)))               \
            goto fail;                                                      \
    } while (0)

#define POP_OFFSET_TYPE(type)                                           \
    do {                                                                \
        if (!(wasm_loader_pop_frame_offset(loader_ctx, type, error_buf, \
                                           error_buf_size)))            \
            goto fail;                                                  \
    } while (0)

#define POP_AND_PUSH(type_pop, type_push)                         \
    do {                                                          \
        if (!(wasm_loader_push_pop_frame_ref_offset(              \
                loader_ctx, 1, type_push, type_pop, disable_emit, \
                operand_offset, error_buf, error_buf_size)))      \
            goto fail;                                            \
    } while (0)

/* type of POPs should be the same */
#define POP2_AND_PUSH(type_pop, type_push)                        \
    do {                                                          \
        if (!(wasm_loader_push_pop_frame_ref_offset(              \
                loader_ctx, 2, type_push, type_pop, disable_emit, \
                operand_offset, error_buf, error_buf_size)))      \
            goto fail;                                            \
    } while (0)

#else /* WASM_ENABLE_FAST_INTERP */

#define TEMPLATE_PUSH(Type)                                             \
    do {                                                                \
        if (!(wasm_loader_push_frame_ref(loader_ctx, VALUE_TYPE_##Type, \
                                         error_buf, error_buf_size)))   \
            goto fail;                                                  \
    } while (0)

#define TEMPLATE_PUSH_REF(Type)                                       \
    do {                                                              \
        if (!(wasm_loader_push_frame_ref(loader_ctx, Type, error_buf, \
                                         error_buf_size)))            \
            goto fail;                                                \
    } while (0)

#define TEMPLATE_POP(Type)                                             \
    do {                                                               \
        if (!(wasm_loader_pop_frame_ref(loader_ctx, VALUE_TYPE_##Type, \
                                        error_buf, error_buf_size)))   \
            goto fail;                                                 \
    } while (0)

#define TEMPLATE_POP_REF(Type)                                       \
    do {                                                             \
        if (!(wasm_loader_pop_frame_ref(loader_ctx, Type, error_buf, \
                                        error_buf_size)))            \
            goto fail;                                               \
    } while (0)

#define POP_AND_PUSH(type_pop, type_push)                              \
    do {                                                               \
        if (!(wasm_loader_push_pop_frame_ref(loader_ctx, 1, type_push, \
                                             type_pop, error_buf,      \
                                             error_buf_size)))         \
            goto fail;                                                 \
    } while (0)

/* type of POPs should be the same */
#define POP2_AND_PUSH(type_pop, type_push)                             \
    do {                                                               \
        if (!(wasm_loader_push_pop_frame_ref(loader_ctx, 2, type_push, \
                                             type_pop, error_buf,      \
                                             error_buf_size)))         \
            goto fail;                                                 \
    } while (0)
#endif /* WASM_ENABLE_FAST_INTERP */

#define PUSH_I32() TEMPLATE_PUSH(I32)
#define PUSH_F32() TEMPLATE_PUSH(F32)
#define PUSH_I64() TEMPLATE_PUSH(I64)
#define PUSH_F64() TEMPLATE_PUSH(F64)
#define PUSH_V128() TEMPLATE_PUSH(V128)
#define PUSH_FUNCREF() TEMPLATE_PUSH(FUNCREF)
#define PUSH_EXTERNREF() TEMPLATE_PUSH(EXTERNREF)
#define PUSH_REF(Type) TEMPLATE_PUSH_REF(Type)
#define POP_REF(Type) TEMPLATE_POP_REF(Type)

#define POP_I32() TEMPLATE_POP(I32)
#define POP_F32() TEMPLATE_POP(F32)
#define POP_I64() TEMPLATE_POP(I64)
#define POP_F64() TEMPLATE_POP(F64)
#define POP_V128() TEMPLATE_POP(V128)
#define POP_FUNCREF() TEMPLATE_POP(FUNCREF)
#define POP_EXTERNREF() TEMPLATE_POP(EXTERNREF)

#if WASM_ENABLE_FAST_INTERP != 0

static bool
reserve_block_ret(WASMLoaderContext *loader_ctx, uint8 opcode,
                  bool disable_emit, char *error_buf, uint32 error_buf_size)
{
    int16 operand_offset = 0;
    BranchBlock *block = (opcode == WASM_OP_ELSE) ? loader_ctx->frame_csp - 1
                                                  : loader_ctx->frame_csp;
    BlockType *block_type = &block->block_type;
    uint8 *return_types = NULL;
#if WASM_ENABLE_GC != 0
    WASMRefTypeMap *reftype_maps = NULL;
    uint32 reftype_map_count;
#endif
    uint32 return_count = 0, value_count = 0, total_cel_num = 0;
    int32 i = 0;
    int16 dynamic_offset, dynamic_offset_org, *frame_offset = NULL,
                                              *frame_offset_org = NULL;

#if WASM_ENABLE_GC == 0
    return_count = block_type_get_result_types(block_type, &return_types);
#else
    return_count = block_type_get_result_types(
        block_type, &return_types, &reftype_maps, &reftype_map_count);
#endif

    /* If there is only one return value, use EXT_OP_COPY_STACK_TOP/_I64 instead
     * of EXT_OP_COPY_STACK_VALUES for interpreter performance. */
    if (return_count == 1) {
        uint8 cell = (uint8)wasm_value_type_cell_num(return_types[0]);
        if (cell <= 2 /* V128 isn't supported whose cell num is 4 */
            && block->dynamic_offset != *(loader_ctx->frame_offset - cell)) {
            /* insert op_copy before else opcode */
            if (opcode == WASM_OP_ELSE)
                skip_label();
            emit_label(cell == 1 ? EXT_OP_COPY_STACK_TOP
                                 : EXT_OP_COPY_STACK_TOP_I64);
            emit_operand(loader_ctx, *(loader_ctx->frame_offset - cell));
            emit_operand(loader_ctx, block->dynamic_offset);

            if (opcode == WASM_OP_ELSE) {
                *(loader_ctx->frame_offset - cell) = block->dynamic_offset;
            }
            else {
                loader_ctx->frame_offset -= cell;
                loader_ctx->dynamic_offset = block->dynamic_offset;
                PUSH_OFFSET_TYPE(return_types[0]);
                wasm_loader_emit_backspace(loader_ctx, sizeof(int16));
            }
            if (opcode == WASM_OP_ELSE)
                emit_label(opcode);
        }
        return true;
    }

    /* Copy stack top values to block's results which are in dynamic space.
     * The instruction format:
     *   Part a: values count
     *   Part b: all values total cell num
     *   Part c: each value's cell_num, src offset and dst offset
     *   Part d: each value's src offset and dst offset
     *   Part e: each value's dst offset
     */
    frame_offset = frame_offset_org = loader_ctx->frame_offset;
    dynamic_offset = dynamic_offset_org =
        block->dynamic_offset + wasm_get_cell_num(return_types, return_count);

    /* First traversal to get the count of values needed to be copied. */
    for (i = (int32)return_count - 1; i >= 0; i--) {
        uint8 cells = (uint8)wasm_value_type_cell_num(return_types[i]);

        frame_offset -= cells;
        dynamic_offset -= cells;
        if (dynamic_offset != *frame_offset) {
            value_count++;
            total_cel_num += cells;
        }
    }

    if (value_count) {
        uint32 j = 0;
        uint8 *emit_data = NULL, *cells = NULL;
        int16 *src_offsets = NULL;
        uint16 *dst_offsets = NULL;
        uint64 size =
            (uint64)value_count
            * (sizeof(*cells) + sizeof(*src_offsets) + sizeof(*dst_offsets));

        /* Allocate memory for the emit data */
        if (!(emit_data = loader_malloc(size, error_buf, error_buf_size)))
            return false;

        cells = emit_data;
        src_offsets = (int16 *)(cells + value_count);
        dst_offsets = (uint16 *)(src_offsets + value_count);

        /* insert op_copy before else opcode */
        if (opcode == WASM_OP_ELSE)
            skip_label();
        emit_label(EXT_OP_COPY_STACK_VALUES);
        /* Part a) */
        emit_uint32(loader_ctx, value_count);
        /* Part b) */
        emit_uint32(loader_ctx, total_cel_num);

        /* Second traversal to get each value's cell num,  src offset and dst
         * offset. */
        frame_offset = frame_offset_org;
        dynamic_offset = dynamic_offset_org;
        for (i = (int32)return_count - 1, j = 0; i >= 0; i--) {
            uint8 cell = (uint8)wasm_value_type_cell_num(return_types[i]);
            frame_offset -= cell;
            dynamic_offset -= cell;
            if (dynamic_offset != *frame_offset) {
                /* cell num */
                cells[j] = cell;
                /* src offset */
                src_offsets[j] = *frame_offset;
                /* dst offset */
                dst_offsets[j] = dynamic_offset;
                j++;
            }
            if (opcode == WASM_OP_ELSE) {
                *frame_offset = dynamic_offset;
            }
            else {
                loader_ctx->frame_offset = frame_offset;
                loader_ctx->dynamic_offset = dynamic_offset;
                PUSH_OFFSET_TYPE(return_types[i]);
                wasm_loader_emit_backspace(loader_ctx, sizeof(int16));
                loader_ctx->frame_offset = frame_offset_org;
                loader_ctx->dynamic_offset = dynamic_offset_org;
            }
        }

        bh_assert(j == value_count);

        /* Emit the cells, src_offsets and dst_offsets */
        for (j = 0; j < value_count; j++)
            emit_byte(loader_ctx, cells[j]);
        for (j = 0; j < value_count; j++)
            emit_operand(loader_ctx, src_offsets[j]);
        for (j = 0; j < value_count; j++)
            emit_operand(loader_ctx, dst_offsets[j]);

        if (opcode == WASM_OP_ELSE)
            emit_label(opcode);

        wasm_runtime_free(emit_data);
    }

    return true;

fail:
    return false;
}
#endif /* WASM_ENABLE_FAST_INTERP */

#define RESERVE_BLOCK_RET()                                                 \
    do {                                                                    \
        if (!reserve_block_ret(loader_ctx, opcode, disable_emit, error_buf, \
                               error_buf_size))                             \
            goto fail;                                                      \
    } while (0)

#define PUSH_TYPE(type)                                               \
    do {                                                              \
        if (!(wasm_loader_push_frame_ref(loader_ctx, type, error_buf, \
                                         error_buf_size)))            \
            goto fail;                                                \
    } while (0)

#define POP_TYPE(type)                                               \
    do {                                                             \
        if (!(wasm_loader_pop_frame_ref(loader_ctx, type, error_buf, \
                                        error_buf_size)))            \
            goto fail;                                               \
    } while (0)

#define PUSH_CSP(label_type, block_type, _start_addr)                       \
    do {                                                                    \
        if (!wasm_loader_push_frame_csp(loader_ctx, label_type, block_type, \
                                        _start_addr, error_buf,             \
                                        error_buf_size))                    \
            goto fail;                                                      \
    } while (0)

#define POP_CSP()                                                              \
    do {                                                                       \
        if (!wasm_loader_pop_frame_csp(loader_ctx, error_buf, error_buf_size)) \
            goto fail;                                                         \
    } while (0)

#if WASM_ENABLE_GC == 0
#define GET_LOCAL_REFTYPE() (void)0
#else
#define GET_LOCAL_REFTYPE()                                                  \
    do {                                                                     \
        if (wasm_is_type_multi_byte_type(local_type)) {                      \
            WASMRefType *_ref_type;                                          \
            if (local_idx < param_count)                                     \
                _ref_type = wasm_reftype_map_find(                           \
                    param_reftype_maps, param_reftype_map_count, local_idx); \
            else                                                             \
                _ref_type = wasm_reftype_map_find(local_reftype_maps,        \
                                                  local_reftype_map_count,   \
                                                  local_idx - param_count);  \
            bh_assert(_ref_type);                                            \
            bh_memcpy_s(&wasm_ref_type, sizeof(WASMRefType), _ref_type,      \
                        wasm_reftype_struct_size(_ref_type));                \
        }                                                                    \
    } while (0)
#endif

#define GET_LOCAL_INDEX_TYPE_AND_OFFSET()                              \
    do {                                                               \
        read_leb_uint32(p, p_end, local_idx);                          \
        if (local_idx >= param_count + local_count) {                  \
            set_error_buf(error_buf, error_buf_size, "unknown local"); \
            goto fail;                                                 \
        }                                                              \
        local_type = local_idx < param_count                           \
                         ? param_types[local_idx]                      \
                         : local_types[local_idx - param_count];       \
        local_offset = local_offsets[local_idx];                       \
        GET_LOCAL_REFTYPE();                                           \
    } while (0)

static bool
check_memory(WASMModule *module, char *error_buf, uint32 error_buf_size)
{
    if (module->memory_count == 0 && module->import_memory_count == 0) {
        set_error_buf(error_buf, error_buf_size, "unknown memory");
        return false;
    }
    return true;
}

#define CHECK_MEMORY()                                        \
    do {                                                      \
        if (!check_memory(module, error_buf, error_buf_size)) \
            goto fail;                                        \
    } while (0)

static bool
check_memory_access_align(uint8 opcode, uint32 align, char *error_buf,
                          uint32 error_buf_size)
{
    uint8 mem_access_aligns[] = {
        2, 3, 2, 3, 0, 0, 1, 1, 0, 0, 1, 1, 2, 2, /* loads */
        2, 3, 2, 3, 0, 1, 0, 1, 2                 /* stores */
    };
    bh_assert(opcode >= WASM_OP_I32_LOAD && opcode <= WASM_OP_I64_STORE32);
    if (align > mem_access_aligns[opcode - WASM_OP_I32_LOAD]) {
        set_error_buf(error_buf, error_buf_size,
                      "alignment must not be larger than natural");
        return false;
    }
    return true;
}

#if WASM_ENABLE_SIMD != 0
#if (WASM_ENABLE_WAMR_COMPILER != 0) || (WASM_ENABLE_JIT != 0)
static bool
check_simd_memory_access_align(uint8 opcode, uint32 align, char *error_buf,
                               uint32 error_buf_size)
{
    uint8 mem_access_aligns[] = {
        4,                /* load */
        3, 3, 3, 3, 3, 3, /* load and extend */
        0, 1, 2, 3,       /* load and splat */
        4,                /* store */
    };

    uint8 mem_access_aligns_load_lane[] = {
        0, 1, 2, 3, /* load lane */
        0, 1, 2, 3, /* store lane */
        2, 3        /* store zero */
    };

    if (!((opcode <= SIMD_v128_store)
          || (SIMD_v128_load8_lane <= opcode
              && opcode <= SIMD_v128_load64_zero))) {
        set_error_buf(error_buf, error_buf_size,
                      "the opcode doesn't include memarg");
        return false;
    }

    if ((opcode <= SIMD_v128_store
         && align > mem_access_aligns[opcode - SIMD_v128_load])
        || (SIMD_v128_load8_lane <= opcode && opcode <= SIMD_v128_load64_zero
            && align > mem_access_aligns_load_lane[opcode
                                                   - SIMD_v128_load8_lane])) {
        set_error_buf(error_buf, error_buf_size,
                      "alignment must not be larger than natural");
        return false;
    }

    return true;
}

static bool
check_simd_access_lane(uint8 opcode, uint8 lane, char *error_buf,
                       uint32 error_buf_size)
{
    switch (opcode) {
        case SIMD_i8x16_extract_lane_s:
        case SIMD_i8x16_extract_lane_u:
        case SIMD_i8x16_replace_lane:
            if (lane >= 16) {
                goto fail;
            }
            break;
        case SIMD_i16x8_extract_lane_s:
        case SIMD_i16x8_extract_lane_u:
        case SIMD_i16x8_replace_lane:
            if (lane >= 8) {
                goto fail;
            }
            break;
        case SIMD_i32x4_extract_lane:
        case SIMD_i32x4_replace_lane:
        case SIMD_f32x4_extract_lane:
        case SIMD_f32x4_replace_lane:
            if (lane >= 4) {
                goto fail;
            }
            break;
        case SIMD_i64x2_extract_lane:
        case SIMD_i64x2_replace_lane:
        case SIMD_f64x2_extract_lane:
        case SIMD_f64x2_replace_lane:
            if (lane >= 2) {
                goto fail;
            }
            break;

        case SIMD_v128_load8_lane:
        case SIMD_v128_load16_lane:
        case SIMD_v128_load32_lane:
        case SIMD_v128_load64_lane:
        case SIMD_v128_store8_lane:
        case SIMD_v128_store16_lane:
        case SIMD_v128_store32_lane:
        case SIMD_v128_store64_lane:
        case SIMD_v128_load32_zero:
        case SIMD_v128_load64_zero:
        {
            uint8 max_lanes[] = { 16, 8, 4, 2, 16, 8, 4, 2, 4, 2 };
            if (lane >= max_lanes[opcode - SIMD_v128_load8_lane]) {
                goto fail;
            }
            break;
        }
        default:
            goto fail;
    }

    return true;
fail:
    set_error_buf(error_buf, error_buf_size, "invalid lane index");
    return false;
}

static bool
check_simd_shuffle_mask(V128 mask, char *error_buf, uint32 error_buf_size)
{
    uint8 i;
    for (i = 0; i != 16; ++i) {
        if (mask.i8x16[i] < 0 || mask.i8x16[i] >= 32) {
            set_error_buf(error_buf, error_buf_size, "invalid lane index");
            return false;
        }
    }
    return true;
}
#endif /* end of (WASM_ENABLE_WAMR_COMPILER != 0) || (WASM_ENABLE_JIT != 0) */
#endif /* end of WASM_ENABLE_SIMD */

#if WASM_ENABLE_SHARED_MEMORY != 0
static bool
check_memory_align_equal(uint8 opcode, uint32 align, char *error_buf,
                         uint32 error_buf_size)
{
    uint8 wait_notify_aligns[] = { 2, 2, 3 };
    uint8 mem_access_aligns[] = {
        2, 3, 0, 1, 0, 1, 2,
    };
    uint8 expect;

    bh_assert((opcode <= WASM_OP_ATOMIC_WAIT64)
              || (opcode >= WASM_OP_ATOMIC_I32_LOAD
                  && opcode <= WASM_OP_ATOMIC_RMW_I64_CMPXCHG32_U));
    if (opcode <= WASM_OP_ATOMIC_WAIT64) {
        expect = wait_notify_aligns[opcode - WASM_OP_ATOMIC_NOTIFY];
    }
    else {
        /* 7 opcodes in every group */
        expect = mem_access_aligns[(opcode - WASM_OP_ATOMIC_I32_LOAD) % 7];
    }
    if (align != expect) {
        set_error_buf(error_buf, error_buf_size,
                      "alignment isn't equal to natural");
        return false;
    }
    return true;
}
#endif /* end of WASM_ENABLE_SHARED_MEMORY */

static bool
wasm_loader_check_br(WASMLoaderContext *loader_ctx, uint32 depth,
                     bool is_br_table, char *error_buf, uint32 error_buf_size)
{
    BranchBlock *target_block, *cur_block;
    BlockType *target_block_type;
    uint8 type, *types = NULL, *frame_ref;
    uint32 arity = 0;
    int32 i, available_stack_cell;
    uint16 cell_num;
#if WASM_ENABLE_GC != 0
    WASMRefTypeMap *frame_reftype_map;
    WASMRefTypeMap *reftype_maps = NULL, *reftype_map = NULL;
    WASMRefType *ref_type;
    uint32 reftype_map_count = 0;
    int32 available_reftype_map;
    bool is_type_multi_byte;
#endif

    if (loader_ctx->csp_num < depth + 1) {
        set_error_buf(error_buf, error_buf_size,
                      "unknown label, "
                      "unexpected end of section or function");
        return false;
    }

    cur_block = loader_ctx->frame_csp - 1;
    target_block = loader_ctx->frame_csp - (depth + 1);
    target_block_type = &target_block->block_type;
    frame_ref = loader_ctx->frame_ref;
#if WASM_ENABLE_GC != 0
    frame_reftype_map = loader_ctx->frame_reftype_map;
#endif

    /* Note: loop's arity is different from if and block. loop's arity is
     * its parameter count while if and block arity is result count.
     */
#if WASM_ENABLE_GC == 0
    if (target_block->label_type == LABEL_TYPE_LOOP)
        arity = block_type_get_param_types(target_block_type, &types);
    else
        arity = block_type_get_result_types(target_block_type, &types);
#else
    if (target_block->label_type == LABEL_TYPE_LOOP)
        arity = block_type_get_param_types(target_block_type, &types,
                                           &reftype_maps, &reftype_map_count);
    else
        arity = block_type_get_result_types(target_block_type, &types,
                                            &reftype_maps, &reftype_map_count);
#endif

    /* If the stack is in polymorphic state, just clear the stack
     * and then re-push the values to make the stack top values
     * match block type. */
    if (cur_block->is_stack_polymorphic && !is_br_table) {
#if WASM_ENABLE_GC != 0
        int32 j = reftype_map_count - 1;
#endif
        for (i = (int32)arity - 1; i >= 0; i--) {
#if WASM_ENABLE_GC != 0
            if (wasm_is_type_multi_byte_type(types[i])) {
                bh_assert(reftype_maps[j].index == i);
                bh_memcpy_s(loader_ctx->ref_type_tmp, sizeof(WASMRefType),
                            reftype_maps[j].ref_type,
                            wasm_reftype_struct_size(reftype_maps[j].ref_type));
                j--;
            }
#endif
#if WASM_ENABLE_FAST_INTERP != 0
            POP_OFFSET_TYPE(types[i]);
#endif
            POP_TYPE(types[i]);
        }
#if WASM_ENABLE_GC != 0
        j = 0;
#endif
        for (i = 0; i < (int32)arity; i++) {
#if WASM_ENABLE_GC != 0
            if (wasm_is_type_multi_byte_type(types[i])) {
                bh_assert(reftype_maps[j].index == i);
                bh_memcpy_s(loader_ctx->ref_type_tmp, sizeof(WASMRefType),
                            reftype_maps[j].ref_type,
                            wasm_reftype_struct_size(reftype_maps[j].ref_type));
                j++;
            }
#endif
#if WASM_ENABLE_FAST_INTERP != 0
            bool disable_emit = true;
            int16 operand_offset = 0;
            PUSH_OFFSET_TYPE(types[i]);
#endif
            PUSH_TYPE(types[i]);
        }
        return true;
    }

    available_stack_cell =
        (int32)(loader_ctx->stack_cell_num - cur_block->stack_cell_num);
#if WASM_ENABLE_GC != 0
    available_reftype_map =
        (int32)(loader_ctx->reftype_map_num
                - (loader_ctx->frame_csp - 1)->reftype_map_num);
    reftype_map = reftype_maps ? reftype_maps + reftype_map_count - 1 : NULL;
#endif

    /* Check stack top values match target block type */
    for (i = (int32)arity - 1; i >= 0; i--) {
        type = types[i];
#if WASM_ENABLE_GC != 0
        is_type_multi_byte = wasm_is_type_multi_byte_type(type);
        ref_type = is_type_multi_byte ? reftype_map->ref_type : NULL;
#endif

        if (available_stack_cell <= 0 && cur_block->is_stack_polymorphic)
            break;

        if (!check_stack_top_values(loader_ctx, frame_ref, available_stack_cell,
#if WASM_ENABLE_GC != 0
                                    frame_reftype_map, available_reftype_map,
#endif
                                    type,
#if WASM_ENABLE_GC != 0
                                    ref_type,
#endif
                                    error_buf, error_buf_size)) {
            return false;
        }
        cell_num = wasm_value_type_cell_num(types[i]);
        frame_ref -= cell_num;
        available_stack_cell -= cell_num;
#if WASM_ENABLE_GC != 0
        if (is_type_multi_byte) {
            frame_reftype_map--;
            available_reftype_map--;
            reftype_map--;
        }
#endif
    }

    return true;

fail:
    return false;
}

static BranchBlock *
check_branch_block(WASMLoaderContext *loader_ctx, uint8 **p_buf, uint8 *buf_end,
                   bool is_br_table, char *error_buf, uint32 error_buf_size)
{
    uint8 *p = *p_buf, *p_end = buf_end;
    BranchBlock *frame_csp_tmp;
    uint32 depth;

    read_leb_uint32(p, p_end, depth);
    if (!wasm_loader_check_br(loader_ctx, depth, is_br_table, error_buf,
                              error_buf_size)) {
        goto fail;
    }

    frame_csp_tmp = loader_ctx->frame_csp - depth - 1;
#if WASM_ENABLE_FAST_INTERP != 0
    emit_br_info(frame_csp_tmp);
#endif

    *p_buf = p;
    return frame_csp_tmp;
fail:
    return NULL;
}

static bool
check_block_stack(WASMLoaderContext *loader_ctx, BranchBlock *block,
                  char *error_buf, uint32 error_buf_size)
{
    BlockType *block_type = &block->block_type;
    uint8 *return_types = NULL;
    uint32 return_count = 0;
    int32 available_stack_cell, return_cell_num, i;
    uint8 *frame_ref = NULL;
#if WASM_ENABLE_GC != 0
    WASMRefTypeMap *frame_reftype_map;
    WASMRefTypeMap *return_reftype_maps = NULL, *return_reftype_map;
    WASMRefType *ref_type;
    uint32 param_count, return_reftype_map_count = 0;
    int32 available_reftype_map =
        (int32)(loader_ctx->reftype_map_num - block->reftype_map_num);
#endif

    available_stack_cell =
        (int32)(loader_ctx->stack_cell_num - block->stack_cell_num);

#if WASM_ENABLE_GC == 0
    return_count = block_type_get_result_types(block_type, &return_types);
#else
    return_count = block_type_get_result_types(block_type, &return_types,
                                               &return_reftype_maps,
                                               &return_reftype_map_count);
    param_count =
        block_type->is_value_type ? 0 : block_type->u.type->param_count;
    (void)param_count;
#endif
    return_cell_num =
        return_count > 0 ? wasm_get_cell_num(return_types, return_count) : 0;

    /* If the stack is in polymorphic state, just clear the stack
     * and then re-push the values to make the stack top values
     * match block type. */
    if (block->is_stack_polymorphic) {
#if WASM_ENABLE_GC != 0
        int32 j = return_reftype_map_count - 1;
#endif
        for (i = (int32)return_count - 1; i >= 0; i--) {
#if WASM_ENABLE_GC != 0
            if (wasm_is_type_multi_byte_type(return_types[i])) {
                bh_assert(return_reftype_maps[j].index == i + param_count);
                bh_memcpy_s(
                    loader_ctx->ref_type_tmp, sizeof(WASMRefType),
                    return_reftype_maps[j].ref_type,
                    wasm_reftype_struct_size(return_reftype_maps[j].ref_type));
                j--;
            }
#endif
#if WASM_ENABLE_FAST_INTERP != 0
            POP_OFFSET_TYPE(return_types[i]);
#endif
            POP_TYPE(return_types[i]);
        }

        /* Check stack is empty */
        if (loader_ctx->stack_cell_num != block->stack_cell_num) {
            set_error_buf(
                error_buf, error_buf_size,
                "type mismatch: stack size does not match block type");
            goto fail;
        }

#if WASM_ENABLE_GC != 0
        j = 0;
#endif
        for (i = 0; i < (int32)return_count; i++) {
#if WASM_ENABLE_GC != 0
            if (wasm_is_type_multi_byte_type(return_types[i])) {
                bh_assert(return_reftype_maps[j].index == i + param_count);
                bh_memcpy_s(
                    loader_ctx->ref_type_tmp, sizeof(WASMRefType),
                    return_reftype_maps[j].ref_type,
                    wasm_reftype_struct_size(return_reftype_maps[j].ref_type));
                j++;
            }
#endif
#if WASM_ENABLE_FAST_INTERP != 0
            bool disable_emit = true;
            int16 operand_offset = 0;
            PUSH_OFFSET_TYPE(return_types[i]);
#endif
            PUSH_TYPE(return_types[i]);
        }
        return true;
    }

    /* Check stack cell num equals return cell num */
    if (available_stack_cell != return_cell_num) {
        set_error_buf(error_buf, error_buf_size,
                      "type mismatch: stack size does not match block type");
        goto fail;
    }

    /* Check stack values match return types */
    frame_ref = loader_ctx->frame_ref;
#if WASM_ENABLE_GC != 0
    frame_reftype_map = loader_ctx->frame_reftype_map;
    return_reftype_map =
        return_reftype_map_count
            ? return_reftype_maps + return_reftype_map_count - 1
            : NULL;
#endif
    for (i = (int32)return_count - 1; i >= 0; i--) {
        uint8 type = return_types[i];
#if WASM_ENABLE_GC != 0
        bool is_type_multi_byte = wasm_is_type_multi_byte_type(type);
        ref_type = is_type_multi_byte ? return_reftype_map->ref_type : NULL;
#endif
        if (!check_stack_top_values(loader_ctx, frame_ref, available_stack_cell,
#if WASM_ENABLE_GC != 0
                                    frame_reftype_map, available_reftype_map,
#endif
                                    type,
#if WASM_ENABLE_GC != 0
                                    ref_type,
#endif
                                    error_buf, error_buf_size))
            return false;
        frame_ref -= wasm_value_type_cell_num(return_types[i]);
        available_stack_cell -= wasm_value_type_cell_num(return_types[i]);
#if WASM_ENABLE_GC != 0
        if (is_type_multi_byte) {
            frame_reftype_map--;
            available_reftype_map--;
            return_reftype_map--;
        }
#endif
    }

    return true;

fail:
    return false;
}

#if WASM_ENABLE_FAST_INTERP != 0
/* Copy parameters to dynamic space.
 * 1) POP original parameter out;
 * 2) Push and copy original values to dynamic space.
 * The copy instruction format:
 *   Part a: param count
 *   Part b: all param total cell num
 *   Part c: each param's cell_num, src offset and dst offset
 *   Part d: each param's src offset
 *   Part e: each param's dst offset
 */
static bool
copy_params_to_dynamic_space(WASMLoaderContext *loader_ctx, bool is_if_block,
                             char *error_buf, uint32 error_buf_size)
{
    int16 *frame_offset = NULL;
    uint8 *cells = NULL, cell;
    int16 *src_offsets = NULL;
    uint8 *emit_data = NULL;
    uint32 i;
    BranchBlock *block = loader_ctx->frame_csp - 1;
    BlockType *block_type = &block->block_type;
    WASMFuncType *func_type = block_type->u.type;
    uint32 param_count = block_type->u.type->param_count;
    int16 condition_offset = 0;
    bool disable_emit = false;
    int16 operand_offset = 0;

    uint64 size = (uint64)param_count * (sizeof(*cells) + sizeof(*src_offsets));

    /* For if block, we also need copy the condition operand offset. */
    if (is_if_block)
        size += sizeof(*cells) + sizeof(*src_offsets);

    /* Allocate memory for the emit data */
    if (!(emit_data = loader_malloc(size, error_buf, error_buf_size)))
        return false;

    cells = emit_data;
    src_offsets = (int16 *)(cells + param_count);

    if (is_if_block)
        condition_offset = *loader_ctx->frame_offset;

    /* POP original parameter out */
    for (i = 0; i < param_count; i++) {
        POP_OFFSET_TYPE(func_type->types[param_count - i - 1]);
        wasm_loader_emit_backspace(loader_ctx, sizeof(int16));
    }
    frame_offset = loader_ctx->frame_offset;

    /* Get each param's cell num and src offset */
    for (i = 0; i < param_count; i++) {
        cell = (uint8)wasm_value_type_cell_num(func_type->types[i]);
        cells[i] = cell;
        src_offsets[i] = *frame_offset;
        frame_offset += cell;
    }

    /* emit copy instruction */
    emit_label(EXT_OP_COPY_STACK_VALUES);
    /* Part a) */
    emit_uint32(loader_ctx, is_if_block ? param_count + 1 : param_count);
    /* Part b) */
    emit_uint32(loader_ctx, is_if_block ? func_type->param_cell_num + 1
                                        : func_type->param_cell_num);
    /* Part c) */
    for (i = 0; i < param_count; i++)
        emit_byte(loader_ctx, cells[i]);
    if (is_if_block)
        emit_byte(loader_ctx, 1);

    /* Part d) */
    for (i = 0; i < param_count; i++)
        emit_operand(loader_ctx, src_offsets[i]);
    if (is_if_block)
        emit_operand(loader_ctx, condition_offset);

    /* Part e) */
    /* Push to dynamic space. The push will emit the dst offset. */
    for (i = 0; i < param_count; i++)
        PUSH_OFFSET_TYPE(func_type->types[i]);
    if (is_if_block)
        PUSH_OFFSET_TYPE(VALUE_TYPE_I32);

    /* Free the emit data */
    wasm_runtime_free(emit_data);

    return true;

fail:
    return false;
}
#endif

#if WASM_ENABLE_GC == 0
#define RESET_REFTYPE_MAP_STACK() (void)0
#else
#define RESET_REFTYPE_MAP_STACK()                                            \
    do {                                                                     \
        loader_ctx->reftype_map_num =                                        \
            (loader_ctx->frame_csp - 1)->reftype_map_num;                    \
        loader_ctx->frame_reftype_map = loader_ctx->frame_reftype_map_bottom \
                                        + loader_ctx->reftype_map_num;       \
    } while (0)
#endif

/* reset the stack to the state of before entering the last block */
#if WASM_ENABLE_FAST_INTERP != 0
#define RESET_STACK()                                                     \
    do {                                                                  \
        loader_ctx->stack_cell_num =                                      \
            (loader_ctx->frame_csp - 1)->stack_cell_num;                  \
        loader_ctx->frame_ref =                                           \
            loader_ctx->frame_ref_bottom + loader_ctx->stack_cell_num;    \
        loader_ctx->frame_offset =                                        \
            loader_ctx->frame_offset_bottom + loader_ctx->stack_cell_num; \
        RESET_REFTYPE_MAP_STACK();                                        \
    } while (0)
#else
#define RESET_STACK()                                                  \
    do {                                                               \
        loader_ctx->stack_cell_num =                                   \
            (loader_ctx->frame_csp - 1)->stack_cell_num;               \
        loader_ctx->frame_ref =                                        \
            loader_ctx->frame_ref_bottom + loader_ctx->stack_cell_num; \
        RESET_REFTYPE_MAP_STACK();                                     \
    } while (0)
#endif

/* set current block's stack polymorphic state */
#define SET_CUR_BLOCK_STACK_POLYMORPHIC_STATE(flag)          \
    do {                                                     \
        BranchBlock *_cur_block = loader_ctx->frame_csp - 1; \
        _cur_block->is_stack_polymorphic = flag;             \
    } while (0)

#define BLOCK_HAS_PARAM(block_type) \
    (!block_type.is_value_type && block_type.u.type->param_count > 0)

#define PRESERVE_LOCAL_FOR_BLOCK()                                    \
    do {                                                              \
        if (!(preserve_local_for_block(loader_ctx, opcode, error_buf, \
                                       error_buf_size))) {            \
            goto fail;                                                \
        }                                                             \
    } while (0)

#if (WASM_ENABLE_GC != 0) || (WASM_ENABLE_REF_TYPES != 0)
static bool
get_table_elem_type(const WASMModule *module, uint32 table_idx,
                    uint8 *p_elem_type, void **p_ref_type, char *error_buf,
                    uint32 error_buf_size)
{
    if (!check_table_index(module, table_idx, error_buf, error_buf_size)) {
        return false;
    }

    if (table_idx < module->import_table_count) {
        if (p_elem_type)
            *p_elem_type = module->import_tables[table_idx].u.table.elem_type;
#if WASM_ENABLE_GC != 0
        if (p_ref_type)
            *((WASMRefType **)p_ref_type) =
                module->import_tables[table_idx].u.table.elem_ref_type;
#endif
    }
    else {
        if (p_elem_type)
            *p_elem_type =
                module->tables[module->import_table_count + table_idx]
                    .elem_type;
#if WASM_ENABLE_GC != 0
        if (p_ref_type)
            *((WASMRefType **)p_ref_type) =
                module->tables[module->import_table_count + table_idx]
                    .elem_ref_type;
#endif
    }
    return true;
}

static bool
get_table_seg_elem_type(const WASMModule *module, uint32 table_seg_idx,
                        uint8 *p_elem_type, void **p_elem_ref_type,
                        char *error_buf, uint32 error_buf_size)
{
    if (table_seg_idx >= module->table_seg_count) {
        set_error_buf_v(error_buf, error_buf_size, "unknown elem segment %u",
                        table_seg_idx);
        return false;
    }

    if (p_elem_type) {
        *p_elem_type = module->table_segments[table_seg_idx].elem_type;
    }
#if WASM_ENABLE_GC != 0
    if (p_elem_ref_type)
        *((WASMRefType **)p_elem_ref_type) =
            module->table_segments[table_seg_idx].elem_ref_type;
#endif
    return true;
}
#endif /* (WASM_ENABLE_GC != 0) || (WASM_ENABLE_REF_TYPES != 0) */

static bool
wasm_loader_prepare_bytecode(WASMModule *module, WASMFunction *func,
                             uint32 cur_func_idx, char *error_buf,
                             uint32 error_buf_size)
{
    uint8 *p = func->code, *p_end = func->code + func->code_size, *p_org;
    uint32 param_count, local_count, global_count;
    uint8 *param_types, *local_types, local_type, global_type;
    BlockType func_block_type;
    uint16 *local_offsets, local_offset;
    uint32 type_idx, func_idx, local_idx, global_idx, table_idx;
    uint32 table_seg_idx, data_seg_idx, count, align, mem_offset, i;
    int32 i32_const = 0;
    int64 i64_const;
    uint8 opcode;
    bool return_value = false;
    WASMLoaderContext *loader_ctx;
    BranchBlock *frame_csp_tmp;
#if WASM_ENABLE_GC != 0
    WASMRefTypeMap *param_reftype_maps, *local_reftype_maps;
    uint32 param_reftype_map_count, local_reftype_map_count;
    int32 heap_type;
    WASMRefType wasm_ref_type = { 0 };
    bool need_ref_type_map;
#endif
#if WASM_ENABLE_FAST_INTERP != 0
    uint8 *func_const_end, *func_const = NULL;
    int16 operand_offset = 0;
    uint8 last_op = 0;
    bool disable_emit, preserve_local = false;
    float32 f32_const;
    float64 f64_const;

    LOG_OP("\nProcessing func | [%d] params | [%d] locals | [%d] return\n",
           func->param_cell_num, func->local_cell_num, func->ret_cell_num);
#endif

    global_count = module->import_global_count + module->global_count;

    param_count = func->func_type->param_count;
    param_types = func->func_type->types;

    func_block_type.is_value_type = false;
    func_block_type.u.type = func->func_type;

    local_count = func->local_count;
    local_types = func->local_types;
    local_offsets = func->local_offsets;

#if WASM_ENABLE_GC != 0
    param_reftype_maps = func->func_type->ref_type_maps;
    param_reftype_map_count = func->func_type->ref_type_map_count;
    local_reftype_maps = func->local_ref_type_maps;
    local_reftype_map_count = func->local_ref_type_map_count;
#endif

    if (!(loader_ctx = wasm_loader_ctx_init(func, error_buf, error_buf_size))) {
        set_error_buf(error_buf, error_buf_size, "allocate memory failed");
        goto fail;
    }
#if WASM_ENABLE_GC != 0
    loader_ctx->module = module;
    loader_ctx->ref_type_set = module->ref_type_set;
    loader_ctx->ref_type_tmp = &wasm_ref_type;
#endif

#if WASM_ENABLE_FAST_INTERP != 0
re_scan:
    if (loader_ctx->code_compiled_size > 0) {
        if (!wasm_loader_ctx_reinit(loader_ctx)) {
            set_error_buf(error_buf, error_buf_size, "allocate memory failed");
            goto fail;
        }
        p = func->code;
        func->code_compiled = loader_ctx->p_code_compiled;
        func->code_compiled_size = loader_ctx->code_compiled_size;
    }
#endif

    PUSH_CSP(LABEL_TYPE_FUNCTION, func_block_type, p);

    while (p < p_end) {
        opcode = *p++;
#if WASM_ENABLE_FAST_INTERP != 0
        p_org = p;
        disable_emit = false;
        emit_label(opcode);
#endif

        switch (opcode) {
            case WASM_OP_UNREACHABLE:
                RESET_STACK();
                SET_CUR_BLOCK_STACK_POLYMORPHIC_STATE(true);
                break;

            case WASM_OP_NOP:
#if WASM_ENABLE_FAST_INTERP != 0
                skip_label();
#endif
                break;

            case WASM_OP_IF:
            case WASM_OP_BLOCK:
            case WASM_OP_LOOP:
            {
                uint8 value_type;
                BlockType block_type;

#if WASM_ENABLE_FAST_INTERP != 0
                PRESERVE_LOCAL_FOR_BLOCK();
#endif
                CHECK_BUF(p, p_end, 1);
                value_type = read_uint8(p);
                if (is_byte_a_type(value_type)) {
                    /* If the first byte is one of these special values:
                     * 0x40/0x7F/0x7E/0x7D/0x7C, take it as the type of
                     * the single return value. */
                    block_type.is_value_type = true;
                    block_type.u.value_type.type = value_type;
#if WASM_ENABLE_GC != 0
                    if (value_type != VALUE_TYPE_VOID) {
                        p_org = p;
                        p--;
                        if (!resolve_value_type((const uint8 **)&p, p_end,
                                                module, &need_ref_type_map,
                                                &wasm_ref_type, false,
                                                error_buf, error_buf_size)) {
                            goto fail;
                        }
                        if (need_ref_type_map) {
                            block_type.u.value_type.ref_type_map.index = 0;
                            if (!(block_type.u.value_type.ref_type_map
                                      .ref_type = reftype_set_insert(
                                      module->ref_type_set, &wasm_ref_type,
                                      error_buf, error_buf_size))) {
                                goto fail;
                            }
                        }
                        /* Set again as the type might be changed, e.g.
                           (ref null any) to anyref */
                        block_type.u.value_type.type = wasm_ref_type.ref_type;
#if WASM_ENABLE_FAST_INTERP == 0
                        while (p_org < p) {
#if WASM_ENABLE_DEBUG_INTERP != 0
                            if (!record_fast_op(module, p_org, *p_org,
                                                error_buf, error_buf_size)) {
                                goto fail;
                            }
#endif
                            /* Ignore extra bytes for interpreter */
                            *p_org++ = WASM_OP_NOP;
                        }
#endif
                    }
#endif /* end of WASM_ENABLE_GC != 0 */
                }
                else {
                    uint32 type_index;
                    /* Resolve the leb128 encoded type index as block type */
                    p--;
                    p_org = p - 1;
                    read_leb_uint32(p, p_end, type_index);
                    if (type_index >= module->type_count) {
                        set_error_buf(error_buf, error_buf_size,
                                      "unknown type");
                        goto fail;
                    }
                    block_type.is_value_type = false;
                    block_type.u.type =
                        (WASMFuncType *)module->types[type_index];
#if WASM_ENABLE_FAST_INTERP == 0 && WASM_ENABLE_WAMR_COMPILER == 0 \
    && WASM_ENABLE_JIT == 0
                    /* If block use type index as block type, change the opcode
                     * to new extended opcode so that interpreter can resolve
                     * the block quickly.
                     */
#if WASM_ENABLE_DEBUG_INTERP != 0
                    if (!record_fast_op(module, p_org, *p_org, error_buf,
                                        error_buf_size)) {
                        goto fail;
                    }
#endif
                    *p_org = EXT_OP_BLOCK + (opcode - WASM_OP_BLOCK);
#endif
                }

                if (opcode == WASM_OP_IF)
                    POP_I32();

                /* Pop block parameters from stack */
                if (BLOCK_HAS_PARAM(block_type)) {
                    WASMFuncType *func_type = block_type.u.type;
                    for (i = 0; i < block_type.u.type->param_count; i++)
                        POP_TYPE(
                            func_type->types[func_type->param_count - i - 1]);
                }

                PUSH_CSP(LABEL_TYPE_BLOCK + (opcode - WASM_OP_BLOCK),
                         block_type, p);

                /* Pass parameters to block */
                if (BLOCK_HAS_PARAM(block_type)) {
                    for (i = 0; i < block_type.u.type->param_count; i++)
                        PUSH_TYPE(block_type.u.type->types[i]);
                }

#if WASM_ENABLE_FAST_INTERP != 0
                if (opcode == WASM_OP_BLOCK) {
                    skip_label();
                }
                else if (opcode == WASM_OP_LOOP) {
                    skip_label();
                    if (BLOCK_HAS_PARAM(block_type)) {
                        /* Make sure params are in dynamic space */
                        if (!copy_params_to_dynamic_space(
                                loader_ctx, false, error_buf, error_buf_size))
                            goto fail;
                    }
                    (loader_ctx->frame_csp - 1)->code_compiled =
                        loader_ctx->p_code_compiled;
                }
                else if (opcode == WASM_OP_IF) {
                    /* If block has parameters, we should make sure they are in
                     * dynamic space. Otherwise, when else branch is missing,
                     * the later opcode may consume incorrect operand offset.
                     * Spec case:
                     *   (func (export "params-id") (param i32) (result i32)
                     *       (i32.const 1)
                     *       (i32.const 2)
                     *       (if (param i32 i32) (result i32 i32) (local.get 0)
                     *       (then)) (i32.add)
                     *   )
                     *
                     * So we should emit a copy instruction before the if.
                     *
                     * And we also need to save the parameter offsets and
                     * recover them before entering else branch.
                     *
                     */
                    if (BLOCK_HAS_PARAM(block_type)) {
                        BranchBlock *block = loader_ctx->frame_csp - 1;
                        uint64 size;

                        /* skip the if condition operand offset */
                        wasm_loader_emit_backspace(loader_ctx, sizeof(int16));
                        /* skip the if label */
                        skip_label();
                        /* Emit a copy instruction */
                        if (!copy_params_to_dynamic_space(
                                loader_ctx, true, error_buf, error_buf_size))
                            goto fail;

                        /* Emit the if instruction */
                        emit_label(opcode);
                        /* Emit the new condition operand offset */
                        POP_OFFSET_TYPE(VALUE_TYPE_I32);

                        /* Save top param_count values of frame_offset stack, so
                         * that we can recover it before executing else branch
                         */
                        size = sizeof(int16)
                               * (uint64)block_type.u.type->param_cell_num;
                        if (!(block->param_frame_offsets = loader_malloc(
                                  size, error_buf, error_buf_size)))
                            goto fail;
                        bh_memcpy_s(block->param_frame_offsets, (uint32)size,
                                    loader_ctx->frame_offset
                                        - size / sizeof(int16),
                                    (uint32)size);
                    }

                    emit_empty_label_addr_and_frame_ip(PATCH_ELSE);
                    emit_empty_label_addr_and_frame_ip(PATCH_END);
                }
#endif
                break;
            }

            case WASM_OP_ELSE:
            {
                BlockType block_type = (loader_ctx->frame_csp - 1)->block_type;

                if (loader_ctx->csp_num < 2
                    || (loader_ctx->frame_csp - 1)->label_type
                           != LABEL_TYPE_IF) {
                    set_error_buf(
                        error_buf, error_buf_size,
                        "opcode else found without matched opcode if");
                    goto fail;
                }

                /* check whether if branch's stack matches its result type */
                if (!check_block_stack(loader_ctx, loader_ctx->frame_csp - 1,
                                       error_buf, error_buf_size))
                    goto fail;

                (loader_ctx->frame_csp - 1)->else_addr = p - 1;

#if WASM_ENABLE_FAST_INTERP != 0
                /* if the result of if branch is in local or const area, add a
                 * copy op */
                RESERVE_BLOCK_RET();

                emit_empty_label_addr_and_frame_ip(PATCH_END);
                apply_label_patch(loader_ctx, 1, PATCH_ELSE);
#endif
                RESET_STACK();
                SET_CUR_BLOCK_STACK_POLYMORPHIC_STATE(false);

                /* Pass parameters to if-false branch */
                if (BLOCK_HAS_PARAM(block_type)) {
                    for (i = 0; i < block_type.u.type->param_count; i++)
                        PUSH_TYPE(block_type.u.type->types[i]);
                }

#if WASM_ENABLE_FAST_INTERP != 0
                /* Recover top param_count values of frame_offset stack */
                if (BLOCK_HAS_PARAM((block_type))) {
                    uint32 size;
                    BranchBlock *block = loader_ctx->frame_csp - 1;
                    size = sizeof(int16) * block_type.u.type->param_cell_num;
                    bh_memcpy_s(loader_ctx->frame_offset, size,
                                block->param_frame_offsets, size);
                    loader_ctx->frame_offset += (size / sizeof(int16));
                }
#endif

                break;
            }

            case WASM_OP_END:
            {
                BranchBlock *cur_block = loader_ctx->frame_csp - 1;

                /* check whether block stack matches its result type */
                if (!check_block_stack(loader_ctx, cur_block, error_buf,
                                       error_buf_size))
                    goto fail;

                /* if no else branch, and return types do not match param types,
                   report failure */
                if (cur_block->label_type == LABEL_TYPE_IF
                    && !cur_block->else_addr) {
                    uint32 block_param_count = 0, block_ret_count = 0;
                    uint8 *block_param_types = NULL, *block_ret_types = NULL;
                    BlockType *cur_block_type = &cur_block->block_type;
#if WASM_ENABLE_GC != 0
                    uint32 block_param_reftype_map_count;
                    uint32 block_ret_reftype_map_count;
                    WASMRefTypeMap *block_param_reftype_maps;
                    WASMRefTypeMap *block_ret_reftype_maps;
#endif

                    block_param_count = block_type_get_param_types(
                        cur_block_type, &block_param_types
#if WASM_ENABLE_GC != 0
                        ,
                        &block_param_reftype_maps,
                        &block_param_reftype_map_count
#endif
                    );
                    block_ret_count = block_type_get_result_types(
                        cur_block_type, &block_ret_types
#if WASM_ENABLE_GC != 0
                        ,
                        &block_ret_reftype_maps, &block_ret_reftype_map_count
#endif
                    );

                    if (block_param_count != block_ret_count
                        || (block_param_count
                            && memcmp(block_param_types, block_ret_types,
                                      block_param_count))) {
                        set_error_buf(error_buf, error_buf_size,
                                      "type mismatch: else branch missing");
                        goto fail;
                    }
#if WASM_ENABLE_GC != 0
                    if (block_param_reftype_map_count
                            != block_ret_reftype_map_count
                        || (block_param_reftype_map_count
                            && memcmp(block_param_reftype_maps,
                                      block_ret_reftype_maps,
                                      sizeof(WASMRefTypeMap)
                                          * block_param_reftype_map_count))) {
                        set_error_buf(error_buf, error_buf_size,
                                      "type mismatch: else branch missing");
                        goto fail;
                    }
#endif
                }

                POP_CSP();

#if WASM_ENABLE_FAST_INTERP != 0
                skip_label();
                /* copy the result to the block return address */
                RESERVE_BLOCK_RET();

                apply_label_patch(loader_ctx, 0, PATCH_END);
                free_label_patch_list(loader_ctx->frame_csp);
                if (loader_ctx->frame_csp->label_type == LABEL_TYPE_FUNCTION) {
                    int32 idx;
                    uint8 ret_type;

                    emit_label(WASM_OP_RETURN);
                    for (idx = (int32)func->func_type->result_count - 1;
                         idx >= 0; idx--) {
                        ret_type = *(func->func_type->types
                                     + func->func_type->param_count + idx);
                        POP_OFFSET_TYPE(ret_type);
                    }
                }
#endif
                if (loader_ctx->csp_num > 0) {
                    loader_ctx->frame_csp->end_addr = p - 1;
                }
                else {
                    /* end of function block, function will return,
                       ignore the following bytecodes */
                    p = p_end;

                    continue;
                }

                SET_CUR_BLOCK_STACK_POLYMORPHIC_STATE(false);
                break;
            }

            case WASM_OP_BR:
            {
                if (!(frame_csp_tmp =
                          check_branch_block(loader_ctx, &p, p_end, false,
                                             error_buf, error_buf_size)))
                    goto fail;

                RESET_STACK();
                SET_CUR_BLOCK_STACK_POLYMORPHIC_STATE(true);
                break;
            }

            case WASM_OP_BR_IF:
            {
                POP_I32();

                if (!(frame_csp_tmp =
                          check_branch_block(loader_ctx, &p, p_end, false,
                                             error_buf, error_buf_size)))
                    goto fail;

                break;
            }

            case WASM_OP_BR_TABLE:
            {
                uint32 depth, default_arity, arity = 0;
                BranchBlock *target_block;
                BlockType *target_block_type;
#if WASM_ENABLE_FAST_INTERP == 0
                BrTableCache *br_table_cache = NULL;
                uint8 *p_depth_begin, *p_depth, *p_opcode = p - 1;
                uint32 j;
#endif

                read_leb_uint32(p, p_end, count);
#if WASM_ENABLE_FAST_INTERP != 0
                emit_uint32(loader_ctx, count);
#endif
                POP_I32();

                /* Get the default depth and check it */
                p_org = p;
                for (i = 0; i <= count; i++) {
                    read_leb_uint32(p, p_end, depth);
                }
                if (loader_ctx->csp_num < depth + 1) {
                    set_error_buf(error_buf, error_buf_size,
                                  "unknown label, "
                                  "unexpected end of section or function");
                    goto fail;
                }
                p = p_org;

                /* Get the default block's arity */
                target_block = loader_ctx->frame_csp - (depth + 1);
                target_block_type = &target_block->block_type;
                default_arity = block_type_get_arity(target_block_type,
                                                     target_block->label_type);

#if WASM_ENABLE_FAST_INTERP == 0
                p_depth_begin = p_depth = p;
#endif
                for (i = 0; i <= count; i++) {
                    p_org = p;
                    read_leb_uint32(p, p_end, depth);
                    if (loader_ctx->csp_num < depth + 1) {
                        set_error_buf(error_buf, error_buf_size,
                                      "unknown label, "
                                      "unexpected end of section or function");
                        goto fail;
                    }
                    p = p_org;

                    /* Get the target block's arity and check it */
                    target_block = loader_ctx->frame_csp - (depth + 1);
                    target_block_type = &target_block->block_type;
                    arity = block_type_get_arity(target_block_type,
                                                 target_block->label_type);
                    if (arity != default_arity) {
                        set_error_buf(error_buf, error_buf_size,
                                      "type mismatch: br_table targets must "
                                      "all use same result type");
                        goto fail;
                    }

                    if (!(frame_csp_tmp =
                              check_branch_block(loader_ctx, &p, p_end, true,
                                                 error_buf, error_buf_size))) {
                        goto fail;
                    }

#if WASM_ENABLE_FAST_INTERP == 0
                    if (br_table_cache) {
                        br_table_cache->br_depths[i] = depth;
                    }
                    else {
                        if (depth > 255) {
                            /* The depth cannot be stored in one byte,
                               create br_table cache to store each depth */
#if WASM_ENABLE_DEBUG_INTERP != 0
                            if (!record_fast_op(module, p_opcode, *p_opcode,
                                                error_buf, error_buf_size)) {
                                goto fail;
                            }
#endif
                            if (!(br_table_cache = loader_malloc(
                                      offsetof(BrTableCache, br_depths)
                                          + sizeof(uint32)
                                                * (uint64)(count + 1),
                                      error_buf, error_buf_size))) {
                                goto fail;
                            }
                            *p_opcode = EXT_OP_BR_TABLE_CACHE;
                            br_table_cache->br_table_op_addr = p_opcode;
                            br_table_cache->br_count = count;
                            /* Copy previous depths which are one byte */
                            for (j = 0; j < i; j++) {
                                br_table_cache->br_depths[j] = p_depth_begin[j];
                            }
                            br_table_cache->br_depths[i] = depth;
                            bh_list_insert(module->br_table_cache_list,
                                           br_table_cache);
                        }
                        else {
                            /* The depth can be stored in one byte, use the
                               byte of the leb to store it */
                            *p_depth++ = (uint8)depth;
                        }
                    }
#endif
                }

#if WASM_ENABLE_FAST_INTERP == 0
                /* Set the tailing bytes to nop */
                if (br_table_cache)
                    p_depth = p_depth_begin;
                while (p_depth < p)
                    *p_depth++ = WASM_OP_NOP;
#endif

                RESET_STACK();
                SET_CUR_BLOCK_STACK_POLYMORPHIC_STATE(true);
                break;
            }

            case WASM_OP_RETURN:
            {
                int32 idx;
                uint8 ret_type;
                for (idx = (int32)func->func_type->result_count - 1; idx >= 0;
                     idx--) {
                    ret_type = *(func->func_type->types
                                 + func->func_type->param_count + idx);
                    POP_TYPE(ret_type);
#if WASM_ENABLE_FAST_INTERP != 0
                    /* emit the offset after return opcode */
                    POP_OFFSET_TYPE(ret_type);
#endif
                }

                RESET_STACK();
                SET_CUR_BLOCK_STACK_POLYMORPHIC_STATE(true);

                break;
            }

            case WASM_OP_CALL:
#if WASM_ENABLE_TAIL_CALL != 0
            case WASM_OP_RETURN_CALL:
#endif
#if WASM_ENABLE_GC != 0
            case WASM_OP_CALL_REF:
            case WASM_OP_RETURN_CALL_REF:
#endif
            {
                WASMFuncType *func_type;
                uint8 type;
                int32 idx;
#if WASM_ENABLE_GC != 0
                WASMRefType *ref_type;
                int32 j;
#endif

#if WASM_ENABLE_GC != 0
                if (opcode == WASM_OP_CALL_REF
                    || opcode == WASM_OP_RETURN_CALL_REF) {
                    if (!wasm_loader_pop_nullable_typeidx(loader_ctx, &type,
                                                          &type_idx, error_buf,
                                                          error_buf_size)) {
                        goto fail;
                    }
                    if (type == VALUE_TYPE_ANY) {
                        break;
                    }
                    if (!check_type_index(module, type_idx, error_buf,
                                          error_buf_size)) {
                        goto fail;
                    }
                    if (module->types[type_idx]->type_flag != WASM_TYPE_FUNC) {
                        set_error_buf(error_buf, error_buf_size,
                                      "unkown function type");
                        goto fail;
                    }
                    func_type = (WASMFuncType *)module->types[type_idx];
                }
                else
#endif
                {
                    read_leb_uint32(p, p_end, func_idx);
#if WASM_ENABLE_FAST_INTERP != 0
                    /* we need to emit func_idx before arguments */
                    emit_uint32(loader_ctx, func_idx);
#endif

                    if (!check_function_index(module, func_idx, error_buf,
                                              error_buf_size)) {
                        goto fail;
                    }

                    if (func_idx < module->import_function_count)
                        func_type = module->import_functions[func_idx]
                                        .u.function.func_type;
                    else
                        func_type =
                            module
                                ->functions[func_idx
                                            - module->import_function_count]
                                ->func_type;
                }

                if (func_type->param_count > 0) {
#if WASM_ENABLE_GC != 0
                    j = (int32)(func_type->result_ref_type_maps
                                - func_type->ref_type_maps - 1);
#endif
<<<<<<< HEAD
                    for (idx = (int32)(func_type->param_count - 1); idx >= 0;
                         idx--) {
#if WASM_ENABLE_GC != 0
                        if (wasm_is_type_multi_byte_type(
                                func_type->types[idx])) {
                            ref_type = func_type->ref_type_maps[j].ref_type;
                            bh_memcpy_s(&wasm_ref_type, sizeof(WASMRefType),
                                        ref_type,
                                        wasm_reftype_struct_size(ref_type));
                            j--;
                        }
#endif
                        POP_TYPE(func_type->types[idx]);
=======

#if WASM_ENABLE_LOAD_CUSTOM_SECTION != 0
const uint8 *
wasm_loader_get_custom_section(WASMModule *module, const char *name,
                               uint32 *len)
{
    WASMCustomSection *section = module->custom_section_list;

    while (section) {
        if ((section->name_len == strlen(name))
            && (memcmp(section->name_addr, name, section->name_len) == 0)) {
            if (len) {
                *len = section->content_len;
            }
            return section->content_addr;
        }

        section = section->next;
    }

    return false;
}
#endif

static bool
wasm_loader_prepare_bytecode(WASMModule *module, WASMFunction *func,
                             uint32 cur_func_idx, char *error_buf,
                             uint32 error_buf_size)
{
    uint8 *p = func->code, *p_end = func->code + func->code_size, *p_org;
    uint32 param_count, local_count, global_count;
    uint8 *param_types, *local_types, local_type, global_type;
    BlockType func_block_type;
    uint16 *local_offsets, local_offset;
    uint32 type_idx, func_idx, local_idx, global_idx, table_idx;
    uint32 table_seg_idx, data_seg_idx, count, align, mem_offset, i;
    int32 i32_const = 0;
    int64 i64_const;
    uint8 opcode;
    bool return_value = false;
    WASMLoaderContext *loader_ctx;
    BranchBlock *frame_csp_tmp;
>>>>>>> 53b775aa
#if WASM_ENABLE_FAST_INTERP != 0
                        POP_OFFSET_TYPE(func_type->types[idx]);
#endif
                    }
                }

#if WASM_ENABLE_TAIL_CALL != 0 || WASM_ENABLE_GC != 0
                if (opcode == WASM_OP_CALL || opcode == WASM_OP_CALL_REF) {
#endif
#if WASM_ENABLE_GC != 0
                    j = (int32)(func_type->result_ref_type_maps
                                - func_type->ref_type_maps);
#endif
                    for (i = 0; i < func_type->result_count; i++) {
#if WASM_ENABLE_GC != 0
                        if (wasm_is_type_multi_byte_type(
                                func_type->types[func_type->param_count + i])) {
                            ref_type = func_type->ref_type_maps[j].ref_type;
                            bh_memcpy_s(&wasm_ref_type, sizeof(WASMRefType),
                                        ref_type,
                                        wasm_reftype_struct_size(ref_type));
                            j++;
                        }
#endif
                        PUSH_TYPE(func_type->types[func_type->param_count + i]);
#if WASM_ENABLE_FAST_INTERP != 0
                        /* Here we emit each return value's dynamic_offset. But
                         * in fact these offsets are continuous, so interpreter
                         * only need to get the first return value's offset.
                         */
                        PUSH_OFFSET_TYPE(
                            func_type->types[func_type->param_count + i]);
#endif
                    }
#if WASM_ENABLE_TAIL_CALL != 0 || WASM_ENABLE_GC != 0
                }
                else {
#if WASM_ENABLE_GC == 0
                    if (func_type->result_count
                        != func->func_type->result_count) {
                        set_error_buf_v(error_buf, error_buf_size, "%s%u%s",
                                        "type mismatch: expect ",
                                        func->func_type->result_count,
                                        " return values but got other");
                        goto fail;
                    }
                    for (i = 0; i < func_type->result_count; i++) {
                        type = func->func_type
                                   ->types[func->func_type->param_count + i];
                        if (func_type->types[func_type->param_count + i]
                            != type) {
                            set_error_buf_v(error_buf, error_buf_size, "%s%s%s",
                                            "type mismatch: expect ",
                                            type2str(type), " but got other");
                            goto fail;
                        }
                    }
#else
                    if (!wasm_func_type_result_is_subtype_of(
                            func_type, func->func_type, module->types,
                            module->type_count)) {
                        set_error_buf(
                            error_buf, error_buf_size,
                            "type mismatch: invalid func result types");
                        goto fail;
                    }
#endif
                    RESET_STACK();
                    SET_CUR_BLOCK_STACK_POLYMORPHIC_STATE(true);
                }
#endif
                (void)type;
                func->has_op_func_call = true;
                break;
            }

            /*
             * if disable reference type: call_indirect typeidx, 0x00
             * if enable reference type:  call_indirect typeidx, tableidx
             */
            case WASM_OP_CALL_INDIRECT:
#if WASM_ENABLE_TAIL_CALL != 0
            case WASM_OP_RETURN_CALL_INDIRECT:
#endif
            {
                int32 idx;
                WASMFuncType *func_type;

                read_leb_uint32(p, p_end, type_idx);
#if (WASM_ENABLE_GC != 0) || (WASM_ENABLE_REF_TYPES != 0)
                read_leb_uint32(p, p_end, table_idx);
#else
                CHECK_BUF(p, p_end, 1);
                table_idx = read_uint8(p);
#endif
                if (!check_table_index(module, table_idx, error_buf,
                                       error_buf_size)) {
                    goto fail;
                }

#if WASM_ENABLE_FAST_INTERP != 0
<<<<<<< HEAD
                /* we need to emit before arguments */
#if WASM_ENABLE_TAIL_CALL != 0
                emit_byte(loader_ctx, opcode);
#endif
                emit_uint32(loader_ctx, type_idx);
                emit_uint32(loader_ctx, table_idx);
=======
    /* For the first traverse, the initial value of preserved_local_offset has
     * not been determined, we use the INT16_MAX to represent that a slot has
     * been copied to preserve space. For second traverse, this field will be
     * set to the appropriate value in wasm_loader_ctx_reinit.
     * This is for Issue #1230,
     * https://github.com/bytecodealliance/wasm-micro-runtime/issues/1230, the
     * drop opcodes need to know which slots are preserved, so those slots will
     * not be treated as dynamically allocated slots */
    loader_ctx->preserved_local_offset = INT16_MAX;

re_scan:
    if (loader_ctx->code_compiled_size > 0) {
        if (!wasm_loader_ctx_reinit(loader_ctx)) {
            set_error_buf(error_buf, error_buf_size, "allocate memory failed");
            goto fail;
        }
        p = func->code;
        func->code_compiled = loader_ctx->p_code_compiled;
        func->code_compiled_size = loader_ctx->code_compiled_size;
    }
>>>>>>> 53b775aa
#endif

                /* skip elem idx */
                POP_I32();

                if (type_idx >= module->type_count) {
                    set_error_buf(error_buf, error_buf_size, "unknown type");
                    goto fail;
                }

                func_type = (WASMFuncType *)module->types[type_idx];

                if (func_type->param_count > 0) {
                    for (idx = (int32)(func_type->param_count - 1); idx >= 0;
                         idx--) {
                        POP_TYPE(func_type->types[idx]);
#if WASM_ENABLE_FAST_INTERP != 0
                        POP_OFFSET_TYPE(func_type->types[idx]);
#endif
                    }
                }

#if WASM_ENABLE_TAIL_CALL != 0
                if (opcode == WASM_OP_CALL_INDIRECT) {
#endif
                    for (i = 0; i < func_type->result_count; i++) {
                        PUSH_TYPE(func_type->types[func_type->param_count + i]);
#if WASM_ENABLE_FAST_INTERP != 0
                        PUSH_OFFSET_TYPE(
                            func_type->types[func_type->param_count + i]);
#endif
                    }
#if WASM_ENABLE_TAIL_CALL != 0
                }
                else {
                    uint8 type;
                    if (func_type->result_count
                        != func->func_type->result_count) {
                        set_error_buf_v(error_buf, error_buf_size, "%s%u%s",
                                        "type mismatch: expect ",
                                        func->func_type->result_count,
                                        " return values but got other");
                        goto fail;
                    }
                    for (i = 0; i < func_type->result_count; i++) {
                        type = func->func_type
                                   ->types[func->func_type->param_count + i];
                        if (func_type->types[func_type->param_count + i]
                            != type) {
                            set_error_buf_v(error_buf, error_buf_size, "%s%s%s",
                                            "type mismatch: expect ",
                                            type2str(type), " but got other");
                            goto fail;
                        }
                    }
                    RESET_STACK();
                    SET_CUR_BLOCK_STACK_POLYMORPHIC_STATE(true);
                }
#endif
                func->has_op_func_call = true;
                break;
            }

            case WASM_OP_DROP:
            {
                BranchBlock *cur_block = loader_ctx->frame_csp - 1;
                int32 available_stack_cell =
                    (int32)(loader_ctx->stack_cell_num
                            - cur_block->stack_cell_num);

                if (available_stack_cell <= 0
                    && !cur_block->is_stack_polymorphic) {
                    set_error_buf(error_buf, error_buf_size,
                                  "type mismatch, opcode drop was found "
                                  "but stack was empty");
                    goto fail;
                }

                if (available_stack_cell > 0) {
#if WASM_ENABLE_GC != 0
                    if (wasm_is_type_multi_byte_type(
                            *(loader_ctx->frame_ref - 1))) {
                        bh_assert((int32)(loader_ctx->reftype_map_num
                                          - cur_block->reftype_map_num)
                                  > 0);
                        loader_ctx->frame_reftype_map--;
                        loader_ctx->reftype_map_num--;
                    }
#endif
                    if (is_32bit_type(*(loader_ctx->frame_ref - 1))) {
                        loader_ctx->frame_ref--;
                        loader_ctx->stack_cell_num--;
#if WASM_ENABLE_FAST_INTERP != 0
                        skip_label();
                        loader_ctx->frame_offset--;
                        if (*(loader_ctx->frame_offset)
                            > loader_ctx->start_dynamic_offset)
                            loader_ctx->dynamic_offset--;
#endif
                    }
                    else if (is_64bit_type(*(loader_ctx->frame_ref - 1))) {
                        loader_ctx->frame_ref -= 2;
                        loader_ctx->stack_cell_num -= 2;
#if (WASM_ENABLE_FAST_INTERP == 0) || (WASM_ENABLE_JIT != 0)
                        *(p - 1) = WASM_OP_DROP_64;
#endif
#if WASM_ENABLE_FAST_INTERP != 0
                        skip_label();
                        loader_ctx->frame_offset -= 2;
                        if (*(loader_ctx->frame_offset)
                            > loader_ctx->start_dynamic_offset)
                            loader_ctx->dynamic_offset -= 2;
#endif
                    }
#if WASM_ENABLE_SIMD != 0
#if (WASM_ENABLE_WAMR_COMPILER != 0) || (WASM_ENABLE_JIT != 0)
                    else if (*(loader_ctx->frame_ref - 1) == VALUE_TYPE_V128) {
                        loader_ctx->frame_ref -= 4;
                        loader_ctx->stack_cell_num -= 4;
                    }
#endif
#endif
                    else {
                        set_error_buf(error_buf, error_buf_size,
                                      "type mismatch");
                        goto fail;
                    }
                }
                else {
#if WASM_ENABLE_FAST_INTERP != 0
                    skip_label();
#endif
                }
                break;
            }

            case WASM_OP_SELECT:
            {
                uint8 ref_type;
                BranchBlock *cur_block = loader_ctx->frame_csp - 1;
                int32 available_stack_cell;

                POP_I32();

                available_stack_cell = (int32)(loader_ctx->stack_cell_num
                                               - cur_block->stack_cell_num);

                if (available_stack_cell <= 0
                    && !cur_block->is_stack_polymorphic) {
                    set_error_buf(error_buf, error_buf_size,
                                  "type mismatch or invalid result arity, "
                                  "opcode select was found "
                                  "but stack was empty");
                    goto fail;
                }

                if (available_stack_cell > 0) {
                    switch (*(loader_ctx->frame_ref - 1)) {
                        case VALUE_TYPE_I32:
                        case VALUE_TYPE_F32:
                            break;
                        case VALUE_TYPE_I64:
                        case VALUE_TYPE_F64:
#if (WASM_ENABLE_FAST_INTERP == 0) || (WASM_ENABLE_JIT != 0)
                            *(p - 1) = WASM_OP_SELECT_64;
#endif
#if WASM_ENABLE_FAST_INTERP != 0
                            if (loader_ctx->p_code_compiled) {
                                uint8 opcode_tmp = WASM_OP_SELECT_64;
                                uint8 *p_code_compiled_tmp =
                                    loader_ctx->p_code_compiled - 2;
#if WASM_ENABLE_LABELS_AS_VALUES != 0
#if WASM_CPU_SUPPORTS_UNALIGNED_ADDR_ACCESS != 0
                                *(void **)(p_code_compiled_tmp
                                           - sizeof(void *)) =
                                    handle_table[opcode_tmp];
#else
                                int32 offset =
                                    (int32)((uint8 *)handle_table[opcode_tmp]
                                            - (uint8 *)handle_table[0]);
                                if (!(offset >= INT16_MIN
                                      && offset < INT16_MAX)) {
                                    set_error_buf(error_buf, error_buf_size,
                                                  "pre-compiled label offset "
                                                  "out of range");
                                    goto fail;
                                }
                                *(int16 *)(p_code_compiled_tmp
                                           - sizeof(int16)) = (int16)offset;
#endif /* end of WASM_CPU_SUPPORTS_UNALIGNED_ADDR_ACCESS */
#else  /* else of WASM_ENABLE_LABELS_AS_VALUES */
#if WASM_CPU_SUPPORTS_UNALIGNED_ADDR_ACCESS != 0
                                *(p_code_compiled_tmp - 1) = opcode_tmp;
#else
                                *(p_code_compiled_tmp - 2) = opcode_tmp;
#endif /* end of WASM_CPU_SUPPORTS_UNALIGNED_ADDR_ACCESS */
#endif /* end of WASM_ENABLE_LABELS_AS_VALUES */
                            }
#endif /* end of WASM_ENABLE_FAST_INTERP */
                            break;
#if WASM_ENABLE_SIMD != 0
#if (WASM_ENABLE_WAMR_COMPILER != 0) || (WASM_ENABLE_JIT != 0)
                        case VALUE_TYPE_V128:
                            break;
#endif /* (WASM_ENABLE_WAMR_COMPILER != 0) || (WASM_ENABLE_JIT != 0) */
#endif /* WASM_ENABLE_SIMD != 0 */
                        default:
                        {
                            set_error_buf(error_buf, error_buf_size,
                                          "type mismatch");
                            goto fail;
                        }
                    }

                    ref_type = *(loader_ctx->frame_ref - 1);
#if WASM_ENABLE_FAST_INTERP != 0
                    POP_OFFSET_TYPE(ref_type);
                    POP_TYPE(ref_type);
                    POP_OFFSET_TYPE(ref_type);
                    POP_TYPE(ref_type);
                    PUSH_OFFSET_TYPE(ref_type);
                    PUSH_TYPE(ref_type);
#else
                    POP2_AND_PUSH(ref_type, ref_type);
#endif
                }
                else {
#if WASM_ENABLE_FAST_INTERP != 0
                    PUSH_OFFSET_TYPE(VALUE_TYPE_ANY);
#endif
                    PUSH_TYPE(VALUE_TYPE_ANY);
                }
                break;
            }

#if WASM_ENABLE_GC != 0 || WASM_ENABLE_REF_TYPES != 0
            case WASM_OP_SELECT_T:
            {
                uint8 vec_len, type;
#if WASM_ENABLE_GC != 0
                WASMRefType *ref_type = NULL;
#endif

                read_leb_uint32(p, p_end, vec_len);
                if (!vec_len) {
                    set_error_buf(error_buf, error_buf_size,
                                  "invalid result arity");
                    goto fail;
                }

#if WASM_ENABLE_GC == 0
                CHECK_BUF(p, p_end, 1);
                type = read_uint8(p);
                if (!is_value_type(type)) {
                    set_error_buf(error_buf, error_buf_size, "type mismatch");
                    goto fail;
                }
#else
                p_org = p + 1;
                if (!resolve_value_type((const uint8 **)&p, p_end, module,
                                        &need_ref_type_map, &wasm_ref_type,
                                        false, error_buf, error_buf_size)) {
                    goto fail;
                }
                type = wasm_ref_type.ref_type;
                if (need_ref_type_map) {
                    if (!(ref_type = reftype_set_insert(
                              module->ref_type_set, &wasm_ref_type, error_buf,
                              error_buf_size))) {
                        goto fail;
                    }
                }
#if WASM_ENABLE_FAST_INTERP == 0
                while (p_org < p) {
#if WASM_ENABLE_DEBUG_INTERP != 0
                    if (!record_fast_op(module, p_org, *p_org, error_buf,
                                        error_buf_size)) {
                        goto fail;
                    }
#endif
                    /* Ignore extra bytes for interpreter */
                    *p_org++ = WASM_OP_NOP;
                }
#endif
#endif /* end of WASM_ENABLE_GC == 0 */

                POP_I32();

#if WASM_ENABLE_FAST_INTERP != 0
                if (loader_ctx->p_code_compiled) {
                    uint8 opcode_tmp = WASM_OP_SELECT;
                    uint8 *p_code_compiled_tmp =
                        loader_ctx->p_code_compiled - 2;

                    if (type == VALUE_TYPE_V128) {
#if (WASM_ENABLE_SIMD == 0) \
    || ((WASM_ENABLE_WAMR_COMPILER == 0) && (WASM_ENABLE_JIT == 0))
                        set_error_buf(error_buf, error_buf_size,
                                      "SIMD v128 type isn't supported");
                        goto fail;
#endif
                    }
                    else {
                        if (type == VALUE_TYPE_F64 || type == VALUE_TYPE_I64)
                            opcode_tmp = WASM_OP_SELECT_64;
#if WASM_ENABLE_GC != 0
                        if (wasm_is_type_reftype(type))
                            opcode_tmp = WASM_OP_SELECT_T;
#endif
#if WASM_ENABLE_LABELS_AS_VALUES != 0
#if WASM_CPU_SUPPORTS_UNALIGNED_ADDR_ACCESS != 0
                        *(void **)(p_code_compiled_tmp - sizeof(void *)) =
                            handle_table[opcode_tmp];
#else
                        int32 offset = (int32)((uint8 *)handle_table[opcode_tmp]
                                               - (uint8 *)handle_table[0]);
                        if (!(offset >= INT16_MIN && offset < INT16_MAX)) {
                            set_error_buf(
                                error_buf, error_buf_size,
                                "pre-compiled label offset out of range");
                            goto fail;
                        }
                        *(int16 *)(p_code_compiled_tmp - sizeof(int16)) =
                            (int16)offset;
#endif /* end of WASM_CPU_SUPPORTS_UNALIGNED_ADDR_ACCESS */
#else  /* else of WASM_ENABLE_LABELS_AS_VALUES */
#if WASM_CPU_SUPPORTS_UNALIGNED_ADDR_ACCESS != 0
                        *(p_code_compiled_tmp - 1) = opcode_tmp;
#else
                        *(p_code_compiled_tmp - 2) = opcode_tmp;
#endif /* end of WASM_CPU_SUPPORTS_UNALIGNED_ADDR_ACCESS */
#endif /* end of WASM_ENABLE_LABELS_AS_VALUES */
                    }
                }
#endif /* WASM_ENABLE_FAST_INTERP != 0 */

                POP_REF(type);

#if WASM_ENABLE_GC != 0
                if (need_ref_type_map) {
                    bh_memcpy_s(&wasm_ref_type, sizeof(WASMRefType), ref_type,
                                wasm_reftype_struct_size(ref_type));
                }
#endif
                POP_REF(type);

#if WASM_ENABLE_GC != 0
                if (need_ref_type_map) {
                    bh_memcpy_s(&wasm_ref_type, sizeof(WASMRefType), ref_type,
                                wasm_reftype_struct_size(ref_type));
                }
#endif
                PUSH_REF(type);

                (void)vec_len;
                break;
            }

            /* table.get x. tables[x]. [i32] -> [t] */
            /* table.set x. tables[x]. [i32 t] -> [] */
            case WASM_OP_TABLE_GET:
            case WASM_OP_TABLE_SET:
            {
                uint8 decl_ref_type;
#if WASM_ENABLE_GC != 0
                WASMRefType *ref_type;
#endif

                read_leb_uint32(p, p_end, table_idx);
                if (!get_table_elem_type(module, table_idx, &decl_ref_type,
#if WASM_ENABLE_GC != 0
                                         (void **)&ref_type,
#else
                                         NULL,
#endif
                                         error_buf, error_buf_size))
                    goto fail;

#if WASM_ENABLE_GC != 0
                if (wasm_is_type_multi_byte_type(decl_ref_type)) {
                    bh_assert(ref_type);
                    bh_memcpy_s(&wasm_ref_type, (uint32)sizeof(WASMRefType),
                                ref_type, wasm_reftype_struct_size(ref_type));
                }
#endif

#if WASM_ENABLE_FAST_INTERP != 0
                emit_uint32(loader_ctx, table_idx);
#endif

                if (opcode == WASM_OP_TABLE_GET) {
                    POP_I32();
#if WASM_ENABLE_FAST_INTERP != 0
                    PUSH_OFFSET_TYPE(decl_ref_type);
#endif
                    PUSH_TYPE(decl_ref_type);
                }
                else {
#if WASM_ENABLE_FAST_INTERP != 0
                    POP_OFFSET_TYPE(decl_ref_type);
#endif
                    POP_TYPE(decl_ref_type);
                    POP_I32();
                }
                break;
            }
            case WASM_OP_REF_NULL:
            {
                uint8 ref_type;

                CHECK_BUF(p, p_end, 1);
                ref_type = read_uint8(p);
#if WASM_ENABLE_GC == 0
                if (ref_type != VALUE_TYPE_FUNCREF
                    && ref_type != VALUE_TYPE_EXTERNREF) {
                    set_error_buf(error_buf, error_buf_size, "type mismatch");
                    goto fail;
                }
#else
                p--;
                if (is_byte_a_type(ref_type)) {
                    p_org = p + 1;
                    if (!resolve_value_type((const uint8 **)&p, p_end, module,
                                            &need_ref_type_map, &wasm_ref_type,
                                            false, error_buf, error_buf_size)) {
                        goto fail;
                    }
                    ref_type = wasm_ref_type.ref_type;
#if WASM_ENABLE_FAST_INTERP == 0
                    while (p_org < p) {
#if WASM_ENABLE_DEBUG_INTERP != 0
                        if (!record_fast_op(module, p_org, *p_org, error_buf,
                                            error_buf_size)) {
                            goto fail;
                        }
#endif
                        /* Ignore extra bytes for interpreter */
                        *p_org++ = WASM_OP_NOP;
                    }
#endif
                }
                else {
                    read_leb_uint32(p, p_end, type_idx);
                    if (!check_type_index(module, type_idx, error_buf,
                                          error_buf_size)) {
                        goto fail;
                    }
                    wasm_set_refheaptype_typeidx(&wasm_ref_type.ref_ht_typeidx,
                                                 true, type_idx);
                    ref_type = wasm_ref_type.ref_type;
                }
#endif /* end of WASM_ENABLE_GC == 0 */

#if WASM_ENABLE_FAST_INTERP != 0
                PUSH_OFFSET_TYPE(ref_type);
#endif
                PUSH_TYPE(ref_type);
                break;
            }
            case WASM_OP_REF_IS_NULL:
            {
#if WASM_ENABLE_GC == 0
#if WASM_ENABLE_FAST_INTERP != 0
                if (!wasm_loader_pop_frame_ref_offset(loader_ctx,
                                                      VALUE_TYPE_FUNCREF,
                                                      error_buf, error_buf_size)
                    && !wasm_loader_pop_frame_ref_offset(
                        loader_ctx, VALUE_TYPE_EXTERNREF, error_buf,
                        error_buf_size)) {
                    goto fail;
                }
#else
                if (!wasm_loader_pop_frame_ref(loader_ctx, VALUE_TYPE_FUNCREF,
                                               error_buf, error_buf_size)
                    && !wasm_loader_pop_frame_ref(loader_ctx,
                                                  VALUE_TYPE_EXTERNREF,
                                                  error_buf, error_buf_size)) {
                    goto fail;
                }
#endif
#else
                POP_REF(REF_TYPE_ANYREF);
#endif
                PUSH_I32();
                break;
            }
            case WASM_OP_REF_FUNC:
            {
#if WASM_ENABLE_GC != 0
                WASMFuncType *type;
#endif

                read_leb_uint32(p, p_end, func_idx);

                if (!check_function_index(module, func_idx, error_buf,
                                          error_buf_size)) {
                    goto fail;
                }

                if (func_idx == cur_func_idx) {
                    WASMTableSeg *table_seg = module->table_segments;
                    bool func_declared = false;
                    uint32 j;

                    /* Check whether current function is declared */
                    for (i = 0; i < module->table_seg_count; i++, table_seg++) {
                        if (table_seg->elem_type == VALUE_TYPE_FUNCREF
                            && wasm_elem_is_declarative(table_seg->mode)) {
                            for (j = 0; j < table_seg->function_count; j++) {
                                if (table_seg->func_indexes[j]
                                    == cur_func_idx) {
                                    func_declared = true;
                                    break;
                                }
                            }
                        }
                    }
                    if (!func_declared) {
                        set_error_buf(error_buf, error_buf_size,
                                      "undeclared function reference");
                        goto fail;
                    }
                }

#if WASM_ENABLE_FAST_INTERP != 0
                emit_uint32(loader_ctx, func_idx);
#endif
#if WASM_ENABLE_GC == 0
                PUSH_FUNCREF();
#else
                if (func_idx < module->import_function_count)
                    type =
                        module->import_functions[func_idx].u.function.func_type;
                else
                    type = module
                               ->functions[func_idx
                                           - module->import_function_count]
                               ->func_type;
                wasm_set_refheaptype_typeidx(&wasm_ref_type.ref_ht_typeidx,
                                             false, type->type_idx);
                PUSH_REF(wasm_ref_type.ref_type);
#endif
                break;
            }
#endif /* (WASM_ENABLE_GC != 0) || (WASM_ENABLE_REF_TYPES != 0) */

#if WASM_ENABLE_GC != 0
            case WASM_OP_REF_AS_NON_NULL:
            case WASM_OP_BR_ON_NULL:
            {
                uint8 type;
                WASMRefType ref_type;

                /* POP (ref null ht) and get the converted (ref ht) */
                if (!wasm_loader_pop_nullable_ht(loader_ctx, &type, &ref_type,
                                                 error_buf, error_buf_size)) {
                    goto fail;
                }

                if (opcode == WASM_OP_BR_ON_NULL) {
                    if (!(frame_csp_tmp =
                              check_branch_block(loader_ctx, &p, p_end, false,
                                                 error_buf, error_buf_size))) {
                        goto fail;
                    }
                }

#if WASM_ENABLE_FAST_INTERP != 0
                disable_emit = true;
#endif

                /* PUSH the converted (ref ht) */
                if (type != VALUE_TYPE_ANY) {
                    bh_memcpy_s(&wasm_ref_type, sizeof(WASMRefType), &ref_type,
                                sizeof(WASMRefType));
                }
                PUSH_REF(type);
                break;
            }

            case WASM_OP_BR_ON_NON_NULL:
            {
                uint8 type;
                WASMRefType ref_type;

                /* POP (ref null ht) and get the converted (ref ht) */
                if (!wasm_loader_pop_nullable_ht(loader_ctx, &type, &ref_type,
                                                 error_buf, error_buf_size)) {
                    goto fail;
                }

#if WASM_ENABLE_FAST_INTERP != 0
                disable_emit = true;
#endif

                /* Temporarily PUSH back (ref ht), check brach block and
                   then POP it */
                if (type != VALUE_TYPE_ANY) {
                    bh_memcpy_s(&wasm_ref_type, sizeof(WASMRefType), &ref_type,
                                sizeof(WASMRefType));
                }
                PUSH_REF(type);
                if (!(frame_csp_tmp =
                          check_branch_block(loader_ctx, &p, p_end, false,
                                             error_buf, error_buf_size))) {
                    goto fail;
                }
                POP_REF(type);
                break;
            }

            case WASM_OP_REF_EQ:
                POP_REF(REF_TYPE_EQREF);
                POP_REF(REF_TYPE_EQREF);
                PUSH_I32();
                break;

            case WASM_OP_FUNC_BIND:
            case WASM_OP_LET:
                /* TODO */
                set_error_buf_v(error_buf, error_buf_size,
                                "unsupported opcode %02x", opcode);
                goto fail;
#endif

            case WASM_OP_GET_LOCAL:
            {
                p_org = p - 1;
                GET_LOCAL_INDEX_TYPE_AND_OFFSET();
                PUSH_TYPE(local_type);

#if WASM_ENABLE_FAST_INTERP != 0
                /* Get Local is optimized out */
                skip_label();
                disable_emit = true;
                operand_offset = local_offset;
                PUSH_OFFSET_TYPE(local_type);
#else
#if (WASM_ENABLE_WAMR_COMPILER == 0) && (WASM_ENABLE_JIT == 0) \
    && (WASM_ENABLE_DEBUG_INTERP == 0)
                if (local_offset < 0x80
#if WASM_ENABLE_GC != 0
                    && !wasm_is_type_reftype(local_type)
#endif
                ) {
                    *p_org++ = EXT_OP_GET_LOCAL_FAST;
                    if (is_32bit_type(local_type)) {
                        *p_org++ = (uint8)local_offset;
                    }
                    else {
                        *p_org++ = (uint8)(local_offset | 0x80);
                    }
                    while (p_org < p) {
                        *p_org++ = WASM_OP_NOP;
                    }
                }
#endif
#endif /* end of WASM_ENABLE_FAST_INTERP != 0 */
                break;
            }

            case WASM_OP_SET_LOCAL:
            {
                p_org = p - 1;
                GET_LOCAL_INDEX_TYPE_AND_OFFSET();
                POP_TYPE(local_type);

#if WASM_ENABLE_FAST_INTERP != 0
                if (!(preserve_referenced_local(
                        loader_ctx, opcode, local_offset, local_type,
                        &preserve_local, error_buf, error_buf_size)))
                    goto fail;

                if (local_offset < 256
#if WASM_ENABLE_GC != 0
                    && !wasm_is_type_reftype(local_type)
#endif
                ) {
                    skip_label();
                    if ((!preserve_local) && (LAST_OP_OUTPUT_I32())) {
                        if (loader_ctx->p_code_compiled)
                            STORE_U16(loader_ctx->p_code_compiled - 2,
                                      local_offset);
                        loader_ctx->frame_offset--;
                        loader_ctx->dynamic_offset--;
                    }
                    else if ((!preserve_local) && (LAST_OP_OUTPUT_I64())) {
                        if (loader_ctx->p_code_compiled)
                            STORE_U16(loader_ctx->p_code_compiled - 2,
                                      local_offset);
                        loader_ctx->frame_offset -= 2;
                        loader_ctx->dynamic_offset -= 2;
                    }
                    else {
                        if (is_32bit_type(local_type)) {
                            emit_label(EXT_OP_SET_LOCAL_FAST);
                            emit_byte(loader_ctx, (uint8)local_offset);
                        }
                        else {
                            emit_label(EXT_OP_SET_LOCAL_FAST_I64);
                            emit_byte(loader_ctx, (uint8)local_offset);
                        }
                        POP_OFFSET_TYPE(local_type);
                    }
                }
                else { /* local index larger than 255, reserve leb */
                    emit_uint32(loader_ctx, local_idx);
                    POP_OFFSET_TYPE(local_type);
                }
#else
#if (WASM_ENABLE_WAMR_COMPILER == 0) && (WASM_ENABLE_JIT == 0) \
    && (WASM_ENABLE_DEBUG_INTERP == 0)

                if (local_offset < 0x80
#if WASM_ENABLE_GC != 0
                    && !wasm_is_type_reftype(local_type)
#endif
                ) {
                    *p_org++ = EXT_OP_SET_LOCAL_FAST;
                    if (is_32bit_type(local_type)) {
                        *p_org++ = (uint8)local_offset;
                    }
                    else {
                        *p_org++ = (uint8)(local_offset | 0x80);
                    }
                    while (p_org < p) {
                        *p_org++ = WASM_OP_NOP;
                    }
                }
#endif
#endif /* end of WASM_ENABLE_FAST_INTERP != 0 */
                break;
            }

            case WASM_OP_TEE_LOCAL:
            {
                p_org = p - 1;
                GET_LOCAL_INDEX_TYPE_AND_OFFSET();
#if WASM_ENABLE_FAST_INTERP != 0
                /* If the stack is in polymorphic state, do fake pop and push on
                   offset stack to keep the depth of offset stack to be the same
                   with ref stack */
                BranchBlock *cur_block = loader_ctx->frame_csp - 1;
                if (cur_block->is_stack_polymorphic) {
                    POP_OFFSET_TYPE(local_type);
                    PUSH_OFFSET_TYPE(local_type);
                }
#endif
                POP_TYPE(local_type);
                PUSH_TYPE(local_type);

#if WASM_ENABLE_FAST_INTERP != 0
<<<<<<< HEAD
                if (!(preserve_referenced_local(
                        loader_ctx, opcode, local_offset, local_type,
                        &preserve_local, error_buf, error_buf_size)))
                    goto fail;

                if (local_offset < 256
#if WASM_ENABLE_GC != 0
                    && !wasm_is_type_reftype(local_type)
=======
                        skip_label();
                        loader_ctx->frame_offset--;
                        if ((*(loader_ctx->frame_offset)
                             > loader_ctx->start_dynamic_offset)
                            && (*(loader_ctx->frame_offset)
                                < loader_ctx->max_dynamic_offset))
                            loader_ctx->dynamic_offset--;
>>>>>>> 53b775aa
#endif
                ) {
                    skip_label();
                    if (is_32bit_type(local_type)) {
                        emit_label(EXT_OP_TEE_LOCAL_FAST);
                        emit_byte(loader_ctx, (uint8)local_offset);
                    }
<<<<<<< HEAD
                    else {
                        emit_label(EXT_OP_TEE_LOCAL_FAST_I64);
                        emit_byte(loader_ctx, (uint8)local_offset);
                    }
                }
                else { /* local index larger than 255, reserve leb */
                    emit_uint32(loader_ctx, local_idx);
                }
                emit_operand(loader_ctx,
                             *(loader_ctx->frame_offset
                               - wasm_value_type_cell_num(local_type)));
#else
#if (WASM_ENABLE_WAMR_COMPILER == 0) && (WASM_ENABLE_JIT == 0) \
    && (WASM_ENABLE_DEBUG_INTERP == 0)
                if (local_offset < 0x80
#if WASM_ENABLE_GC != 0
                    && !wasm_is_type_reftype(local_type)
=======
                    else if (is_64bit_type(*(loader_ctx->frame_ref - 1))) {
                        loader_ctx->frame_ref -= 2;
                        loader_ctx->stack_cell_num -= 2;
#if (WASM_ENABLE_FAST_INTERP == 0) || (WASM_ENABLE_JIT != 0)
                        *(p - 1) = WASM_OP_DROP_64;
#endif
#if WASM_ENABLE_FAST_INTERP != 0
                        skip_label();
                        loader_ctx->frame_offset -= 2;
                        if ((*(loader_ctx->frame_offset)
                             > loader_ctx->start_dynamic_offset)
                            && (*(loader_ctx->frame_offset)
                                < loader_ctx->max_dynamic_offset))
                            loader_ctx->dynamic_offset -= 2;
>>>>>>> 53b775aa
#endif
                ) {
                    *p_org++ = EXT_OP_TEE_LOCAL_FAST;
                    if (is_32bit_type(local_type)) {
                        *p_org++ = (uint8)local_offset;
                    }
                    else {
                        *p_org++ = (uint8)(local_offset | 0x80);
                    }
                    while (p_org < p) {
                        *p_org++ = WASM_OP_NOP;
                    }
                }
#endif
#endif /* end of WASM_ENABLE_FAST_INTERP != 0 */
                break;
            }

            case WASM_OP_GET_GLOBAL:
            {
#if WASM_ENABLE_GC != 0
                WASMRefType *ref_type;
#endif

                p_org = p - 1;
                read_leb_uint32(p, p_end, global_idx);
                if (global_idx >= global_count) {
                    set_error_buf(error_buf, error_buf_size, "unknown global");
                    goto fail;
                }

                global_type =
                    global_idx < module->import_global_count
                        ? module->import_globals[global_idx].u.global.type
                        : module
                              ->globals[global_idx
                                        - module->import_global_count]
                              .type;
#if WASM_ENABLE_GC != 0
                ref_type =
                    global_idx < module->import_global_count
                        ? module->import_globals[global_idx].u.global.ref_type
                        : module
                              ->globals[global_idx
                                        - module->import_global_count]
                              .ref_type;
                if (wasm_is_type_multi_byte_type(global_type)) {
                    bh_memcpy_s(&wasm_ref_type, sizeof(WASMRefType), ref_type,
                                wasm_reftype_struct_size(ref_type));
                }
#endif

                PUSH_TYPE(global_type);

#if WASM_ENABLE_FAST_INTERP == 0
                if (global_type == VALUE_TYPE_I64
                    || global_type == VALUE_TYPE_F64) {
#if WASM_ENABLE_DEBUG_INTERP != 0
                    if (!record_fast_op(module, p_org, *p_org, error_buf,
                                        error_buf_size)) {
                        goto fail;
                    }
#endif
                    *p_org = WASM_OP_GET_GLOBAL_64;
                }
#else  /* else of WASM_ENABLE_FAST_INTERP */
                if (global_type == VALUE_TYPE_I64
                    || global_type == VALUE_TYPE_F64) {
                    skip_label();
                    emit_label(WASM_OP_GET_GLOBAL_64);
                }
                emit_uint32(loader_ctx, global_idx);
                PUSH_OFFSET_TYPE(global_type);
#endif /* end of WASM_ENABLE_FAST_INTERP */
                break;
            }

            case WASM_OP_SET_GLOBAL:
            {
                bool is_mutable = false;
#if WASM_ENABLE_GC != 0
                WASMRefType *ref_type;
#endif

                p_org = p - 1;
                read_leb_uint32(p, p_end, global_idx);
                if (global_idx >= global_count) {
                    set_error_buf(error_buf, error_buf_size, "unknown global");
                    goto fail;
                }

                is_mutable =
                    global_idx < module->import_global_count
                        ? module->import_globals[global_idx].u.global.is_mutable
                        : module
                              ->globals[global_idx
                                        - module->import_global_count]
                              .is_mutable;
                if (!is_mutable) {
                    set_error_buf(error_buf, error_buf_size,
                                  "global is immutable");
                    goto fail;
                }

                global_type =
                    global_idx < module->import_global_count
                        ? module->import_globals[global_idx].u.global.type
                        : module
                              ->globals[global_idx
                                        - module->import_global_count]
                              .type;
#if WASM_ENABLE_GC != 0
                ref_type =
                    global_idx < module->import_global_count
                        ? module->import_globals[global_idx].u.global.ref_type
                        : module
                              ->globals[global_idx
                                        - module->import_global_count]
                              .ref_type;
                if (wasm_is_type_multi_byte_type(global_type)) {
                    bh_memcpy_s(&wasm_ref_type, sizeof(WASMRefType), ref_type,
                                wasm_reftype_struct_size(ref_type));
                }
#endif

                POP_TYPE(global_type);

#if WASM_ENABLE_FAST_INTERP == 0
                if (global_type == VALUE_TYPE_I64
                    || global_type == VALUE_TYPE_F64) {
#if WASM_ENABLE_DEBUG_INTERP != 0
                    if (!record_fast_op(module, p_org, *p_org, error_buf,
                                        error_buf_size)) {
                        goto fail;
                    }
#endif
                    *p_org = WASM_OP_SET_GLOBAL_64;
                }
                else if (module->aux_stack_size > 0
                         && global_idx == module->aux_stack_top_global_index) {
#if WASM_ENABLE_DEBUG_INTERP != 0
                    if (!record_fast_op(module, p_org, *p_org, error_buf,
                                        error_buf_size)) {
                        goto fail;
                    }
#endif
                    *p_org = WASM_OP_SET_GLOBAL_AUX_STACK;
                }
#else  /* else of WASM_ENABLE_FAST_INTERP */
                if (global_type == VALUE_TYPE_I64
                    || global_type == VALUE_TYPE_F64) {
                    skip_label();
                    emit_label(WASM_OP_SET_GLOBAL_64);
                }
                else if (module->aux_stack_size > 0
                         && global_idx == module->aux_stack_top_global_index) {
                    skip_label();
                    emit_label(WASM_OP_SET_GLOBAL_AUX_STACK);
                }
                emit_uint32(loader_ctx, global_idx);
                POP_OFFSET_TYPE(global_type);
#endif /* end of WASM_ENABLE_FAST_INTERP */
                break;
            }

            /* load */
            case WASM_OP_I32_LOAD:
            case WASM_OP_I32_LOAD8_S:
            case WASM_OP_I32_LOAD8_U:
            case WASM_OP_I32_LOAD16_S:
            case WASM_OP_I32_LOAD16_U:
            case WASM_OP_I64_LOAD:
            case WASM_OP_I64_LOAD8_S:
            case WASM_OP_I64_LOAD8_U:
            case WASM_OP_I64_LOAD16_S:
            case WASM_OP_I64_LOAD16_U:
            case WASM_OP_I64_LOAD32_S:
            case WASM_OP_I64_LOAD32_U:
            case WASM_OP_F32_LOAD:
            case WASM_OP_F64_LOAD:
            /* store */
            case WASM_OP_I32_STORE:
            case WASM_OP_I32_STORE8:
            case WASM_OP_I32_STORE16:
            case WASM_OP_I64_STORE:
            case WASM_OP_I64_STORE8:
            case WASM_OP_I64_STORE16:
            case WASM_OP_I64_STORE32:
            case WASM_OP_F32_STORE:
            case WASM_OP_F64_STORE:
            {
#if WASM_ENABLE_FAST_INTERP != 0
                /* change F32/F64 into I32/I64 */
                if (opcode == WASM_OP_F32_LOAD) {
                    skip_label();
                    emit_label(WASM_OP_I32_LOAD);
                }
                else if (opcode == WASM_OP_F64_LOAD) {
                    skip_label();
                    emit_label(WASM_OP_I64_LOAD);
                }
                else if (opcode == WASM_OP_F32_STORE) {
                    skip_label();
                    emit_label(WASM_OP_I32_STORE);
                }
                else if (opcode == WASM_OP_F64_STORE) {
                    skip_label();
                    emit_label(WASM_OP_I64_STORE);
                }
#endif
                CHECK_MEMORY();
                read_leb_uint32(p, p_end, align);      /* align */
                read_leb_uint32(p, p_end, mem_offset); /* offset */
                if (!check_memory_access_align(opcode, align, error_buf,
                                               error_buf_size)) {
                    goto fail;
                }
#if WASM_ENABLE_FAST_INTERP != 0
                emit_uint32(loader_ctx, mem_offset);
#endif
                switch (opcode) {
                    /* load */
                    case WASM_OP_I32_LOAD:
                    case WASM_OP_I32_LOAD8_S:
                    case WASM_OP_I32_LOAD8_U:
                    case WASM_OP_I32_LOAD16_S:
                    case WASM_OP_I32_LOAD16_U:
                        POP_AND_PUSH(VALUE_TYPE_I32, VALUE_TYPE_I32);
                        break;
                    case WASM_OP_I64_LOAD:
                    case WASM_OP_I64_LOAD8_S:
                    case WASM_OP_I64_LOAD8_U:
                    case WASM_OP_I64_LOAD16_S:
                    case WASM_OP_I64_LOAD16_U:
                    case WASM_OP_I64_LOAD32_S:
                    case WASM_OP_I64_LOAD32_U:
                        POP_AND_PUSH(VALUE_TYPE_I32, VALUE_TYPE_I64);
                        break;
                    case WASM_OP_F32_LOAD:
                        POP_AND_PUSH(VALUE_TYPE_I32, VALUE_TYPE_F32);
                        break;
                    case WASM_OP_F64_LOAD:
                        POP_AND_PUSH(VALUE_TYPE_I32, VALUE_TYPE_F64);
                        break;
                    /* store */
                    case WASM_OP_I32_STORE:
                    case WASM_OP_I32_STORE8:
                    case WASM_OP_I32_STORE16:
                        POP_I32();
                        POP_I32();
                        break;
                    case WASM_OP_I64_STORE:
                    case WASM_OP_I64_STORE8:
                    case WASM_OP_I64_STORE16:
                    case WASM_OP_I64_STORE32:
                        POP_I64();
                        POP_I32();
                        break;
                    case WASM_OP_F32_STORE:
                        POP_F32();
                        POP_I32();
                        break;
                    case WASM_OP_F64_STORE:
                        POP_F64();
                        POP_I32();
                        break;
                    default:
                        break;
                }
                break;
            }

            case WASM_OP_MEMORY_SIZE:
                CHECK_MEMORY();
                /* reserved byte 0x00 */
                if (*p++ != 0x00) {
                    set_error_buf(error_buf, error_buf_size,
                                  "zero byte expected");
                    goto fail;
                }
                PUSH_I32();

                module->possible_memory_grow = true;
                break;

            case WASM_OP_MEMORY_GROW:
                CHECK_MEMORY();
                /* reserved byte 0x00 */
                if (*p++ != 0x00) {
                    set_error_buf(error_buf, error_buf_size,
                                  "zero byte expected");
                    goto fail;
                }
                POP_AND_PUSH(VALUE_TYPE_I32, VALUE_TYPE_I32);

                func->has_op_memory_grow = true;
                module->possible_memory_grow = true;
                break;

            case WASM_OP_I32_CONST:
                read_leb_int32(p, p_end, i32_const);
#if WASM_ENABLE_FAST_INTERP != 0
                skip_label();
                disable_emit = true;
                GET_CONST_OFFSET(VALUE_TYPE_I32, i32_const);

                if (operand_offset == 0) {
                    disable_emit = false;
                    emit_label(WASM_OP_I32_CONST);
                    emit_uint32(loader_ctx, i32_const);
                }
#else
                (void)i32_const;
#endif
                PUSH_I32();
                break;

            case WASM_OP_I64_CONST:
                read_leb_int64(p, p_end, i64_const);
#if WASM_ENABLE_FAST_INTERP != 0
                skip_label();
                disable_emit = true;
                GET_CONST_OFFSET(VALUE_TYPE_I64, i64_const);

                if (operand_offset == 0) {
                    disable_emit = false;
                    emit_label(WASM_OP_I64_CONST);
                    emit_uint64(loader_ctx, i64_const);
                }
#endif
                PUSH_I64();
                break;

            case WASM_OP_F32_CONST:
                p += sizeof(float32);
#if WASM_ENABLE_FAST_INTERP != 0
                skip_label();
                disable_emit = true;
                bh_memcpy_s((uint8 *)&f32_const, sizeof(float32), p_org,
                            sizeof(float32));
                GET_CONST_F32_OFFSET(VALUE_TYPE_F32, f32_const);

                if (operand_offset == 0) {
                    disable_emit = false;
                    emit_label(WASM_OP_F32_CONST);
                    emit_float32(loader_ctx, f32_const);
                }
#endif
                PUSH_F32();
                break;

            case WASM_OP_F64_CONST:
                p += sizeof(float64);
#if WASM_ENABLE_FAST_INTERP != 0
                skip_label();
                disable_emit = true;
                /* Some MCU may require 8-byte align */
                bh_memcpy_s((uint8 *)&f64_const, sizeof(float64), p_org,
                            sizeof(float64));
                GET_CONST_F64_OFFSET(VALUE_TYPE_F64, f64_const);

                if (operand_offset == 0) {
                    disable_emit = false;
                    emit_label(WASM_OP_F64_CONST);
                    emit_float64(loader_ctx, f64_const);
                }
#endif
                PUSH_F64();
                break;

            case WASM_OP_I32_EQZ:
                POP_AND_PUSH(VALUE_TYPE_I32, VALUE_TYPE_I32);
                break;

            case WASM_OP_I32_EQ:
            case WASM_OP_I32_NE:
            case WASM_OP_I32_LT_S:
            case WASM_OP_I32_LT_U:
            case WASM_OP_I32_GT_S:
            case WASM_OP_I32_GT_U:
            case WASM_OP_I32_LE_S:
            case WASM_OP_I32_LE_U:
            case WASM_OP_I32_GE_S:
            case WASM_OP_I32_GE_U:
                POP2_AND_PUSH(VALUE_TYPE_I32, VALUE_TYPE_I32);
                break;

            case WASM_OP_I64_EQZ:
                POP_AND_PUSH(VALUE_TYPE_I64, VALUE_TYPE_I32);
                break;

            case WASM_OP_I64_EQ:
            case WASM_OP_I64_NE:
            case WASM_OP_I64_LT_S:
            case WASM_OP_I64_LT_U:
            case WASM_OP_I64_GT_S:
            case WASM_OP_I64_GT_U:
            case WASM_OP_I64_LE_S:
            case WASM_OP_I64_LE_U:
            case WASM_OP_I64_GE_S:
            case WASM_OP_I64_GE_U:
                POP2_AND_PUSH(VALUE_TYPE_I64, VALUE_TYPE_I32);
                break;

            case WASM_OP_F32_EQ:
            case WASM_OP_F32_NE:
            case WASM_OP_F32_LT:
            case WASM_OP_F32_GT:
            case WASM_OP_F32_LE:
            case WASM_OP_F32_GE:
                POP2_AND_PUSH(VALUE_TYPE_F32, VALUE_TYPE_I32);
                break;

            case WASM_OP_F64_EQ:
            case WASM_OP_F64_NE:
            case WASM_OP_F64_LT:
            case WASM_OP_F64_GT:
            case WASM_OP_F64_LE:
            case WASM_OP_F64_GE:
                POP2_AND_PUSH(VALUE_TYPE_F64, VALUE_TYPE_I32);
                break;

            case WASM_OP_I32_CLZ:
            case WASM_OP_I32_CTZ:
            case WASM_OP_I32_POPCNT:
                POP_AND_PUSH(VALUE_TYPE_I32, VALUE_TYPE_I32);
                break;

            case WASM_OP_I32_ADD:
            case WASM_OP_I32_SUB:
            case WASM_OP_I32_MUL:
            case WASM_OP_I32_DIV_S:
            case WASM_OP_I32_DIV_U:
            case WASM_OP_I32_REM_S:
            case WASM_OP_I32_REM_U:
            case WASM_OP_I32_AND:
            case WASM_OP_I32_OR:
            case WASM_OP_I32_XOR:
            case WASM_OP_I32_SHL:
            case WASM_OP_I32_SHR_S:
            case WASM_OP_I32_SHR_U:
            case WASM_OP_I32_ROTL:
            case WASM_OP_I32_ROTR:
                POP2_AND_PUSH(VALUE_TYPE_I32, VALUE_TYPE_I32);
                break;

            case WASM_OP_I64_CLZ:
            case WASM_OP_I64_CTZ:
            case WASM_OP_I64_POPCNT:
                POP_AND_PUSH(VALUE_TYPE_I64, VALUE_TYPE_I64);
                break;

            case WASM_OP_I64_ADD:
            case WASM_OP_I64_SUB:
            case WASM_OP_I64_MUL:
            case WASM_OP_I64_DIV_S:
            case WASM_OP_I64_DIV_U:
            case WASM_OP_I64_REM_S:
            case WASM_OP_I64_REM_U:
            case WASM_OP_I64_AND:
            case WASM_OP_I64_OR:
            case WASM_OP_I64_XOR:
            case WASM_OP_I64_SHL:
            case WASM_OP_I64_SHR_S:
            case WASM_OP_I64_SHR_U:
            case WASM_OP_I64_ROTL:
            case WASM_OP_I64_ROTR:
                POP2_AND_PUSH(VALUE_TYPE_I64, VALUE_TYPE_I64);
                break;

            case WASM_OP_F32_ABS:
            case WASM_OP_F32_NEG:
            case WASM_OP_F32_CEIL:
            case WASM_OP_F32_FLOOR:
            case WASM_OP_F32_TRUNC:
            case WASM_OP_F32_NEAREST:
            case WASM_OP_F32_SQRT:
                POP_AND_PUSH(VALUE_TYPE_F32, VALUE_TYPE_F32);
                break;

            case WASM_OP_F32_ADD:
            case WASM_OP_F32_SUB:
            case WASM_OP_F32_MUL:
            case WASM_OP_F32_DIV:
            case WASM_OP_F32_MIN:
            case WASM_OP_F32_MAX:
            case WASM_OP_F32_COPYSIGN:
                POP2_AND_PUSH(VALUE_TYPE_F32, VALUE_TYPE_F32);
                break;

            case WASM_OP_F64_ABS:
            case WASM_OP_F64_NEG:
            case WASM_OP_F64_CEIL:
            case WASM_OP_F64_FLOOR:
            case WASM_OP_F64_TRUNC:
            case WASM_OP_F64_NEAREST:
            case WASM_OP_F64_SQRT:
                POP_AND_PUSH(VALUE_TYPE_F64, VALUE_TYPE_F64);
                break;

            case WASM_OP_F64_ADD:
            case WASM_OP_F64_SUB:
            case WASM_OP_F64_MUL:
            case WASM_OP_F64_DIV:
            case WASM_OP_F64_MIN:
            case WASM_OP_F64_MAX:
            case WASM_OP_F64_COPYSIGN:
                POP2_AND_PUSH(VALUE_TYPE_F64, VALUE_TYPE_F64);
                break;

            case WASM_OP_I32_WRAP_I64:
                POP_AND_PUSH(VALUE_TYPE_I64, VALUE_TYPE_I32);
                break;

            case WASM_OP_I32_TRUNC_S_F32:
            case WASM_OP_I32_TRUNC_U_F32:
                POP_AND_PUSH(VALUE_TYPE_F32, VALUE_TYPE_I32);
                break;

            case WASM_OP_I32_TRUNC_S_F64:
            case WASM_OP_I32_TRUNC_U_F64:
                POP_AND_PUSH(VALUE_TYPE_F64, VALUE_TYPE_I32);
                break;

            case WASM_OP_I64_EXTEND_S_I32:
            case WASM_OP_I64_EXTEND_U_I32:
                POP_AND_PUSH(VALUE_TYPE_I32, VALUE_TYPE_I64);
                break;

            case WASM_OP_I64_TRUNC_S_F32:
            case WASM_OP_I64_TRUNC_U_F32:
                POP_AND_PUSH(VALUE_TYPE_F32, VALUE_TYPE_I64);
                break;

            case WASM_OP_I64_TRUNC_S_F64:
            case WASM_OP_I64_TRUNC_U_F64:
                POP_AND_PUSH(VALUE_TYPE_F64, VALUE_TYPE_I64);
                break;

            case WASM_OP_F32_CONVERT_S_I32:
            case WASM_OP_F32_CONVERT_U_I32:
                POP_AND_PUSH(VALUE_TYPE_I32, VALUE_TYPE_F32);
                break;

            case WASM_OP_F32_CONVERT_S_I64:
            case WASM_OP_F32_CONVERT_U_I64:
                POP_AND_PUSH(VALUE_TYPE_I64, VALUE_TYPE_F32);
                break;

            case WASM_OP_F32_DEMOTE_F64:
                POP_AND_PUSH(VALUE_TYPE_F64, VALUE_TYPE_F32);
                break;

            case WASM_OP_F64_CONVERT_S_I32:
            case WASM_OP_F64_CONVERT_U_I32:
                POP_AND_PUSH(VALUE_TYPE_I32, VALUE_TYPE_F64);
                break;

            case WASM_OP_F64_CONVERT_S_I64:
            case WASM_OP_F64_CONVERT_U_I64:
                POP_AND_PUSH(VALUE_TYPE_I64, VALUE_TYPE_F64);
                break;

            case WASM_OP_F64_PROMOTE_F32:
                POP_AND_PUSH(VALUE_TYPE_F32, VALUE_TYPE_F64);
                break;

            case WASM_OP_I32_REINTERPRET_F32:
                POP_AND_PUSH(VALUE_TYPE_F32, VALUE_TYPE_I32);
                break;

            case WASM_OP_I64_REINTERPRET_F64:
                POP_AND_PUSH(VALUE_TYPE_F64, VALUE_TYPE_I64);
                break;

            case WASM_OP_F32_REINTERPRET_I32:
                POP_AND_PUSH(VALUE_TYPE_I32, VALUE_TYPE_F32);
                break;

            case WASM_OP_F64_REINTERPRET_I64:
                POP_AND_PUSH(VALUE_TYPE_I64, VALUE_TYPE_F64);
                break;

            case WASM_OP_I32_EXTEND8_S:
            case WASM_OP_I32_EXTEND16_S:
                POP_AND_PUSH(VALUE_TYPE_I32, VALUE_TYPE_I32);
                break;

            case WASM_OP_I64_EXTEND8_S:
            case WASM_OP_I64_EXTEND16_S:
            case WASM_OP_I64_EXTEND32_S:
                POP_AND_PUSH(VALUE_TYPE_I64, VALUE_TYPE_I64);
                break;

#if WASM_ENABLE_GC != 0
            case WASM_OP_GC_PREFIX:
            {
                uint32 opcode1;

                read_leb_uint32(p, p_end, opcode1);
#if WASM_ENABLE_FAST_INTERP != 0
                emit_byte(loader_ctx, ((uint8)opcode1));
#endif
                switch (opcode1) {
                    case WASM_OP_STRUCT_NEW_WITH_RTT:
                    case WASM_OP_STRUCT_NEW_DEFAULT_WITH_RTT:
                    {
                        read_leb_uint32(p, p_end, type_idx);
#if WASM_ENABLE_FAST_INTERP != 0
                        emit_uint32(loader_ctx, type_idx);
#endif
                        if (!check_type_index(module, type_idx, error_buf,
                                              error_buf_size)) {
                            goto fail;
                        }
                        if (module->types[type_idx]->type_flag
                            != WASM_TYPE_STRUCT) {
                            set_error_buf(error_buf, error_buf_size,
                                          "unkown struct type");
                            goto fail;
                        }

                        /* POP (rtt n $t) */
                        wasm_set_refheaptype_rttn(&wasm_ref_type.ref_ht_rttn,
                                                  false, 0, type_idx);
                        POP_REF(wasm_ref_type.ref_type);

                        if (opcode1 == WASM_OP_STRUCT_NEW_WITH_RTT) {
                            int32 j, k;
                            uint8 value_type;
                            uint32 ref_type_struct_size;
                            WASMStructType *struct_type =
                                (WASMStructType *)module->types[type_idx];

                            k = struct_type->ref_type_map_count - 1;
                            for (j = struct_type->field_count - 1; j >= 0;
                                 j--) {
                                value_type = struct_type->fields[j].field_type;
                                if (wasm_is_type_reftype(value_type)) {
                                    if (wasm_is_type_multi_byte_type(
                                            value_type)) {
                                        ref_type_struct_size =
                                            wasm_reftype_struct_size(
                                                struct_type->ref_type_maps[k]
                                                    .ref_type);
                                        bh_memcpy_s(
                                            &wasm_ref_type,
                                            (uint32)sizeof(WASMRefType),
                                            struct_type->ref_type_maps[k]
                                                .ref_type,
                                            ref_type_struct_size);
                                        k--;
                                    }
                                    POP_REF(value_type);
                                }
                                else {
                                    switch (value_type) {
                                        case VALUE_TYPE_I32:
                                        case PACKED_TYPE_I8:
                                        case PACKED_TYPE_I16:
                                            POP_I32();
                                            break;
                                        case VALUE_TYPE_I64:
                                            POP_I64();
                                            break;
                                        case VALUE_TYPE_F32:
                                            POP_F32();
                                            break;
                                        case VALUE_TYPE_F64:
                                            POP_F64();
                                            break;
                                        default:
                                            set_error_buf(error_buf,
                                                          error_buf_size,
                                                          "unknown type");
                                            goto fail;
                                    }
                                }
                            }
                        }

                        /* PUSH struct obj, (ref $t) */
                        wasm_set_refheaptype_typeidx(
                            &wasm_ref_type.ref_ht_typeidx, false, type_idx);
                        PUSH_REF(wasm_ref_type.ref_type);
                        break;
                    }

                    case WASM_OP_STRUCT_GET:
                    case WASM_OP_STRUCT_GET_S:
                    case WASM_OP_STRUCT_GET_U:
                    case WASM_OP_STRUCT_SET:
                    {
                        WASMStructType *struct_type;
                        WASMRefType *ref_type = NULL;
                        uint32 field_idx;
                        uint8 field_type;

                        read_leb_uint32(p, p_end, type_idx);
#if WASM_ENABLE_FAST_INTERP != 0
                        emit_uint32(loader_ctx, type_idx);
#endif
                        if (!check_type_index(module, type_idx, error_buf,
                                              error_buf_size)) {
                            goto fail;
                        }
                        if (module->types[type_idx]->type_flag
                            != WASM_TYPE_STRUCT) {
                            set_error_buf(error_buf, error_buf_size,
                                          "unknown struct type");
                            goto fail;
                        }
                        struct_type = (WASMStructType *)module->types[type_idx];

                        read_leb_uint32(p, p_end, field_idx);
#if WASM_ENABLE_FAST_INTERP != 0
                        emit_uint32(loader_ctx, field_idx);
#endif
                        if (field_idx >= struct_type->field_count) {
                            set_error_buf(error_buf, error_buf_size,
                                          "unknown struct field");
                            goto fail;
                        }

                        if (opcode1 == WASM_OP_STRUCT_SET
                            && !(struct_type->fields[field_idx].field_flags
                                 & 1)) {
                            set_error_buf(error_buf, error_buf_size,
                                          "field is immutable");
                            goto fail;
                        }

                        field_type = struct_type->fields[field_idx].field_type;
                        if (is_packed_type(field_type)) {
                            if (opcode1 != WASM_OP_STRUCT_GET_S
                                && opcode1 != WASM_OP_STRUCT_GET_U) {
                                set_error_buf(error_buf, error_buf_size,
                                              "type mismatch");
                                goto fail;
                            }
                            else {
                                field_type = VALUE_TYPE_I32;
                            }
                        }
                        if (wasm_is_type_multi_byte_type(field_type)) {
                            ref_type = wasm_reftype_map_find(
                                struct_type->ref_type_maps,
                                struct_type->ref_type_map_count, field_idx);
                            bh_assert(ref_type);
                        }
                        if (opcode1 == WASM_OP_STRUCT_SET) {
                            /* POP field */
                            if (wasm_is_type_multi_byte_type(field_type)) {
                                bh_memcpy_s(&wasm_ref_type,
                                            (uint32)sizeof(WASMRefType),
                                            ref_type,
                                            wasm_reftype_struct_size(ref_type));
                            }
                            POP_REF(field_type);
                            /* POP struct obj, (ref null $t) */
                            wasm_set_refheaptype_typeidx(
                                &wasm_ref_type.ref_ht_typeidx, true, type_idx);
                            POP_REF(wasm_ref_type.ref_type);
                        }
                        else {
                            /* POP struct obj, (ref null $t) */
                            wasm_set_refheaptype_typeidx(
                                &wasm_ref_type.ref_ht_typeidx, true, type_idx);
                            POP_REF(wasm_ref_type.ref_type);
                            /* PUSH field */
                            if (wasm_is_type_multi_byte_type(field_type)) {
                                bh_memcpy_s(&wasm_ref_type,
                                            (uint32)sizeof(WASMRefType),
                                            ref_type,
                                            wasm_reftype_struct_size(ref_type));
                            }
                            PUSH_REF(field_type);
                        }
                        break;
                    }

                    case WASM_OP_ARRAY_NEW_WITH_RTT:
                    case WASM_OP_ARRAY_NEW_DEFAULT_WITH_RTT:
                    {
                        read_leb_uint32(p, p_end, type_idx);
#if WASM_ENABLE_FAST_INTERP != 0
                        emit_uint32(loader_ctx, type_idx);
#endif
                        if (!check_type_index(module, type_idx, error_buf,
                                              error_buf_size)) {
                            goto fail;
                        }
                        if (module->types[type_idx]->type_flag
                            != WASM_TYPE_ARRAY) {
                            set_error_buf(error_buf, error_buf_size,
                                          "unkown array type");
                            goto fail;
                        }

                        /* POP (rtt n $t) */
                        wasm_set_refheaptype_rttn(&wasm_ref_type.ref_ht_rttn,
                                                  false, 0, type_idx);
                        POP_REF(wasm_ref_type.ref_type);
                        /* length */
                        POP_I32();

                        if (opcode1 == WASM_OP_ARRAY_NEW_WITH_RTT) {
                            WASMArrayType *array_type =
                                (WASMArrayType *)module->types[type_idx];
                            uint8 elem_type = array_type->elem_type;

                            if (wasm_is_type_multi_byte_type(elem_type)) {
                                bh_memcpy_s(&wasm_ref_type, sizeof(WASMRefType),
                                            array_type->elem_ref_type,
                                            wasm_reftype_struct_size(
                                                array_type->elem_ref_type));
                            }
                            if (is_packed_type(elem_type)) {
                                elem_type = VALUE_TYPE_I32;
                            }
                            POP_REF(elem_type);
                        }

                        /* PUSH array obj, (ref $t) */
                        wasm_set_refheaptype_typeidx(
                            &wasm_ref_type.ref_ht_typeidx, false, type_idx);
                        PUSH_REF(wasm_ref_type.ref_type);
                        break;
                    }

                    case WASM_OP_ARRAY_GET:
                    case WASM_OP_ARRAY_GET_S:
                    case WASM_OP_ARRAY_GET_U:
                    case WASM_OP_ARRAY_SET:
                    {
                        uint8 elem_type;
                        WASMArrayType *array_type;
                        WASMRefType *ref_type = NULL;

                        read_leb_uint32(p, p_end, type_idx);
#if WASM_ENABLE_FAST_INTERP != 0
                        emit_uint32(loader_ctx, type_idx);
#endif
                        if (!check_type_index(module, type_idx, error_buf,
                                              error_buf_size)) {
                            goto fail;
                        }
                        if (module->types[type_idx]->type_flag
                            != WASM_TYPE_ARRAY) {
                            set_error_buf(error_buf, error_buf_size,
                                          "unkown array type");
                            goto fail;
                        }
                        array_type = (WASMArrayType *)module->types[type_idx];

                        if (opcode1 == WASM_OP_ARRAY_SET
                            && !(array_type->elem_flags & 1)) {
                            set_error_buf(error_buf, error_buf_size,
                                          "array is immutable");
                            goto fail;
                        }

                        elem_type = array_type->elem_type;
                        if (is_packed_type(elem_type)) {
                            if (opcode1 != WASM_OP_ARRAY_GET_S
                                && opcode1 != WASM_OP_ARRAY_GET_U) {
                                set_error_buf(error_buf, error_buf_size,
                                              "type mismatch");
                                goto fail;
                            }
                            else {
                                elem_type = VALUE_TYPE_I32;
                            }
                        }
                        ref_type = array_type->elem_ref_type;

                        if (opcode1 == WASM_OP_ARRAY_SET) {
                            /* POP elem to set */
                            if (wasm_is_type_multi_byte_type(elem_type)) {
                                bh_memcpy_s(&wasm_ref_type, sizeof(WASMRefType),
                                            ref_type,
                                            wasm_reftype_struct_size(ref_type));
                            }
                            POP_REF(elem_type);
                        }
                        /* elem idx */
                        POP_I32();
                        /* POP array obj, (ref null $t) */
                        wasm_set_refheaptype_typeidx(
                            &wasm_ref_type.ref_ht_typeidx, true, type_idx);
                        POP_REF(wasm_ref_type.ref_type);
                        if (opcode1 != WASM_OP_ARRAY_SET) {
                            /* PUSH elem */
                            if (wasm_is_type_multi_byte_type(elem_type)) {
                                bh_memcpy_s(&wasm_ref_type, sizeof(WASMRefType),
                                            ref_type,
                                            wasm_reftype_struct_size(ref_type));
                            }
                            PUSH_REF(elem_type);
                        }
                        break;
                    }

                    case WASM_OP_ARRAY_LEN:
                    {
                        /* TODO: remove this line for latest GC MVP */
                        read_leb_uint32(p, p_end, type_idx);
#if WASM_ENABLE_FAST_INTERP != 0
                        emit_uint32(loader_ctx, type_idx);
#endif

                        POP_REF(REF_TYPE_ARRAYREF);
                        /* length */
                        PUSH_I32();
                        break;
                    }

                    case WASM_OP_I31_NEW:
                        POP_I32();
                        wasm_set_refheaptype_common(
                            &wasm_ref_type.ref_ht_common, false, HEAP_TYPE_I31);
                        PUSH_REF(wasm_ref_type.ref_type);
                        break;
                    case WASM_OP_I31_GET_S:
                    case WASM_OP_I31_GET_U:
                        POP_REF(REF_TYPE_I31REF);
                        PUSH_I32();
                        break;

                    case WASM_OP_RTT_CANON:
                    {
                        read_leb_uint32(p, p_end, type_idx);
#if WASM_ENABLE_FAST_INTERP != 0
                        emit_uint32(loader_ctx, type_idx);
#endif
                        if (!check_type_index(module, type_idx, error_buf,
                                              error_buf_size)) {
                            goto fail;
                        }
                        wasm_set_refheaptype_rttn(&wasm_ref_type.ref_ht_rttn,
                                                  false, 0, type_idx);
                        PUSH_REF(wasm_ref_type.ref_type);
                        break;
                    }

                    case WASM_OP_RTT_SUB:
                    {
                        uint8 type;
                        uint32 type_idx_super;
                        WASMRefType *ref_type = NULL;

                        read_leb_uint32(p, p_end, type_idx);
#if WASM_ENABLE_FAST_INTERP != 0
                        emit_uint32(loader_ctx, type_idx);
#endif
                        if (!check_type_index(module, type_idx, error_buf,
                                              error_buf_size)) {
                            goto fail;
                        }

                        /* Get the stack top element */
                        if (!wasm_loader_get_frame_ref_top(loader_ctx, &type,
                                                           &ref_type, error_buf,
                                                           error_buf_size)) {
                            goto fail;
                        }

                        if (type == VALUE_TYPE_ANY) {
                            /* do nothing */
                            break;
                        }

                        /* The stack top elem must be (rtt $t) or (rtt n $t) */
                        if (!(type == REF_TYPE_HT_NON_NULLABLE
                              && (wasm_is_refheaptype_rtt(
                                      &ref_type->ref_ht_common)
                                  || wasm_is_refheaptype_rttn(
                                      &ref_type->ref_ht_common)))) {
                            set_error_buf(error_buf, error_buf_size,
                                          "type mismatch");
                            goto fail;
                        }

                        /* Check the type index relationship */
                        type_idx_super =
                            wasm_is_refheaptype_rtt(&ref_type->ref_ht_common)
                                ? ref_type->ref_ht_rtt.type_idx
                                : ref_type->ref_ht_rttn.type_idx;
                        if (!wasm_type_is_subtype_of(
                                module->types[type_idx],
                                module->types[type_idx_super], module->types,
                                module->type_count)) {
                            set_error_buf(error_buf, error_buf_size,
                                          "type mismatch");
                            goto fail;
                        }

                        /* Pop current stack top element */
                        bh_memcpy_s(&wasm_ref_type, sizeof(WASMRefType),
                                    ref_type,
                                    wasm_reftype_struct_size(ref_type));
                        POP_REF(ref_type->ref_type);

                        /* Push (rtt (n + 1)? $t) */
                        if (wasm_is_refheaptype_rtt(&ref_type->ref_ht_common)) {
                            wasm_set_refheaptype_rtt(&wasm_ref_type.ref_ht_rtt,
                                                     false, type_idx);
                        }
                        else {
                            wasm_set_refheaptype_rttn(
                                &wasm_ref_type.ref_ht_rttn, false,
                                wasm_ref_type.ref_ht_rttn.n + 1, type_idx);
                        }
                        PUSH_REF(wasm_ref_type.ref_type);
                        break;
                    }

                    case WASM_OP_REF_TEST:
                    {
                        uint8 type;
                        int32 rtt_type_idx;

                        /* POP (ref (rtt n type_idx)) or (ref (rtt type_idx)) */
                        if (!wasm_loader_pop_rttn_or_rtt(
                                loader_ctx, &type, &rtt_type_idx, error_buf,
                                error_buf_size)) {
                            goto fail;
                        }
                        (void)type;
                        (void)rtt_type_idx;
                        /* POP (ref null data) or (ref null func) */
                        if (!wasm_loader_pop_nullable_data_or_func(
                                loader_ctx, error_buf, error_buf_size)) {
                            goto fail;
                        }
                        PUSH_I32();
                        break;
                    }

                    case WASM_OP_REF_CAST:
                    {
                        uint8 type1, type2;
                        int32 rtt_type_idx;
                        bool nullable = false;

                        /* POP (ref (rtt n type_idx)) or (ref (rtt type_idx))
                           and get the type_idx */
                        if (!wasm_loader_pop_rttn_or_rtt(
                                loader_ctx, &type1, &rtt_type_idx, error_buf,
                                error_buf_size)) {
                            goto fail;
                        }

                        /* POP (ref null? data) or (ref null? func) and get
                           the null? flag */
                        if (!wasm_loader_pop_data_or_func(loader_ctx, &type2,
                                                          &nullable, error_buf,
                                                          error_buf_size)) {
                            goto fail;
                        }
                        (void)type2;
                        /* PUSH (ref null? type_idx) */
                        if (type1 != VALUE_TYPE_ANY) {
                            wasm_set_refheaptype_typeidx(
                                &wasm_ref_type.ref_ht_typeidx, nullable,
                                rtt_type_idx);
                            type1 = wasm_ref_type.ref_type;
                        }
                        PUSH_REF(type1);
                        break;
                    }

                    case WASM_OP_BR_ON_CAST:
                    {
                        uint8 type1, type2;
                        int32 rtt_type_idx;
                        WASMRefType *ref_type2 = NULL;

                        /* POP (rtt n type_idx) or (rtt type_idx) and
                           get the type_idx */
                        if (!wasm_loader_pop_rttn_or_rtt(
                                loader_ctx, &type1, &rtt_type_idx, error_buf,
                                error_buf_size)) {
                            goto fail;
                        }

#if WASM_ENABLE_FAST_INTERP != 0
                        disable_emit = true;
#endif

                        /* Backup the stack top elem */
                        if (!wasm_loader_get_frame_ref_top(
                                loader_ctx, &type2, &ref_type2, error_buf,
                                error_buf_size)) {
                            goto fail;
                        }

                        /* POP (ref null data) or (ref null func) */
                        if (!wasm_loader_pop_nullable_data_or_func(
                                loader_ctx, error_buf, error_buf_size)) {
                            goto fail;
                        }

                        /* Temporarily PUSH (ref type_idx) and check
                           branch block */
                        if (type1 != VALUE_TYPE_ANY) {
                            wasm_set_refheaptype_typeidx(
                                &wasm_ref_type.ref_ht_typeidx, false,
                                rtt_type_idx);
                            type1 = wasm_ref_type.ref_type;
                        }
                        PUSH_REF(type1);
                        if (!(frame_csp_tmp = check_branch_block(
                                  loader_ctx, &p, p_end, false, error_buf,
                                  error_buf_size))) {
                            goto fail;
                        }
                        POP_REF(type1);

                        /* Push back the original stack top elem */
                        if (wasm_is_type_multi_byte_type(type2)) {
                            bh_memcpy_s(&wasm_ref_type,
                                        (uint32)sizeof(WASMRefType), ref_type2,
                                        wasm_reftype_struct_size(ref_type2));
                        }
                        PUSH_REF(type2);
                        break;
                    }

                    case WASM_OP_BR_ON_CAST_FAIL:
                    {
                        uint8 type;
                        int32 rtt_type_idx;
                        WASMRefType *ref_type = NULL;

                        /* POP (rtt n type_idx) or (rtt type_idx) and
                           get the type_idx */
                        if (!wasm_loader_pop_rttn_or_rtt(
                                loader_ctx, &type, &rtt_type_idx, error_buf,
                                error_buf_size)) {
                            goto fail;
                        }

                        /* Check branch block */
                        if (!(frame_csp_tmp = check_branch_block(
                                  loader_ctx, &p, p_end, false, error_buf,
                                  error_buf_size))) {
                            goto fail;
                        }

#if WASM_ENABLE_FAST_INTERP != 0
                        disable_emit = true;
#endif

                        /* Backup the stack top elem */
                        if (!wasm_loader_get_frame_ref_top(loader_ctx, &type,
                                                           &ref_type, error_buf,
                                                           error_buf_size)) {
                            goto fail;
                        }

                        /* POP (ref null data) or (ref null func) */
                        if (!wasm_loader_pop_nullable_data_or_func(
                                loader_ctx, error_buf, error_buf_size)) {
                            goto fail;
                        }

                        /* PUSH back the original stack top */
                        if (wasm_is_type_multi_byte_type(type)) {
                            bh_memcpy_s(&wasm_ref_type, sizeof(WASMRefType),
                                        ref_type,
                                        wasm_reftype_struct_size(ref_type));
                        }
                        PUSH_REF(type);
                        break;
                    }

                    case WASM_OP_REF_IS_FUNC:
                    case WASM_OP_REF_IS_DATA:
                    case WASM_OP_REF_IS_I31:
                    case WASM_OP_REF_IS_ARRAY:
                        POP_REF(REF_TYPE_ANYREF);
                        PUSH_I32();
                        break;

                    case WASM_OP_REF_AS_FUNC:
                        heap_type = HEAP_TYPE_FUNC;
                        goto handle_ref_as;
                    case WASM_OP_REF_AS_DATA:
                        heap_type = HEAP_TYPE_DATA;
                        goto handle_ref_as;
                    case WASM_OP_REF_AS_I31:
                        heap_type = HEAP_TYPE_I31;
                        goto handle_ref_as;
                    case WASM_OP_REF_AS_ARRAY:
                        heap_type = HEAP_TYPE_ARRAY;
                        goto handle_ref_as;
                    handle_ref_as:
                    {
                        POP_REF(REF_TYPE_ANYREF);
                        wasm_set_refheaptype_common(
                            &wasm_ref_type.ref_ht_common, false, heap_type);
                        PUSH_REF(wasm_ref_type.ref_type);
                        break;
                    }

                    case WASM_OP_BR_ON_FUNC:
                        heap_type = HEAP_TYPE_FUNC;
                        goto handle_br_on;
                    case WASM_OP_BR_ON_DATA:
                        heap_type = HEAP_TYPE_DATA;
                        goto handle_br_on;
                    case WASM_OP_BR_ON_I31:
                        heap_type = HEAP_TYPE_I31;
                        goto handle_br_on;
                    case WASM_OP_BR_ON_ARRAY:
                        heap_type = HEAP_TYPE_ARRAY;
                        goto handle_br_on;
                    handle_br_on:
                    {
                        uint8 type;
                        WASMRefType *ref_type = NULL;

#if WASM_ENABLE_FAST_INTERP != 0
                        disable_emit = true;
#endif

                        /* Backup the stack top elem */
                        if (!wasm_loader_get_frame_ref_top(loader_ctx, &type,
                                                           &ref_type, error_buf,
                                                           error_buf_size)) {
                            goto fail;
                        }

                        /* Check whether the stack top belongs to anyref */
                        POP_REF(REF_TYPE_ANYREF);

                        /* Temporarily PUSH (ref func/data/i31), check target
                           block and then POP it */
                        wasm_set_refheaptype_common(
                            &wasm_ref_type.ref_ht_common, false, heap_type);
                        PUSH_REF(wasm_ref_type.ref_type);
                        if (!(frame_csp_tmp = check_branch_block(
                                  loader_ctx, &p, p_end, false, error_buf,
                                  error_buf_size))) {
                            goto fail;
                        }
                        POP_REF(wasm_ref_type.ref_type);

                        /* PUSH back the original stack top elem */
                        if (wasm_is_type_multi_byte_type(type)) {
                            bh_memcpy_s(&wasm_ref_type, sizeof(WASMRefType),
                                        ref_type,
                                        wasm_reftype_struct_size(ref_type));
                        }
                        PUSH_REF(type);
                        break;
                    }

                    case WASM_OP_BR_ON_NON_FUNC:
                        heap_type = HEAP_TYPE_FUNC;
                        goto handle_br_on_non;
                    case WASM_OP_BR_ON_NON_DATA:
                        heap_type = HEAP_TYPE_DATA;
                        goto handle_br_on_non;
                    case WASM_OP_BR_ON_NON_I31:
                        heap_type = HEAP_TYPE_I31;
                        goto handle_br_on_non;
                    case WASM_OP_BR_ON_NON_ARRAY:
                        heap_type = HEAP_TYPE_ARRAY;
                        goto handle_br_on_non;
                    handle_br_on_non:
                    {
                        uint8 type;
                        WASMRefType *ref_type;

                        if (!(frame_csp_tmp = check_branch_block(
                                  loader_ctx, &p, p_end, false, error_buf,
                                  error_buf_size))) {
                            goto fail;
                        }

#if WASM_ENABLE_FAST_INTERP != 0
                        disable_emit = true;
#endif

                        /* Backup the stack top elem */
                        if (!wasm_loader_get_frame_ref_top(loader_ctx, &type,
                                                           &ref_type, error_buf,
                                                           error_buf_size)) {
                            goto fail;
                        }

                        /* Check whether the stack top belongs to anyref */
                        POP_REF(REF_TYPE_ANYREF);

                        /* PUSH (ref func/data/i31) */
                        wasm_set_refheaptype_common(
                            &wasm_ref_type.ref_ht_common, false, heap_type);
                        PUSH_REF(wasm_ref_type.ref_type);
                        break;
                    }

                    default:
                        set_error_buf_v(error_buf, error_buf_size,
                                        "%s %02x %02x", "unsupported opcode",
                                        WASM_OP_GC_PREFIX, opcode1);
                        goto fail;
                }
                break;
            }
#endif /* end of WASM_ENABLE_GC */

            case WASM_OP_MISC_PREFIX:
            {
                uint32 opcode1;

                read_leb_uint32(p, p_end, opcode1);
#if WASM_ENABLE_FAST_INTERP != 0
                emit_byte(loader_ctx, ((uint8)opcode1));
#endif
                switch (opcode1) {
                    case WASM_OP_I32_TRUNC_SAT_S_F32:
                    case WASM_OP_I32_TRUNC_SAT_U_F32:
                        POP_AND_PUSH(VALUE_TYPE_F32, VALUE_TYPE_I32);
                        break;
                    case WASM_OP_I32_TRUNC_SAT_S_F64:
                    case WASM_OP_I32_TRUNC_SAT_U_F64:
                        POP_AND_PUSH(VALUE_TYPE_F64, VALUE_TYPE_I32);
                        break;
                    case WASM_OP_I64_TRUNC_SAT_S_F32:
                    case WASM_OP_I64_TRUNC_SAT_U_F32:
                        POP_AND_PUSH(VALUE_TYPE_F32, VALUE_TYPE_I64);
                        break;
                    case WASM_OP_I64_TRUNC_SAT_S_F64:
                    case WASM_OP_I64_TRUNC_SAT_U_F64:
                        POP_AND_PUSH(VALUE_TYPE_F64, VALUE_TYPE_I64);
                        break;
#if WASM_ENABLE_BULK_MEMORY != 0
                    case WASM_OP_MEMORY_INIT:
                    {
                        read_leb_uint32(p, p_end, data_seg_idx);
#if WASM_ENABLE_FAST_INTERP != 0
                        emit_uint32(loader_ctx, data_seg_idx);
#endif
                        if (module->import_memory_count == 0
                            && module->memory_count == 0)
                            goto fail_unknown_memory;

                        if (*p++ != 0x00)
                            goto fail_zero_byte_expected;

                        if (data_seg_idx >= module->data_seg_count) {
                            set_error_buf_v(error_buf, error_buf_size,
                                            "unknown data segment %d",
                                            data_seg_idx);
                            goto fail;
                        }

                        if (module->data_seg_count1 == 0)
                            goto fail_data_cnt_sec_require;

                        POP_I32();
                        POP_I32();
                        POP_I32();
                        break;
                    }
                    case WASM_OP_DATA_DROP:
                    {
                        read_leb_uint32(p, p_end, data_seg_idx);
#if WASM_ENABLE_FAST_INTERP != 0
                        emit_uint32(loader_ctx, data_seg_idx);
#endif
                        if (data_seg_idx >= module->data_seg_count) {
                            set_error_buf(error_buf, error_buf_size,
                                          "unknown data segment");
                            goto fail;
                        }

                        if (module->data_seg_count1 == 0)
                            goto fail_data_cnt_sec_require;

                        break;
                    }
                    case WASM_OP_MEMORY_COPY:
                    {
                        /* both src and dst memory index should be 0 */
                        if (*(int16 *)p != 0x0000)
                            goto fail_zero_byte_expected;
                        p += 2;

                        if (module->import_memory_count == 0
                            && module->memory_count == 0)
                            goto fail_unknown_memory;

                        POP_I32();
                        POP_I32();
                        POP_I32();
                        break;
                    }
                    case WASM_OP_MEMORY_FILL:
                    {
                        if (*p++ != 0x00) {
                            goto fail_zero_byte_expected;
                        }
                        if (module->import_memory_count == 0
                            && module->memory_count == 0) {
                            goto fail_unknown_memory;
                        }

                        POP_I32();
                        POP_I32();
                        POP_I32();
                        break;
                    fail_zero_byte_expected:
                        set_error_buf(error_buf, error_buf_size,
                                      "zero byte expected");
                        goto fail;

                    fail_unknown_memory:
                        set_error_buf(error_buf, error_buf_size,
                                      "unknown memory 0");
                        goto fail;
                    fail_data_cnt_sec_require:
                        set_error_buf(error_buf, error_buf_size,
                                      "data count section required");
                        goto fail;
                    }
#endif /* WASM_ENABLE_BULK_MEMORY */
#if (WASM_ENABLE_GC != 0) || (WASM_ENABLE_REF_TYPES != 0)
                    case WASM_OP_TABLE_INIT:
                    {
                        uint8 seg_type = 0, tbl_type = 0;
#if WASM_ENABLE_GC != 0
                        WASMRefType *seg_ref_type = NULL, *tbl_ref_type = NULL;
#endif

                        read_leb_uint32(p, p_end, table_seg_idx);
                        read_leb_uint32(p, p_end, table_idx);

                        if (!get_table_elem_type(module, table_idx, &tbl_type,
#if WASM_ENABLE_GC != 0
                                                 (void **)&tbl_ref_type,
#else
                                                 NULL,
#endif
                                                 error_buf, error_buf_size))
                            goto fail;

                        if (!get_table_seg_elem_type(module, table_seg_idx,
                                                     &seg_type,
#if WASM_ENABLE_GC != 0
                                                     (void **)&seg_ref_type,
#else
                                                     NULL,
#endif
                                                     error_buf, error_buf_size))
                            goto fail;

#if WASM_ENABLE_GC == 0
                        if (seg_type != tbl_type) {
                            set_error_buf(error_buf, error_buf_size,
                                          "type mismatch");
                            goto fail;
                        }
#else
                        if (!wasm_reftype_is_subtype_of(
                                seg_type, seg_ref_type, tbl_type, tbl_ref_type,
                                module->types, module->type_count)) {
                            set_error_buf(error_buf, error_buf_size,
                                          "type mismatch");
                            goto fail;
                        }
#endif

#if WASM_ENABLE_FAST_INTERP != 0
                        emit_uint32(loader_ctx, table_seg_idx);
                        emit_uint32(loader_ctx, table_idx);
#endif
                        POP_I32();
                        POP_I32();
                        POP_I32();
                        break;
                    }
                    case WASM_OP_ELEM_DROP:
                    {
                        read_leb_uint32(p, p_end, table_seg_idx);
                        if (!get_table_seg_elem_type(module, table_seg_idx,
                                                     NULL, NULL, error_buf,
                                                     error_buf_size))
                            goto fail;
#if WASM_ENABLE_FAST_INTERP != 0
                        emit_uint32(loader_ctx, table_seg_idx);
#endif
                        break;
                    }
                    case WASM_OP_TABLE_COPY:
                    {
                        uint8 src_type, dst_type;
#if WASM_ENABLE_GC != 0
                        WASMRefType *src_ref_type = NULL, *dst_ref_type = NULL;
#endif
                        uint32 src_tbl_idx, dst_tbl_idx;

                        read_leb_uint32(p, p_end, dst_tbl_idx);
                        if (!get_table_elem_type(module, dst_tbl_idx, &dst_type,
#if WASM_ENABLE_GC != 0
                                                 (void **)&dst_ref_type,
#else
                                                 NULL,
#endif
                                                 error_buf, error_buf_size))
                            goto fail;

                        read_leb_uint32(p, p_end, src_tbl_idx);
                        if (!get_table_elem_type(module, src_tbl_idx, &src_type,
#if WASM_ENABLE_GC != 0
                                                 (void **)&src_ref_type,
#else
                                                 NULL,
#endif
                                                 error_buf, error_buf_size))
                            goto fail;

#if WASM_ENABLE_GC == 0
                        if (src_type != dst_type) {
                            set_error_buf(error_buf, error_buf_size,
                                          "type mismatch");
                            goto fail;
                        }
#else
                        if (!wasm_reftype_is_subtype_of(
                                src_type, src_ref_type, dst_type, dst_ref_type,
                                module->types, module->type_count)) {
                            set_error_buf(error_buf, error_buf_size,
                                          "type mismatch");
                            goto fail;
                        }
#endif

#if WASM_ENABLE_FAST_INTERP != 0
                        emit_uint32(loader_ctx, dst_tbl_idx);
                        emit_uint32(loader_ctx, src_tbl_idx);
#endif
                        POP_I32();
                        POP_I32();
                        POP_I32();
                        break;
                    }
                    case WASM_OP_TABLE_SIZE:
                    {
                        read_leb_uint32(p, p_end, table_idx);
                        /* TODO: shall we create a new function to check
                                 table idx instead of using below function? */
                        if (!get_table_elem_type(module, table_idx, NULL, NULL,
                                                 error_buf, error_buf_size))
                            goto fail;

#if WASM_ENABLE_FAST_INTERP != 0
                        emit_uint32(loader_ctx, table_idx);
#endif

                        PUSH_I32();
                        break;
                    }
                    case WASM_OP_TABLE_GROW:
                    case WASM_OP_TABLE_FILL:
                    {
                        uint8 decl_type;
#if WASM_ENABLE_GC != 0
                        WASMRefType *ref_type = NULL;
#endif

                        read_leb_uint32(p, p_end, table_idx);
                        if (!get_table_elem_type(module, table_idx, &decl_type,
#if WASM_ENABLE_GC != 0
                                                 (void **)&ref_type,
#else
                                                 NULL,
#endif
                                                 error_buf, error_buf_size))
                            goto fail;
#if WASM_ENABLE_GC != 0
                        if (wasm_is_type_multi_byte_type(decl_type)) {
                            bh_memcpy_s(&wasm_ref_type, sizeof(WASMRefType),
                                        ref_type,
                                        wasm_reftype_struct_size(ref_type));
                        }
#endif

                        if (opcode1 == WASM_OP_TABLE_GROW) {
                            if (table_idx < module->import_table_count) {
                                module->import_tables[table_idx]
                                    .u.table.possible_grow = true;
                            }
                            else {
                                module
                                    ->tables[table_idx
                                             - module->import_table_count]
                                    .possible_grow = true;
                            }
                        }

#if WASM_ENABLE_FAST_INTERP != 0
                        emit_uint32(loader_ctx, table_idx);
#endif

                        POP_I32();
#if WASM_ENABLE_FAST_INTERP != 0
                        POP_OFFSET_TYPE(decl_type);
#endif
                        POP_TYPE(decl_type);
                        if (opcode1 == WASM_OP_TABLE_GROW)
                            PUSH_I32();
                        else
                            POP_I32();
                        break;
                    }
#endif /* (WASM_ENABLE_GC != 0) || (WASM_ENABLE_REF_TYPES != 0) */
                    default:
                        set_error_buf_v(error_buf, error_buf_size,
                                        "%s %02x %02x", "unsupported opcode",
                                        0xfc, opcode1);
                        goto fail;
                }
                break;
            }

#if WASM_ENABLE_SIMD != 0
#if (WASM_ENABLE_WAMR_COMPILER != 0) || (WASM_ENABLE_JIT != 0)
            case WASM_OP_SIMD_PREFIX:
            {
                opcode = read_uint8(p);
                /* follow the order of enum WASMSimdEXTOpcode in wasm_opcode.h
                 */
                switch (opcode) {
                    /* memory instruction */
                    case SIMD_v128_load:
                    case SIMD_v128_load8x8_s:
                    case SIMD_v128_load8x8_u:
                    case SIMD_v128_load16x4_s:
                    case SIMD_v128_load16x4_u:
                    case SIMD_v128_load32x2_s:
                    case SIMD_v128_load32x2_u:
                    case SIMD_v128_load8_splat:
                    case SIMD_v128_load16_splat:
                    case SIMD_v128_load32_splat:
                    case SIMD_v128_load64_splat:
                    {
                        CHECK_MEMORY();

                        read_leb_uint32(p, p_end, align); /* align */
                        if (!check_simd_memory_access_align(
                                opcode, align, error_buf, error_buf_size)) {
                            goto fail;
                        }

                        read_leb_uint32(p, p_end, mem_offset); /* offset */

                        POP_AND_PUSH(VALUE_TYPE_I32, VALUE_TYPE_V128);
                        break;
                    }

                    case SIMD_v128_store:
                    {
                        CHECK_MEMORY();

                        read_leb_uint32(p, p_end, align); /* align */
                        if (!check_simd_memory_access_align(
                                opcode, align, error_buf, error_buf_size)) {
                            goto fail;
                        }

                        read_leb_uint32(p, p_end, mem_offset); /* offset */

                        POP_V128();
                        POP_I32();
                        break;
                    }

                    /* basic operation */
                    case SIMD_v128_const:
                    {
                        CHECK_BUF1(p, p_end, 16);
                        p += 16;
                        PUSH_V128();
                        break;
                    }

                    case SIMD_v8x16_shuffle:
                    {
                        V128 mask;

                        CHECK_BUF1(p, p_end, 16);
                        mask = read_i8x16(p, error_buf, error_buf_size);
                        p += 16;
                        if (!check_simd_shuffle_mask(mask, error_buf,
                                                     error_buf_size)) {
                            goto fail;
                        }

                        POP2_AND_PUSH(VALUE_TYPE_V128, VALUE_TYPE_V128);
                        break;
                    }

                    case SIMD_v8x16_swizzle:
                    {
                        POP2_AND_PUSH(VALUE_TYPE_V128, VALUE_TYPE_V128);
                        break;
                    }

                    /* splat operation */
                    case SIMD_i8x16_splat:
                    case SIMD_i16x8_splat:
                    case SIMD_i32x4_splat:
                    case SIMD_i64x2_splat:
                    case SIMD_f32x4_splat:
                    case SIMD_f64x2_splat:
                    {
                        uint8 pop_type[] = { VALUE_TYPE_I32, VALUE_TYPE_I32,
                                             VALUE_TYPE_I32, VALUE_TYPE_I64,
                                             VALUE_TYPE_F32, VALUE_TYPE_F64 };
                        POP_AND_PUSH(pop_type[opcode - SIMD_i8x16_splat],
                                     VALUE_TYPE_V128);
                        break;
                    }

                    /* lane operation */
                    case SIMD_i8x16_extract_lane_s:
                    case SIMD_i8x16_extract_lane_u:
                    case SIMD_i8x16_replace_lane:
                    case SIMD_i16x8_extract_lane_s:
                    case SIMD_i16x8_extract_lane_u:
                    case SIMD_i16x8_replace_lane:
                    case SIMD_i32x4_extract_lane:
                    case SIMD_i32x4_replace_lane:
                    case SIMD_i64x2_extract_lane:
                    case SIMD_i64x2_replace_lane:
                    case SIMD_f32x4_extract_lane:
                    case SIMD_f32x4_replace_lane:
                    case SIMD_f64x2_extract_lane:
                    case SIMD_f64x2_replace_lane:
                    {
                        uint8 lane;
                        /* clang-format off */
                        uint8 replace[] = {
                            /*i8x16*/ 0x0, 0x0, VALUE_TYPE_I32,
                            /*i16x8*/ 0x0, 0x0, VALUE_TYPE_I32,
                            /*i32x4*/ 0x0, VALUE_TYPE_I32,
                            /*i64x2*/ 0x0, VALUE_TYPE_I64,
                            /*f32x4*/ 0x0, VALUE_TYPE_F32,
                            /*f64x2*/ 0x0, VALUE_TYPE_F64,
                        };
                        uint8 push_type[] = {
                            /*i8x16*/ VALUE_TYPE_I32, VALUE_TYPE_I32,
                                      VALUE_TYPE_V128,
                            /*i16x8*/ VALUE_TYPE_I32, VALUE_TYPE_I32,
                                      VALUE_TYPE_V128,
                            /*i32x4*/ VALUE_TYPE_I32, VALUE_TYPE_V128,
                            /*i64x2*/ VALUE_TYPE_I64, VALUE_TYPE_V128,
                            /*f32x4*/ VALUE_TYPE_F32, VALUE_TYPE_V128,
                            /*f64x2*/ VALUE_TYPE_F64, VALUE_TYPE_V128,
                        };
                        /* clang-format on */

                        CHECK_BUF(p, p_end, 1);
                        lane = read_uint8(p);
                        if (!check_simd_access_lane(opcode, lane, error_buf,
                                                    error_buf_size)) {
                            goto fail;
                        }

                        if (replace[opcode - SIMD_i8x16_extract_lane_s]) {
                            if (!(wasm_loader_pop_frame_ref(
                                    loader_ctx,
                                    replace[opcode - SIMD_i8x16_extract_lane_s],
                                    error_buf, error_buf_size)))
                                goto fail;
                        }

                        POP_AND_PUSH(
                            VALUE_TYPE_V128,
                            push_type[opcode - SIMD_i8x16_extract_lane_s]);
                        break;
                    }

                    /* i8x16 compare operation */
                    case SIMD_i8x16_eq:
                    case SIMD_i8x16_ne:
                    case SIMD_i8x16_lt_s:
                    case SIMD_i8x16_lt_u:
                    case SIMD_i8x16_gt_s:
                    case SIMD_i8x16_gt_u:
                    case SIMD_i8x16_le_s:
                    case SIMD_i8x16_le_u:
                    case SIMD_i8x16_ge_s:
                    case SIMD_i8x16_ge_u:
                    /* i16x8 compare operation */
                    case SIMD_i16x8_eq:
                    case SIMD_i16x8_ne:
                    case SIMD_i16x8_lt_s:
                    case SIMD_i16x8_lt_u:
                    case SIMD_i16x8_gt_s:
                    case SIMD_i16x8_gt_u:
                    case SIMD_i16x8_le_s:
                    case SIMD_i16x8_le_u:
                    case SIMD_i16x8_ge_s:
                    case SIMD_i16x8_ge_u:
                    /* i32x4 compare operation */
                    case SIMD_i32x4_eq:
                    case SIMD_i32x4_ne:
                    case SIMD_i32x4_lt_s:
                    case SIMD_i32x4_lt_u:
                    case SIMD_i32x4_gt_s:
                    case SIMD_i32x4_gt_u:
                    case SIMD_i32x4_le_s:
                    case SIMD_i32x4_le_u:
                    case SIMD_i32x4_ge_s:
                    case SIMD_i32x4_ge_u:
                    /* f32x4 compare operation */
                    case SIMD_f32x4_eq:
                    case SIMD_f32x4_ne:
                    case SIMD_f32x4_lt:
                    case SIMD_f32x4_gt:
                    case SIMD_f32x4_le:
                    case SIMD_f32x4_ge:
                    /* f64x2 compare operation */
                    case SIMD_f64x2_eq:
                    case SIMD_f64x2_ne:
                    case SIMD_f64x2_lt:
                    case SIMD_f64x2_gt:
                    case SIMD_f64x2_le:
                    case SIMD_f64x2_ge:
                    {
                        POP2_AND_PUSH(VALUE_TYPE_V128, VALUE_TYPE_V128);
                        break;
                    }

                    /* v128 operation */
                    case SIMD_v128_not:
                    {
                        POP_AND_PUSH(VALUE_TYPE_V128, VALUE_TYPE_V128);
                        break;
                    }

                    case SIMD_v128_and:
                    case SIMD_v128_andnot:
                    case SIMD_v128_or:
                    case SIMD_v128_xor:
                    {
                        POP2_AND_PUSH(VALUE_TYPE_V128, VALUE_TYPE_V128);
                        break;
                    }

                    case SIMD_v128_bitselect:
                    {
                        POP_V128();
                        POP2_AND_PUSH(VALUE_TYPE_V128, VALUE_TYPE_V128);
                        break;
                    }

                    case SIMD_v128_any_true:
                    {
                        POP_AND_PUSH(VALUE_TYPE_V128, VALUE_TYPE_I32);
                        break;
                    }

                    /* Load Lane Operation */
                    case SIMD_v128_load8_lane:
                    case SIMD_v128_load16_lane:
                    case SIMD_v128_load32_lane:
                    case SIMD_v128_load64_lane:
                    case SIMD_v128_store8_lane:
                    case SIMD_v128_store16_lane:
                    case SIMD_v128_store32_lane:
                    case SIMD_v128_store64_lane:
                    {
                        uint8 lane;

                        CHECK_MEMORY();

                        read_leb_uint32(p, p_end, align); /* align */
                        if (!check_simd_memory_access_align(
                                opcode, align, error_buf, error_buf_size)) {
                            goto fail;
                        }

                        read_leb_uint32(p, p_end, mem_offset); /* offset */

                        CHECK_BUF(p, p_end, 1);
                        lane = read_uint8(p);
                        if (!check_simd_access_lane(opcode, lane, error_buf,
                                                    error_buf_size)) {
                            goto fail;
                        }

                        POP_V128();
                        POP_I32();
                        if (opcode < SIMD_v128_store8_lane) {
                            PUSH_V128();
                        }
                        break;
                    }

                    case SIMD_v128_load32_zero:
                    case SIMD_v128_load64_zero:
                    {
                        CHECK_MEMORY();

                        read_leb_uint32(p, p_end, align); /* align */
                        if (!check_simd_memory_access_align(
                                opcode, align, error_buf, error_buf_size)) {
                            goto fail;
                        }

                        read_leb_uint32(p, p_end, mem_offset); /* offset */

                        POP_AND_PUSH(VALUE_TYPE_I32, VALUE_TYPE_V128);
                        break;
                    }

                    /* Float conversion */
                    case SIMD_f32x4_demote_f64x2_zero:
                    case SIMD_f64x2_promote_low_f32x4_zero:
                    {
                        POP_AND_PUSH(VALUE_TYPE_V128, VALUE_TYPE_V128);
                        break;
                    }

                    /* i8x16 Operation */
                    case SIMD_i8x16_abs:
                    case SIMD_i8x16_neg:
                    case SIMD_i8x16_popcnt:
                    {
                        POP_AND_PUSH(VALUE_TYPE_V128, VALUE_TYPE_V128);
                        break;
                    }

                    case SIMD_i8x16_all_true:
                    case SIMD_i8x16_bitmask:
                    {
                        POP_AND_PUSH(VALUE_TYPE_V128, VALUE_TYPE_I32);
                        break;
                    }

                    case SIMD_i8x16_narrow_i16x8_s:
                    case SIMD_i8x16_narrow_i16x8_u:
                    {
                        POP2_AND_PUSH(VALUE_TYPE_V128, VALUE_TYPE_V128);
                        break;
                    }

                    case SIMD_f32x4_ceil:
                    case SIMD_f32x4_floor:
                    case SIMD_f32x4_trunc:
                    case SIMD_f32x4_nearest:
                    {
                        POP_AND_PUSH(VALUE_TYPE_V128, VALUE_TYPE_V128);
                        break;
                    }

                    case SIMD_i8x16_shl:
                    case SIMD_i8x16_shr_s:
                    case SIMD_i8x16_shr_u:
                    {
                        POP_I32();
                        POP_AND_PUSH(VALUE_TYPE_V128, VALUE_TYPE_V128);
                        break;
                    }

                    case SIMD_i8x16_add:
                    case SIMD_i8x16_add_sat_s:
                    case SIMD_i8x16_add_sat_u:
                    case SIMD_i8x16_sub:
                    case SIMD_i8x16_sub_sat_s:
                    case SIMD_i8x16_sub_sat_u:
                    {
                        POP2_AND_PUSH(VALUE_TYPE_V128, VALUE_TYPE_V128);
                        break;
                    }

                    case SIMD_f64x2_ceil:
                    case SIMD_f64x2_floor:
                    {
                        POP_AND_PUSH(VALUE_TYPE_V128, VALUE_TYPE_V128);
                        break;
                    }

                    case SIMD_i8x16_min_s:
                    case SIMD_i8x16_min_u:
                    case SIMD_i8x16_max_s:
                    case SIMD_i8x16_max_u:
                    {
                        POP2_AND_PUSH(VALUE_TYPE_V128, VALUE_TYPE_V128);
                        break;
                    }

                    case SIMD_f64x2_trunc:
                    {
                        POP_AND_PUSH(VALUE_TYPE_V128, VALUE_TYPE_V128);
                        break;
                    }

                    case SIMD_i8x16_avgr_u:
                    {
                        POP2_AND_PUSH(VALUE_TYPE_V128, VALUE_TYPE_V128);
                        break;
                    }

                    case SIMD_i16x8_extadd_pairwise_i8x16_s:
                    case SIMD_i16x8_extadd_pairwise_i8x16_u:
                    case SIMD_i32x4_extadd_pairwise_i16x8_s:
                    case SIMD_i32x4_extadd_pairwise_i16x8_u:
                    /* i16x8 operation */
                    case SIMD_i16x8_abs:
                    case SIMD_i16x8_neg:
                    {
                        POP_AND_PUSH(VALUE_TYPE_V128, VALUE_TYPE_V128);
                        break;
                    }

                    case SIMD_i16x8_q15mulr_sat_s:
                    {
                        POP2_AND_PUSH(VALUE_TYPE_V128, VALUE_TYPE_V128);
                        break;
                    }

                    case SIMD_i16x8_all_true:
                    case SIMD_i16x8_bitmask:
                    {
                        POP_AND_PUSH(VALUE_TYPE_V128, VALUE_TYPE_I32);
                        break;
                    }

                    case SIMD_i16x8_narrow_i32x4_s:
                    case SIMD_i16x8_narrow_i32x4_u:
                    {
                        POP2_AND_PUSH(VALUE_TYPE_V128, VALUE_TYPE_V128);
                        break;
                    }

                    case SIMD_i16x8_extend_low_i8x16_s:
                    case SIMD_i16x8_extend_high_i8x16_s:
                    case SIMD_i16x8_extend_low_i8x16_u:
                    case SIMD_i16x8_extend_high_i8x16_u:
                    {
                        POP_AND_PUSH(VALUE_TYPE_V128, VALUE_TYPE_V128);
                        break;
                    }

                    case SIMD_i16x8_shl:
                    case SIMD_i16x8_shr_s:
                    case SIMD_i16x8_shr_u:
                    {
                        POP_I32();
                        POP_AND_PUSH(VALUE_TYPE_V128, VALUE_TYPE_V128);
                        break;
                    }

                    case SIMD_i16x8_add:
                    case SIMD_i16x8_add_sat_s:
                    case SIMD_i16x8_add_sat_u:
                    case SIMD_i16x8_sub:
                    case SIMD_i16x8_sub_sat_s:
                    case SIMD_i16x8_sub_sat_u:
                    {
                        POP2_AND_PUSH(VALUE_TYPE_V128, VALUE_TYPE_V128);
                        break;
                    }

                    case SIMD_f64x2_nearest:
                    {
                        POP_AND_PUSH(VALUE_TYPE_V128, VALUE_TYPE_V128);
                        break;
                    }

                    case SIMD_i16x8_mul:
                    case SIMD_i16x8_min_s:
                    case SIMD_i16x8_min_u:
                    case SIMD_i16x8_max_s:
                    case SIMD_i16x8_max_u:
                    case SIMD_i16x8_avgr_u:
                    case SIMD_i16x8_extmul_low_i8x16_s:
                    case SIMD_i16x8_extmul_high_i8x16_s:
                    case SIMD_i16x8_extmul_low_i8x16_u:
                    case SIMD_i16x8_extmul_high_i8x16_u:
                    {
                        POP2_AND_PUSH(VALUE_TYPE_V128, VALUE_TYPE_V128);
                        break;
                    }

                    /* i32x4 operation */
                    case SIMD_i32x4_abs:
                    case SIMD_i32x4_neg:
                    {
                        POP_AND_PUSH(VALUE_TYPE_V128, VALUE_TYPE_V128);
                        break;
                    }

                    case SIMD_i32x4_all_true:
                    case SIMD_i32x4_bitmask:
                    {
                        POP_AND_PUSH(VALUE_TYPE_V128, VALUE_TYPE_I32);
                        break;
                    }

                    case SIMD_i32x4_narrow_i64x2_s:
                    case SIMD_i32x4_narrow_i64x2_u:
                    {
                        POP2_AND_PUSH(VALUE_TYPE_V128, VALUE_TYPE_V128);
                        break;
                    }

                    case SIMD_i32x4_extend_low_i16x8_s:
                    case SIMD_i32x4_extend_high_i16x8_s:
                    case SIMD_i32x4_extend_low_i16x8_u:
                    case SIMD_i32x4_extend_high_i16x8_u:
                    {
                        POP_AND_PUSH(VALUE_TYPE_V128, VALUE_TYPE_V128);
                        break;
                    }

                    case SIMD_i32x4_shl:
                    case SIMD_i32x4_shr_s:
                    case SIMD_i32x4_shr_u:
                    {
                        POP_I32();
                        POP_AND_PUSH(VALUE_TYPE_V128, VALUE_TYPE_V128);
                        break;
                    }

                    case SIMD_i32x4_add:
                    case SIMD_i32x4_sub:
                    case SIMD_i32x4_mul:
                    case SIMD_i32x4_min_s:
                    case SIMD_i32x4_min_u:
                    case SIMD_i32x4_max_s:
                    case SIMD_i32x4_max_u:
                    case SIMD_i32x4_dot_i16x8_s:
                    case SIMD_i32x4_avgr_u:
                    case SIMD_i32x4_extmul_low_i16x8_s:
                    case SIMD_i32x4_extmul_high_i16x8_s:
                    case SIMD_i32x4_extmul_low_i16x8_u:
                    case SIMD_i32x4_extmul_high_i16x8_u:
                    {
                        POP2_AND_PUSH(VALUE_TYPE_V128, VALUE_TYPE_V128);
                        break;
                    }

                    /* i64x2 operation */
                    case SIMD_i64x2_abs:
                    case SIMD_i64x2_neg:
                    {
                        POP_AND_PUSH(VALUE_TYPE_V128, VALUE_TYPE_V128);
                        break;
                    }

                    case SIMD_i64x2_all_true:
                    case SIMD_i64x2_bitmask:
                    {
                        POP_AND_PUSH(VALUE_TYPE_V128, VALUE_TYPE_I32);
                        break;
                    }

                    case SIMD_i64x2_extend_low_i32x4_s:
                    case SIMD_i64x2_extend_high_i32x4_s:
                    case SIMD_i64x2_extend_low_i32x4_u:
                    case SIMD_i64x2_extend_high_i32x4_u:
                    {
                        POP_AND_PUSH(VALUE_TYPE_V128, VALUE_TYPE_V128);
                        break;
                    }

                    case SIMD_i64x2_shl:
                    case SIMD_i64x2_shr_s:
                    case SIMD_i64x2_shr_u:
                    {
                        POP_I32();
                        POP_AND_PUSH(VALUE_TYPE_V128, VALUE_TYPE_V128);
                        break;
                    }

                    case SIMD_i64x2_add:
                    case SIMD_i64x2_sub:
                    case SIMD_i64x2_mul:
                    case SIMD_i64x2_eq:
                    case SIMD_i64x2_ne:
                    case SIMD_i64x2_lt_s:
                    case SIMD_i64x2_gt_s:
                    case SIMD_i64x2_le_s:
                    case SIMD_i64x2_ge_s:
                    case SIMD_i64x2_extmul_low_i32x4_s:
                    case SIMD_i64x2_extmul_high_i32x4_s:
                    case SIMD_i64x2_extmul_low_i32x4_u:
                    case SIMD_i64x2_extmul_high_i32x4_u:
                    {
                        POP2_AND_PUSH(VALUE_TYPE_V128, VALUE_TYPE_V128);
                        break;
                    }

                    /* f32x4 operation */
                    case SIMD_f32x4_abs:
                    case SIMD_f32x4_neg:
                    case SIMD_f32x4_round:
                    case SIMD_f32x4_sqrt:
                    {
                        POP_AND_PUSH(VALUE_TYPE_V128, VALUE_TYPE_V128);
                        break;
                    }

                    case SIMD_f32x4_add:
                    case SIMD_f32x4_sub:
                    case SIMD_f32x4_mul:
                    case SIMD_f32x4_div:
                    case SIMD_f32x4_min:
                    case SIMD_f32x4_max:
                    case SIMD_f32x4_pmin:
                    case SIMD_f32x4_pmax:
                    {
                        POP2_AND_PUSH(VALUE_TYPE_V128, VALUE_TYPE_V128);
                        break;
                    }

                    /* f64x2 operation */
                    case SIMD_f64x2_abs:
                    case SIMD_f64x2_neg:
                    case SIMD_f64x2_round:
                    case SIMD_f64x2_sqrt:
                    {
                        POP_AND_PUSH(VALUE_TYPE_V128, VALUE_TYPE_V128);
                        break;
                    }

                    case SIMD_f64x2_add:
                    case SIMD_f64x2_sub:
                    case SIMD_f64x2_mul:
                    case SIMD_f64x2_div:
                    case SIMD_f64x2_min:
                    case SIMD_f64x2_max:
                    case SIMD_f64x2_pmin:
                    case SIMD_f64x2_pmax:
                    {
                        POP2_AND_PUSH(VALUE_TYPE_V128, VALUE_TYPE_V128);
                        break;
                    }

                    case SIMD_i32x4_trunc_sat_f32x4_s:
                    case SIMD_i32x4_trunc_sat_f32x4_u:
                    case SIMD_f32x4_convert_i32x4_s:
                    case SIMD_f32x4_convert_i32x4_u:
                    case SIMD_i32x4_trunc_sat_f64x2_s_zero:
                    case SIMD_i32x4_trunc_sat_f64x2_u_zero:
                    case SIMD_f64x2_convert_low_i32x4_s:
                    case SIMD_f64x2_convert_low_i32x4_u:
                    {
                        POP_AND_PUSH(VALUE_TYPE_V128, VALUE_TYPE_V128);
                        break;
                    }

                    default:
                    {
                        if (error_buf != NULL) {
                            snprintf(error_buf, error_buf_size,
                                     "WASM module load failed: "
                                     "invalid opcode 0xfd %02x.",
                                     opcode);
                        }
                        goto fail;
                    }
                }
                break;
            }
#endif /* end of (WASM_ENABLE_WAMR_COMPILER != 0) || (WASM_ENABLE_JIT != 0) */
#endif /* end of WASM_ENABLE_SIMD */

#if WASM_ENABLE_SHARED_MEMORY != 0
            case WASM_OP_ATOMIC_PREFIX:
            {
                opcode = read_uint8(p);
#if WASM_ENABLE_FAST_INTERP != 0
                emit_byte(loader_ctx, opcode);
#endif
                if (opcode != WASM_OP_ATOMIC_FENCE) {
                    CHECK_MEMORY();
                    read_leb_uint32(p, p_end, align);      /* align */
                    read_leb_uint32(p, p_end, mem_offset); /* offset */
                    if (!check_memory_align_equal(opcode, align, error_buf,
                                                  error_buf_size)) {
                        goto fail;
                    }
#if WASM_ENABLE_FAST_INTERP != 0
                    emit_uint32(loader_ctx, mem_offset);
#endif
                }
                switch (opcode) {
                    case WASM_OP_ATOMIC_NOTIFY:
                        POP2_AND_PUSH(VALUE_TYPE_I32, VALUE_TYPE_I32);
                        break;
                    case WASM_OP_ATOMIC_WAIT32:
                        POP_I64();
                        POP_I32();
                        POP_I32();
                        PUSH_I32();
                        break;
                    case WASM_OP_ATOMIC_WAIT64:
                        POP_I64();
                        POP_I64();
                        POP_I32();
                        PUSH_I32();
                        break;
                    case WASM_OP_ATOMIC_FENCE:
                        /* reserved byte 0x00 */
                        if (*p++ != 0x00) {
                            set_error_buf(error_buf, error_buf_size,
                                          "zero byte expected");
                            goto fail;
                        }
                        break;
                    case WASM_OP_ATOMIC_I32_LOAD:
                    case WASM_OP_ATOMIC_I32_LOAD8_U:
                    case WASM_OP_ATOMIC_I32_LOAD16_U:
                        POP_AND_PUSH(VALUE_TYPE_I32, VALUE_TYPE_I32);
                        break;
                    case WASM_OP_ATOMIC_I32_STORE:
                    case WASM_OP_ATOMIC_I32_STORE8:
                    case WASM_OP_ATOMIC_I32_STORE16:
                        POP_I32();
                        POP_I32();
                        break;
                    case WASM_OP_ATOMIC_I64_LOAD:
                    case WASM_OP_ATOMIC_I64_LOAD8_U:
                    case WASM_OP_ATOMIC_I64_LOAD16_U:
                    case WASM_OP_ATOMIC_I64_LOAD32_U:
                        POP_AND_PUSH(VALUE_TYPE_I32, VALUE_TYPE_I64);
                        break;
                    case WASM_OP_ATOMIC_I64_STORE:
                    case WASM_OP_ATOMIC_I64_STORE8:
                    case WASM_OP_ATOMIC_I64_STORE16:
                    case WASM_OP_ATOMIC_I64_STORE32:
                        POP_I64();
                        POP_I32();
                        break;
                    case WASM_OP_ATOMIC_RMW_I32_ADD:
                    case WASM_OP_ATOMIC_RMW_I32_ADD8_U:
                    case WASM_OP_ATOMIC_RMW_I32_ADD16_U:
                    case WASM_OP_ATOMIC_RMW_I32_SUB:
                    case WASM_OP_ATOMIC_RMW_I32_SUB8_U:
                    case WASM_OP_ATOMIC_RMW_I32_SUB16_U:
                    case WASM_OP_ATOMIC_RMW_I32_AND:
                    case WASM_OP_ATOMIC_RMW_I32_AND8_U:
                    case WASM_OP_ATOMIC_RMW_I32_AND16_U:
                    case WASM_OP_ATOMIC_RMW_I32_OR:
                    case WASM_OP_ATOMIC_RMW_I32_OR8_U:
                    case WASM_OP_ATOMIC_RMW_I32_OR16_U:
                    case WASM_OP_ATOMIC_RMW_I32_XOR:
                    case WASM_OP_ATOMIC_RMW_I32_XOR8_U:
                    case WASM_OP_ATOMIC_RMW_I32_XOR16_U:
                    case WASM_OP_ATOMIC_RMW_I32_XCHG:
                    case WASM_OP_ATOMIC_RMW_I32_XCHG8_U:
                    case WASM_OP_ATOMIC_RMW_I32_XCHG16_U:
                        POP2_AND_PUSH(VALUE_TYPE_I32, VALUE_TYPE_I32);
                        break;
                    case WASM_OP_ATOMIC_RMW_I64_ADD:
                    case WASM_OP_ATOMIC_RMW_I64_ADD8_U:
                    case WASM_OP_ATOMIC_RMW_I64_ADD16_U:
                    case WASM_OP_ATOMIC_RMW_I64_ADD32_U:
                    case WASM_OP_ATOMIC_RMW_I64_SUB:
                    case WASM_OP_ATOMIC_RMW_I64_SUB8_U:
                    case WASM_OP_ATOMIC_RMW_I64_SUB16_U:
                    case WASM_OP_ATOMIC_RMW_I64_SUB32_U:
                    case WASM_OP_ATOMIC_RMW_I64_AND:
                    case WASM_OP_ATOMIC_RMW_I64_AND8_U:
                    case WASM_OP_ATOMIC_RMW_I64_AND16_U:
                    case WASM_OP_ATOMIC_RMW_I64_AND32_U:
                    case WASM_OP_ATOMIC_RMW_I64_OR:
                    case WASM_OP_ATOMIC_RMW_I64_OR8_U:
                    case WASM_OP_ATOMIC_RMW_I64_OR16_U:
                    case WASM_OP_ATOMIC_RMW_I64_OR32_U:
                    case WASM_OP_ATOMIC_RMW_I64_XOR:
                    case WASM_OP_ATOMIC_RMW_I64_XOR8_U:
                    case WASM_OP_ATOMIC_RMW_I64_XOR16_U:
                    case WASM_OP_ATOMIC_RMW_I64_XOR32_U:
                    case WASM_OP_ATOMIC_RMW_I64_XCHG:
                    case WASM_OP_ATOMIC_RMW_I64_XCHG8_U:
                    case WASM_OP_ATOMIC_RMW_I64_XCHG16_U:
                    case WASM_OP_ATOMIC_RMW_I64_XCHG32_U:
                        POP_I64();
                        POP_I32();
                        PUSH_I64();
                        break;
                    case WASM_OP_ATOMIC_RMW_I32_CMPXCHG:
                    case WASM_OP_ATOMIC_RMW_I32_CMPXCHG8_U:
                    case WASM_OP_ATOMIC_RMW_I32_CMPXCHG16_U:
                        POP_I32();
                        POP_I32();
                        POP_I32();
                        PUSH_I32();
                        break;
                    case WASM_OP_ATOMIC_RMW_I64_CMPXCHG:
                    case WASM_OP_ATOMIC_RMW_I64_CMPXCHG8_U:
                    case WASM_OP_ATOMIC_RMW_I64_CMPXCHG16_U:
                    case WASM_OP_ATOMIC_RMW_I64_CMPXCHG32_U:
                        POP_I64();
                        POP_I64();
                        POP_I32();
                        PUSH_I64();
                        break;
                    default:
                        set_error_buf_v(error_buf, error_buf_size,
                                        "%s %02x %02x", "unsupported opcode",
                                        0xfe, opcode);
                        goto fail;
                }
                break;
            }
#endif /* end of WASM_ENABLE_SHARED_MEMORY */

            default:
                set_error_buf_v(error_buf, error_buf_size, "%s %02x",
                                "unsupported opcode", opcode);
                goto fail;
        }

#if WASM_ENABLE_FAST_INTERP != 0
        last_op = opcode;
#endif
    }

    if (loader_ctx->csp_num > 0) {
        if (cur_func_idx
            < module->import_function_count + module->function_count - 1) {
            set_error_buf(error_buf, error_buf_size, "END opcode expected");
        }
        else {
            set_error_buf(error_buf, error_buf_size,
                          "unexpected end of section or function, "
                          "or section size mismatch");
        }
        goto fail;
    }

#if WASM_ENABLE_FAST_INTERP != 0
    if (loader_ctx->p_code_compiled == NULL)
        goto re_scan;

    func->const_cell_num = loader_ctx->const_cell_num;
    if (func->const_cell_num > 0) {
        int32 j;

        if (!(func->consts = func_const = loader_malloc(
                  func->const_cell_num * 4, error_buf, error_buf_size)))
            goto fail;

        func_const_end = func->consts + func->const_cell_num * 4;
        /* reverse the const buf */
        for (j = loader_ctx->num_const - 1; j >= 0; j--) {
            Const *c = (Const *)(loader_ctx->const_buf + j * sizeof(Const));
            if (c->value_type == VALUE_TYPE_F64
                || c->value_type == VALUE_TYPE_I64) {
                bh_memcpy_s(func_const, (uint32)(func_const_end - func_const),
                            &(c->value.f64), (uint32)sizeof(int64));
                func_const += sizeof(int64);
            }
            else {
                bh_memcpy_s(func_const, (uint32)(func_const_end - func_const),
                            &(c->value.f32), (uint32)sizeof(int32));
                func_const += sizeof(int32);
            }
        }
    }

    func->max_stack_cell_num = loader_ctx->preserved_local_offset
                               - loader_ctx->start_dynamic_offset + 1;
#else
    func->max_stack_cell_num = loader_ctx->max_stack_cell_num;
#endif
    func->max_block_num = loader_ctx->max_csp_num;
    return_value = true;

fail:
    wasm_loader_ctx_destroy(loader_ctx);

    (void)table_idx;
    (void)table_seg_idx;
    (void)data_seg_idx;
    (void)i64_const;
    (void)local_offset;
    (void)p_org;
    (void)mem_offset;
    (void)align;
    return return_value;
}<|MERGE_RESOLUTION|>--- conflicted
+++ resolved
@@ -3400,18 +3400,9 @@
 check_table_index(const WASMModule *module, uint32 table_index, char *error_buf,
                   uint32 error_buf_size)
 {
-<<<<<<< HEAD
 #if (WASM_ENABLE_GC == 0) && (WASM_ENABLE_REF_TYPES == 0)
     if (table_index != 0) {
         set_error_buf(error_buf, error_buf_size, "zero byte expected");
-=======
-    const uint8 *p = buf, *p_end = buf_end;
-    char section_name[32];
-    uint32 name_len, buffer_len;
-
-    if (p >= p_end) {
-        set_error_buf(error_buf, error_buf_size, "unexpected end");
->>>>>>> 53b775aa
         return false;
     }
 #endif
@@ -3436,56 +3427,8 @@
         return false;
     }
 
-<<<<<<< HEAD
     *p_table_index = table_index;
     *p_buf = p;
-=======
-    buffer_len = sizeof(section_name);
-    memset(section_name, 0, buffer_len);
-    if (name_len < buffer_len) {
-        bh_memcpy_s(section_name, buffer_len, p, name_len);
-    }
-    else {
-        bh_memcpy_s(section_name, buffer_len, p, buffer_len - 4);
-        memset(section_name + buffer_len - 4, '.', 3);
-    }
-
-#if WASM_ENABLE_CUSTOM_NAME_SECTION != 0
-    if (memcmp(p, "name", 4) == 0) {
-        module->name_section_buf = buf;
-        module->name_section_buf_end = buf_end;
-        p += name_len;
-        handle_name_section(p, p_end, module, is_load_from_file_buf, error_buf,
-                            error_buf_size);
-        LOG_VERBOSE("Load custom name section success.");
-        return true;
-    }
-#endif
-
-#if WASM_ENABLE_LOAD_CUSTOM_SECTION != 0
-    {
-        WASMCustomSection *section =
-            loader_malloc(sizeof(WASMCustomSection), error_buf, error_buf_size);
-
-        if (!section) {
-            return false;
-        }
-
-        section->name_addr = (char *)p;
-        section->name_len = name_len;
-        section->content_addr = (uint8 *)(p + name_len);
-        section->content_len = p_end - p - name_len;
-
-        section->next = module->custom_section_list;
-        module->custom_section_list = section;
-        LOG_VERBOSE("Load custom section [%s] success.", section_name);
-        return true;
-    }
-#endif
-
-    LOG_VERBOSE("Ignore custom section [%s].", section_name);
-
->>>>>>> 53b775aa
     return true;
 fail:
     return false;
@@ -4067,7 +4010,8 @@
                   uint32 error_buf_size)
 {
     const uint8 *p = buf, *p_end = buf_end;
-    uint32 name_len;
+    char section_name[32];
+    uint32 name_len, buffer_len;
 
     if (p >= p_end) {
         set_error_buf(error_buf, error_buf_size, "unexpected end");
@@ -4084,6 +4028,16 @@
     if (!check_utf8_str(p, name_len)) {
         set_error_buf(error_buf, error_buf_size, "invalid UTF-8 encoding");
         return false;
+    }
+
+    buffer_len = sizeof(section_name);
+    memset(section_name, 0, buffer_len);
+    if (name_len < buffer_len) {
+        bh_memcpy_s(section_name, buffer_len, p, name_len);
+    }
+    else {
+        bh_memcpy_s(section_name, buffer_len, p, buffer_len - 4);
+        memset(section_name + buffer_len - 4, '.', 3);
     }
 
 #if WASM_ENABLE_CUSTOM_NAME_SECTION != 0
@@ -4093,9 +4047,34 @@
         p += name_len;
         handle_name_section(p, p_end, module, is_load_from_file_buf, error_buf,
                             error_buf_size);
-    }
-#endif
-    LOG_VERBOSE("Load custom section success.\n");
+        LOG_VERBOSE("Load custom section success.\n");
+        return true;
+    }
+#endif
+
+#if WASM_ENABLE_LOAD_CUSTOM_SECTION != 0
+    {
+        WASMCustomSection *section =
+            loader_malloc(sizeof(WASMCustomSection), error_buf, error_buf_size);
+
+        if (!section) {
+            return false;
+        }
+
+        section->name_addr = (char *)p;
+        section->name_len = name_len;
+        section->content_addr = (uint8 *)(p + name_len);
+        section->content_len = p_end - p - name_len;
+
+        section->next = module->custom_section_list;
+        module->custom_section_list = section;
+        LOG_VERBOSE("Load custom section [%s] success.", section_name);
+        return true;
+    }
+#endif
+
+    LOG_VERBOSE("Ignore custom section [%s].", section_name);
+
     return true;
 fail:
     return false;
@@ -4428,7 +4407,6 @@
     handle_table = wasm_interp_get_handle_table();
 #endif
 
-<<<<<<< HEAD
     for (i = 0; i < module->function_count; i++) {
         WASMFunction *func = module->functions[i];
         if (!wasm_loader_prepare_bytecode(module, func, i, error_buf,
@@ -4436,25 +4414,6 @@
             return false;
         }
     }
-=======
-#if WASM_ENABLE_DEBUG_INTERP != 0
-    WASMFastOPCodeNode *fast_opcode =
-        bh_list_first_elem(&module->fast_opcode_list);
-    while (fast_opcode) {
-        WASMFastOPCodeNode *next = bh_list_elem_next(fast_opcode);
-        wasm_runtime_free(fast_opcode);
-        fast_opcode = next;
-    }
-    os_mutex_destroy(&module->ref_count_lock);
-#endif
-
-#if WASM_ENABLE_LOAD_CUSTOM_SECTION != 0
-    wasm_runtime_destroy_custom_sections(module->custom_section_list);
-#endif
-
-    wasm_runtime_free(module);
-}
->>>>>>> 53b775aa
 
     if (!module->possible_memory_grow) {
         WASMMemoryImport *memory_import;
@@ -5069,6 +5028,10 @@
         fast_opcode = next;
     }
     os_mutex_destroy(&module->ref_count_lock);
+#endif
+
+#if WASM_ENABLE_LOAD_CUSTOM_SECTION != 0
+    wasm_runtime_destroy_custom_sections(module->custom_section_list);
 #endif
 
     wasm_runtime_free(module);
@@ -8597,6 +8560,29 @@
 }
 #endif /* (WASM_ENABLE_GC != 0) || (WASM_ENABLE_REF_TYPES != 0) */
 
+#if WASM_ENABLE_LOAD_CUSTOM_SECTION != 0
+const uint8 *
+wasm_loader_get_custom_section(WASMModule *module, const char *name,
+                               uint32 *len)
+{
+    WASMCustomSection *section = module->custom_section_list;
+
+    while (section) {
+        if ((section->name_len == strlen(name))
+            && (memcmp(section->name_addr, name, section->name_len) == 0)) {
+            if (len) {
+                *len = section->content_len;
+            }
+            return section->content_addr;
+        }
+
+        section = section->next;
+    }
+
+    return false;
+}
+#endif
+
 static bool
 wasm_loader_prepare_bytecode(WASMModule *module, WASMFunction *func,
                              uint32 cur_func_idx, char *error_buf,
@@ -8664,6 +8650,16 @@
 #endif
 
 #if WASM_ENABLE_FAST_INTERP != 0
+    /* For the first traverse, the initial value of preserved_local_offset has
+     * not been determined, we use the INT16_MAX to represent that a slot has
+     * been copied to preserve space. For second traverse, this field will be
+     * set to the appropriate value in wasm_loader_ctx_reinit.
+     * This is for Issue #1230,
+     * https://github.com/bytecodealliance/wasm-micro-runtime/issues/1230, the
+     * drop opcodes need to know which slots are preserved, so those slots will
+     * not be treated as dynamically allocated slots */
+    loader_ctx->preserved_local_offset = INT16_MAX;
+
 re_scan:
     if (loader_ctx->code_compiled_size > 0) {
         if (!wasm_loader_ctx_reinit(loader_ctx)) {
@@ -9262,7 +9258,6 @@
                     j = (int32)(func_type->result_ref_type_maps
                                 - func_type->ref_type_maps - 1);
 #endif
-<<<<<<< HEAD
                     for (idx = (int32)(func_type->param_count - 1); idx >= 0;
                          idx--) {
 #if WASM_ENABLE_GC != 0
@@ -9276,50 +9271,6 @@
                         }
 #endif
                         POP_TYPE(func_type->types[idx]);
-=======
-
-#if WASM_ENABLE_LOAD_CUSTOM_SECTION != 0
-const uint8 *
-wasm_loader_get_custom_section(WASMModule *module, const char *name,
-                               uint32 *len)
-{
-    WASMCustomSection *section = module->custom_section_list;
-
-    while (section) {
-        if ((section->name_len == strlen(name))
-            && (memcmp(section->name_addr, name, section->name_len) == 0)) {
-            if (len) {
-                *len = section->content_len;
-            }
-            return section->content_addr;
-        }
-
-        section = section->next;
-    }
-
-    return false;
-}
-#endif
-
-static bool
-wasm_loader_prepare_bytecode(WASMModule *module, WASMFunction *func,
-                             uint32 cur_func_idx, char *error_buf,
-                             uint32 error_buf_size)
-{
-    uint8 *p = func->code, *p_end = func->code + func->code_size, *p_org;
-    uint32 param_count, local_count, global_count;
-    uint8 *param_types, *local_types, local_type, global_type;
-    BlockType func_block_type;
-    uint16 *local_offsets, local_offset;
-    uint32 type_idx, func_idx, local_idx, global_idx, table_idx;
-    uint32 table_seg_idx, data_seg_idx, count, align, mem_offset, i;
-    int32 i32_const = 0;
-    int64 i64_const;
-    uint8 opcode;
-    bool return_value = false;
-    WASMLoaderContext *loader_ctx;
-    BranchBlock *frame_csp_tmp;
->>>>>>> 53b775aa
 #if WASM_ENABLE_FAST_INTERP != 0
                         POP_OFFSET_TYPE(func_type->types[idx]);
 #endif
@@ -9421,35 +9372,12 @@
                 }
 
 #if WASM_ENABLE_FAST_INTERP != 0
-<<<<<<< HEAD
                 /* we need to emit before arguments */
 #if WASM_ENABLE_TAIL_CALL != 0
                 emit_byte(loader_ctx, opcode);
 #endif
                 emit_uint32(loader_ctx, type_idx);
                 emit_uint32(loader_ctx, table_idx);
-=======
-    /* For the first traverse, the initial value of preserved_local_offset has
-     * not been determined, we use the INT16_MAX to represent that a slot has
-     * been copied to preserve space. For second traverse, this field will be
-     * set to the appropriate value in wasm_loader_ctx_reinit.
-     * This is for Issue #1230,
-     * https://github.com/bytecodealliance/wasm-micro-runtime/issues/1230, the
-     * drop opcodes need to know which slots are preserved, so those slots will
-     * not be treated as dynamically allocated slots */
-    loader_ctx->preserved_local_offset = INT16_MAX;
-
-re_scan:
-    if (loader_ctx->code_compiled_size > 0) {
-        if (!wasm_loader_ctx_reinit(loader_ctx)) {
-            set_error_buf(error_buf, error_buf_size, "allocate memory failed");
-            goto fail;
-        }
-        p = func->code;
-        func->code_compiled = loader_ctx->p_code_compiled;
-        func->code_compiled_size = loader_ctx->code_compiled_size;
-    }
->>>>>>> 53b775aa
 #endif
 
                 /* skip elem idx */
@@ -9545,8 +9473,10 @@
 #if WASM_ENABLE_FAST_INTERP != 0
                         skip_label();
                         loader_ctx->frame_offset--;
-                        if (*(loader_ctx->frame_offset)
-                            > loader_ctx->start_dynamic_offset)
+                        if ((*(loader_ctx->frame_offset)
+                             > loader_ctx->start_dynamic_offset)
+                            && (*(loader_ctx->frame_offset)
+                                < loader_ctx->max_dynamic_offset))
                             loader_ctx->dynamic_offset--;
 #endif
                     }
@@ -9559,8 +9489,10 @@
 #if WASM_ENABLE_FAST_INTERP != 0
                         skip_label();
                         loader_ctx->frame_offset -= 2;
-                        if (*(loader_ctx->frame_offset)
-                            > loader_ctx->start_dynamic_offset)
+                        if ((*(loader_ctx->frame_offset)
+                             > loader_ctx->start_dynamic_offset)
+                            && (*(loader_ctx->frame_offset)
+                                < loader_ctx->max_dynamic_offset))
                             loader_ctx->dynamic_offset -= 2;
 #endif
                     }
@@ -10202,7 +10134,6 @@
                 PUSH_TYPE(local_type);
 
 #if WASM_ENABLE_FAST_INTERP != 0
-<<<<<<< HEAD
                 if (!(preserve_referenced_local(
                         loader_ctx, opcode, local_offset, local_type,
                         &preserve_local, error_buf, error_buf_size)))
@@ -10211,15 +10142,6 @@
                 if (local_offset < 256
 #if WASM_ENABLE_GC != 0
                     && !wasm_is_type_reftype(local_type)
-=======
-                        skip_label();
-                        loader_ctx->frame_offset--;
-                        if ((*(loader_ctx->frame_offset)
-                             > loader_ctx->start_dynamic_offset)
-                            && (*(loader_ctx->frame_offset)
-                                < loader_ctx->max_dynamic_offset))
-                            loader_ctx->dynamic_offset--;
->>>>>>> 53b775aa
 #endif
                 ) {
                     skip_label();
@@ -10227,7 +10149,6 @@
                         emit_label(EXT_OP_TEE_LOCAL_FAST);
                         emit_byte(loader_ctx, (uint8)local_offset);
                     }
-<<<<<<< HEAD
                     else {
                         emit_label(EXT_OP_TEE_LOCAL_FAST_I64);
                         emit_byte(loader_ctx, (uint8)local_offset);
@@ -10245,22 +10166,6 @@
                 if (local_offset < 0x80
 #if WASM_ENABLE_GC != 0
                     && !wasm_is_type_reftype(local_type)
-=======
-                    else if (is_64bit_type(*(loader_ctx->frame_ref - 1))) {
-                        loader_ctx->frame_ref -= 2;
-                        loader_ctx->stack_cell_num -= 2;
-#if (WASM_ENABLE_FAST_INTERP == 0) || (WASM_ENABLE_JIT != 0)
-                        *(p - 1) = WASM_OP_DROP_64;
-#endif
-#if WASM_ENABLE_FAST_INTERP != 0
-                        skip_label();
-                        loader_ctx->frame_offset -= 2;
-                        if ((*(loader_ctx->frame_offset)
-                             > loader_ctx->start_dynamic_offset)
-                            && (*(loader_ctx->frame_offset)
-                                < loader_ctx->max_dynamic_offset))
-                            loader_ctx->dynamic_offset -= 2;
->>>>>>> 53b775aa
 #endif
                 ) {
                     *p_org++ = EXT_OP_TEE_LOCAL_FAST;
