--- conflicted
+++ resolved
@@ -8515,6 +8515,7 @@
                     uint32 type_index;
                     /* Resolve the leb128 encoded type index as block type */
                     p--;
+                    p_org = p - 1;
                     read_leb_uint32(p, p_end, type_index);
                     if (type_index >= module->type_count) {
                         set_error_buf(error_buf, error_buf_size,
@@ -8531,9 +8532,9 @@
                      * the block quickly.
                      */
 #if WASM_ENABLE_DEBUG_INTERP != 0
-                    record_fast_op(module, p - 2, *(p - 2));
-#endif
-                    *(p - 2) = EXT_OP_BLOCK + (opcode - WASM_OP_BLOCK);
+                    record_fast_op(module, p_org, *p_org);
+#endif
+                    *p_org = EXT_OP_BLOCK + (opcode - WASM_OP_BLOCK);
 #endif
                 }
 
@@ -9006,24 +9007,8 @@
                         PUSH_OFFSET_TYPE(
                             func_type->types[func_type->param_count + i]);
 #endif
-<<<<<<< HEAD
                     }
 #if WASM_ENABLE_TAIL_CALL != 0 || WASM_ENABLE_GC != 0
-=======
-            handle_op_block_and_loop:
-            {
-                uint8 value_type;
-                BlockType block_type;
-
-                p_org = p - 1;
-                value_type = read_uint8(p);
-                if (is_byte_a_type(value_type)) {
-                    /* If the first byte is one of these special values:
-                     * 0x40/0x7F/0x7E/0x7D/0x7C, take it as the type of
-                     * the single return value. */
-                    block_type.is_value_type = true;
-                    block_type.u.value_type = value_type;
->>>>>>> 5264ce41
                 }
                 else {
 #if WASM_ENABLE_GC == 0
@@ -9055,7 +9040,6 @@
                             "type mismatch: invalid func result types");
                         goto fail;
                     }
-<<<<<<< HEAD
 #endif
                     RESET_STACK();
                     SET_CUR_BLOCK_STACK_POLYMORPHIC_STATE(true);
@@ -9084,20 +9068,6 @@
 #else
                 CHECK_BUF(p, p_end, 1);
                 table_idx = read_uint8(p);
-=======
-                    block_type.is_value_type = false;
-                    block_type.u.type = module->types[type_index];
-#if WASM_ENABLE_FAST_INTERP == 0 && WASM_ENABLE_WAMR_COMPILER == 0 \
-    && WASM_ENABLE_JIT == 0
-                    /* If block use type index as block type, change the opcode
-                     * to new extended opcode so that interpreter can resolve
-                     * the block quickly.
-                     */
-#if WASM_ENABLE_DEBUG_INTERP != 0
-                    record_fast_op(module, p_org, *p_org);
-#endif
-                    *p_org = EXT_OP_BLOCK + (opcode - WASM_OP_BLOCK);
->>>>>>> 5264ce41
 #endif
                 if (!check_table_index(module, table_idx, error_buf,
                                        error_buf_size)) {
@@ -9731,37 +9701,26 @@
                 operand_offset = local_offset;
                 PUSH_OFFSET_TYPE(local_type);
 #else
-#if (WASM_ENABLE_WAMR_COMPILER == 0) && (WASM_ENABLE_JIT == 0)
+#if (WASM_ENABLE_WAMR_COMPILER == 0) && (WASM_ENABLE_JIT == 0) \
+    && (WASM_ENABLE_DEBUG_INTERP == 0)
                 if (local_offset < 0x80
 #if WASM_ENABLE_GC != 0
                     && !wasm_is_type_reftype(local_type)
 #endif
                 ) {
-#if WASM_ENABLE_DEBUG_INTERP != 0
-                    record_fast_op(module, p_org, *p_org);
-#endif
                     *p_org++ = EXT_OP_GET_LOCAL_FAST;
                     if (is_32bit_type(local_type)) {
-#if WASM_ENABLE_DEBUG_INTERP != 0
-                        record_fast_op(module, p_org, *p_org);
-#endif
                         *p_org++ = (uint8)local_offset;
                     }
                     else {
-#if WASM_ENABLE_DEBUG_INTERP != 0
-                        record_fast_op(module, p_org, *p_org);
-#endif
                         *p_org++ = (uint8)(local_offset | 0x80);
                     }
                     while (p_org < p) {
-#if WASM_ENABLE_DEBUG_INTERP != 0
-                        record_fast_op(module, p_org, *p_org);
-#endif
                         *p_org++ = WASM_OP_NOP;
                     }
                 }
 #endif
-#endif
+#endif /* end of WASM_ENABLE_FAST_INTERP != 0 */
                 break;
             }
 
@@ -9814,37 +9773,27 @@
                     POP_OFFSET_TYPE(local_type);
                 }
 #else
-#if (WASM_ENABLE_WAMR_COMPILER == 0) && (WASM_ENABLE_JIT == 0)
+#if (WASM_ENABLE_WAMR_COMPILER == 0) && (WASM_ENABLE_JIT == 0) \
+    && (WASM_ENABLE_DEBUG_INTERP == 0)
+
                 if (local_offset < 0x80
 #if WASM_ENABLE_GC != 0
                     && !wasm_is_type_reftype(local_type)
 #endif
                 ) {
-#if WASM_ENABLE_DEBUG_INTERP != 0
-                    record_fast_op(module, p_org, *p_org);
-#endif
                     *p_org++ = EXT_OP_SET_LOCAL_FAST;
                     if (is_32bit_type(local_type)) {
-#if WASM_ENABLE_DEBUG_INTERP != 0
-                        record_fast_op(module, p_org, *p_org);
-#endif
                         *p_org++ = (uint8)local_offset;
                     }
                     else {
-#if WASM_ENABLE_DEBUG_INTERP != 0
-                        record_fast_op(module, p_org, *p_org);
-#endif
                         *p_org++ = (uint8)(local_offset | 0x80);
                     }
                     while (p_org < p) {
-#if WASM_ENABLE_DEBUG_INTERP != 0
-                        record_fast_op(module, p_org, *p_org);
-#endif
                         *p_org++ = WASM_OP_NOP;
                     }
                 }
 #endif
-#endif
+#endif /* end of WASM_ENABLE_FAST_INTERP != 0 */
                 break;
             }
 
@@ -9893,37 +9842,26 @@
                              *(loader_ctx->frame_offset
                                - wasm_value_type_cell_num(local_type)));
 #else
-#if (WASM_ENABLE_WAMR_COMPILER == 0) && (WASM_ENABLE_JIT == 0)
+#if (WASM_ENABLE_WAMR_COMPILER == 0) && (WASM_ENABLE_JIT == 0) \
+    && (WASM_ENABLE_DEBUG_INTERP == 0)
                 if (local_offset < 0x80
 #if WASM_ENABLE_GC != 0
                     && !wasm_is_type_reftype(local_type)
 #endif
                 ) {
-#if WASM_ENABLE_DEBUG_INTERP != 0
-                    record_fast_op(module, p_org, *p_org);
-#endif
                     *p_org++ = EXT_OP_TEE_LOCAL_FAST;
                     if (is_32bit_type(local_type)) {
-#if WASM_ENABLE_DEBUG_INTERP != 0
-                        record_fast_op(module, p_org, *p_org);
-#endif
                         *p_org++ = (uint8)local_offset;
                     }
                     else {
-#if WASM_ENABLE_DEBUG_INTERP != 0
-                        record_fast_op(module, p_org, *p_org);
-#endif
                         *p_org++ = (uint8)(local_offset | 0x80);
                     }
                     while (p_org < p) {
-#if WASM_ENABLE_DEBUG_INTERP != 0
-                        record_fast_op(module, p_org, *p_org);
-#endif
                         *p_org++ = WASM_OP_NOP;
                     }
                 }
 #endif
-#endif
+#endif /* end of WASM_ENABLE_FAST_INTERP != 0 */
                 break;
             }
 
@@ -9964,7 +9902,6 @@
                 PUSH_TYPE(global_type);
 
 #if WASM_ENABLE_FAST_INTERP == 0
-#if (WASM_ENABLE_WAMR_COMPILER == 0) && (WASM_ENABLE_JIT == 0)
                 if (global_type == VALUE_TYPE_I64
                     || global_type == VALUE_TYPE_F64) {
 #if WASM_ENABLE_DEBUG_INTERP != 0
@@ -9972,7 +9909,6 @@
 #endif
                     *p_org = WASM_OP_GET_GLOBAL_64;
                 }
-#endif
 #else  /* else of WASM_ENABLE_FAST_INTERP */
                 if (global_type == VALUE_TYPE_I64
                     || global_type == VALUE_TYPE_F64) {
@@ -10378,7 +10314,6 @@
                 POP_AND_PUSH(VALUE_TYPE_F64, VALUE_TYPE_F64);
                 break;
 
-<<<<<<< HEAD
             case WASM_OP_F64_ADD:
             case WASM_OP_F64_SUB:
             case WASM_OP_F64_MUL:
@@ -10387,31 +10322,6 @@
             case WASM_OP_F64_MAX:
             case WASM_OP_F64_COPYSIGN:
                 POP2_AND_PUSH(VALUE_TYPE_F64, VALUE_TYPE_F64);
-=======
-#if WASM_ENABLE_FAST_INTERP != 0
-                /* Get Local is optimized out */
-                skip_label();
-                disable_emit = true;
-                operand_offset = local_offset;
-                PUSH_OFFSET_TYPE(local_type);
-#else
-#if (WASM_ENABLE_WAMR_COMPILER == 0) && (WASM_ENABLE_JIT == 0) \
-    && (WASM_ENABLE_DEBUG_INTERP == 0)
-                if (local_offset < 0x80) {
-                    *p_org++ = EXT_OP_GET_LOCAL_FAST;
-                    if (is_32bit_type(local_type)) {
-                        *p_org++ = (uint8)local_offset;
-                    }
-                    else {
-                        *p_org++ = (uint8)(local_offset | 0x80);
-                    }
-                    while (p_org < p) {
-                        *p_org++ = WASM_OP_NOP;
-                    }
-                }
-#endif
-#endif /* end of WASM_ENABLE_FAST_INTERP != 0 */
->>>>>>> 5264ce41
                 break;
 
             case WASM_OP_I32_WRAP_I64:
@@ -10423,61 +10333,9 @@
                 POP_AND_PUSH(VALUE_TYPE_F32, VALUE_TYPE_I32);
                 break;
 
-<<<<<<< HEAD
             case WASM_OP_I32_TRUNC_S_F64:
             case WASM_OP_I32_TRUNC_U_F64:
                 POP_AND_PUSH(VALUE_TYPE_F64, VALUE_TYPE_I32);
-=======
-                if (local_offset < 256) {
-                    skip_label();
-                    if ((!preserve_local) && (LAST_OP_OUTPUT_I32())) {
-                        if (loader_ctx->p_code_compiled)
-                            STORE_U16(loader_ctx->p_code_compiled - 2,
-                                      local_offset);
-                        loader_ctx->frame_offset--;
-                        loader_ctx->dynamic_offset--;
-                    }
-                    else if ((!preserve_local) && (LAST_OP_OUTPUT_I64())) {
-                        if (loader_ctx->p_code_compiled)
-                            STORE_U16(loader_ctx->p_code_compiled - 2,
-                                      local_offset);
-                        loader_ctx->frame_offset -= 2;
-                        loader_ctx->dynamic_offset -= 2;
-                    }
-                    else {
-                        if (is_32bit_type(local_type)) {
-                            emit_label(EXT_OP_SET_LOCAL_FAST);
-                            emit_byte(loader_ctx, (uint8)local_offset);
-                        }
-                        else {
-                            emit_label(EXT_OP_SET_LOCAL_FAST_I64);
-                            emit_byte(loader_ctx, (uint8)local_offset);
-                        }
-                        POP_OFFSET_TYPE(local_type);
-                    }
-                }
-                else { /* local index larger than 255, reserve leb */
-                    emit_uint32(loader_ctx, local_idx);
-                    POP_OFFSET_TYPE(local_type);
-                }
-#else
-#if (WASM_ENABLE_WAMR_COMPILER == 0) && (WASM_ENABLE_JIT == 0) \
-    && (WASM_ENABLE_DEBUG_INTERP == 0)
-                if (local_offset < 0x80) {
-                    *p_org++ = EXT_OP_SET_LOCAL_FAST;
-                    if (is_32bit_type(local_type)) {
-                        *p_org++ = (uint8)local_offset;
-                    }
-                    else {
-                        *p_org++ = (uint8)(local_offset | 0x80);
-                    }
-                    while (p_org < p) {
-                        *p_org++ = WASM_OP_NOP;
-                    }
-                }
-#endif
-#endif /* end of WASM_ENABLE_FAST_INTERP != 0 */
->>>>>>> 5264ce41
                 break;
 
             case WASM_OP_I64_EXTEND_S_I32:
@@ -10500,46 +10358,9 @@
                 POP_AND_PUSH(VALUE_TYPE_I32, VALUE_TYPE_F32);
                 break;
 
-<<<<<<< HEAD
             case WASM_OP_F32_CONVERT_S_I64:
             case WASM_OP_F32_CONVERT_U_I64:
                 POP_AND_PUSH(VALUE_TYPE_I64, VALUE_TYPE_F32);
-=======
-                if (local_offset < 256) {
-                    skip_label();
-                    if (is_32bit_type(local_type)) {
-                        emit_label(EXT_OP_TEE_LOCAL_FAST);
-                        emit_byte(loader_ctx, (uint8)local_offset);
-                    }
-                    else {
-                        emit_label(EXT_OP_TEE_LOCAL_FAST_I64);
-                        emit_byte(loader_ctx, (uint8)local_offset);
-                    }
-                }
-                else { /* local index larger than 255, reserve leb */
-                    emit_uint32(loader_ctx, local_idx);
-                }
-                emit_operand(loader_ctx,
-                             *(loader_ctx->frame_offset
-                               - wasm_value_type_cell_num(local_type)));
-#else
-#if (WASM_ENABLE_WAMR_COMPILER == 0) && (WASM_ENABLE_JIT == 0) \
-    && (WASM_ENABLE_DEBUG_INTERP == 0)
-                if (local_offset < 0x80) {
-                    *p_org++ = EXT_OP_TEE_LOCAL_FAST;
-                    if (is_32bit_type(local_type)) {
-                        *p_org++ = (uint8)local_offset;
-                    }
-                    else {
-                        *p_org++ = (uint8)(local_offset | 0x80);
-                    }
-                    while (p_org < p) {
-                        *p_org++ = WASM_OP_NOP;
-                    }
-                }
-#endif
-#endif /* end of WASM_ENABLE_FAST_INTERP != 0 */
->>>>>>> 5264ce41
                 break;
 
             case WASM_OP_F32_DEMOTE_F64:
@@ -10556,28 +10377,8 @@
                 POP_AND_PUSH(VALUE_TYPE_I64, VALUE_TYPE_F64);
                 break;
 
-<<<<<<< HEAD
             case WASM_OP_F64_PROMOTE_F32:
                 POP_AND_PUSH(VALUE_TYPE_F32, VALUE_TYPE_F64);
-=======
-#if WASM_ENABLE_FAST_INTERP == 0
-                if (global_type == VALUE_TYPE_I64
-                    || global_type == VALUE_TYPE_F64) {
-#if WASM_ENABLE_DEBUG_INTERP != 0
-                    record_fast_op(module, p_org, *p_org);
-#endif
-                    *p_org = WASM_OP_GET_GLOBAL_64;
-                }
-#else  /* else of WASM_ENABLE_FAST_INTERP */
-                if (global_type == VALUE_TYPE_I64
-                    || global_type == VALUE_TYPE_F64) {
-                    skip_label();
-                    emit_label(WASM_OP_GET_GLOBAL_64);
-                }
-                emit_uint32(loader_ctx, global_idx);
-                PUSH_OFFSET_TYPE(global_type);
-#endif /* end of WASM_ENABLE_FAST_INTERP */
->>>>>>> 5264ce41
                 break;
 
             case WASM_OP_I32_REINTERPRET_F32:
