/*
 * Copyright (C) 2019 Intel Corporation.  All rights reserved.
 * SPDX-License-Identifier: Apache-2.0 WITH LLVM-exception
 */

#include "wasm_loader.h"
#include "bh_common.h"
#include "bh_log.h"
#include "wasm.h"
#include "wasm_opcode.h"
#include "wasm_runtime.h"
#include "../common/wasm_native.h"
#include "../common/wasm_memory.h"
#if WASM_ENABLE_DEBUG_INTERP != 0
#include "../libraries/debug-engine/debug_engine.h"
#endif
#if WASM_ENABLE_FAST_JIT != 0
#include "../fast-jit/jit_compiler.h"
#include "../fast-jit/jit_codecache.h"
#endif
#if WASM_ENABLE_JIT != 0
#include "../compilation/aot_llvm.h"
#endif

/* Read a value of given type from the address pointed to by the given
   pointer and increase the pointer to the position just after the
   value being read.  */
#define TEMPLATE_READ_VALUE(Type, p) \
    (p += sizeof(Type), *(Type *)(p - sizeof(Type)))

static void
set_error_buf(char *error_buf, uint32 error_buf_size, const char *string)
{
    if (error_buf != NULL) {
        snprintf(error_buf, error_buf_size, "WASM module load failed: %s",
                 string);
    }
}

static void
set_error_buf_v(char *error_buf, uint32 error_buf_size, const char *format, ...)
{
    va_list args;
    char buf[128];

    if (error_buf != NULL) {
        va_start(args, format);
        vsnprintf(buf, sizeof(buf), format, args);
        va_end(args);
        snprintf(error_buf, error_buf_size, "WASM module load failed: %s", buf);
    }
}

static bool
check_buf(const uint8 *buf, const uint8 *buf_end, uint32 length,
          char *error_buf, uint32 error_buf_size)
{
    if ((uintptr_t)buf + length < (uintptr_t)buf
        || (uintptr_t)buf + length > (uintptr_t)buf_end) {
        set_error_buf(error_buf, error_buf_size,
                      "unexpected end of section or function");
        return false;
    }
    return true;
}

static bool
check_buf1(const uint8 *buf, const uint8 *buf_end, uint32 length,
           char *error_buf, uint32 error_buf_size)
{
    if ((uintptr_t)buf + length < (uintptr_t)buf
        || (uintptr_t)buf + length > (uintptr_t)buf_end) {
        set_error_buf(error_buf, error_buf_size, "unexpected end");
        return false;
    }
    return true;
}

#define CHECK_BUF(buf, buf_end, length)                                    \
    do {                                                                   \
        if (!check_buf(buf, buf_end, length, error_buf, error_buf_size)) { \
            goto fail;                                                     \
        }                                                                  \
    } while (0)

#define CHECK_BUF1(buf, buf_end, length)                                    \
    do {                                                                    \
        if (!check_buf1(buf, buf_end, length, error_buf, error_buf_size)) { \
            goto fail;                                                      \
        }                                                                   \
    } while (0)

#define skip_leb(p) while (*p++ & 0x80)
#define skip_leb_int64(p, p_end) skip_leb(p)
#define skip_leb_uint32(p, p_end) skip_leb(p)
#define skip_leb_int32(p, p_end) skip_leb(p)

static bool
read_leb(uint8 **p_buf, const uint8 *buf_end, uint32 maxbits, bool sign,
         uint64 *p_result, char *error_buf, uint32 error_buf_size)
{
    const uint8 *buf = *p_buf;
    uint64 result = 0;
    uint32 shift = 0;
    uint32 offset = 0, bcnt = 0;
    uint64 byte;

    while (true) {
        /* uN or SN must not exceed ceil(N/7) bytes */
        if (bcnt + 1 > (maxbits + 6) / 7) {
            set_error_buf(error_buf, error_buf_size,
                          "integer representation too long");
            return false;
        }

        CHECK_BUF(buf, buf_end, offset + 1);
        byte = buf[offset];
        offset += 1;
        result |= ((byte & 0x7f) << shift);
        shift += 7;
        bcnt += 1;
        if ((byte & 0x80) == 0) {
            break;
        }
    }

    if (!sign && maxbits == 32 && shift >= maxbits) {
        /* The top bits set represent values > 32 bits */
        if (((uint8)byte) & 0xf0)
            goto fail_integer_too_large;
    }
    else if (sign && maxbits == 32) {
        if (shift < maxbits) {
            /* Sign extend, second highest bit is the sign bit */
            if ((uint8)byte & 0x40)
                result |= (~((uint64)0)) << shift;
        }
        else {
            /* The top bits should be a sign-extension of the sign bit */
            bool sign_bit_set = ((uint8)byte) & 0x8;
            int top_bits = ((uint8)byte) & 0xf0;
            if ((sign_bit_set && top_bits != 0x70)
                || (!sign_bit_set && top_bits != 0))
                goto fail_integer_too_large;
        }
    }
    else if (sign && maxbits == 64) {
        if (shift < maxbits) {
            /* Sign extend, second highest bit is the sign bit */
            if ((uint8)byte & 0x40)
                result |= (~((uint64)0)) << shift;
        }
        else {
            /* The top bits should be a sign-extension of the sign bit */
            bool sign_bit_set = ((uint8)byte) & 0x1;
            int top_bits = ((uint8)byte) & 0xfe;

            if ((sign_bit_set && top_bits != 0x7e)
                || (!sign_bit_set && top_bits != 0))
                goto fail_integer_too_large;
        }
    }

    *p_buf += offset;
    *p_result = result;
    return true;

fail_integer_too_large:
    set_error_buf(error_buf, error_buf_size, "integer too large");
fail:
    return false;
}

#define read_uint8(p) TEMPLATE_READ_VALUE(uint8, p)
#define read_uint32(p) TEMPLATE_READ_VALUE(uint32, p)
#define read_bool(p) TEMPLATE_READ_VALUE(bool, p)

#define read_leb_int64(p, p_end, res)                                   \
    do {                                                                \
        uint64 res64;                                                   \
        if (!read_leb((uint8 **)&p, p_end, 64, true, &res64, error_buf, \
                      error_buf_size))                                  \
            goto fail;                                                  \
        res = (int64)res64;                                             \
    } while (0)

#define read_leb_uint32(p, p_end, res)                                   \
    do {                                                                 \
        uint64 res64;                                                    \
        if (!read_leb((uint8 **)&p, p_end, 32, false, &res64, error_buf, \
                      error_buf_size))                                   \
            goto fail;                                                   \
        res = (uint32)res64;                                             \
    } while (0)

#define read_leb_int32(p, p_end, res)                                   \
    do {                                                                \
        uint64 res64;                                                   \
        if (!read_leb((uint8 **)&p, p_end, 32, true, &res64, error_buf, \
                      error_buf_size))                                  \
            goto fail;                                                  \
        res = (int32)res64;                                             \
    } while (0)

static char *
type2str(uint8 type)
{
    char *type_str[] = { "v128", "f64", "f32", "i64", "i32" };

    if (type >= VALUE_TYPE_V128 && type <= VALUE_TYPE_I32)
        return type_str[type - VALUE_TYPE_V128];
    else if (type == VALUE_TYPE_FUNCREF)
        return "funcref";
    else if (type == VALUE_TYPE_EXTERNREF)
        return "externref";
    else
        return "unknown type";
}

static bool
is_32bit_type(uint8 type)
{
    if (type == VALUE_TYPE_I32 || type == VALUE_TYPE_F32
#if WASM_ENABLE_REF_TYPES != 0
        || type == VALUE_TYPE_FUNCREF || type == VALUE_TYPE_EXTERNREF
#endif
    )
        return true;
    return false;
}

static bool
is_64bit_type(uint8 type)
{
    if (type == VALUE_TYPE_I64 || type == VALUE_TYPE_F64)
        return true;
    return false;
}

static bool
is_value_type(uint8 type)
{
    if (type == VALUE_TYPE_I32 || type == VALUE_TYPE_I64
        || type == VALUE_TYPE_F32 || type == VALUE_TYPE_F64
#if WASM_ENABLE_REF_TYPES != 0
        || type == VALUE_TYPE_FUNCREF || type == VALUE_TYPE_EXTERNREF
#endif
#if WASM_ENABLE_SIMD != 0
#if WASM_ENABLE_WAMR_COMPILER != 0 || WASM_ENABLE_JIT != 0 \
    || WASM_ENABLE_FAST_JIT != 0
        || type == VALUE_TYPE_V128
#endif
#endif
    )
        return true;
    return false;
}

static bool
is_byte_a_type(uint8 type)
{
    return is_value_type(type) || (type == VALUE_TYPE_VOID);
}

#if WASM_ENABLE_SIMD != 0
#if WASM_ENABLE_WAMR_COMPILER != 0 || WASM_ENABLE_JIT != 0 \
    || WASM_ENABLE_FAST_JIT != 0
static V128
read_i8x16(uint8 *p_buf, char *error_buf, uint32 error_buf_size)
{
    V128 result;
    uint8 i;

    for (i = 0; i != 16; ++i) {
        result.i8x16[i] = read_uint8(p_buf);
    }

    return result;
}
#endif /* end of WASM_ENABLE_WAMR_COMPILER != 0 || WASM_ENABLE_JIT != 0 \
                 || WASM_ENABLE_FAST_JIT != 0 */
#endif /* end of WASM_ENABLE_SIMD */

static void *
loader_malloc(uint64 size, char *error_buf, uint32 error_buf_size)
{
    void *mem;

    if (size >= UINT32_MAX || !(mem = wasm_runtime_malloc((uint32)size))) {
        set_error_buf(error_buf, error_buf_size, "allocate memory failed");
        return NULL;
    }

    memset(mem, 0, (uint32)size);
    return mem;
}

static bool
check_utf8_str(const uint8 *str, uint32 len)
{
    /* The valid ranges are taken from page 125, below link
       https://www.unicode.org/versions/Unicode9.0.0/ch03.pdf */
    const uint8 *p = str, *p_end = str + len;
    uint8 chr;

    while (p < p_end) {
        chr = *p;
        if (chr < 0x80) {
            p++;
        }
        else if (chr >= 0xC2 && chr <= 0xDF && p + 1 < p_end) {
            if (p[1] < 0x80 || p[1] > 0xBF) {
                return false;
            }
            p += 2;
        }
        else if (chr >= 0xE0 && chr <= 0xEF && p + 2 < p_end) {
            if (chr == 0xE0) {
                if (p[1] < 0xA0 || p[1] > 0xBF || p[2] < 0x80 || p[2] > 0xBF) {
                    return false;
                }
            }
            else if (chr == 0xED) {
                if (p[1] < 0x80 || p[1] > 0x9F || p[2] < 0x80 || p[2] > 0xBF) {
                    return false;
                }
            }
            else if (chr >= 0xE1 && chr <= 0xEF) {
                if (p[1] < 0x80 || p[1] > 0xBF || p[2] < 0x80 || p[2] > 0xBF) {
                    return false;
                }
            }
            p += 3;
        }
        else if (chr >= 0xF0 && chr <= 0xF4 && p + 3 < p_end) {
            if (chr == 0xF0) {
                if (p[1] < 0x90 || p[1] > 0xBF || p[2] < 0x80 || p[2] > 0xBF
                    || p[3] < 0x80 || p[3] > 0xBF) {
                    return false;
                }
            }
            else if (chr >= 0xF1 && chr <= 0xF3) {
                if (p[1] < 0x80 || p[1] > 0xBF || p[2] < 0x80 || p[2] > 0xBF
                    || p[3] < 0x80 || p[3] > 0xBF) {
                    return false;
                }
            }
            else if (chr == 0xF4) {
                if (p[1] < 0x80 || p[1] > 0x8F || p[2] < 0x80 || p[2] > 0xBF
                    || p[3] < 0x80 || p[3] > 0xBF) {
                    return false;
                }
            }
            p += 4;
        }
        else {
            return false;
        }
    }
    return (p == p_end);
}

static char *
const_str_list_insert(const uint8 *str, uint32 len, WASMModule *module,
                      bool is_load_from_file_buf, char *error_buf,
                      uint32 error_buf_size)
{
    StringNode *node, *node_next;

    if (!check_utf8_str(str, len)) {
        set_error_buf(error_buf, error_buf_size, "invalid UTF-8 encoding");
        return NULL;
    }

    if (len == 0) {
        return "";
    }
    else if (is_load_from_file_buf) {
        /* As the file buffer can be referred to after loading, we use
           the previous byte of leb encoded size to adjust the string:
           move string 1 byte backward and then append '\0' */
        char *c_str = (char *)str - 1;
        bh_memmove_s(c_str, len + 1, c_str + 1, len);
        c_str[len] = '\0';
        return c_str;
    }

    /* Search const str list */
    node = module->const_str_list;
    while (node) {
        node_next = node->next;
        if (strlen(node->str) == len && !memcmp(node->str, str, len))
            break;
        node = node_next;
    }

    if (node) {
        return node->str;
    }

    if (!(node = loader_malloc(sizeof(StringNode) + len + 1, error_buf,
                               error_buf_size))) {
        return NULL;
    }

    node->str = ((char *)node) + sizeof(StringNode);
    bh_memcpy_s(node->str, len + 1, str, len);
    node->str[len] = '\0';

    if (!module->const_str_list) {
        /* set as head */
        module->const_str_list = node;
        node->next = NULL;
    }
    else {
        /* insert it */
        node->next = module->const_str_list;
        module->const_str_list = node;
    }

    return node->str;
}

static void
destroy_wasm_type(WASMType *type)
{
    if (type->ref_count > 1) {
        /* The type is referenced by other types
           of current wasm module */
        type->ref_count--;
        return;
    }

#if WASM_ENABLE_FAST_JIT != 0 && WASM_ENABLE_JIT != 0 \
    && WASM_ENABLE_LAZY_JIT != 0
    if (type->call_to_llvm_jit_from_fast_jit)
        jit_code_cache_free(type->call_to_llvm_jit_from_fast_jit);
#endif

    wasm_runtime_free(type);
}

static bool
load_init_expr(const uint8 **p_buf, const uint8 *buf_end,
               InitializerExpression *init_expr, uint8 type, char *error_buf,
               uint32 error_buf_size)
{
    const uint8 *p = *p_buf, *p_end = buf_end;
    uint8 flag, end_byte, *p_float;
    uint32 i;

    CHECK_BUF(p, p_end, 1);
    init_expr->init_expr_type = read_uint8(p);
    flag = init_expr->init_expr_type;

    switch (flag) {
        /* i32.const */
        case INIT_EXPR_TYPE_I32_CONST:
            if (type != VALUE_TYPE_I32)
                goto fail_type_mismatch;
            read_leb_int32(p, p_end, init_expr->u.i32);
            break;
        /* i64.const */
        case INIT_EXPR_TYPE_I64_CONST:
            if (type != VALUE_TYPE_I64)
                goto fail_type_mismatch;
            read_leb_int64(p, p_end, init_expr->u.i64);
            break;
        /* f32.const */
        case INIT_EXPR_TYPE_F32_CONST:
            if (type != VALUE_TYPE_F32)
                goto fail_type_mismatch;
            CHECK_BUF(p, p_end, 4);
            p_float = (uint8 *)&init_expr->u.f32;
            for (i = 0; i < sizeof(float32); i++)
                *p_float++ = *p++;
            break;
        /* f64.const */
        case INIT_EXPR_TYPE_F64_CONST:
            if (type != VALUE_TYPE_F64)
                goto fail_type_mismatch;
            CHECK_BUF(p, p_end, 8);
            p_float = (uint8 *)&init_expr->u.f64;
            for (i = 0; i < sizeof(float64); i++)
                *p_float++ = *p++;
            break;
#if WASM_ENABLE_SIMD != 0
#if WASM_ENABLE_WAMR_COMPILER != 0 || WASM_ENABLE_JIT != 0 \
    || WASM_ENABLE_FAST_JIT != 0
        case INIT_EXPR_TYPE_V128_CONST:
        {
            uint64 high, low;

            if (type != VALUE_TYPE_V128)
                goto fail_type_mismatch;

            flag = read_uint8(p);
            (void)flag;

            CHECK_BUF(p, p_end, 16);
            wasm_runtime_read_v128(p, &high, &low);
            p += 16;

            init_expr->u.v128.i64x2[0] = high;
            init_expr->u.v128.i64x2[1] = low;
            break;
        }
#endif /* end of WASM_ENABLE_WAMR_COMPILER != 0 || WASM_ENABLE_JIT != 0 \
                 || WASM_ENABLE_FAST_JIT != 0 */
#endif /* end of WASM_ENABLE_SIMD */
#if WASM_ENABLE_REF_TYPES != 0
        case INIT_EXPR_TYPE_FUNCREF_CONST:
        {
            if (type != VALUE_TYPE_FUNCREF)
                goto fail_type_mismatch;
            read_leb_uint32(p, p_end, init_expr->u.ref_index);
            break;
        }
        case INIT_EXPR_TYPE_REFNULL_CONST:
        {
            uint8 reftype;

            CHECK_BUF(p, p_end, 1);
            reftype = read_uint8(p);
            if (reftype != type)
                goto fail_type_mismatch;

            init_expr->u.ref_index = NULL_REF;
            break;
        }
#endif /* WASM_ENABLE_REF_TYPES != 0 */
        /* get_global */
        case INIT_EXPR_TYPE_GET_GLOBAL:
            read_leb_uint32(p, p_end, init_expr->u.global_index);
            break;
        default:
        {
            set_error_buf(error_buf, error_buf_size,
                          "illegal opcode "
                          "or constant expression required "
                          "or type mismatch");
            goto fail;
        }
    }
    CHECK_BUF(p, p_end, 1);
    end_byte = read_uint8(p);
    if (end_byte != 0x0b)
        goto fail_type_mismatch;
    *p_buf = p;
    return true;

fail_type_mismatch:
    set_error_buf(error_buf, error_buf_size,
                  "type mismatch or constant expression required");
fail:
    return false;
}

static bool
load_type_section(const uint8 *buf, const uint8 *buf_end, WASMModule *module,
                  char *error_buf, uint32 error_buf_size)
{
    const uint8 *p = buf, *p_end = buf_end, *p_org;
    uint32 type_count, param_count, result_count, i, j;
    uint32 param_cell_num, ret_cell_num;
    uint64 total_size;
    uint8 flag;
    WASMType *type;

    read_leb_uint32(p, p_end, type_count);

    if (type_count) {
        module->type_count = type_count;
        total_size = sizeof(WASMType *) * (uint64)type_count;
        if (!(module->types =
                  loader_malloc(total_size, error_buf, error_buf_size))) {
            return false;
        }

        for (i = 0; i < type_count; i++) {
            CHECK_BUF(p, p_end, 1);
            flag = read_uint8(p);
            if (flag != 0x60) {
                set_error_buf(error_buf, error_buf_size, "invalid type flag");
                return false;
            }

            read_leb_uint32(p, p_end, param_count);

            /* Resolve param count and result count firstly */
            p_org = p;
            CHECK_BUF(p, p_end, param_count);
            p += param_count;
            read_leb_uint32(p, p_end, result_count);
            CHECK_BUF(p, p_end, result_count);
            p = p_org;

            if (param_count > UINT16_MAX || result_count > UINT16_MAX) {
                set_error_buf(error_buf, error_buf_size,
                              "param count or result count too large");
                return false;
            }

            total_size = offsetof(WASMType, types)
                         + sizeof(uint8) * (uint64)(param_count + result_count);
            if (!(type = module->types[i] =
                      loader_malloc(total_size, error_buf, error_buf_size))) {
                return false;
            }

            /* Resolve param types and result types */
            type->ref_count = 1;
            type->param_count = (uint16)param_count;
            type->result_count = (uint16)result_count;
            for (j = 0; j < param_count; j++) {
                CHECK_BUF(p, p_end, 1);
                type->types[j] = read_uint8(p);
            }
            read_leb_uint32(p, p_end, result_count);
            for (j = 0; j < result_count; j++) {
                CHECK_BUF(p, p_end, 1);
                type->types[param_count + j] = read_uint8(p);
            }
            for (j = 0; j < param_count + result_count; j++) {
                if (!is_value_type(type->types[j])) {
                    set_error_buf(error_buf, error_buf_size,
                                  "unknown value type");
                    return false;
                }
            }

            param_cell_num = wasm_get_cell_num(type->types, param_count);
            ret_cell_num =
                wasm_get_cell_num(type->types + param_count, result_count);
            if (param_cell_num > UINT16_MAX || ret_cell_num > UINT16_MAX) {
                set_error_buf(error_buf, error_buf_size,
                              "param count or result count too large");
                return false;
            }
            type->param_cell_num = (uint16)param_cell_num;
            type->ret_cell_num = (uint16)ret_cell_num;

            /* If there is already a same type created, use it instead */
            for (j = 0; j < i; j++) {
                if (wasm_type_equal(type, module->types[j])) {
                    if (module->types[j]->ref_count == UINT16_MAX) {
                        set_error_buf(error_buf, error_buf_size,
                                      "wasm type's ref count too large");
                        return false;
                    }
                    destroy_wasm_type(type);
                    module->types[i] = module->types[j];
                    module->types[j]->ref_count++;
                    break;
                }
            }
        }
    }

    if (p != p_end) {
        set_error_buf(error_buf, error_buf_size, "section size mismatch");
        return false;
    }

    LOG_VERBOSE("Load type section success.\n");
    return true;
fail:
    return false;
}

static void
adjust_table_max_size(uint32 init_size, uint32 max_size_flag, uint32 *max_size)
{
    uint32 default_max_size =
        init_size * 2 > TABLE_MAX_SIZE ? init_size * 2 : TABLE_MAX_SIZE;

    if (max_size_flag) {
        /* module defines the table limitation */
        bh_assert(init_size <= *max_size);

        if (init_size < *max_size) {
            *max_size =
                *max_size < default_max_size ? *max_size : default_max_size;
        }
    }
    else {
        /* partial defined table limitation, gives a default value */
        *max_size = default_max_size;
    }
}

#if WASM_ENABLE_LIBC_WASI != 0 || WASM_ENABLE_MULTI_MODULE != 0
/**
 * Find export item of a module with export info:
 *  module name, field name and export kind
 */
static WASMExport *
wasm_loader_find_export(const WASMModule *module, const char *module_name,
                        const char *field_name, uint8 export_kind,
                        char *error_buf, uint32 error_buf_size)
{
    WASMExport *export;
    uint32 i;

    for (i = 0, export = module->exports; i < module->export_count;
         ++i, ++export) {
        /**
         * need to consider a scenario that different kinds of exports
         * may have the same name, like
         * (table (export "m1" "exported") 10 funcref)
         * (memory (export "m1" "exported") 10)
         **/
        if (export->kind == export_kind && !strcmp(field_name, export->name)) {
            break;
        }
    }

    if (i == module->export_count) {
        LOG_DEBUG("can not find an export %d named %s in the module %s",
                  export_kind, field_name, module_name);
        set_error_buf(error_buf, error_buf_size,
                      "unknown import or incompatible import type");
        return NULL;
    }

    (void)module_name;

    /* since there is a validation in load_export_section(), it is for sure
     * export->index is valid*/
    return export;
}
#endif

#if WASM_ENABLE_MULTI_MODULE != 0
static WASMFunction *
wasm_loader_resolve_function(const char *module_name, const char *function_name,
                             const WASMType *expected_function_type,
                             char *error_buf, uint32 error_buf_size)
{
    WASMModuleCommon *module_reg;
    WASMFunction *function = NULL;
    WASMExport *export = NULL;
    WASMModule *module = NULL;
    WASMType *target_function_type = NULL;

    module_reg = wasm_runtime_find_module_registered(module_name);
    if (!module_reg || module_reg->module_type != Wasm_Module_Bytecode) {
        LOG_DEBUG("can not find a module named %s for function %s", module_name,
                  function_name);
        set_error_buf(error_buf, error_buf_size, "unknown import");
        return NULL;
    }

    module = (WASMModule *)module_reg;
    export =
        wasm_loader_find_export(module, module_name, function_name,
                                EXPORT_KIND_FUNC, error_buf, error_buf_size);
    if (!export) {
        return NULL;
    }

    /* resolve function type and function */
    if (export->index < module->import_function_count) {
        target_function_type =
            module->import_functions[export->index].u.function.func_type;
        function = module->import_functions[export->index]
                       .u.function.import_func_linked;
    }
    else {
        target_function_type =
            module->functions[export->index - module->import_function_count]
                ->func_type;
        function =
            module->functions[export->index - module->import_function_count];
    }

    /* check function type */
    if (!wasm_type_equal(expected_function_type, target_function_type)) {
        LOG_DEBUG("%s.%s failed the type check", module_name, function_name);
        set_error_buf(error_buf, error_buf_size, "incompatible import type");
        return NULL;
    }

    return function;
}

static WASMTable *
wasm_loader_resolve_table(const char *module_name, const char *table_name,
                          uint32 init_size, uint32 max_size, char *error_buf,
                          uint32 error_buf_size)
{
    WASMModuleCommon *module_reg;
    WASMTable *table = NULL;
    WASMExport *export = NULL;
    WASMModule *module = NULL;

    module_reg = wasm_runtime_find_module_registered(module_name);
    if (!module_reg || module_reg->module_type != Wasm_Module_Bytecode) {
        LOG_DEBUG("can not find a module named %s for table", module_name);
        set_error_buf(error_buf, error_buf_size, "unknown import");
        return NULL;
    }

    module = (WASMModule *)module_reg;
    export =
        wasm_loader_find_export(module, module_name, table_name,
                                EXPORT_KIND_TABLE, error_buf, error_buf_size);
    if (!export) {
        return NULL;
    }

    /* resolve table and check the init/max size */
    if (export->index < module->import_table_count) {
        table =
            module->import_tables[export->index].u.table.import_table_linked;
    }
    else {
        table = &(module->tables[export->index - module->import_table_count]);
    }
    if (table->init_size < init_size || table->max_size > max_size) {
        LOG_DEBUG("%s,%s failed type check(%d-%d), expected(%d-%d)",
                  module_name, table_name, table->init_size, table->max_size,
                  init_size, max_size);
        set_error_buf(error_buf, error_buf_size, "incompatible import type");
        return NULL;
    }

    return table;
}

static WASMMemory *
wasm_loader_resolve_memory(const char *module_name, const char *memory_name,
                           uint32 init_page_count, uint32 max_page_count,
                           char *error_buf, uint32 error_buf_size)
{
    WASMModuleCommon *module_reg;
    WASMMemory *memory = NULL;
    WASMExport *export = NULL;
    WASMModule *module = NULL;

    module_reg = wasm_runtime_find_module_registered(module_name);
    if (!module_reg || module_reg->module_type != Wasm_Module_Bytecode) {
        LOG_DEBUG("can not find a module named %s for memory", module_name);
        set_error_buf(error_buf, error_buf_size, "unknown import");
        return NULL;
    }

    module = (WASMModule *)module_reg;
    export =
        wasm_loader_find_export(module, module_name, memory_name,
                                EXPORT_KIND_MEMORY, error_buf, error_buf_size);
    if (!export) {
        return NULL;
    }

    /* resolve memory and check the init/max page count */
    if (export->index < module->import_memory_count) {
        memory = module->import_memories[export->index]
                     .u.memory.import_memory_linked;
    }
    else {
        memory =
            &(module->memories[export->index - module->import_memory_count]);
    }
    if (memory->init_page_count < init_page_count
        || memory->max_page_count > max_page_count) {
        LOG_DEBUG("%s,%s failed type check(%d-%d), expected(%d-%d)",
                  module_name, memory_name, memory->init_page_count,
                  memory->max_page_count, init_page_count, max_page_count);
        set_error_buf(error_buf, error_buf_size, "incompatible import type");
        return NULL;
    }
    return memory;
}

static WASMGlobal *
wasm_loader_resolve_global(const char *module_name, const char *global_name,
                           uint8 type, bool is_mutable, char *error_buf,
                           uint32 error_buf_size)
{
    WASMModuleCommon *module_reg;
    WASMGlobal *global = NULL;
    WASMExport *export = NULL;
    WASMModule *module = NULL;

    module_reg = wasm_runtime_find_module_registered(module_name);
    if (!module_reg || module_reg->module_type != Wasm_Module_Bytecode) {
        LOG_DEBUG("can not find a module named %s for global", module_name);
        set_error_buf(error_buf, error_buf_size, "unknown import");
        return NULL;
    }

    module = (WASMModule *)module_reg;
    export =
        wasm_loader_find_export(module, module_name, global_name,
                                EXPORT_KIND_GLOBAL, error_buf, error_buf_size);
    if (!export) {
        return NULL;
    }

    /* resolve and check the global */
    if (export->index < module->import_global_count) {
        global =
            module->import_globals[export->index].u.global.import_global_linked;
    }
    else {
        global =
            &(module->globals[export->index - module->import_global_count]);
    }
    if (global->type != type || global->is_mutable != is_mutable) {
        LOG_DEBUG("%s,%s failed type check(%d, %d), expected(%d, %d)",
                  module_name, global_name, global->type, global->is_mutable,
                  type, is_mutable);
        set_error_buf(error_buf, error_buf_size, "incompatible import type");
        return NULL;
    }
    return global;
}

static WASMModule *
search_sub_module(const WASMModule *parent_module, const char *sub_module_name)
{
    WASMRegisteredModule *node =
        bh_list_first_elem(parent_module->import_module_list);
    while (node && strcmp(sub_module_name, node->module_name)) {
        node = bh_list_elem_next(node);
    }
    return node ? (WASMModule *)node->module : NULL;
}

static bool
register_sub_module(const WASMModule *parent_module,
                    const char *sub_module_name, WASMModule *sub_module)
{
    /* register sub_module into its parent sub module list */
    WASMRegisteredModule *node = NULL;
    bh_list_status ret;

    if (search_sub_module(parent_module, sub_module_name)) {
        LOG_DEBUG("%s has been registered in its parent", sub_module_name);
        return true;
    }

    node = loader_malloc(sizeof(WASMRegisteredModule), NULL, 0);
    if (!node) {
        return false;
    }

    node->module_name = sub_module_name;
    node->module = (WASMModuleCommon *)sub_module;
    ret = bh_list_insert(parent_module->import_module_list, node);
    bh_assert(BH_LIST_SUCCESS == ret);
    (void)ret;
    return true;
}

static WASMModule *
load_depended_module(const WASMModule *parent_module,
                     const char *sub_module_name, char *error_buf,
                     uint32 error_buf_size)
{
    WASMModule *sub_module = NULL;
    bool ret = false;
    uint8 *buffer = NULL;
    uint32 buffer_size = 0;
    const module_reader reader = wasm_runtime_get_module_reader();
    const module_destroyer destroyer = wasm_runtime_get_module_destroyer();

    /* check the registered module list of the parent */
    sub_module = search_sub_module(parent_module, sub_module_name);
    if (sub_module) {
        LOG_DEBUG("%s has been loaded before", sub_module_name);
        return sub_module;
    }

    /* check the global registered module list */
    sub_module =
        (WASMModule *)wasm_runtime_find_module_registered(sub_module_name);
    if (sub_module) {
        LOG_DEBUG("%s has been loaded", sub_module_name);
        goto register_sub_module;
    }

    LOG_VERBOSE("loading %s", sub_module_name);

    if (!reader) {
        set_error_buf_v(error_buf, error_buf_size,
                        "no sub module reader to load %s", sub_module_name);
        return NULL;
    }

    /* start to maintain a loading module list */
    ret = wasm_runtime_is_loading_module(sub_module_name);
    if (ret) {
        set_error_buf_v(error_buf, error_buf_size,
                        "found circular dependency on %s", sub_module_name);
        return NULL;
    }

    ret = wasm_runtime_add_loading_module(sub_module_name, error_buf,
                                          error_buf_size);
    if (!ret) {
        LOG_DEBUG("can not add %s into loading module list\n", sub_module_name);
        return NULL;
    }

    ret = reader(sub_module_name, &buffer, &buffer_size);
    if (!ret) {
        LOG_DEBUG("read the file of %s failed", sub_module_name);
        set_error_buf_v(error_buf, error_buf_size, "unknown import",
                        sub_module_name);
        goto delete_loading_module;
    }

    sub_module =
        wasm_loader_load(buffer, buffer_size, false, error_buf, error_buf_size);
    if (!sub_module) {
        LOG_DEBUG("error: can not load the sub_module %s", sub_module_name);
        /* others will be destroyed in runtime_destroy() */
        goto destroy_file_buffer;
    }

    wasm_runtime_delete_loading_module(sub_module_name);

    /* register on a global list */
    ret = wasm_runtime_register_module_internal(
        sub_module_name, (WASMModuleCommon *)sub_module, buffer, buffer_size,
        error_buf, error_buf_size);
    if (!ret) {
        LOG_DEBUG("error: can not register module %s globally\n",
                  sub_module_name);
        /* others will be unloaded in runtime_destroy() */
        goto unload_module;
    }

    /* register into its parent list */
register_sub_module:
    ret = register_sub_module(parent_module, sub_module_name, sub_module);
    if (!ret) {
        set_error_buf_v(error_buf, error_buf_size,
                        "failed to register sub module %s", sub_module_name);
        /* since it is in the global module list, no need to
         * unload the module. the runtime_destroy() will do it
         */
        return NULL;
    }

    return sub_module;

unload_module:
    wasm_loader_unload(sub_module);

destroy_file_buffer:
    if (destroyer) {
        destroyer(buffer, buffer_size);
    }
    else {
        LOG_WARNING("need to release the reading buffer of %s manually",
                    sub_module_name);
    }

delete_loading_module:
    wasm_runtime_delete_loading_module(sub_module_name);
    return NULL;
}
#endif /* end of WASM_ENABLE_MULTI_MODULE */

static bool
load_function_import(const uint8 **p_buf, const uint8 *buf_end,
                     const WASMModule *parent_module,
                     const char *sub_module_name, const char *function_name,
                     WASMFunctionImport *function, char *error_buf,
                     uint32 error_buf_size)
{
    const uint8 *p = *p_buf, *p_end = buf_end;
    uint32 declare_type_index = 0;
    WASMType *declare_func_type = NULL;
    WASMFunction *linked_func = NULL;
#if WASM_ENABLE_MULTI_MODULE != 0
    WASMModule *sub_module = NULL;
#endif
    const char *linked_signature = NULL;
    void *linked_attachment = NULL;
    bool linked_call_conv_raw = false;
    bool is_native_symbol = false;

    read_leb_uint32(p, p_end, declare_type_index);
    *p_buf = p;

    if (declare_type_index >= parent_module->type_count) {
        set_error_buf(error_buf, error_buf_size, "unknown type");
        return false;
    }

#if (WASM_ENABLE_WAMR_COMPILER != 0) || (WASM_ENABLE_JIT != 0)
    declare_type_index = wasm_get_smallest_type_idx(
        parent_module->types, parent_module->type_count, declare_type_index);
#endif

    declare_func_type = parent_module->types[declare_type_index];

    /* lookup registered native symbols first */
    linked_func = wasm_native_resolve_symbol(
        sub_module_name, function_name, declare_func_type, &linked_signature,
        &linked_attachment, &linked_call_conv_raw);
    if (linked_func) {
        is_native_symbol = true;
    }
#if WASM_ENABLE_MULTI_MODULE != 0
    else {
        if (!wasm_runtime_is_built_in_module(sub_module_name)) {
            sub_module = load_depended_module(parent_module, sub_module_name,
                                              error_buf, error_buf_size);
            if (!sub_module) {
                return false;
            }
        }
        linked_func = wasm_loader_resolve_function(
            sub_module_name, function_name, declare_func_type, error_buf,
            error_buf_size);
    }
#endif

    function->module_name = (char *)sub_module_name;
    function->field_name = (char *)function_name;
    function->func_type = declare_func_type;
    /* func_ptr_linked is for native registered symbol */
    function->func_ptr_linked = is_native_symbol ? linked_func : NULL;
    function->signature = linked_signature;
    function->attachment = linked_attachment;
    function->call_conv_raw = linked_call_conv_raw;
#if WASM_ENABLE_MULTI_MODULE != 0
    function->import_module = is_native_symbol ? NULL : sub_module;
    function->import_func_linked = is_native_symbol ? NULL : linked_func;
#endif
    return true;
fail:
    return false;
}

static bool
check_table_max_size(uint32 init_size, uint32 max_size, char *error_buf,
                     uint32 error_buf_size)
{
    if (max_size < init_size) {
        set_error_buf(error_buf, error_buf_size,
                      "size minimum must not be greater than maximum");
        return false;
    }
    return true;
}

static bool
load_table_import(const uint8 **p_buf, const uint8 *buf_end,
                  WASMModule *parent_module, const char *sub_module_name,
                  const char *table_name, WASMTableImport *table,
                  char *error_buf, uint32 error_buf_size)
{
    const uint8 *p = *p_buf, *p_end = buf_end;
    uint32 declare_elem_type = 0, declare_max_size_flag = 0,
           declare_init_size = 0, declare_max_size = 0;
#if WASM_ENABLE_MULTI_MODULE != 0
    WASMModule *sub_module = NULL;
    WASMTable *linked_table = NULL;
#endif

    CHECK_BUF(p, p_end, 1);
    /* 0x70 or 0x6F */
    declare_elem_type = read_uint8(p);
    if (VALUE_TYPE_FUNCREF != declare_elem_type
#if WASM_ENABLE_REF_TYPES != 0
        && VALUE_TYPE_EXTERNREF != declare_elem_type
#endif
    ) {
        set_error_buf(error_buf, error_buf_size, "incompatible import type");
        return false;
    }

    read_leb_uint32(p, p_end, declare_max_size_flag);
    if (declare_max_size_flag > 1) {
        set_error_buf(error_buf, error_buf_size, "integer too large");
        return false;
    }

    read_leb_uint32(p, p_end, declare_init_size);

    if (declare_max_size_flag) {
        read_leb_uint32(p, p_end, declare_max_size);
        if (!check_table_max_size(declare_init_size, declare_max_size,
                                  error_buf, error_buf_size))
            return false;
    }

    adjust_table_max_size(declare_init_size, declare_max_size_flag,
                          &declare_max_size);

    *p_buf = p;

#if WASM_ENABLE_MULTI_MODULE != 0
    if (!wasm_runtime_is_built_in_module(sub_module_name)) {
        sub_module = load_depended_module(parent_module, sub_module_name,
                                          error_buf, error_buf_size);
        if (!sub_module) {
            return false;
        }

        linked_table = wasm_loader_resolve_table(
            sub_module_name, table_name, declare_init_size, declare_max_size,
            error_buf, error_buf_size);
        if (!linked_table) {
            return false;
        }

        /* reset with linked table limit */
        declare_elem_type = linked_table->elem_type;
        declare_init_size = linked_table->init_size;
        declare_max_size = linked_table->max_size;
        declare_max_size_flag = linked_table->flags;
        table->import_table_linked = linked_table;
        table->import_module = sub_module;
    }
#endif /* WASM_ENABLE_MULTI_MODULE != 0 */

    /* (table (export "table") 10 20 funcref) */
    /* we need this section working in wamrc */
    if (!strcmp("spectest", sub_module_name)) {
        const uint32 spectest_table_init_size = 10;
        const uint32 spectest_table_max_size = 20;

        if (strcmp("table", table_name)) {
            set_error_buf(error_buf, error_buf_size,
                          "incompatible import type or unknown import");
            return false;
        }

        if (declare_init_size > spectest_table_init_size
            || declare_max_size < spectest_table_max_size) {
            set_error_buf(error_buf, error_buf_size,
                          "incompatible import type");
            return false;
        }

        declare_init_size = spectest_table_init_size;
        declare_max_size = spectest_table_max_size;
    }

    /* now we believe all declaration are ok */
    table->elem_type = declare_elem_type;
    table->init_size = declare_init_size;
    table->flags = declare_max_size_flag;
    table->max_size = declare_max_size;

    (void)parent_module;
    return true;
fail:
    return false;
}

static bool
check_memory_init_size(uint32 init_size, char *error_buf, uint32 error_buf_size)
{
    if (init_size > DEFAULT_MAX_PAGES) {
        set_error_buf(error_buf, error_buf_size,
                      "memory size must be at most 65536 pages (4GiB)");
        return false;
    }
    return true;
}

static bool
check_memory_max_size(uint32 init_size, uint32 max_size, char *error_buf,
                      uint32 error_buf_size)
{
    if (max_size < init_size) {
        set_error_buf(error_buf, error_buf_size,
                      "size minimum must not be greater than maximum");
        return false;
    }

    if (max_size > DEFAULT_MAX_PAGES) {
        set_error_buf(error_buf, error_buf_size,
                      "memory size must be at most 65536 pages (4GiB)");
        return false;
    }
    return true;
}

static bool
load_memory_import(const uint8 **p_buf, const uint8 *buf_end,
                   WASMModule *parent_module, const char *sub_module_name,
                   const char *memory_name, WASMMemoryImport *memory,
                   char *error_buf, uint32 error_buf_size)
{
    const uint8 *p = *p_buf, *p_end = buf_end;
#if WASM_ENABLE_APP_FRAMEWORK != 0
    uint32 pool_size = wasm_runtime_memory_pool_size();
    uint32 max_page_count = pool_size * APP_MEMORY_MAX_GLOBAL_HEAP_PERCENT
                            / DEFAULT_NUM_BYTES_PER_PAGE;
#else
    uint32 max_page_count = DEFAULT_MAX_PAGES;
#endif /* WASM_ENABLE_APP_FRAMEWORK */
    uint32 declare_max_page_count_flag = 0;
    uint32 declare_init_page_count = 0;
    uint32 declare_max_page_count = 0;
#if WASM_ENABLE_MULTI_MODULE != 0
    WASMModule *sub_module = NULL;
    WASMMemory *linked_memory = NULL;
#endif

    read_leb_uint32(p, p_end, declare_max_page_count_flag);
    read_leb_uint32(p, p_end, declare_init_page_count);
    if (!check_memory_init_size(declare_init_page_count, error_buf,
                                error_buf_size)) {
        return false;
    }

    if (declare_max_page_count_flag & 1) {
        read_leb_uint32(p, p_end, declare_max_page_count);
        if (!check_memory_max_size(declare_init_page_count,
                                   declare_max_page_count, error_buf,
                                   error_buf_size)) {
            return false;
        }
        if (declare_max_page_count > max_page_count) {
            declare_max_page_count = max_page_count;
        }
    }
    else {
        /* Limit the maximum memory size to max_page_count */
        declare_max_page_count = max_page_count;
    }

#if WASM_ENABLE_MULTI_MODULE != 0
    if (!wasm_runtime_is_built_in_module(sub_module_name)) {
        sub_module = load_depended_module(parent_module, sub_module_name,
                                          error_buf, error_buf_size);
        if (!sub_module) {
            return false;
        }

        linked_memory = wasm_loader_resolve_memory(
            sub_module_name, memory_name, declare_init_page_count,
            declare_max_page_count, error_buf, error_buf_size);
        if (!linked_memory) {
            return false;
        }

        /**
         * reset with linked memory limit
         */
        memory->import_module = sub_module;
        memory->import_memory_linked = linked_memory;
        declare_init_page_count = linked_memory->init_page_count;
        declare_max_page_count = linked_memory->max_page_count;
    }
#endif

    /* (memory (export "memory") 1 2) */
    if (!strcmp("spectest", sub_module_name)) {
        uint32 spectest_memory_init_page = 1;
        uint32 spectest_memory_max_page = 2;

        if (strcmp("memory", memory_name)) {
            set_error_buf(error_buf, error_buf_size,
                          "incompatible import type or unknown import");
            return false;
        }

        if (declare_init_page_count > spectest_memory_init_page
            || declare_max_page_count < spectest_memory_max_page) {
            set_error_buf(error_buf, error_buf_size,
                          "incompatible import type");
            return false;
        }

        declare_init_page_count = spectest_memory_init_page;
        declare_max_page_count = spectest_memory_max_page;
    }

    /* now we believe all declaration are ok */
    memory->flags = declare_max_page_count_flag;
    memory->init_page_count = declare_init_page_count;
    memory->max_page_count = declare_max_page_count;
    memory->num_bytes_per_page = DEFAULT_NUM_BYTES_PER_PAGE;

    *p_buf = p;

    (void)parent_module;
    return true;
fail:
    return false;
}

static bool
load_global_import(const uint8 **p_buf, const uint8 *buf_end,
                   const WASMModule *parent_module, char *sub_module_name,
                   char *global_name, WASMGlobalImport *global, char *error_buf,
                   uint32 error_buf_size)
{
    const uint8 *p = *p_buf, *p_end = buf_end;
    uint8 declare_type = 0;
    uint8 declare_mutable = 0;
#if WASM_ENABLE_MULTI_MODULE != 0
    WASMModule *sub_module = NULL;
    WASMGlobal *linked_global = NULL;
#endif

    CHECK_BUF(p, p_end, 2);
    declare_type = read_uint8(p);
    declare_mutable = read_uint8(p);
    *p_buf = p;

    if (declare_mutable >= 2) {
        set_error_buf(error_buf, error_buf_size, "invalid mutability");
        return false;
    }

#if WASM_ENABLE_LIBC_BUILTIN != 0
    global->is_linked = wasm_native_lookup_libc_builtin_global(
        sub_module_name, global_name, global);
    if (global->is_linked) {
        if (global->type != declare_type
            || global->is_mutable != declare_mutable) {
            set_error_buf(error_buf, error_buf_size,
                          "incompatible import type");
            return false;
        }
    }
#endif
#if WASM_ENABLE_MULTI_MODULE != 0
    if (!global->is_linked
        && !wasm_runtime_is_built_in_module(sub_module_name)) {
        sub_module = load_depended_module(parent_module, sub_module_name,
                                          error_buf, error_buf_size);
        if (!sub_module) {
            return false;
        }

        /* check sub modules */
        linked_global = wasm_loader_resolve_global(
            sub_module_name, global_name, declare_type, declare_mutable,
            error_buf, error_buf_size);
        if (linked_global) {
            global->import_module = sub_module;
            global->import_global_linked = linked_global;
            global->is_linked = true;
        }
    }
#endif

    global->module_name = sub_module_name;
    global->field_name = global_name;
    global->type = declare_type;
    global->is_mutable = (declare_mutable == 1);

    (void)parent_module;
    return true;
fail:
    return false;
}

static bool
load_table(const uint8 **p_buf, const uint8 *buf_end, WASMTable *table,
           char *error_buf, uint32 error_buf_size)
{
    const uint8 *p = *p_buf, *p_end = buf_end, *p_org;

    CHECK_BUF(p, p_end, 1);
    /* 0x70 or 0x6F */
    table->elem_type = read_uint8(p);
    if (VALUE_TYPE_FUNCREF != table->elem_type
#if WASM_ENABLE_REF_TYPES != 0
        && VALUE_TYPE_EXTERNREF != table->elem_type
#endif
    ) {
        set_error_buf(error_buf, error_buf_size, "incompatible import type");
        return false;
    }

    p_org = p;
    read_leb_uint32(p, p_end, table->flags);
#if WASM_ENABLE_SHARED_MEMORY == 0
    if (p - p_org > 1) {
        set_error_buf(error_buf, error_buf_size,
                      "integer representation too long");
        return false;
    }
    if (table->flags > 1) {
        set_error_buf(error_buf, error_buf_size, "integer too large");
        return false;
    }
#else
    if (p - p_org > 1) {
        set_error_buf(error_buf, error_buf_size, "invalid limits flags");
        return false;
    }
    if (table->flags == 2) {
        set_error_buf(error_buf, error_buf_size, "tables cannot be shared");
        return false;
    }
    if (table->flags > 1) {
        set_error_buf(error_buf, error_buf_size, "invalid limits flags");
        return false;
    }
#endif

    read_leb_uint32(p, p_end, table->init_size);

    if (table->flags) {
        read_leb_uint32(p, p_end, table->max_size);
        if (!check_table_max_size(table->init_size, table->max_size, error_buf,
                                  error_buf_size))
            return false;
    }

    adjust_table_max_size(table->init_size, table->flags, &table->max_size);

    *p_buf = p;
    return true;
fail:
    return false;
}

static bool
load_memory(const uint8 **p_buf, const uint8 *buf_end, WASMMemory *memory,
            char *error_buf, uint32 error_buf_size)
{
    const uint8 *p = *p_buf, *p_end = buf_end, *p_org;
#if WASM_ENABLE_APP_FRAMEWORK != 0
    uint32 pool_size = wasm_runtime_memory_pool_size();
    uint32 max_page_count = pool_size * APP_MEMORY_MAX_GLOBAL_HEAP_PERCENT
                            / DEFAULT_NUM_BYTES_PER_PAGE;
#else
    uint32 max_page_count = DEFAULT_MAX_PAGES;
#endif

    p_org = p;
    read_leb_uint32(p, p_end, memory->flags);
#if WASM_ENABLE_SHARED_MEMORY == 0
    if (p - p_org > 1) {
        set_error_buf(error_buf, error_buf_size,
                      "integer representation too long");
        return false;
    }
    if (memory->flags > 1) {
        set_error_buf(error_buf, error_buf_size, "integer too large");
        return false;
    }
#else
    if (p - p_org > 1) {
        set_error_buf(error_buf, error_buf_size, "invalid limits flags");
        return false;
    }
    if (memory->flags > 3) {
        set_error_buf(error_buf, error_buf_size, "invalid limits flags");
        return false;
    }
    else if (memory->flags == 2) {
        set_error_buf(error_buf, error_buf_size,
                      "shared memory must have maximum");
        return false;
    }
#endif

    read_leb_uint32(p, p_end, memory->init_page_count);
    if (!check_memory_init_size(memory->init_page_count, error_buf,
                                error_buf_size))
        return false;

    if (memory->flags & 1) {
        read_leb_uint32(p, p_end, memory->max_page_count);
        if (!check_memory_max_size(memory->init_page_count,
                                   memory->max_page_count, error_buf,
                                   error_buf_size))
            return false;
        if (memory->max_page_count > max_page_count)
            memory->max_page_count = max_page_count;
    }
    else {
        /* Limit the maximum memory size to max_page_count */
        memory->max_page_count = max_page_count;
    }

    memory->num_bytes_per_page = DEFAULT_NUM_BYTES_PER_PAGE;

    *p_buf = p;
    return true;
fail:
    return false;
}

static bool
load_import_section(const uint8 *buf, const uint8 *buf_end, WASMModule *module,
                    bool is_load_from_file_buf, char *error_buf,
                    uint32 error_buf_size)
{
    const uint8 *p = buf, *p_end = buf_end, *p_old;
    uint32 import_count, name_len, type_index, i, u32, flags;
    uint64 total_size;
    WASMImport *import;
    WASMImport *import_functions = NULL, *import_tables = NULL;
    WASMImport *import_memories = NULL, *import_globals = NULL;
    char *sub_module_name, *field_name;
    uint8 u8, kind;

    read_leb_uint32(p, p_end, import_count);

    if (import_count) {
        module->import_count = import_count;
        total_size = sizeof(WASMImport) * (uint64)import_count;
        if (!(module->imports =
                  loader_malloc(total_size, error_buf, error_buf_size))) {
            return false;
        }

        p_old = p;

        /* Scan firstly to get import count of each type */
        for (i = 0; i < import_count; i++) {
            /* module name */
            read_leb_uint32(p, p_end, name_len);
            CHECK_BUF(p, p_end, name_len);
            p += name_len;

            /* field name */
            read_leb_uint32(p, p_end, name_len);
            CHECK_BUF(p, p_end, name_len);
            p += name_len;

            CHECK_BUF(p, p_end, 1);
            /* 0x00/0x01/0x02/0x03 */
            kind = read_uint8(p);

            switch (kind) {
                case IMPORT_KIND_FUNC: /* import function */
                    read_leb_uint32(p, p_end, type_index);
                    module->import_function_count++;
                    break;

                case IMPORT_KIND_TABLE: /* import table */
                    CHECK_BUF(p, p_end, 1);
                    /* 0x70 */
                    u8 = read_uint8(p);
                    read_leb_uint32(p, p_end, flags);
                    read_leb_uint32(p, p_end, u32);
                    if (flags & 1)
                        read_leb_uint32(p, p_end, u32);
                    module->import_table_count++;

#if WASM_ENABLE_REF_TYPES == 0
                    if (module->import_table_count > 1) {
                        set_error_buf(error_buf, error_buf_size,
                                      "multiple tables");
                        return false;
                    }
#endif
                    break;

                case IMPORT_KIND_MEMORY: /* import memory */
                    read_leb_uint32(p, p_end, flags);
                    read_leb_uint32(p, p_end, u32);
                    if (flags & 1)
                        read_leb_uint32(p, p_end, u32);
                    module->import_memory_count++;
                    if (module->import_memory_count > 1) {
                        set_error_buf(error_buf, error_buf_size,
                                      "multiple memories");
                        return false;
                    }
                    break;

                case IMPORT_KIND_GLOBAL: /* import global */
                    CHECK_BUF(p, p_end, 2);
                    p += 2;
                    module->import_global_count++;
                    break;

                default:
                    set_error_buf(error_buf, error_buf_size,
                                  "invalid import kind");
                    return false;
            }
        }

        if (module->import_function_count)
            import_functions = module->import_functions = module->imports;
        if (module->import_table_count)
            import_tables = module->import_tables =
                module->imports + module->import_function_count;
        if (module->import_memory_count)
            import_memories = module->import_memories =
                module->imports + module->import_function_count
                + module->import_table_count;
        if (module->import_global_count)
            import_globals = module->import_globals =
                module->imports + module->import_function_count
                + module->import_table_count + module->import_memory_count;

        p = p_old;

        /* Scan again to resolve the data */
        for (i = 0; i < import_count; i++) {
            /* load module name */
            read_leb_uint32(p, p_end, name_len);
            CHECK_BUF(p, p_end, name_len);
            if (!(sub_module_name = const_str_list_insert(
                      p, name_len, module, is_load_from_file_buf, error_buf,
                      error_buf_size))) {
                return false;
            }
            p += name_len;

            /* load field name */
            read_leb_uint32(p, p_end, name_len);
            CHECK_BUF(p, p_end, name_len);
            if (!(field_name = const_str_list_insert(
                      p, name_len, module, is_load_from_file_buf, error_buf,
                      error_buf_size))) {
                return false;
            }
            p += name_len;

            CHECK_BUF(p, p_end, 1);
            /* 0x00/0x01/0x02/0x03 */
            kind = read_uint8(p);

            switch (kind) {
                case IMPORT_KIND_FUNC: /* import function */
                    bh_assert(import_functions);
                    import = import_functions++;
                    if (!load_function_import(
                            &p, p_end, module, sub_module_name, field_name,
                            &import->u.function, error_buf, error_buf_size)) {
                        return false;
                    }
                    break;

                case IMPORT_KIND_TABLE: /* import table */
                    bh_assert(import_tables);
                    import = import_tables++;
                    if (!load_table_import(&p, p_end, module, sub_module_name,
                                           field_name, &import->u.table,
                                           error_buf, error_buf_size)) {
                        LOG_DEBUG("can not import such a table (%s,%s)",
                                  sub_module_name, field_name);
                        return false;
                    }
                    break;

                case IMPORT_KIND_MEMORY: /* import memory */
                    bh_assert(import_memories);
                    import = import_memories++;
                    if (!load_memory_import(&p, p_end, module, sub_module_name,
                                            field_name, &import->u.memory,
                                            error_buf, error_buf_size)) {
                        return false;
                    }
                    break;

                case IMPORT_KIND_GLOBAL: /* import global */
                    bh_assert(import_globals);
                    import = import_globals++;
                    if (!load_global_import(&p, p_end, module, sub_module_name,
                                            field_name, &import->u.global,
                                            error_buf, error_buf_size)) {
                        return false;
                    }
                    break;

                default:
                    set_error_buf(error_buf, error_buf_size,
                                  "invalid import kind");
                    return false;
            }
            import->kind = kind;
            import->u.names.module_name = sub_module_name;
            import->u.names.field_name = field_name;
        }

#if WASM_ENABLE_LIBC_WASI != 0
        import = module->import_functions;
        for (i = 0; i < module->import_function_count; i++, import++) {
            if (!strcmp(import->u.names.module_name, "wasi_unstable")
                || !strcmp(import->u.names.module_name,
                           "wasi_snapshot_preview1")) {
                module->import_wasi_api = true;
                break;
            }
        }
#endif
    }

    if (p != p_end) {
        set_error_buf(error_buf, error_buf_size, "section size mismatch");
        return false;
    }

    LOG_VERBOSE("Load import section success.\n");
    (void)u8;
    (void)u32;
    (void)type_index;
    return true;
fail:
    return false;
}

static bool
init_function_local_offsets(WASMFunction *func, char *error_buf,
                            uint32 error_buf_size)
{
    WASMType *param_type = func->func_type;
    uint32 param_count = param_type->param_count;
    uint8 *param_types = param_type->types;
    uint32 local_count = func->local_count;
    uint8 *local_types = func->local_types;
    uint32 i, local_offset = 0;
    uint64 total_size = sizeof(uint16) * ((uint64)param_count + local_count);

    /*
     * Only allocate memory when total_size is not 0,
     * or the return value of malloc(0) might be NULL on some platforms,
     * which causes wasm loader return false.
     */
    if (total_size > 0
        && !(func->local_offsets =
                 loader_malloc(total_size, error_buf, error_buf_size))) {
        return false;
    }

    for (i = 0; i < param_count; i++) {
        func->local_offsets[i] = (uint16)local_offset;
        local_offset += wasm_value_type_cell_num(param_types[i]);
    }

    for (i = 0; i < local_count; i++) {
        func->local_offsets[param_count + i] = (uint16)local_offset;
        local_offset += wasm_value_type_cell_num(local_types[i]);
    }

    bh_assert(local_offset == func->param_cell_num + func->local_cell_num);
    return true;
}

static bool
load_function_section(const uint8 *buf, const uint8 *buf_end,
                      const uint8 *buf_code, const uint8 *buf_code_end,
                      WASMModule *module, char *error_buf,
                      uint32 error_buf_size)
{
    const uint8 *p = buf, *p_end = buf_end;
    const uint8 *p_code = buf_code, *p_code_end, *p_code_save;
    uint32 func_count;
    uint64 total_size;
    uint32 code_count = 0, code_size, type_index, i, j, k, local_type_index;
    uint32 local_count, local_set_count, sub_local_count, local_cell_num;
    uint8 type;
    WASMFunction *func;

    read_leb_uint32(p, p_end, func_count);

    if (buf_code)
        read_leb_uint32(p_code, buf_code_end, code_count);

    if (func_count != code_count) {
        set_error_buf(error_buf, error_buf_size,
                      "function and code section have inconsistent lengths or "
                      "unexpected end");
        return false;
    }

    if (func_count) {
        module->function_count = func_count;
        total_size = sizeof(WASMFunction *) * (uint64)func_count;
        if (!(module->functions =
                  loader_malloc(total_size, error_buf, error_buf_size))) {
            return false;
        }

        for (i = 0; i < func_count; i++) {
            /* Resolve function type */
            read_leb_uint32(p, p_end, type_index);
            if (type_index >= module->type_count) {
                set_error_buf(error_buf, error_buf_size, "unknown type");
                return false;
            }

#if (WASM_ENABLE_WAMR_COMPILER != 0) || (WASM_ENABLE_JIT != 0)
            type_index = wasm_get_smallest_type_idx(
                module->types, module->type_count, type_index);
#endif

            read_leb_uint32(p_code, buf_code_end, code_size);
            if (code_size == 0 || p_code + code_size > buf_code_end) {
                set_error_buf(error_buf, error_buf_size,
                              "invalid function code size");
                return false;
            }

            /* Resolve local set count */
            p_code_end = p_code + code_size;
            local_count = 0;
            read_leb_uint32(p_code, buf_code_end, local_set_count);
            p_code_save = p_code;

            /* Calculate total local count */
            for (j = 0; j < local_set_count; j++) {
                read_leb_uint32(p_code, buf_code_end, sub_local_count);
                if (sub_local_count > UINT32_MAX - local_count) {
                    set_error_buf(error_buf, error_buf_size, "too many locals");
                    return false;
                }
                CHECK_BUF(p_code, buf_code_end, 1);
                /* 0x7F/0x7E/0x7D/0x7C */
                type = read_uint8(p_code);
                local_count += sub_local_count;
            }

            /* Alloc memory, layout: function structure + local types */
            code_size = (uint32)(p_code_end - p_code);

            total_size = sizeof(WASMFunction) + (uint64)local_count;
            if (!(func = module->functions[i] =
                      loader_malloc(total_size, error_buf, error_buf_size))) {
                return false;
            }

            /* Set function type, local count, code size and code body */
            func->func_type = module->types[type_index];
            func->local_count = local_count;
            if (local_count > 0)
                func->local_types = (uint8 *)func + sizeof(WASMFunction);
            func->code_size = code_size;
            /*
             * we shall make a copy of code body [p_code, p_code + code_size]
             * when we are worrying about inappropriate releasing behaviour.
             * all code bodies are actually in a buffer which user allocates in
             * his embedding environment and we don't have power on them.
             * it will be like:
             * code_body_cp = malloc(code_size);
             * memcpy(code_body_cp, p_code, code_size);
             * func->code = code_body_cp;
             */
            func->code = (uint8 *)p_code;

            /* Load each local type */
            p_code = p_code_save;
            local_type_index = 0;
            for (j = 0; j < local_set_count; j++) {
                read_leb_uint32(p_code, buf_code_end, sub_local_count);
                /* Note: sub_local_count is allowed to be 0 */
                if (local_type_index > UINT32_MAX - sub_local_count
                    || local_type_index + sub_local_count > local_count) {
                    set_error_buf(error_buf, error_buf_size,
                                  "invalid local count");
                    return false;
                }
                CHECK_BUF(p_code, buf_code_end, 1);
                /* 0x7F/0x7E/0x7D/0x7C */
                type = read_uint8(p_code);
                if (!is_value_type(type)) {
                    if (type == VALUE_TYPE_V128)
                        set_error_buf(error_buf, error_buf_size,
                                      "v128 value type requires simd feature");
                    else if (type == VALUE_TYPE_FUNCREF
                             || type == VALUE_TYPE_EXTERNREF)
                        set_error_buf(error_buf, error_buf_size,
                                      "ref value type requires "
                                      "reference types feature");
                    else
                        set_error_buf_v(error_buf, error_buf_size,
                                        "invalid local type 0x%02X", type);
                    return false;
                }
                for (k = 0; k < sub_local_count; k++) {
                    func->local_types[local_type_index++] = type;
                }
            }

            func->param_cell_num = func->func_type->param_cell_num;
            func->ret_cell_num = func->func_type->ret_cell_num;
            local_cell_num =
                wasm_get_cell_num(func->local_types, func->local_count);

            if (local_cell_num > UINT16_MAX) {
                set_error_buf(error_buf, error_buf_size,
                              "local count too large");
                return false;
            }

            func->local_cell_num = (uint16)local_cell_num;

            if (!init_function_local_offsets(func, error_buf, error_buf_size))
                return false;

            p_code = p_code_end;
        }
    }

    if (p != p_end) {
        set_error_buf(error_buf, error_buf_size, "section size mismatch");
        return false;
    }

    LOG_VERBOSE("Load function section success.\n");
    return true;
fail:
    return false;
}

static bool
check_function_index(const WASMModule *module, uint32 function_index,
                     char *error_buf, uint32 error_buf_size)
{
    if (function_index
        >= module->import_function_count + module->function_count) {
        set_error_buf_v(error_buf, error_buf_size, "unknown function %d",
                        function_index);
        return false;
    }
    return true;
}

static bool
load_table_section(const uint8 *buf, const uint8 *buf_end, WASMModule *module,
                   char *error_buf, uint32 error_buf_size)
{
    const uint8 *p = buf, *p_end = buf_end;
    uint32 table_count, i;
    uint64 total_size;
    WASMTable *table;

    read_leb_uint32(p, p_end, table_count);
#if WASM_ENABLE_REF_TYPES == 0
    if (module->import_table_count + table_count > 1) {
        /* a total of one table is allowed */
        set_error_buf(error_buf, error_buf_size, "multiple tables");
        return false;
    }
#endif

    if (table_count) {
        module->table_count = table_count;
        total_size = sizeof(WASMTable) * (uint64)table_count;
        if (!(module->tables =
                  loader_malloc(total_size, error_buf, error_buf_size))) {
            return false;
        }

        /* load each table */
        table = module->tables;
        for (i = 0; i < table_count; i++, table++)
            if (!load_table(&p, p_end, table, error_buf, error_buf_size))
                return false;
    }

    if (p != p_end) {
        set_error_buf(error_buf, error_buf_size, "section size mismatch");
        return false;
    }

    LOG_VERBOSE("Load table section success.\n");
    return true;
fail:
    return false;
}

static bool
load_memory_section(const uint8 *buf, const uint8 *buf_end, WASMModule *module,
                    char *error_buf, uint32 error_buf_size)
{
    const uint8 *p = buf, *p_end = buf_end;
    uint32 memory_count, i;
    uint64 total_size;
    WASMMemory *memory;

    read_leb_uint32(p, p_end, memory_count);
    /* a total of one memory is allowed */
    if (module->import_memory_count + memory_count > 1) {
        set_error_buf(error_buf, error_buf_size, "multiple memories");
        return false;
    }

    if (memory_count) {
        module->memory_count = memory_count;
        total_size = sizeof(WASMMemory) * (uint64)memory_count;
        if (!(module->memories =
                  loader_malloc(total_size, error_buf, error_buf_size))) {
            return false;
        }

        /* load each memory */
        memory = module->memories;
        for (i = 0; i < memory_count; i++, memory++)
            if (!load_memory(&p, p_end, memory, error_buf, error_buf_size))
                return false;
    }

    if (p != p_end) {
        set_error_buf(error_buf, error_buf_size, "section size mismatch");
        return false;
    }

    LOG_VERBOSE("Load memory section success.\n");
    return true;
fail:
    return false;
}

static bool
load_global_section(const uint8 *buf, const uint8 *buf_end, WASMModule *module,
                    char *error_buf, uint32 error_buf_size)
{
    const uint8 *p = buf, *p_end = buf_end;
    uint32 global_count, i;
    uint64 total_size;
    WASMGlobal *global;
    uint8 mutable;

    read_leb_uint32(p, p_end, global_count);

    if (global_count) {
        module->global_count = global_count;
        total_size = sizeof(WASMGlobal) * (uint64)global_count;
        if (!(module->globals =
                  loader_malloc(total_size, error_buf, error_buf_size))) {
            return false;
        }

        global = module->globals;

        for (i = 0; i < global_count; i++, global++) {
            CHECK_BUF(p, p_end, 2);
            global->type = read_uint8(p);
            mutable = read_uint8(p);
            if (mutable >= 2) {
                set_error_buf(error_buf, error_buf_size, "invalid mutability");
                return false;
            }
            global->is_mutable = mutable ? true : false;

            /* initialize expression */
            if (!load_init_expr(&p, p_end, &(global->init_expr), global->type,
                                error_buf, error_buf_size))
                return false;

            if (INIT_EXPR_TYPE_GET_GLOBAL == global->init_expr.init_expr_type) {
                /**
                 * Currently, constant expressions occurring as initializers
                 * of globals are further constrained in that contained
                 * global.get instructions are
                 * only allowed to refer to imported globals.
                 */
                uint32 target_global_index = global->init_expr.u.global_index;
                if (target_global_index >= module->import_global_count) {
                    set_error_buf(error_buf, error_buf_size, "unknown global");
                    return false;
                }
            }
            else if (INIT_EXPR_TYPE_FUNCREF_CONST
                     == global->init_expr.init_expr_type) {
                if (!check_function_index(module, global->init_expr.u.ref_index,
                                          error_buf, error_buf_size)) {
                    return false;
                }
            }
        }
    }

    if (p != p_end) {
        set_error_buf(error_buf, error_buf_size, "section size mismatch");
        return false;
    }

    LOG_VERBOSE("Load global section success.\n");
    return true;
fail:
    return false;
}

static bool
load_export_section(const uint8 *buf, const uint8 *buf_end, WASMModule *module,
                    bool is_load_from_file_buf, char *error_buf,
                    uint32 error_buf_size)
{
    const uint8 *p = buf, *p_end = buf_end;
    uint32 export_count, i, j, index;
    uint64 total_size;
    uint32 str_len;
    WASMExport *export;
    const char *name;

    read_leb_uint32(p, p_end, export_count);

    if (export_count) {
        module->export_count = export_count;
        total_size = sizeof(WASMExport) * (uint64)export_count;
        if (!(module->exports =
                  loader_malloc(total_size, error_buf, error_buf_size))) {
            return false;
        }

        export = module->exports;
        for (i = 0; i < export_count; i++, export ++) {
#if WASM_ENABLE_THREAD_MGR == 0
            if (p == p_end) {
                /* export section with inconsistent count:
                   n export declared, but less than n given */
                set_error_buf(error_buf, error_buf_size,
                              "length out of bounds");
                return false;
            }
#endif
            read_leb_uint32(p, p_end, str_len);
            CHECK_BUF(p, p_end, str_len);

            for (j = 0; j < i; j++) {
                name = module->exports[j].name;
                if (strlen(name) == str_len && memcmp(name, p, str_len) == 0) {
                    set_error_buf(error_buf, error_buf_size,
                                  "duplicate export name");
                    return false;
                }
            }

            if (!(export->name = const_str_list_insert(
                      p, str_len, module, is_load_from_file_buf, error_buf,
                      error_buf_size))) {
                return false;
            }

            p += str_len;
            CHECK_BUF(p, p_end, 1);
            export->kind = read_uint8(p);
            read_leb_uint32(p, p_end, index);
            export->index = index;

            switch (export->kind) {
                /* function index */
                case EXPORT_KIND_FUNC:
                    if (index >= module->function_count
                                     + module->import_function_count) {
                        set_error_buf(error_buf, error_buf_size,
                                      "unknown function");
                        return false;
                    }
#if WASM_ENABLE_SIMD != 0
#if WASM_ENABLE_WAMR_COMPILER != 0 || WASM_ENABLE_JIT != 0 \
    || WASM_ENABLE_FAST_JIT != 0
                    /* TODO: check func type, if it has v128 param or result,
                             report error */
#endif
#endif
                    break;
                /* table index */
                case EXPORT_KIND_TABLE:
                    if (index
                        >= module->table_count + module->import_table_count) {
                        set_error_buf(error_buf, error_buf_size,
                                      "unknown table");
                        return false;
                    }
                    break;
                /* memory index */
                case EXPORT_KIND_MEMORY:
                    if (index
                        >= module->memory_count + module->import_memory_count) {
                        set_error_buf(error_buf, error_buf_size,
                                      "unknown memory");
                        return false;
                    }
                    break;
                /* global index */
                case EXPORT_KIND_GLOBAL:
                    if (index
                        >= module->global_count + module->import_global_count) {
                        set_error_buf(error_buf, error_buf_size,
                                      "unknown global");
                        return false;
                    }
                    break;
                default:
                    set_error_buf(error_buf, error_buf_size,
                                  "invalid export kind");
                    return false;
            }
        }
    }

    if (p != p_end) {
        set_error_buf(error_buf, error_buf_size, "section size mismatch");
        return false;
    }

    LOG_VERBOSE("Load export section success.\n");
    return true;
fail:
    return false;
}

static bool
check_table_index(const WASMModule *module, uint32 table_index, char *error_buf,
                  uint32 error_buf_size)
{
#if WASM_ENABLE_REF_TYPES == 0
    if (table_index != 0) {
        set_error_buf(error_buf, error_buf_size, "zero byte expected");
        return false;
    }
#endif

    if (table_index >= module->import_table_count + module->table_count) {
        set_error_buf_v(error_buf, error_buf_size, "unknown table %d",
                        table_index);
        return false;
    }
    return true;
}

static bool
load_table_index(const uint8 **p_buf, const uint8 *buf_end, WASMModule *module,
                 uint32 *p_table_index, char *error_buf, uint32 error_buf_size)
{
    const uint8 *p = *p_buf, *p_end = buf_end;
    uint32 table_index;

    read_leb_uint32(p, p_end, table_index);
    if (!check_table_index(module, table_index, error_buf, error_buf_size)) {
        return false;
    }

    *p_table_index = table_index;
    *p_buf = p;
    return true;
fail:
    return false;
}

#if WASM_ENABLE_REF_TYPES != 0
static bool
load_elem_type(const uint8 **p_buf, const uint8 *buf_end, uint32 *p_elem_type,
               bool elemkind_zero, char *error_buf, uint32 error_buf_size)
{
    const uint8 *p = *p_buf, *p_end = buf_end;
    uint8 elem_type;

    CHECK_BUF(p, p_end, 1);
    elem_type = read_uint8(p);
    if ((elemkind_zero && elem_type != 0)
        || (!elemkind_zero && elem_type != VALUE_TYPE_FUNCREF
            && elem_type != VALUE_TYPE_EXTERNREF)) {
        set_error_buf(error_buf, error_buf_size, "invalid reference type");
        return false;
    }

    if (elemkind_zero)
        *p_elem_type = VALUE_TYPE_FUNCREF;
    else
        *p_elem_type = elem_type;
    *p_buf = p;
    return true;
fail:
    return false;
}
#endif /* WASM_ENABLE_REF_TYPES != 0*/

static bool
load_func_index_vec(const uint8 **p_buf, const uint8 *buf_end,
                    WASMModule *module, WASMTableSeg *table_segment,
                    bool use_init_expr, char *error_buf, uint32 error_buf_size)
{
    const uint8 *p = *p_buf, *p_end = buf_end;
    uint32 function_count, function_index = 0, i;
    uint64 total_size;

    read_leb_uint32(p, p_end, function_count);
    table_segment->function_count = function_count;
    total_size = sizeof(uint32) * (uint64)function_count;
    if (total_size > 0
        && !(table_segment->func_indexes = (uint32 *)loader_malloc(
                 total_size, error_buf, error_buf_size))) {
        return false;
    }

    for (i = 0; i < function_count; i++) {
        InitializerExpression init_expr = { 0 };

#if WASM_ENABLE_REF_TYPES != 0
        if (!use_init_expr) {
            read_leb_uint32(p, p_end, function_index);
        }
        else {
            if (!load_init_expr(&p, p_end, &init_expr, table_segment->elem_type,
                                error_buf, error_buf_size))
                return false;

            function_index = init_expr.u.ref_index;
        }
#else
        read_leb_uint32(p, p_end, function_index);
        (void)use_init_expr;
#endif

        /* since we are using -1 to indicate ref.null */
        if (init_expr.init_expr_type != INIT_EXPR_TYPE_REFNULL_CONST
            && !check_function_index(module, function_index, error_buf,
                                     error_buf_size)) {
            return false;
        }
        table_segment->func_indexes[i] = function_index;
    }

    *p_buf = p;
    return true;
fail:
    return false;
}

static bool
load_table_segment_section(const uint8 *buf, const uint8 *buf_end,
                           WASMModule *module, char *error_buf,
                           uint32 error_buf_size)
{
    const uint8 *p = buf, *p_end = buf_end;
    uint32 table_segment_count, i;
    uint64 total_size;
    WASMTableSeg *table_segment;

    read_leb_uint32(p, p_end, table_segment_count);

    if (table_segment_count) {
        module->table_seg_count = table_segment_count;
        total_size = sizeof(WASMTableSeg) * (uint64)table_segment_count;
        if (!(module->table_segments =
                  loader_malloc(total_size, error_buf, error_buf_size))) {
            return false;
        }

        table_segment = module->table_segments;
        for (i = 0; i < table_segment_count; i++, table_segment++) {
            if (p >= p_end) {
                set_error_buf(error_buf, error_buf_size,
                              "invalid value type or "
                              "invalid elements segment kind");
                return false;
            }

#if WASM_ENABLE_REF_TYPES != 0
            read_leb_uint32(p, p_end, table_segment->mode);
            /* last three bits */
            table_segment->mode = table_segment->mode & 0x07;
            switch (table_segment->mode) {
                /* elemkind/elemtype + active */
                case 0:
                case 4:
                    table_segment->elem_type = VALUE_TYPE_FUNCREF;
                    table_segment->table_index = 0;

                    if (!check_table_index(module, table_segment->table_index,
                                           error_buf, error_buf_size))
                        return false;
                    if (!load_init_expr(&p, p_end, &table_segment->base_offset,
                                        VALUE_TYPE_I32, error_buf,
                                        error_buf_size))
                        return false;
                    if (!load_func_index_vec(&p, p_end, module, table_segment,
                                             table_segment->mode == 0 ? false
                                                                      : true,
                                             error_buf, error_buf_size))
                        return false;
                    break;
                /* elemkind + passive/declarative */
                case 1:
                case 3:
                    if (!load_elem_type(&p, p_end, &table_segment->elem_type,
                                        true, error_buf, error_buf_size))
                        return false;
                    if (!load_func_index_vec(&p, p_end, module, table_segment,
                                             false, error_buf, error_buf_size))
                        return false;
                    break;
                /* elemkind/elemtype + table_idx + active */
                case 2:
                case 6:
                    if (!load_table_index(&p, p_end, module,
                                          &table_segment->table_index,
                                          error_buf, error_buf_size))
                        return false;
                    if (!load_init_expr(&p, p_end, &table_segment->base_offset,
                                        VALUE_TYPE_I32, error_buf,
                                        error_buf_size))
                        return false;
                    if (!load_elem_type(&p, p_end, &table_segment->elem_type,
                                        table_segment->mode == 2 ? true : false,
                                        error_buf, error_buf_size))
                        return false;
                    if (!load_func_index_vec(&p, p_end, module, table_segment,
                                             table_segment->mode == 2 ? false
                                                                      : true,
                                             error_buf, error_buf_size))
                        return false;
                    break;
                case 5:
                case 7:
                    if (!load_elem_type(&p, p_end, &table_segment->elem_type,
                                        false, error_buf, error_buf_size))
                        return false;
                    if (!load_func_index_vec(&p, p_end, module, table_segment,
                                             true, error_buf, error_buf_size))
                        return false;
                    break;
                default:
                    set_error_buf(error_buf, error_buf_size,
                                  "unknown element segment kind");
                    return false;
            }
#else
            /*
             * like:      00  41 05 0b               04 00 01 00 01
             * for: (elem 0   (offset (i32.const 5)) $f1 $f2 $f1 $f2)
             */
            if (!load_table_index(&p, p_end, module,
                                  &table_segment->table_index, error_buf,
                                  error_buf_size))
                return false;
            if (!load_init_expr(&p, p_end, &table_segment->base_offset,
                                VALUE_TYPE_I32, error_buf, error_buf_size))
                return false;
            if (!load_func_index_vec(&p, p_end, module, table_segment, false,
                                     error_buf, error_buf_size))
                return false;
#endif /* WASM_ENABLE_REF_TYPES != 0 */
        }
    }

    if (p != p_end) {
        set_error_buf(error_buf, error_buf_size, "section size mismatch");
        return false;
    }

    LOG_VERBOSE("Load table segment section success.\n");
    return true;
fail:
    return false;
}

static bool
load_data_segment_section(const uint8 *buf, const uint8 *buf_end,
                          WASMModule *module, char *error_buf,
                          uint32 error_buf_size)
{
    const uint8 *p = buf, *p_end = buf_end;
    uint32 data_seg_count, i, mem_index, data_seg_len;
    uint64 total_size;
    WASMDataSeg *dataseg;
    InitializerExpression init_expr;
#if WASM_ENABLE_BULK_MEMORY != 0
    bool is_passive = false;
    uint32 mem_flag;
#endif

    read_leb_uint32(p, p_end, data_seg_count);

#if WASM_ENABLE_BULK_MEMORY != 0
    if ((module->data_seg_count1 != 0)
        && (data_seg_count != module->data_seg_count1)) {
        set_error_buf(error_buf, error_buf_size,
                      "data count and data section have inconsistent lengths");
        return false;
    }
#endif

    if (data_seg_count) {
        module->data_seg_count = data_seg_count;
        total_size = sizeof(WASMDataSeg *) * (uint64)data_seg_count;
        if (!(module->data_segments =
                  loader_malloc(total_size, error_buf, error_buf_size))) {
            return false;
        }

        for (i = 0; i < data_seg_count; i++) {
            read_leb_uint32(p, p_end, mem_index);
#if WASM_ENABLE_BULK_MEMORY != 0
            is_passive = false;
            mem_flag = mem_index & 0x03;
            switch (mem_flag) {
                case 0x01:
                    is_passive = true;
                    break;
                case 0x00:
                    /* no memory index, treat index as 0 */
                    mem_index = 0;
                    goto check_mem_index;
                case 0x02:
                    /* read following memory index */
                    read_leb_uint32(p, p_end, mem_index);
                check_mem_index:
                    if (mem_index
                        >= module->import_memory_count + module->memory_count) {
                        set_error_buf_v(error_buf, error_buf_size,
                                        "unknown memory %d", mem_index);
                        return false;
                    }
                    break;
                case 0x03:
                default:
                    set_error_buf(error_buf, error_buf_size, "unknown memory");
                    return false;
                    break;
            }
#else
            if (mem_index
                >= module->import_memory_count + module->memory_count) {
                set_error_buf_v(error_buf, error_buf_size, "unknown memory %d",
                                mem_index);
                return false;
            }
#endif /* WASM_ENABLE_BULK_MEMORY */

#if WASM_ENABLE_BULK_MEMORY != 0
            if (!is_passive)
#endif
                if (!load_init_expr(&p, p_end, &init_expr, VALUE_TYPE_I32,
                                    error_buf, error_buf_size))
                    return false;

            read_leb_uint32(p, p_end, data_seg_len);

            if (!(dataseg = module->data_segments[i] = loader_malloc(
                      sizeof(WASMDataSeg), error_buf, error_buf_size))) {
                return false;
            }

#if WASM_ENABLE_BULK_MEMORY != 0
            dataseg->is_passive = is_passive;
            if (!is_passive)
#endif
            {
                bh_memcpy_s(&dataseg->base_offset,
                            sizeof(InitializerExpression), &init_expr,
                            sizeof(InitializerExpression));

                dataseg->memory_index = mem_index;
            }

            dataseg->data_length = data_seg_len;
            CHECK_BUF(p, p_end, data_seg_len);
            dataseg->data = (uint8 *)p;
            p += data_seg_len;
        }
    }

    if (p != p_end) {
        set_error_buf(error_buf, error_buf_size, "section size mismatch");
        return false;
    }

    LOG_VERBOSE("Load data segment section success.\n");
    return true;
fail:
    return false;
}

#if WASM_ENABLE_BULK_MEMORY != 0
static bool
load_datacount_section(const uint8 *buf, const uint8 *buf_end,
                       WASMModule *module, char *error_buf,
                       uint32 error_buf_size)
{
    const uint8 *p = buf, *p_end = buf_end;
    uint32 data_seg_count1 = 0;

    read_leb_uint32(p, p_end, data_seg_count1);
    module->data_seg_count1 = data_seg_count1;

    if (p != p_end) {
        set_error_buf(error_buf, error_buf_size, "section size mismatch");
        return false;
    }

    LOG_VERBOSE("Load datacount section success.\n");
    return true;
fail:
    return false;
}
#endif

static bool
load_code_section(const uint8 *buf, const uint8 *buf_end, const uint8 *buf_func,
                  const uint8 *buf_func_end, WASMModule *module,
                  char *error_buf, uint32 error_buf_size)
{
    const uint8 *p = buf, *p_end = buf_end;
    const uint8 *p_func = buf_func;
    uint32 func_count = 0, code_count;

    /* code has been loaded in function section, so pass it here, just check
     * whether function and code section have inconsistent lengths */
    read_leb_uint32(p, p_end, code_count);

    if (buf_func)
        read_leb_uint32(p_func, buf_func_end, func_count);

    if (func_count != code_count) {
        set_error_buf(error_buf, error_buf_size,
                      "function and code section have inconsistent lengths");
        return false;
    }

    LOG_VERBOSE("Load code segment section success.\n");
    (void)module;
    return true;
fail:
    return false;
}

static bool
load_start_section(const uint8 *buf, const uint8 *buf_end, WASMModule *module,
                   char *error_buf, uint32 error_buf_size)
{
    const uint8 *p = buf, *p_end = buf_end;
    WASMType *type;
    uint32 start_function;

    read_leb_uint32(p, p_end, start_function);

    if (start_function
        >= module->function_count + module->import_function_count) {
        set_error_buf(error_buf, error_buf_size, "unknown function");
        return false;
    }

    if (start_function < module->import_function_count)
        type = module->import_functions[start_function].u.function.func_type;
    else
        type = module->functions[start_function - module->import_function_count]
                   ->func_type;
    if (type->param_count != 0 || type->result_count != 0) {
        set_error_buf(error_buf, error_buf_size, "invalid start function");
        return false;
    }

    module->start_function = start_function;

    if (p != p_end) {
        set_error_buf(error_buf, error_buf_size, "section size mismatch");
        return false;
    }

    LOG_VERBOSE("Load start section success.\n");
    return true;
fail:
    return false;
}

#if WASM_ENABLE_CUSTOM_NAME_SECTION != 0
static bool
handle_name_section(const uint8 *buf, const uint8 *buf_end, WASMModule *module,
                    bool is_load_from_file_buf, char *error_buf,
                    uint32 error_buf_size)
{
    const uint8 *p = buf, *p_end = buf_end;
    uint32 name_type, subsection_size;
    uint32 previous_name_type = 0;
    uint32 num_func_name;
    uint32 func_index;
    uint32 previous_func_index = ~0U;
    uint32 func_name_len;
    uint32 name_index;
    int i = 0;

    if (p >= p_end) {
        set_error_buf(error_buf, error_buf_size, "unexpected end");
        return false;
    }

    while (p < p_end) {
        read_leb_uint32(p, p_end, name_type);
        if (i != 0) {
            if (name_type == previous_name_type) {
                set_error_buf(error_buf, error_buf_size,
                              "duplicate sub-section");
                return false;
            }
            if (name_type < previous_name_type) {
                set_error_buf(error_buf, error_buf_size,
                              "out-of-order sub-section");
                return false;
            }
        }
        previous_name_type = name_type;
        read_leb_uint32(p, p_end, subsection_size);
        CHECK_BUF(p, p_end, subsection_size);
        switch (name_type) {
            case SUB_SECTION_TYPE_FUNC:
                if (subsection_size) {
                    read_leb_uint32(p, p_end, num_func_name);
                    for (name_index = 0; name_index < num_func_name;
                         name_index++) {
                        read_leb_uint32(p, p_end, func_index);
                        if (func_index == previous_func_index) {
                            set_error_buf(error_buf, error_buf_size,
                                          "duplicate function name");
                            return false;
                        }
                        if (func_index < previous_func_index
                            && previous_func_index != ~0U) {
                            set_error_buf(error_buf, error_buf_size,
                                          "out-of-order function index ");
                            return false;
                        }
                        previous_func_index = func_index;
                        read_leb_uint32(p, p_end, func_name_len);
                        CHECK_BUF(p, p_end, func_name_len);
                        /* Skip the import functions */
                        if (func_index >= module->import_function_count) {
                            func_index -= module->import_function_count;
                            if (func_index >= module->function_count) {
                                set_error_buf(error_buf, error_buf_size,
                                              "out-of-range function index");
                                return false;
                            }
                            if (!(module->functions[func_index]->field_name =
                                      const_str_list_insert(
                                          p, func_name_len, module,
                                          is_load_from_file_buf, error_buf,
                                          error_buf_size))) {
                                return false;
                            }
                        }
                        p += func_name_len;
                    }
                }
                break;
            case SUB_SECTION_TYPE_MODULE: /* TODO: Parse for module subsection
                                           */
            case SUB_SECTION_TYPE_LOCAL:  /* TODO: Parse for local subsection */
            default:
                p = p + subsection_size;
                break;
        }
        i++;
    }

    return true;
fail:
    return false;
}
#endif

static bool
load_user_section(const uint8 *buf, const uint8 *buf_end, WASMModule *module,
                  bool is_load_from_file_buf, char *error_buf,
                  uint32 error_buf_size)
{
    const uint8 *p = buf, *p_end = buf_end;
    char section_name[32];
    uint32 name_len, buffer_len;

    if (p >= p_end) {
        set_error_buf(error_buf, error_buf_size, "unexpected end");
        return false;
    }

    read_leb_uint32(p, p_end, name_len);

    if (name_len == 0 || p + name_len > p_end) {
        set_error_buf(error_buf, error_buf_size, "unexpected end");
        return false;
    }

    if (!check_utf8_str(p, name_len)) {
        set_error_buf(error_buf, error_buf_size, "invalid UTF-8 encoding");
        return false;
    }

    buffer_len = sizeof(section_name);
    memset(section_name, 0, buffer_len);
    if (name_len < buffer_len) {
        bh_memcpy_s(section_name, buffer_len, p, name_len);
    }
    else {
        bh_memcpy_s(section_name, buffer_len, p, buffer_len - 4);
        memset(section_name + buffer_len - 4, '.', 3);
    }

#if WASM_ENABLE_CUSTOM_NAME_SECTION != 0
    if (memcmp(p, "name", 4) == 0) {
        module->name_section_buf = buf;
        module->name_section_buf_end = buf_end;
        p += name_len;
        handle_name_section(p, p_end, module, is_load_from_file_buf, error_buf,
                            error_buf_size);
        LOG_VERBOSE("Load custom name section success.");
        return true;
    }
#endif

#if WASM_ENABLE_LOAD_CUSTOM_SECTION != 0
    {
        WASMCustomSection *section =
            loader_malloc(sizeof(WASMCustomSection), error_buf, error_buf_size);

        if (!section) {
            return false;
        }

        section->name_addr = (char *)p;
        section->name_len = name_len;
        section->content_addr = (uint8 *)(p + name_len);
        section->content_len = (uint32)(p_end - p - name_len);

        section->next = module->custom_section_list;
        module->custom_section_list = section;
        LOG_VERBOSE("Load custom section [%s] success.", section_name);
        return true;
    }
#endif

    LOG_VERBOSE("Ignore custom section [%s].", section_name);

    (void)is_load_from_file_buf;
    (void)module;
    return true;
fail:
    return false;
}

static void
calculate_global_data_offset(WASMModule *module)
{
    uint32 i, data_offset;

    data_offset = 0;
    for (i = 0; i < module->import_global_count; i++) {
        WASMGlobalImport *import_global =
            &((module->import_globals + i)->u.global);
#if WASM_ENABLE_FAST_JIT != 0
        import_global->data_offset = data_offset;
#endif
        data_offset += wasm_value_type_size(import_global->type);
    }

    for (i = 0; i < module->global_count; i++) {
        WASMGlobal *global = module->globals + i;
#if WASM_ENABLE_FAST_JIT != 0
        global->data_offset = data_offset;
#endif
        data_offset += wasm_value_type_size(global->type);
    }

    module->global_data_size = data_offset;
}

#if WASM_ENABLE_FAST_JIT != 0
static bool
init_fast_jit_functions(WASMModule *module, char *error_buf,
                        uint32 error_buf_size)
{
#if WASM_ENABLE_LAZY_JIT != 0
    JitGlobals *jit_globals = jit_compiler_get_jit_globals();
#endif
    uint32 i;

    if (!module->function_count)
        return true;

    if (!(module->fast_jit_func_ptrs =
              loader_malloc(sizeof(void *) * module->function_count, error_buf,
                            error_buf_size))) {
        return false;
    }

#if WASM_ENABLE_LAZY_JIT != 0
    for (i = 0; i < module->function_count; i++) {
        module->fast_jit_func_ptrs[i] =
            jit_globals->compile_fast_jit_and_then_call;
    }
#endif

    for (i = 0; i < WASM_ORC_JIT_BACKEND_THREAD_NUM; i++) {
        if (os_mutex_init(&module->fast_jit_thread_locks[i]) != 0) {
            set_error_buf(error_buf, error_buf_size,
                          "init fast jit thread lock failed");
            return false;
        }
        module->fast_jit_thread_locks_inited[i] = true;
    }

    return true;
}
#endif /* end of WASM_ENABLE_FAST_JIT != 0 */

#if WASM_ENABLE_JIT != 0
static bool
init_llvm_jit_functions_stage1(WASMModule *module, char *error_buf,
                               uint32 error_buf_size)
{
    AOTCompOption option = { 0 };
    char *aot_last_error;
    uint64 size;

    if (module->function_count == 0)
        return true;

#if WASM_ENABLE_FAST_JIT != 0 && WASM_ENABLE_LLVM_JIT != 0
    if (os_mutex_init(&module->tierup_wait_lock) != 0) {
        set_error_buf(error_buf, error_buf_size, "init jit tierup lock failed");
        return false;
<<<<<<< HEAD
    }
    if (os_cond_init(&module->tierup_wait_cond) != 0) {
        set_error_buf(error_buf, error_buf_size, "init jit tierup cond failed");
        os_mutex_destroy(&module->tierup_wait_lock);
        return false;
    }
    module->tierup_wait_lock_inited = true;
#endif

    size = sizeof(void *) * (uint64)module->function_count
           + sizeof(bool) * (uint64)module->function_count;
    if (!(module->func_ptrs = loader_malloc(size, error_buf, error_buf_size))) {
        return false;
    }
=======
    }
    if (os_cond_init(&module->tierup_wait_cond) != 0) {
        set_error_buf(error_buf, error_buf_size, "init jit tierup cond failed");
        os_mutex_destroy(&module->tierup_wait_lock);
        return false;
    }
    module->tierup_wait_lock_inited = true;
#endif

    size = sizeof(void *) * (uint64)module->function_count
           + sizeof(bool) * (uint64)module->function_count;
    if (!(module->func_ptrs = loader_malloc(size, error_buf, error_buf_size))) {
        return false;
    }
>>>>>>> bf2be805
    module->func_ptrs_compiled =
        (bool *)((uint8 *)module->func_ptrs
                 + sizeof(void *) * module->function_count);

    module->comp_data = aot_create_comp_data(module);
    if (!module->comp_data) {
        aot_last_error = aot_get_last_error();
        bh_assert(aot_last_error != NULL);
        set_error_buf(error_buf, error_buf_size, aot_last_error);
        return false;
    }

    option.is_jit_mode = true;
    option.opt_level = 3;
    option.size_level = 3;
#if WASM_ENABLE_BULK_MEMORY != 0
    option.enable_bulk_memory = true;
#endif
#if WASM_ENABLE_THREAD_MGR != 0
    option.enable_thread_mgr = true;
#endif
#if WASM_ENABLE_TAIL_CALL != 0
    option.enable_tail_call = true;
#endif
#if WASM_ENABLE_SIMD != 0
    option.enable_simd = true;
#endif
#if WASM_ENABLE_REF_TYPES != 0
    option.enable_ref_types = true;
#endif
    option.enable_aux_stack_check = true;
#if (WASM_ENABLE_PERF_PROFILING != 0) || (WASM_ENABLE_DUMP_CALL_STACK != 0)
    option.enable_aux_stack_frame = true;
#endif

    module->comp_ctx = aot_create_comp_context(module->comp_data, &option);
    if (!module->comp_ctx) {
        aot_last_error = aot_get_last_error();
        bh_assert(aot_last_error != NULL);
        set_error_buf(error_buf, error_buf_size, aot_last_error);
        return false;
    }

    return true;
}

static bool
init_llvm_jit_functions_stage2(WASMModule *module, char *error_buf,
                               uint32 error_buf_size)
{
    char *aot_last_error;
    uint32 i;

    if (module->function_count == 0)
        return true;

    if (!aot_compile_wasm(module->comp_ctx)) {
        aot_last_error = aot_get_last_error();
        bh_assert(aot_last_error != NULL);
        set_error_buf(error_buf, error_buf_size, aot_last_error);
        return false;
    }

#if WASM_ENABLE_FAST_JIT != 0 && WASM_ENABLE_LAZY_JIT != 0
    if (module->orcjit_stop_compiling)
        return false;
#endif

    bh_print_time("Begin to lookup llvm jit functions");

    for (i = 0; i < module->function_count; i++) {
        LLVMOrcJITTargetAddress func_addr = 0;
        LLVMErrorRef error;
        char func_name[48];

        snprintf(func_name, sizeof(func_name), "%s%d", AOT_FUNC_PREFIX, i);
        error = LLVMOrcLLLazyJITLookup(module->comp_ctx->orc_jit, &func_addr,
                                       func_name);
        if (error != LLVMErrorSuccess) {
            char *err_msg = LLVMGetErrorMessage(error);
            set_error_buf_v(error_buf, error_buf_size,
                            "failed to compile llvm jit function: %s", err_msg);
            LLVMDisposeErrorMessage(err_msg);
            return false;
        }

        /**
         * No need to lock the func_ptr[func_idx] here as it is basic
         * data type, the load/store for it can be finished by one cpu
         * instruction, and there can be only one cpu instruction
         * loading/storing at the same time.
         */
        module->func_ptrs[i] = (void *)func_addr;

#if WASM_ENABLE_FAST_JIT != 0 && WASM_ENABLE_LAZY_JIT != 0
        if (module->orcjit_stop_compiling)
            return false;
#endif
    }

    bh_print_time("End lookup llvm jit functions");

    return true;
}
#endif /* end of WASM_ENABLE_JIT != 0 */

#if WASM_ENABLE_FAST_JIT != 0 && WASM_ENABLE_JIT != 0 \
    && WASM_ENABLE_LAZY_JIT != 0
static void *
init_llvm_jit_functions_stage2_callback(void *arg)
{
    WASMModule *module = (WASMModule *)arg;
    char error_buf[128];
    uint32 error_buf_size = (uint32)sizeof(error_buf);

    if (!init_llvm_jit_functions_stage2(module, error_buf, error_buf_size)) {
        module->orcjit_stop_compiling = true;
        return NULL;
    }

    os_mutex_lock(&module->tierup_wait_lock);
    module->llvm_jit_inited = true;
    os_cond_broadcast(&module->tierup_wait_cond);
    os_mutex_unlock(&module->tierup_wait_lock);
<<<<<<< HEAD

    return NULL;
}
#endif

#if WASM_ENABLE_FAST_JIT != 0 || WASM_ENABLE_JIT != 0
/* The callback function to compile jit functions */
static void *
orcjit_thread_callback(void *arg)
{
    OrcJitThreadArg *thread_arg = (OrcJitThreadArg *)arg;
#if WASM_ENABLE_JIT != 0
    AOTCompContext *comp_ctx = thread_arg->comp_ctx;
#endif
    WASMModule *module = thread_arg->module;
    uint32 group_idx = thread_arg->group_idx;
    uint32 group_stride = WASM_ORC_JIT_BACKEND_THREAD_NUM;
    uint32 func_count = module->function_count;
    uint32 i;

#if WASM_ENABLE_FAST_JIT != 0
    /* Compile fast jit funcitons of this group */
    for (i = group_idx; i < func_count; i += group_stride) {
        if (!jit_compiler_compile(module, i + module->import_function_count)) {
            os_printf("failed to compile fast jit function %u\n", i);
            break;
        }

        if (module->orcjit_stop_compiling) {
            return NULL;
        }
    }
#endif

#if WASM_ENABLE_FAST_JIT != 0 && WASM_ENABLE_JIT != 0 \
    && WASM_ENABLE_LAZY_JIT != 0
    /* For JIT tier-up, set each llvm jit func to call_to_fast_jit */
    for (i = group_idx; i < func_count;
         i += group_stride * WASM_ORC_JIT_COMPILE_THREAD_NUM) {
        uint32 j;

        for (j = 0; j < WASM_ORC_JIT_COMPILE_THREAD_NUM; j++) {
            if (i + j * group_stride < func_count) {
                if (!jit_compiler_set_call_to_fast_jit(
                        module,
                        i + j * group_stride + module->import_function_count)) {
                    os_printf(
                        "failed to compile call_to_fast_jit for func %u\n",
                        i + j * group_stride + module->import_function_count);
                    module->orcjit_stop_compiling = true;
                    return NULL;
                }
            }
            if (module->orcjit_stop_compiling) {
                return NULL;
            }
        }
    }

=======

    return NULL;
}
#endif

#if WASM_ENABLE_FAST_JIT != 0 || WASM_ENABLE_JIT != 0
/* The callback function to compile jit functions */
static void *
orcjit_thread_callback(void *arg)
{
    OrcJitThreadArg *thread_arg = (OrcJitThreadArg *)arg;
#if WASM_ENABLE_JIT != 0
    AOTCompContext *comp_ctx = thread_arg->comp_ctx;
#endif
    WASMModule *module = thread_arg->module;
    uint32 group_idx = thread_arg->group_idx;
    uint32 group_stride = WASM_ORC_JIT_BACKEND_THREAD_NUM;
    uint32 func_count = module->function_count;
    uint32 i;

#if WASM_ENABLE_FAST_JIT != 0
    /* Compile fast jit funcitons of this group */
    for (i = group_idx; i < func_count; i += group_stride) {
        if (!jit_compiler_compile(module, i + module->import_function_count)) {
            os_printf("failed to compile fast jit function %u\n", i);
            break;
        }

        if (module->orcjit_stop_compiling) {
            return NULL;
        }
    }
#endif

#if WASM_ENABLE_FAST_JIT != 0 && WASM_ENABLE_JIT != 0 \
    && WASM_ENABLE_LAZY_JIT != 0
    /* For JIT tier-up, set each llvm jit func to call_to_fast_jit */
    for (i = group_idx; i < func_count;
         i += group_stride * WASM_ORC_JIT_COMPILE_THREAD_NUM) {
        uint32 j;

        for (j = 0; j < WASM_ORC_JIT_COMPILE_THREAD_NUM; j++) {
            if (i + j * group_stride < func_count) {
                if (!jit_compiler_set_call_to_fast_jit(
                        module,
                        i + j * group_stride + module->import_function_count)) {
                    os_printf(
                        "failed to compile call_to_fast_jit for func %u\n",
                        i + j * group_stride + module->import_function_count);
                    module->orcjit_stop_compiling = true;
                    return NULL;
                }
            }
            if (module->orcjit_stop_compiling) {
                return NULL;
            }
        }
    }

>>>>>>> bf2be805
    /* Wait until init_llvm_jit_functions_stage2 finishes */
    os_mutex_lock(&module->tierup_wait_lock);
    while (!module->llvm_jit_inited) {
        os_cond_reltimedwait(&module->tierup_wait_cond,
                             &module->tierup_wait_lock, 10);
        if (module->orcjit_stop_compiling) {
            /* init_llvm_jit_functions_stage2 failed */
            os_mutex_unlock(&module->tierup_wait_lock);
            return NULL;
        }
    }
    os_mutex_unlock(&module->tierup_wait_lock);
#endif

#if WASM_ENABLE_JIT != 0
    /* Compile llvm jit functions of this group */
    for (i = group_idx; i < func_count;
         i += group_stride * WASM_ORC_JIT_COMPILE_THREAD_NUM) {
        LLVMOrcJITTargetAddress func_addr = 0;
        LLVMErrorRef error;
        char func_name[48];
        typedef void (*F)(void);
        union {
            F f;
            void *v;
        } u;
        uint32 j;

        snprintf(func_name, sizeof(func_name), "%s%d%s", AOT_FUNC_PREFIX, i,
                 "_wrapper");
        LOG_DEBUG("compile llvm jit func %s", func_name);
        error =
            LLVMOrcLLLazyJITLookup(comp_ctx->orc_jit, &func_addr, func_name);
        if (error != LLVMErrorSuccess) {
            char *err_msg = LLVMGetErrorMessage(error);
            os_printf("failed to compile llvm jit function %u: %s", i, err_msg);
            LLVMDisposeErrorMessage(err_msg);
            break;
        }

        /* Call the jit wrapper function to trigger its compilation, so as
           to compile the actual jit functions, since we add the latter to
           function list in the PartitionFunction callback */
        u.v = (void *)func_addr;
        u.f();

        for (j = 0; j < WASM_ORC_JIT_COMPILE_THREAD_NUM; j++) {
            if (i + j * group_stride < func_count) {
                module->func_ptrs_compiled[i + j * group_stride] = true;
#if WASM_ENABLE_FAST_JIT != 0 && WASM_ENABLE_LAZY_JIT != 0
                snprintf(func_name, sizeof(func_name), "%s%d", AOT_FUNC_PREFIX,
                         i + j * group_stride);
                error = LLVMOrcLLLazyJITLookup(comp_ctx->orc_jit, &func_addr,
                                               func_name);
                if (error != LLVMErrorSuccess) {
                    char *err_msg = LLVMGetErrorMessage(error);
                    os_printf("failed to compile llvm jit function %u: %s", i,
                              err_msg);
                    LLVMDisposeErrorMessage(err_msg);
                    /* Ignore current llvm jit func, as its func ptr is
                       previous set to call_to_fast_jit, which also works */
                    continue;
                }

                jit_compiler_set_llvm_jit_func_ptr(
                    module,
                    i + j * group_stride + module->import_function_count,
                    (void *)func_addr);

                /* Try to switch to call this llvm jit funtion instead of
                   fast jit function from fast jit jitted code */
                jit_compiler_set_call_to_llvm_jit(
                    module,
                    i + j * group_stride + module->import_function_count);
#endif
            }
        }

        if (module->orcjit_stop_compiling) {
            break;
        }
    }
#endif

    return NULL;
}

static void
orcjit_stop_compile_threads(WASMModule *module)
{
    uint32 i, thread_num = (uint32)(sizeof(module->orcjit_thread_args)
                                    / sizeof(OrcJitThreadArg));

    module->orcjit_stop_compiling = true;
    for (i = 0; i < thread_num; i++) {
        if (module->orcjit_threads[i])
            os_thread_join(module->orcjit_threads[i], NULL);
    }
}

static bool
compile_jit_functions(WASMModule *module, char *error_buf,
                      uint32 error_buf_size)
{
    uint32 thread_num =
        (uint32)(sizeof(module->orcjit_thread_args) / sizeof(OrcJitThreadArg));
    uint32 i, j;

    bh_print_time("Begin to compile jit functions");

    /* Create threads to compile the jit functions */
    for (i = 0; i < thread_num && i < module->function_count; i++) {
#if WASM_ENABLE_JIT != 0
        module->orcjit_thread_args[i].comp_ctx = module->comp_ctx;
#endif
        module->orcjit_thread_args[i].module = module;
        module->orcjit_thread_args[i].group_idx = i;

        if (os_thread_create(&module->orcjit_threads[i], orcjit_thread_callback,
                             (void *)&module->orcjit_thread_args[i],
                             APP_THREAD_STACK_SIZE_DEFAULT)
            != 0) {
            set_error_buf(error_buf, error_buf_size,
                          "create orcjit compile thread failed");
            /* Terminate the threads created */
            module->orcjit_stop_compiling = true;
            for (j = 0; j < i; j++) {
                os_thread_join(module->orcjit_threads[j], NULL);
            }
            return false;
        }
    }

#if WASM_ENABLE_LAZY_JIT == 0
    /* Wait until all jit functions are compiled for eager mode */
    for (i = 0; i < thread_num; i++) {
        if (module->orcjit_threads[i])
            os_thread_join(module->orcjit_threads[i], NULL);
    }

#if WASM_ENABLE_FAST_JIT != 0
    /* Ensure all the fast-jit functions are compiled */
    for (i = 0; i < module->function_count; i++) {
        if (!jit_compiler_is_compiled(module,
                                      i + module->import_function_count)) {
            set_error_buf(error_buf, error_buf_size,
                          "failed to compile fast jit function");
            return false;
        }
<<<<<<< HEAD
    }
#endif

#if WASM_ENABLE_JIT != 0
    /* Ensure all the llvm-jit functions are compiled */
    for (i = 0; i < module->function_count; i++) {
        if (!module->func_ptrs_compiled[i]) {
            set_error_buf(error_buf, error_buf_size,
                          "failed to compile llvm jit function");
            return false;
        }
=======
>>>>>>> bf2be805
    }
#endif
#endif /* end of WASM_ENABLE_LAZY_JIT == 0 */

#if WASM_ENABLE_JIT != 0
    /* Ensure all the llvm-jit functions are compiled */
    for (i = 0; i < module->function_count; i++) {
        if (!module->func_ptrs_compiled[i]) {
            set_error_buf(error_buf, error_buf_size,
                          "failed to compile llvm jit function");
            return false;
        }
    }
#endif
#endif /* end of WASM_ENABLE_LAZY_JIT == 0 */

    bh_print_time("End compile jit functions");

    return true;
}
#endif /* end of WASM_ENABLE_FAST_JIT != 0 || WASM_ENABLE_JIT != 0 */

static bool
wasm_loader_prepare_bytecode(WASMModule *module, WASMFunction *func,
                             uint32 cur_func_idx, char *error_buf,
                             uint32 error_buf_size);

#if WASM_ENABLE_FAST_INTERP != 0 && WASM_ENABLE_LABELS_AS_VALUES != 0
void **
wasm_interp_get_handle_table();

static void **handle_table;
#endif

static bool
load_from_sections(WASMModule *module, WASMSection *sections,
                   bool is_load_from_file_buf, char *error_buf,
                   uint32 error_buf_size)
{
    WASMExport *export;
    WASMSection *section = sections;
    const uint8 *buf, *buf_end, *buf_code = NULL, *buf_code_end = NULL,
                                *buf_func = NULL, *buf_func_end = NULL;
    WASMGlobal *aux_data_end_global = NULL, *aux_heap_base_global = NULL;
    WASMGlobal *aux_stack_top_global = NULL, *global;
    uint32 aux_data_end = (uint32)-1, aux_heap_base = (uint32)-1;
    uint32 aux_stack_top = (uint32)-1, global_index, func_index, i;
    uint32 aux_data_end_global_index = (uint32)-1;
    uint32 aux_heap_base_global_index = (uint32)-1;
    WASMType *func_type;

    /* Find code and function sections if have */
    while (section) {
        if (section->section_type == SECTION_TYPE_CODE) {
            buf_code = section->section_body;
            buf_code_end = buf_code + section->section_body_size;
#if WASM_ENABLE_DEBUG_INTERP != 0 || WASM_ENABLE_DEBUG_AOT != 0
            module->buf_code = (uint8 *)buf_code;
            module->buf_code_size = section->section_body_size;
#endif
        }
        else if (section->section_type == SECTION_TYPE_FUNC) {
            buf_func = section->section_body;
            buf_func_end = buf_func + section->section_body_size;
        }
        section = section->next;
    }

    section = sections;
    while (section) {
        buf = section->section_body;
        buf_end = buf + section->section_body_size;
        switch (section->section_type) {
            case SECTION_TYPE_USER:
                /* unsupported user section, ignore it. */
                if (!load_user_section(buf, buf_end, module,
                                       is_load_from_file_buf, error_buf,
                                       error_buf_size))
                    return false;
                break;
            case SECTION_TYPE_TYPE:
                if (!load_type_section(buf, buf_end, module, error_buf,
                                       error_buf_size))
                    return false;
                break;
            case SECTION_TYPE_IMPORT:
                if (!load_import_section(buf, buf_end, module,
                                         is_load_from_file_buf, error_buf,
                                         error_buf_size))
                    return false;
                break;
            case SECTION_TYPE_FUNC:
                if (!load_function_section(buf, buf_end, buf_code, buf_code_end,
                                           module, error_buf, error_buf_size))
                    return false;
                break;
            case SECTION_TYPE_TABLE:
                if (!load_table_section(buf, buf_end, module, error_buf,
                                        error_buf_size))
                    return false;
                break;
            case SECTION_TYPE_MEMORY:
                if (!load_memory_section(buf, buf_end, module, error_buf,
                                         error_buf_size))
                    return false;
                break;
            case SECTION_TYPE_GLOBAL:
                if (!load_global_section(buf, buf_end, module, error_buf,
                                         error_buf_size))
                    return false;
                break;
            case SECTION_TYPE_EXPORT:
                if (!load_export_section(buf, buf_end, module,
                                         is_load_from_file_buf, error_buf,
                                         error_buf_size))
                    return false;
                break;
            case SECTION_TYPE_START:
                if (!load_start_section(buf, buf_end, module, error_buf,
                                        error_buf_size))
                    return false;
                break;
            case SECTION_TYPE_ELEM:
                if (!load_table_segment_section(buf, buf_end, module, error_buf,
                                                error_buf_size))
                    return false;
                break;
            case SECTION_TYPE_CODE:
                if (!load_code_section(buf, buf_end, buf_func, buf_func_end,
                                       module, error_buf, error_buf_size))
                    return false;
                break;
            case SECTION_TYPE_DATA:
                if (!load_data_segment_section(buf, buf_end, module, error_buf,
                                               error_buf_size))
                    return false;
                break;
#if WASM_ENABLE_BULK_MEMORY != 0
            case SECTION_TYPE_DATACOUNT:
                if (!load_datacount_section(buf, buf_end, module, error_buf,
                                            error_buf_size))
                    return false;
                break;
#endif
            default:
                set_error_buf(error_buf, error_buf_size, "invalid section id");
                return false;
        }

        section = section->next;
    }

    module->aux_data_end_global_index = (uint32)-1;
    module->aux_heap_base_global_index = (uint32)-1;
    module->aux_stack_top_global_index = (uint32)-1;

    /* Resolve auxiliary data/stack/heap info and reset memory info */
    export = module->exports;
    for (i = 0; i < module->export_count; i++, export ++) {
        if (export->kind == EXPORT_KIND_GLOBAL) {
            if (!strcmp(export->name, "__heap_base")) {
                global_index = export->index - module->import_global_count;
                global = module->globals + global_index;
                if (global->type == VALUE_TYPE_I32 && !global->is_mutable
                    && global->init_expr.init_expr_type
                           == INIT_EXPR_TYPE_I32_CONST) {
                    aux_heap_base_global = global;
                    aux_heap_base = global->init_expr.u.i32;
                    aux_heap_base_global_index = export->index;
                    LOG_VERBOSE("Found aux __heap_base global, value: %d",
                                aux_heap_base);
                }
            }
            else if (!strcmp(export->name, "__data_end")) {
                global_index = export->index - module->import_global_count;
                global = module->globals + global_index;
                if (global->type == VALUE_TYPE_I32 && !global->is_mutable
                    && global->init_expr.init_expr_type
                           == INIT_EXPR_TYPE_I32_CONST) {
                    aux_data_end_global = global;
                    aux_data_end = global->init_expr.u.i32;
                    aux_data_end_global_index = export->index;
                    LOG_VERBOSE("Found aux __data_end global, value: %d",
                                aux_data_end);

                    aux_data_end = align_uint(aux_data_end, 16);
                }
            }

            /* For module compiled with -pthread option, the global is:
                [0] stack_top       <-- 0
                [1] tls_pointer
                [2] tls_size
                [3] data_end        <-- 3
                [4] global_base
                [5] heap_base       <-- 5
                [6] dso_handle

                For module compiled without -pthread option:
                [0] stack_top       <-- 0
                [1] data_end        <-- 1
                [2] global_base
                [3] heap_base       <-- 3
                [4] dso_handle
            */
            if (aux_data_end_global && aux_heap_base_global
                && aux_data_end <= aux_heap_base) {
                module->aux_data_end_global_index = aux_data_end_global_index;
                module->aux_data_end = aux_data_end;
                module->aux_heap_base_global_index = aux_heap_base_global_index;
                module->aux_heap_base = aux_heap_base;

                /* Resolve aux stack top global */
                for (global_index = 0; global_index < module->global_count;
                     global_index++) {
                    global = module->globals + global_index;
                    if (global->is_mutable /* heap_base and data_end is
                                              not mutable */
                        && global->type == VALUE_TYPE_I32
                        && global->init_expr.init_expr_type
                               == INIT_EXPR_TYPE_I32_CONST
                        && (uint32)global->init_expr.u.i32 <= aux_heap_base) {
                        aux_stack_top_global = global;
                        aux_stack_top = (uint32)global->init_expr.u.i32;
                        module->aux_stack_top_global_index =
                            module->import_global_count + global_index;
                        module->aux_stack_bottom = aux_stack_top;
                        module->aux_stack_size =
                            aux_stack_top > aux_data_end
                                ? aux_stack_top - aux_data_end
                                : aux_stack_top;
                        LOG_VERBOSE("Found aux stack top global, value: %d, "
                                    "global index: %d, stack size: %d",
                                    aux_stack_top, global_index,
                                    module->aux_stack_size);
                        break;
                    }
                }
                if (!aux_stack_top_global) {
                    /* Auxiliary stack global isn't found, it must be unused
                       in the wasm app, as if it is used, the global must be
                       defined. Here we set it to __heap_base global and set
                       its size to 0. */
                    aux_stack_top_global = aux_heap_base_global;
                    aux_stack_top = aux_heap_base;
                    module->aux_stack_top_global_index =
                        module->aux_heap_base_global_index;
                    module->aux_stack_bottom = aux_stack_top;
                    module->aux_stack_size = 0;
                }
                break;
            }
        }
    }

    module->malloc_function = (uint32)-1;
    module->free_function = (uint32)-1;
    module->retain_function = (uint32)-1;

    /* Resolve malloc/free function exported by wasm module */
    export = module->exports;
    for (i = 0; i < module->export_count; i++, export ++) {
        if (export->kind == EXPORT_KIND_FUNC) {
            if (!strcmp(export->name, "malloc")
                && export->index >= module->import_function_count) {
                func_index = export->index - module->import_function_count;
                func_type = module->functions[func_index]->func_type;
                if (func_type->param_count == 1 && func_type->result_count == 1
                    && func_type->types[0] == VALUE_TYPE_I32
                    && func_type->types[1] == VALUE_TYPE_I32) {
                    bh_assert(module->malloc_function == (uint32)-1);
                    module->malloc_function = export->index;
                    LOG_VERBOSE("Found malloc function, name: %s, index: %u",
                                export->name, export->index);
                }
            }
            else if (!strcmp(export->name, "__new")
                     && export->index >= module->import_function_count) {
                /* __new && __pin for AssemblyScript */
                func_index = export->index - module->import_function_count;
                func_type = module->functions[func_index]->func_type;
                if (func_type->param_count == 2 && func_type->result_count == 1
                    && func_type->types[0] == VALUE_TYPE_I32
                    && func_type->types[1] == VALUE_TYPE_I32
                    && func_type->types[2] == VALUE_TYPE_I32) {
                    uint32 j;
                    WASMExport *export_tmp;

                    bh_assert(module->malloc_function == (uint32)-1);
                    module->malloc_function = export->index;
                    LOG_VERBOSE("Found malloc function, name: %s, index: %u",
                                export->name, export->index);

                    /* resolve retain function.
                       If not found, reset malloc function index */
                    export_tmp = module->exports;
                    for (j = 0; j < module->export_count; j++, export_tmp++) {
                        if ((export_tmp->kind == EXPORT_KIND_FUNC)
                            && (!strcmp(export_tmp->name, "__retain")
                                || (!strcmp(export_tmp->name, "__pin")))
                            && (export_tmp->index
                                >= module->import_function_count)) {
                            func_index = export_tmp->index
                                         - module->import_function_count;
                            func_type =
                                module->functions[func_index]->func_type;
                            if (func_type->param_count == 1
                                && func_type->result_count == 1
                                && func_type->types[0] == VALUE_TYPE_I32
                                && func_type->types[1] == VALUE_TYPE_I32) {
                                bh_assert(module->retain_function
                                          == (uint32)-1);
                                module->retain_function = export_tmp->index;
                                LOG_VERBOSE("Found retain function, name: %s, "
                                            "index: %u",
                                            export_tmp->name,
                                            export_tmp->index);
                                break;
                            }
                        }
                    }
                    if (j == module->export_count) {
                        module->malloc_function = (uint32)-1;
                        LOG_VERBOSE("Can't find retain function,"
                                    "reset malloc function index to -1");
                    }
                }
            }
            else if (((!strcmp(export->name, "free"))
                      || (!strcmp(export->name, "__release"))
                      || (!strcmp(export->name, "__unpin")))
                     && export->index >= module->import_function_count) {
                func_index = export->index - module->import_function_count;
                func_type = module->functions[func_index]->func_type;
                if (func_type->param_count == 1 && func_type->result_count == 0
                    && func_type->types[0] == VALUE_TYPE_I32) {
                    bh_assert(module->free_function == (uint32)-1);
                    module->free_function = export->index;
                    LOG_VERBOSE("Found free function, name: %s, index: %u",
                                export->name, export->index);
                }
            }
        }
    }

#if WASM_ENABLE_FAST_INTERP != 0 && WASM_ENABLE_LABELS_AS_VALUES != 0
    handle_table = wasm_interp_get_handle_table();
#endif

    for (i = 0; i < module->function_count; i++) {
        WASMFunction *func = module->functions[i];
        if (!wasm_loader_prepare_bytecode(module, func, i, error_buf,
                                          error_buf_size)) {
            return false;
        }

        if (i == module->function_count - 1
            && func->code + func->code_size != buf_code_end) {
            set_error_buf(error_buf, error_buf_size,
                          "code section size mismatch");
            return false;
        }
    }

    if (!module->possible_memory_grow) {
        WASMMemoryImport *memory_import;
        WASMMemory *memory;

        if (aux_data_end_global && aux_heap_base_global
            && aux_stack_top_global) {
            uint64 init_memory_size;
            uint32 shrunk_memory_size = align_uint(aux_heap_base, 8);

            if (module->import_memory_count) {
                memory_import = &module->import_memories[0].u.memory;
                init_memory_size = (uint64)memory_import->num_bytes_per_page
                                   * memory_import->init_page_count;
                if (shrunk_memory_size <= init_memory_size) {
                    /* Reset memory info to decrease memory usage */
                    memory_import->num_bytes_per_page = shrunk_memory_size;
                    memory_import->init_page_count = 1;
                    LOG_VERBOSE("Shrink import memory size to %d",
                                shrunk_memory_size);
                }
            }
            if (module->memory_count) {
                memory = &module->memories[0];
                init_memory_size = (uint64)memory->num_bytes_per_page
                                   * memory->init_page_count;
                if (shrunk_memory_size <= init_memory_size) {
                    /* Reset memory info to decrease memory usage */
                    memory->num_bytes_per_page = shrunk_memory_size;
                    memory->init_page_count = 1;
                    LOG_VERBOSE("Shrink memory size to %d", shrunk_memory_size);
                }
            }
        }

#if WASM_ENABLE_MULTI_MODULE == 0
        if (module->import_memory_count) {
            memory_import = &module->import_memories[0].u.memory;
            if (memory_import->init_page_count < DEFAULT_MAX_PAGES)
                memory_import->num_bytes_per_page *=
                    memory_import->init_page_count;
            else
                memory_import->num_bytes_per_page = UINT32_MAX;

            if (memory_import->init_page_count > 0)
                memory_import->init_page_count = memory_import->max_page_count =
                    1;
            else
                memory_import->init_page_count = memory_import->max_page_count =
                    0;
        }
        if (module->memory_count) {
            memory = &module->memories[0];
            if (memory->init_page_count < DEFAULT_MAX_PAGES)
                memory->num_bytes_per_page *= memory->init_page_count;
            else
                memory->num_bytes_per_page = UINT32_MAX;

            if (memory->init_page_count > 0)
                memory->init_page_count = memory->max_page_count = 1;
            else
                memory->init_page_count = memory->max_page_count = 0;
        }
#endif
    }

    calculate_global_data_offset(module);

#if WASM_ENABLE_FAST_JIT != 0
    if (!init_fast_jit_functions(module, error_buf, error_buf_size)) {
<<<<<<< HEAD
        return false;
    }
#endif

#if WASM_ENABLE_JIT != 0
    if (!init_llvm_jit_functions_stage1(module, error_buf, error_buf_size)) {
        return false;
    }
#if !(WASM_ENABLE_FAST_JIT != 0 && WASM_ENABLE_LAZY_JIT != 0)
    if (!init_llvm_jit_functions_stage2(module, error_buf, error_buf_size)) {
        return false;
    }
=======
        return false;
    }
#endif

#if WASM_ENABLE_JIT != 0
    if (!init_llvm_jit_functions_stage1(module, error_buf, error_buf_size)) {
        return false;
    }
#if !(WASM_ENABLE_FAST_JIT != 0 && WASM_ENABLE_LAZY_JIT != 0)
    if (!init_llvm_jit_functions_stage2(module, error_buf, error_buf_size)) {
        return false;
    }
>>>>>>> bf2be805
#else
    /* Run aot_compile_wasm in a backend thread, so as not to block the main
       thread fast jit execution, since applying llvm optimizations in
       aot_compile_wasm may cost a lot of time.
       Create thread with enough native stack to apply llvm optimizations */
    if (os_thread_create(&module->llvm_jit_init_thread,
                         init_llvm_jit_functions_stage2_callback,
                         (void *)module, APP_THREAD_STACK_SIZE_DEFAULT * 8)
        != 0) {
        set_error_buf(error_buf, error_buf_size,
                      "create orcjit compile thread failed");
        return false;
    }
#endif
#endif

#if WASM_ENABLE_FAST_JIT != 0 || WASM_ENABLE_JIT != 0
    /* Create threads to compile the jit functions */
    if (!compile_jit_functions(module, error_buf, error_buf_size)) {
        return false;
    }
#endif

#if WASM_ENABLE_MEMORY_TRACING != 0
    wasm_runtime_dump_module_mem_consumption((WASMModuleCommon *)module);
#endif
    return true;
}

static WASMModule *
create_module(char *error_buf, uint32 error_buf_size)
{
    WASMModule *module =
        loader_malloc(sizeof(WASMModule), error_buf, error_buf_size);
    bh_list_status ret;

    if (!module) {
        return NULL;
    }

    module->module_type = Wasm_Module_Bytecode;

    /* Set start_function to -1, means no start function */
    module->start_function = (uint32)-1;

#if WASM_ENABLE_FAST_INTERP == 0
    module->br_table_cache_list = &module->br_table_cache_list_head;
    ret = bh_list_init(module->br_table_cache_list);
    bh_assert(ret == BH_LIST_SUCCESS);
#endif

#if WASM_ENABLE_MULTI_MODULE != 0
    module->import_module_list = &module->import_module_list_head;
    ret = bh_list_init(module->import_module_list);
    bh_assert(ret == BH_LIST_SUCCESS);
#endif

#if WASM_ENABLE_DEBUG_INTERP != 0
    ret = bh_list_init(&module->fast_opcode_list);
    bh_assert(ret == BH_LIST_SUCCESS);
#endif

#if WASM_ENABLE_DEBUG_INTERP != 0                    \
    || (WASM_ENABLE_FAST_JIT != 0 && WASM_ENABLE_JIT \
        && WASM_ENABLE_LAZY_JIT != 0)
    if (os_mutex_init(&module->instance_list_lock) != 0) {
        set_error_buf(error_buf, error_buf_size,
                      "init instance list lock failed");
        wasm_runtime_free(module);
        return NULL;
    }
#endif

    (void)ret;
    return module;
}

#if WASM_ENABLE_DEBUG_INTERP != 0
static bool
record_fast_op(WASMModule *module, uint8 *pos, uint8 orig_op, char *error_buf,
               uint32 error_buf_size)
{
    WASMFastOPCodeNode *fast_op =
        loader_malloc(sizeof(WASMFastOPCodeNode), error_buf, error_buf_size);
    if (fast_op) {
        fast_op->offset = pos - module->load_addr;
        fast_op->orig_op = orig_op;
        bh_list_insert(&module->fast_opcode_list, fast_op);
    }
    return fast_op ? true : false;
}
#endif

WASMModule *
wasm_loader_load_from_sections(WASMSection *section_list, char *error_buf,
                               uint32 error_buf_size)
{
    WASMModule *module = create_module(error_buf, error_buf_size);
    if (!module)
        return NULL;

    if (!load_from_sections(module, section_list, false, error_buf,
                            error_buf_size)) {
        wasm_loader_unload(module);
        return NULL;
    }

    LOG_VERBOSE("Load module from sections success.\n");
    return module;
}

static void
destroy_sections(WASMSection *section_list)
{
    WASMSection *section = section_list, *next;
    while (section) {
        next = section->next;
        wasm_runtime_free(section);
        section = next;
    }
}

/* clang-format off */
static uint8 section_ids[] = {
    SECTION_TYPE_USER,
    SECTION_TYPE_TYPE,
    SECTION_TYPE_IMPORT,
    SECTION_TYPE_FUNC,
    SECTION_TYPE_TABLE,
    SECTION_TYPE_MEMORY,
    SECTION_TYPE_GLOBAL,
    SECTION_TYPE_EXPORT,
    SECTION_TYPE_START,
    SECTION_TYPE_ELEM,
#if WASM_ENABLE_BULK_MEMORY != 0
    SECTION_TYPE_DATACOUNT,
#endif
    SECTION_TYPE_CODE,
    SECTION_TYPE_DATA
};
/* clang-format on */

static uint8
get_section_index(uint8 section_type)
{
    uint8 max_id = sizeof(section_ids) / sizeof(uint8);

    for (uint8 i = 0; i < max_id; i++) {
        if (section_type == section_ids[i])
            return i;
    }

    return (uint8)-1;
}

static bool
create_sections(const uint8 *buf, uint32 size, WASMSection **p_section_list,
                char *error_buf, uint32 error_buf_size)
{
    WASMSection *section_list_end = NULL, *section;
    const uint8 *p = buf, *p_end = buf + size /*, *section_body*/;
    uint8 section_type, section_index, last_section_index = (uint8)-1;
    uint32 section_size;

    bh_assert(!*p_section_list);

    p += 8;
    while (p < p_end) {
        CHECK_BUF(p, p_end, 1);
        section_type = read_uint8(p);
        section_index = get_section_index(section_type);
        if (section_index != (uint8)-1) {
            if (section_type != SECTION_TYPE_USER) {
                /* Custom sections may be inserted at any place,
                   while other sections must occur at most once
                   and in prescribed order. */
                if (last_section_index != (uint8)-1
                    && (section_index <= last_section_index)) {
                    set_error_buf(error_buf, error_buf_size,
                                  "unexpected content after last section or "
                                  "junk after last section");
                    return false;
                }
                last_section_index = section_index;
            }
            read_leb_uint32(p, p_end, section_size);
            CHECK_BUF1(p, p_end, section_size);

            if (!(section = loader_malloc(sizeof(WASMSection), error_buf,
                                          error_buf_size))) {
                return false;
            }

            section->section_type = section_type;
            section->section_body = (uint8 *)p;
            section->section_body_size = section_size;

            if (!section_list_end)
                *p_section_list = section_list_end = section;
            else {
                section_list_end->next = section;
                section_list_end = section;
            }

            p += section_size;
        }
        else {
            set_error_buf(error_buf, error_buf_size, "invalid section id");
            return false;
        }
    }

    return true;
fail:
    return false;
}

static void
exchange32(uint8 *p_data)
{
    uint8 value = *p_data;
    *p_data = *(p_data + 3);
    *(p_data + 3) = value;

    value = *(p_data + 1);
    *(p_data + 1) = *(p_data + 2);
    *(p_data + 2) = value;
}

static union {
    int a;
    char b;
} __ue = { .a = 1 };

#define is_little_endian() (__ue.b == 1)

static bool
load(const uint8 *buf, uint32 size, WASMModule *module, char *error_buf,
     uint32 error_buf_size)
{
    const uint8 *buf_end = buf + size;
    const uint8 *p = buf, *p_end = buf_end;
    uint32 magic_number, version;
    WASMSection *section_list = NULL;

    CHECK_BUF1(p, p_end, sizeof(uint32));
    magic_number = read_uint32(p);
    if (!is_little_endian())
        exchange32((uint8 *)&magic_number);

    if (magic_number != WASM_MAGIC_NUMBER) {
        set_error_buf(error_buf, error_buf_size, "magic header not detected");
        return false;
    }

    CHECK_BUF1(p, p_end, sizeof(uint32));
    version = read_uint32(p);
    if (!is_little_endian())
        exchange32((uint8 *)&version);

    if (version != WASM_CURRENT_VERSION) {
        set_error_buf(error_buf, error_buf_size, "unknown binary version");
        return false;
    }

    if (!create_sections(buf, size, &section_list, error_buf, error_buf_size)
        || !load_from_sections(module, section_list, true, error_buf,
                               error_buf_size)) {
        destroy_sections(section_list);
        return false;
    }

    destroy_sections(section_list);
    return true;
fail:
    return false;
}

#if WASM_ENABLE_LIBC_WASI != 0
/**
 * refer to
 * https://github.com/WebAssembly/WASI/blob/main/design/application-abi.md
 */
static bool
check_wasi_abi_compatibility(const WASMModule *module,
#if WASM_ENABLE_MULTI_MODULE != 0
                             bool main_module,
#endif
                             char *error_buf, uint32 error_buf_size)
{
    /**
     * be careful with:
     * wasi compatiable modules(command/reactor) which don't import any wasi
     * APIs. Usually, a command has to import a "prox_exit" at least, but a
     * reactor can depend on nothing. At the same time, each has its own entry
     * point.
     *
     * observations:
     * - clang always injects `_start` into a command
     * - clang always injects `_initialize` into a reactor
     * - `iwasm -f` allows to run a function in the reactor
     *
     * strong assumptions:
     * - no one will define either `_start` or `_initialize` on purpose
     * - `_start` should always be `void _start(void)`
     * - `_initialize` should always be `void _initialize(void)`
     *
     */

    /* clang-format off */
    /**
     *
     * |             | import_wasi_api True |                  | import_wasi_api False |                  |
     * | ----------- | -------------------- | ---------------- | --------------------- | ---------------- |
     * |             | \_initialize() Y     | \_initialize() N | \_initialize() Y      | \_initialize() N |
     * | \_start() Y | N                    | COMMANDER        | N                     | COMMANDER        |
     * | \_start() N | REACTOR              | N                | REACTOR               | OTHERS           |
     */
    /* clang-format on */

    WASMExport *initialize = NULL, *memory = NULL, *start = NULL;

    /* (func (export "_start") (...) */
    start = wasm_loader_find_export(module, "", "_start", EXPORT_KIND_FUNC,
                                    error_buf, error_buf_size);
    if (start) {
        WASMType *func_type =
            module->functions[start->index - module->import_function_count]
                ->func_type;
        if (func_type->param_count || func_type->result_count) {
            set_error_buf(error_buf, error_buf_size,
                          "the signature of builtin _start function is wrong");
            return false;
        }
    }

    /* (func (export "_initialize") (...) */
    initialize = wasm_loader_find_export(
        module, "", "_initialize", EXPORT_KIND_FUNC, error_buf, error_buf_size);
    if (initialize) {
        WASMType *func_type =
            module->functions[initialize->index - module->import_function_count]
                ->func_type;
        if (func_type->param_count || func_type->result_count) {
            set_error_buf(
                error_buf, error_buf_size,
                "the signature of builtin _initialize function is wrong");
            return false;
        }
    }

    /* filter out non-wasi compatiable modules */
    if (!module->import_wasi_api && !start && !initialize) {
        return true;
    }

    /* should have one at least */
    if (module->import_wasi_api && !start && !initialize) {
        set_error_buf(
            error_buf, error_buf_size,
            "a module with WASI apis must be either a command or a reactor");
        return false;
    }

    /*
     * there is at least one of `_start` and `_initialize` in below cases.
     * according to the assumption, they should be all wasi compatiable
     */

    /* always can not have both at the same time  */
    if (start && initialize) {
        set_error_buf(
            error_buf, error_buf_size,
            "neither a command nor a reactor can both have _start function "
            "and _initialize function at the same time");
        return false;
    }

#if WASM_ENABLE_MULTI_MODULE != 0
    /* filter out commands (with `_start`) cases */
    if (start && !main_module) {
        set_error_buf(
            error_buf, error_buf_size,
            "a command (with _start function) can not be a sub-module");
        return false;
    }
#endif

    /*
     * it is ok a reactor acts as a main module,
     * so skip the check about (with `_initialize`)
     */

    memory = wasm_loader_find_export(module, "", "memory", EXPORT_KIND_MEMORY,
                                     error_buf, error_buf_size);
    if (!memory) {
        set_error_buf(error_buf, error_buf_size,
                      "a module with WASI apis must export memory by default");
        return false;
    }

    return true;
}
#endif

WASMModule *
wasm_loader_load(uint8 *buf, uint32 size,
#if WASM_ENABLE_MULTI_MODULE != 0
                 bool main_module,
#endif
                 char *error_buf, uint32 error_buf_size)
{
    WASMModule *module = create_module(error_buf, error_buf_size);
    if (!module) {
        return NULL;
    }

#if WASM_ENABLE_DEBUG_INTERP != 0 || WASM_ENABLE_FAST_JIT != 0
    module->load_addr = (uint8 *)buf;
    module->load_size = size;
#endif

    if (!load(buf, size, module, error_buf, error_buf_size)) {
        goto fail;
    }

#if WASM_ENABLE_LIBC_WASI != 0
    /* Check the WASI application ABI */
    if (!check_wasi_abi_compatibility(module,
#if WASM_ENABLE_MULTI_MODULE != 0
                                      main_module,
#endif
                                      error_buf, error_buf_size)) {
        goto fail;
    }
#endif

    LOG_VERBOSE("Load module success.\n");
    return module;

fail:
    wasm_loader_unload(module);
    return NULL;
}

void
wasm_loader_unload(WASMModule *module)
{
    uint32 i;

    if (!module)
        return;

#if WASM_ENABLE_FAST_JIT != 0 && WASM_ENABLE_JIT && WASM_ENABLE_LAZY_JIT != 0
    module->orcjit_stop_compiling = true;
    if (module->llvm_jit_init_thread)
        os_thread_join(module->llvm_jit_init_thread, NULL);
#endif

#if WASM_ENABLE_FAST_JIT != 0 || WASM_ENABLE_JIT != 0
    /* Stop Fast/LLVM JIT compilation firstly to avoid accessing
       module internal data after they were freed */
    orcjit_stop_compile_threads(module);
#endif

#if WASM_ENABLE_JIT != 0
    if (module->func_ptrs)
        wasm_runtime_free(module->func_ptrs);
    if (module->comp_ctx)
        aot_destroy_comp_context(module->comp_ctx);
    if (module->comp_data)
        aot_destroy_comp_data(module->comp_data);
#endif

#if WASM_ENABLE_FAST_JIT != 0 && WASM_ENABLE_JIT && WASM_ENABLE_LAZY_JIT != 0
    if (module->tierup_wait_lock_inited) {
        os_mutex_destroy(&module->tierup_wait_lock);
        os_cond_destroy(&module->tierup_wait_cond);
    }
#endif

    if (module->types) {
        for (i = 0; i < module->type_count; i++) {
            if (module->types[i])
                destroy_wasm_type(module->types[i]);
        }
        wasm_runtime_free(module->types);
    }

    if (module->imports)
        wasm_runtime_free(module->imports);

    if (module->functions) {
        for (i = 0; i < module->function_count; i++) {
            if (module->functions[i]) {
                if (module->functions[i]->local_offsets)
                    wasm_runtime_free(module->functions[i]->local_offsets);
#if WASM_ENABLE_FAST_INTERP != 0
                if (module->functions[i]->code_compiled)
                    wasm_runtime_free(module->functions[i]->code_compiled);
                if (module->functions[i]->consts)
                    wasm_runtime_free(module->functions[i]->consts);
#endif
#if WASM_ENABLE_FAST_JIT != 0
                if (module->functions[i]->fast_jit_jitted_code) {
                    jit_code_cache_free(
                        module->functions[i]->fast_jit_jitted_code);
                }
#if WASM_ENABLE_JIT != 0 && WASM_ENABLE_LAZY_JIT != 0
                if (module->functions[i]->llvm_jit_func_ptr) {
                    jit_code_cache_free(
                        module->functions[i]->llvm_jit_func_ptr);
                }
#endif
#endif
                wasm_runtime_free(module->functions[i]);
            }
        }
        wasm_runtime_free(module->functions);
    }

    if (module->tables)
        wasm_runtime_free(module->tables);

    if (module->memories)
        wasm_runtime_free(module->memories);

    if (module->globals)
        wasm_runtime_free(module->globals);

    if (module->exports)
        wasm_runtime_free(module->exports);

    if (module->table_segments) {
        for (i = 0; i < module->table_seg_count; i++) {
            if (module->table_segments[i].func_indexes)
                wasm_runtime_free(module->table_segments[i].func_indexes);
        }
        wasm_runtime_free(module->table_segments);
    }

    if (module->data_segments) {
        for (i = 0; i < module->data_seg_count; i++) {
            if (module->data_segments[i])
                wasm_runtime_free(module->data_segments[i]);
        }
        wasm_runtime_free(module->data_segments);
    }

    if (module->const_str_list) {
        StringNode *node = module->const_str_list, *node_next;
        while (node) {
            node_next = node->next;
            wasm_runtime_free(node);
            node = node_next;
        }
    }

#if WASM_ENABLE_FAST_INTERP == 0
    if (module->br_table_cache_list) {
        BrTableCache *node = bh_list_first_elem(module->br_table_cache_list);
        BrTableCache *node_next;
        while (node) {
            node_next = bh_list_elem_next(node);
            wasm_runtime_free(node);
            node = node_next;
        }
    }
#endif

#if WASM_ENABLE_MULTI_MODULE != 0
    /* just release the sub module list */
    if (module->import_module_list) {
        WASMRegisteredModule *node =
            bh_list_first_elem(module->import_module_list);
        while (node) {
            WASMRegisteredModule *next = bh_list_elem_next(node);
            bh_list_remove(module->import_module_list, node);
            /*
             * unload(sub_module) will be trigged during runtime_destroy().
             * every module in the global module list will be unloaded one by
             * one. so don't worry.
             */
            wasm_runtime_free(node);
            /*
             * the module file reading buffer will be released
             * in runtime_destroy()
             */
            node = next;
        }
    }
#endif

#if WASM_ENABLE_DEBUG_INTERP != 0
    WASMFastOPCodeNode *fast_opcode =
        bh_list_first_elem(&module->fast_opcode_list);
    while (fast_opcode) {
        WASMFastOPCodeNode *next = bh_list_elem_next(fast_opcode);
        wasm_runtime_free(fast_opcode);
        fast_opcode = next;
    }
#endif

#if WASM_ENABLE_DEBUG_INTERP != 0                    \
    || (WASM_ENABLE_FAST_JIT != 0 && WASM_ENABLE_JIT \
        && WASM_ENABLE_LAZY_JIT != 0)
    os_mutex_destroy(&module->instance_list_lock);
#endif

#if WASM_ENABLE_LOAD_CUSTOM_SECTION != 0
    wasm_runtime_destroy_custom_sections(module->custom_section_list);
#endif

#if WASM_ENABLE_FAST_JIT != 0
    if (module->fast_jit_func_ptrs) {
        wasm_runtime_free(module->fast_jit_func_ptrs);
    }

    for (i = 0; i < WASM_ORC_JIT_BACKEND_THREAD_NUM; i++) {
        if (module->fast_jit_thread_locks_inited[i]) {
            os_mutex_destroy(&module->fast_jit_thread_locks[i]);
        }
    }
#endif

    wasm_runtime_free(module);
}

bool
wasm_loader_find_block_addr(WASMExecEnv *exec_env, BlockAddr *block_addr_cache,
                            const uint8 *start_addr, const uint8 *code_end_addr,
                            uint8 label_type, uint8 **p_else_addr,
                            uint8 **p_end_addr)
{
    const uint8 *p = start_addr, *p_end = code_end_addr;
    uint8 *else_addr = NULL;
    char error_buf[128];
    uint32 block_nested_depth = 1, count, i, j, t;
    uint32 error_buf_size = sizeof(error_buf);
    uint8 opcode, u8;
    BlockAddr block_stack[16] = { { 0 } }, *block;

    i = ((uintptr_t)start_addr) & (uintptr_t)(BLOCK_ADDR_CACHE_SIZE - 1);
    block = block_addr_cache + BLOCK_ADDR_CONFLICT_SIZE * i;

    for (j = 0; j < BLOCK_ADDR_CONFLICT_SIZE; j++) {
        if (block[j].start_addr == start_addr) {
            /* Cache hit */
            *p_else_addr = block[j].else_addr;
            *p_end_addr = block[j].end_addr;
            return true;
        }
    }

    /* Cache unhit */
    block_stack[0].start_addr = start_addr;

    while (p < code_end_addr) {
        opcode = *p++;
#if WASM_ENABLE_DEBUG_INTERP != 0
    op_break_retry:
#endif
        switch (opcode) {
            case WASM_OP_UNREACHABLE:
            case WASM_OP_NOP:
                break;

            case WASM_OP_BLOCK:
            case WASM_OP_LOOP:
            case WASM_OP_IF:
                /* block result type: 0x40/0x7F/0x7E/0x7D/0x7C */
                u8 = read_uint8(p);
                if (block_nested_depth
                    < sizeof(block_stack) / sizeof(BlockAddr)) {
                    block_stack[block_nested_depth].start_addr = p;
                    block_stack[block_nested_depth].else_addr = NULL;
                }
                block_nested_depth++;
                break;

            case EXT_OP_BLOCK:
            case EXT_OP_LOOP:
            case EXT_OP_IF:
                /* block type */
                skip_leb_uint32(p, p_end);
                if (block_nested_depth
                    < sizeof(block_stack) / sizeof(BlockAddr)) {
                    block_stack[block_nested_depth].start_addr = p;
                    block_stack[block_nested_depth].else_addr = NULL;
                }
                block_nested_depth++;
                break;

            case WASM_OP_ELSE:
                if (label_type == LABEL_TYPE_IF && block_nested_depth == 1)
                    else_addr = (uint8 *)(p - 1);
                if (block_nested_depth - 1
                    < sizeof(block_stack) / sizeof(BlockAddr))
                    block_stack[block_nested_depth - 1].else_addr =
                        (uint8 *)(p - 1);
                break;

            case WASM_OP_END:
                if (block_nested_depth == 1) {
                    if (label_type == LABEL_TYPE_IF)
                        *p_else_addr = else_addr;
                    *p_end_addr = (uint8 *)(p - 1);

                    block_stack[0].end_addr = (uint8 *)(p - 1);
                    for (t = 0; t < sizeof(block_stack) / sizeof(BlockAddr);
                         t++) {
                        start_addr = block_stack[t].start_addr;
                        if (start_addr) {
                            i = ((uintptr_t)start_addr)
                                & (uintptr_t)(BLOCK_ADDR_CACHE_SIZE - 1);
                            block =
                                block_addr_cache + BLOCK_ADDR_CONFLICT_SIZE * i;
                            for (j = 0; j < BLOCK_ADDR_CONFLICT_SIZE; j++)
                                if (!block[j].start_addr)
                                    break;

                            if (j == BLOCK_ADDR_CONFLICT_SIZE) {
                                memmove(block + 1, block,
                                        (BLOCK_ADDR_CONFLICT_SIZE - 1)
                                            * sizeof(BlockAddr));
                                j = 0;
                            }
                            block[j].start_addr = block_stack[t].start_addr;
                            block[j].else_addr = block_stack[t].else_addr;
                            block[j].end_addr = block_stack[t].end_addr;
                        }
                        else
                            break;
                    }
                    return true;
                }
                else {
                    block_nested_depth--;
                    if (block_nested_depth
                        < sizeof(block_stack) / sizeof(BlockAddr))
                        block_stack[block_nested_depth].end_addr =
                            (uint8 *)(p - 1);
                }
                break;

            case WASM_OP_BR:
            case WASM_OP_BR_IF:
                skip_leb_uint32(p, p_end); /* labelidx */
                break;

            case WASM_OP_BR_TABLE:
                read_leb_uint32(p, p_end, count); /* lable num */
#if WASM_ENABLE_FAST_INTERP != 0
                for (i = 0; i <= count; i++) /* lableidxs */
                    skip_leb_uint32(p, p_end);
#else
                p += count + 1;
                while (*p == WASM_OP_NOP)
                    p++;
#endif
                break;

#if WASM_ENABLE_FAST_INTERP == 0
            case EXT_OP_BR_TABLE_CACHE:
                read_leb_uint32(p, p_end, count); /* lable num */
                while (*p == WASM_OP_NOP)
                    p++;
                break;
#endif

            case WASM_OP_RETURN:
                break;

            case WASM_OP_CALL:
#if WASM_ENABLE_TAIL_CALL != 0
            case WASM_OP_RETURN_CALL:
#endif
                skip_leb_uint32(p, p_end); /* funcidx */
                break;

            case WASM_OP_CALL_INDIRECT:
#if WASM_ENABLE_TAIL_CALL != 0
            case WASM_OP_RETURN_CALL_INDIRECT:
#endif
                skip_leb_uint32(p, p_end); /* typeidx */
                CHECK_BUF(p, p_end, 1);
                u8 = read_uint8(p); /* 0x00 */
                break;

            case WASM_OP_DROP:
            case WASM_OP_SELECT:
            case WASM_OP_DROP_64:
            case WASM_OP_SELECT_64:
                break;

#if WASM_ENABLE_REF_TYPES != 0
            case WASM_OP_SELECT_T:
                skip_leb_uint32(p, p_end); /* vec length */
                CHECK_BUF(p, p_end, 1);
                u8 = read_uint8(p); /* typeidx */
                break;
            case WASM_OP_TABLE_GET:
            case WASM_OP_TABLE_SET:
                skip_leb_uint32(p, p_end); /* table index */
                break;
            case WASM_OP_REF_NULL:
                CHECK_BUF(p, p_end, 1);
                u8 = read_uint8(p); /* type */
                break;
            case WASM_OP_REF_IS_NULL:
                break;
            case WASM_OP_REF_FUNC:
                skip_leb_uint32(p, p_end); /* func index */
                break;
#endif /* WASM_ENABLE_REF_TYPES */
            case WASM_OP_GET_LOCAL:
            case WASM_OP_SET_LOCAL:
            case WASM_OP_TEE_LOCAL:
            case WASM_OP_GET_GLOBAL:
            case WASM_OP_SET_GLOBAL:
            case WASM_OP_GET_GLOBAL_64:
            case WASM_OP_SET_GLOBAL_64:
            case WASM_OP_SET_GLOBAL_AUX_STACK:
                skip_leb_uint32(p, p_end); /* local index */
                break;

            case EXT_OP_GET_LOCAL_FAST:
            case EXT_OP_SET_LOCAL_FAST:
            case EXT_OP_TEE_LOCAL_FAST:
                CHECK_BUF(p, p_end, 1);
                p++;
                break;

            case WASM_OP_I32_LOAD:
            case WASM_OP_I64_LOAD:
            case WASM_OP_F32_LOAD:
            case WASM_OP_F64_LOAD:
            case WASM_OP_I32_LOAD8_S:
            case WASM_OP_I32_LOAD8_U:
            case WASM_OP_I32_LOAD16_S:
            case WASM_OP_I32_LOAD16_U:
            case WASM_OP_I64_LOAD8_S:
            case WASM_OP_I64_LOAD8_U:
            case WASM_OP_I64_LOAD16_S:
            case WASM_OP_I64_LOAD16_U:
            case WASM_OP_I64_LOAD32_S:
            case WASM_OP_I64_LOAD32_U:
            case WASM_OP_I32_STORE:
            case WASM_OP_I64_STORE:
            case WASM_OP_F32_STORE:
            case WASM_OP_F64_STORE:
            case WASM_OP_I32_STORE8:
            case WASM_OP_I32_STORE16:
            case WASM_OP_I64_STORE8:
            case WASM_OP_I64_STORE16:
            case WASM_OP_I64_STORE32:
                skip_leb_uint32(p, p_end); /* align */
                skip_leb_uint32(p, p_end); /* offset */
                break;

            case WASM_OP_MEMORY_SIZE:
            case WASM_OP_MEMORY_GROW:
                skip_leb_uint32(p, p_end); /* 0x00 */
                break;

            case WASM_OP_I32_CONST:
                skip_leb_int32(p, p_end);
                break;
            case WASM_OP_I64_CONST:
                skip_leb_int64(p, p_end);
                break;
            case WASM_OP_F32_CONST:
                p += sizeof(float32);
                break;
            case WASM_OP_F64_CONST:
                p += sizeof(float64);
                break;

            case WASM_OP_I32_EQZ:
            case WASM_OP_I32_EQ:
            case WASM_OP_I32_NE:
            case WASM_OP_I32_LT_S:
            case WASM_OP_I32_LT_U:
            case WASM_OP_I32_GT_S:
            case WASM_OP_I32_GT_U:
            case WASM_OP_I32_LE_S:
            case WASM_OP_I32_LE_U:
            case WASM_OP_I32_GE_S:
            case WASM_OP_I32_GE_U:
            case WASM_OP_I64_EQZ:
            case WASM_OP_I64_EQ:
            case WASM_OP_I64_NE:
            case WASM_OP_I64_LT_S:
            case WASM_OP_I64_LT_U:
            case WASM_OP_I64_GT_S:
            case WASM_OP_I64_GT_U:
            case WASM_OP_I64_LE_S:
            case WASM_OP_I64_LE_U:
            case WASM_OP_I64_GE_S:
            case WASM_OP_I64_GE_U:
            case WASM_OP_F32_EQ:
            case WASM_OP_F32_NE:
            case WASM_OP_F32_LT:
            case WASM_OP_F32_GT:
            case WASM_OP_F32_LE:
            case WASM_OP_F32_GE:
            case WASM_OP_F64_EQ:
            case WASM_OP_F64_NE:
            case WASM_OP_F64_LT:
            case WASM_OP_F64_GT:
            case WASM_OP_F64_LE:
            case WASM_OP_F64_GE:
            case WASM_OP_I32_CLZ:
            case WASM_OP_I32_CTZ:
            case WASM_OP_I32_POPCNT:
            case WASM_OP_I32_ADD:
            case WASM_OP_I32_SUB:
            case WASM_OP_I32_MUL:
            case WASM_OP_I32_DIV_S:
            case WASM_OP_I32_DIV_U:
            case WASM_OP_I32_REM_S:
            case WASM_OP_I32_REM_U:
            case WASM_OP_I32_AND:
            case WASM_OP_I32_OR:
            case WASM_OP_I32_XOR:
            case WASM_OP_I32_SHL:
            case WASM_OP_I32_SHR_S:
            case WASM_OP_I32_SHR_U:
            case WASM_OP_I32_ROTL:
            case WASM_OP_I32_ROTR:
            case WASM_OP_I64_CLZ:
            case WASM_OP_I64_CTZ:
            case WASM_OP_I64_POPCNT:
            case WASM_OP_I64_ADD:
            case WASM_OP_I64_SUB:
            case WASM_OP_I64_MUL:
            case WASM_OP_I64_DIV_S:
            case WASM_OP_I64_DIV_U:
            case WASM_OP_I64_REM_S:
            case WASM_OP_I64_REM_U:
            case WASM_OP_I64_AND:
            case WASM_OP_I64_OR:
            case WASM_OP_I64_XOR:
            case WASM_OP_I64_SHL:
            case WASM_OP_I64_SHR_S:
            case WASM_OP_I64_SHR_U:
            case WASM_OP_I64_ROTL:
            case WASM_OP_I64_ROTR:
            case WASM_OP_F32_ABS:
            case WASM_OP_F32_NEG:
            case WASM_OP_F32_CEIL:
            case WASM_OP_F32_FLOOR:
            case WASM_OP_F32_TRUNC:
            case WASM_OP_F32_NEAREST:
            case WASM_OP_F32_SQRT:
            case WASM_OP_F32_ADD:
            case WASM_OP_F32_SUB:
            case WASM_OP_F32_MUL:
            case WASM_OP_F32_DIV:
            case WASM_OP_F32_MIN:
            case WASM_OP_F32_MAX:
            case WASM_OP_F32_COPYSIGN:
            case WASM_OP_F64_ABS:
            case WASM_OP_F64_NEG:
            case WASM_OP_F64_CEIL:
            case WASM_OP_F64_FLOOR:
            case WASM_OP_F64_TRUNC:
            case WASM_OP_F64_NEAREST:
            case WASM_OP_F64_SQRT:
            case WASM_OP_F64_ADD:
            case WASM_OP_F64_SUB:
            case WASM_OP_F64_MUL:
            case WASM_OP_F64_DIV:
            case WASM_OP_F64_MIN:
            case WASM_OP_F64_MAX:
            case WASM_OP_F64_COPYSIGN:
            case WASM_OP_I32_WRAP_I64:
            case WASM_OP_I32_TRUNC_S_F32:
            case WASM_OP_I32_TRUNC_U_F32:
            case WASM_OP_I32_TRUNC_S_F64:
            case WASM_OP_I32_TRUNC_U_F64:
            case WASM_OP_I64_EXTEND_S_I32:
            case WASM_OP_I64_EXTEND_U_I32:
            case WASM_OP_I64_TRUNC_S_F32:
            case WASM_OP_I64_TRUNC_U_F32:
            case WASM_OP_I64_TRUNC_S_F64:
            case WASM_OP_I64_TRUNC_U_F64:
            case WASM_OP_F32_CONVERT_S_I32:
            case WASM_OP_F32_CONVERT_U_I32:
            case WASM_OP_F32_CONVERT_S_I64:
            case WASM_OP_F32_CONVERT_U_I64:
            case WASM_OP_F32_DEMOTE_F64:
            case WASM_OP_F64_CONVERT_S_I32:
            case WASM_OP_F64_CONVERT_U_I32:
            case WASM_OP_F64_CONVERT_S_I64:
            case WASM_OP_F64_CONVERT_U_I64:
            case WASM_OP_F64_PROMOTE_F32:
            case WASM_OP_I32_REINTERPRET_F32:
            case WASM_OP_I64_REINTERPRET_F64:
            case WASM_OP_F32_REINTERPRET_I32:
            case WASM_OP_F64_REINTERPRET_I64:
            case WASM_OP_I32_EXTEND8_S:
            case WASM_OP_I32_EXTEND16_S:
            case WASM_OP_I64_EXTEND8_S:
            case WASM_OP_I64_EXTEND16_S:
            case WASM_OP_I64_EXTEND32_S:
                break;
            case WASM_OP_MISC_PREFIX:
            {
                uint32 opcode1;

                read_leb_uint32(p, p_end, opcode1);

                switch (opcode1) {
                    case WASM_OP_I32_TRUNC_SAT_S_F32:
                    case WASM_OP_I32_TRUNC_SAT_U_F32:
                    case WASM_OP_I32_TRUNC_SAT_S_F64:
                    case WASM_OP_I32_TRUNC_SAT_U_F64:
                    case WASM_OP_I64_TRUNC_SAT_S_F32:
                    case WASM_OP_I64_TRUNC_SAT_U_F32:
                    case WASM_OP_I64_TRUNC_SAT_S_F64:
                    case WASM_OP_I64_TRUNC_SAT_U_F64:
                        break;
#if WASM_ENABLE_BULK_MEMORY != 0
                    case WASM_OP_MEMORY_INIT:
                        skip_leb_uint32(p, p_end);
                        /* skip memory idx */
                        p++;
                        break;
                    case WASM_OP_DATA_DROP:
                        skip_leb_uint32(p, p_end);
                        break;
                    case WASM_OP_MEMORY_COPY:
                        /* skip two memory idx */
                        p += 2;
                        break;
                    case WASM_OP_MEMORY_FILL:
                        /* skip memory idx */
                        p++;
                        break;
#endif /* WASM_ENABLE_BULK_MEMORY */
#if WASM_ENABLE_REF_TYPES != 0
                    case WASM_OP_TABLE_INIT:
                    case WASM_OP_TABLE_COPY:
                        /* tableidx */
                        skip_leb_uint32(p, p_end);
                        /* elemidx */
                        skip_leb_uint32(p, p_end);
                        break;
                    case WASM_OP_ELEM_DROP:
                        /* elemidx */
                        skip_leb_uint32(p, p_end);
                        break;
                    case WASM_OP_TABLE_SIZE:
                    case WASM_OP_TABLE_GROW:
                    case WASM_OP_TABLE_FILL:
                        skip_leb_uint32(p, p_end); /* table idx */
                        break;
#endif /* WASM_ENABLE_REF_TYPES */
                    default:
                        return false;
                }
                break;
            }

#if WASM_ENABLE_SIMD != 0
#if WASM_ENABLE_WAMR_COMPILER != 0 || WASM_ENABLE_JIT != 0 \
    || WASM_ENABLE_FAST_JIT != 0
            case WASM_OP_SIMD_PREFIX:
            {
                /* TODO: shall we ceate a table to be friendly to branch
                 * prediction */
                opcode = read_uint8(p);
                /* follow the order of enum WASMSimdEXTOpcode in wasm_opcode.h
                 */
                switch (opcode) {
                    case SIMD_v128_load:
                    case SIMD_v128_load8x8_s:
                    case SIMD_v128_load8x8_u:
                    case SIMD_v128_load16x4_s:
                    case SIMD_v128_load16x4_u:
                    case SIMD_v128_load32x2_s:
                    case SIMD_v128_load32x2_u:
                    case SIMD_v128_load8_splat:
                    case SIMD_v128_load16_splat:
                    case SIMD_v128_load32_splat:
                    case SIMD_v128_load64_splat:
                    case SIMD_v128_store:
                        /* memarg align */
                        skip_leb_uint32(p, p_end);
                        /* memarg offset*/
                        skip_leb_uint32(p, p_end);
                        break;

                    case SIMD_v128_const:
                    case SIMD_v8x16_shuffle:
                        /* immByte[16] immLaneId[16] */
                        CHECK_BUF1(p, p_end, 16);
                        p += 16;
                        break;

                    case SIMD_i8x16_extract_lane_s:
                    case SIMD_i8x16_extract_lane_u:
                    case SIMD_i8x16_replace_lane:
                    case SIMD_i16x8_extract_lane_s:
                    case SIMD_i16x8_extract_lane_u:
                    case SIMD_i16x8_replace_lane:
                    case SIMD_i32x4_extract_lane:
                    case SIMD_i32x4_replace_lane:
                    case SIMD_i64x2_extract_lane:
                    case SIMD_i64x2_replace_lane:
                    case SIMD_f32x4_extract_lane:
                    case SIMD_f32x4_replace_lane:
                    case SIMD_f64x2_extract_lane:
                    case SIMD_f64x2_replace_lane:
                        /* ImmLaneId */
                        CHECK_BUF(p, p_end, 1);
                        p++;
                        break;

                    case SIMD_v128_load8_lane:
                    case SIMD_v128_load16_lane:
                    case SIMD_v128_load32_lane:
                    case SIMD_v128_load64_lane:
                    case SIMD_v128_store8_lane:
                    case SIMD_v128_store16_lane:
                    case SIMD_v128_store32_lane:
                    case SIMD_v128_store64_lane:
                        /* memarg align */
                        skip_leb_uint32(p, p_end);
                        /* memarg offset*/
                        skip_leb_uint32(p, p_end);
                        /* ImmLaneId */
                        CHECK_BUF(p, p_end, 1);
                        p++;
                        break;

                    case SIMD_v128_load32_zero:
                    case SIMD_v128_load64_zero:
                        /* memarg align */
                        skip_leb_uint32(p, p_end);
                        /* memarg offset*/
                        skip_leb_uint32(p, p_end);
                        break;

                    default:
                        /*
                         * since latest SIMD specific used almost every value
                         * from 0x00 to 0xff, the default branch will present
                         * all opcodes without imm
                         * https://github.com/WebAssembly/simd/blob/main/proposals/simd/NewOpcodes.md
                         */
                        break;
                }
                break;
            }
#endif /* end of WASM_ENABLE_WAMR_COMPILER != 0 || WASM_ENABLE_JIT != 0 \
                 || WASM_ENABLE_FAST_JIT != 0 */
#endif /* end of WASM_ENABLE_SIMD */

#if WASM_ENABLE_SHARED_MEMORY != 0
            case WASM_OP_ATOMIC_PREFIX:
            {
                /* atomic_op (1 u8) + memarg (2 u32_leb) */
                opcode = read_uint8(p);
                if (opcode != WASM_OP_ATOMIC_FENCE) {
                    skip_leb_uint32(p, p_end); /* align */
                    skip_leb_uint32(p, p_end); /* offset */
                }
                else {
                    /* atomic.fence doesn't have memarg */
                    p++;
                }
                break;
            }
#endif
#if WASM_ENABLE_DEBUG_INTERP != 0
            case DEBUG_OP_BREAK:
            {
                WASMDebugInstance *debug_instance =
                    wasm_exec_env_get_instance(exec_env);
                char orignal_opcode[1];
                uint64 size = 1;
                WASMModuleInstance *module_inst =
                    (WASMModuleInstance *)exec_env->module_inst;
                uint64 offset = (p - 1) >= module_inst->module->load_addr
                                    ? (p - 1) - module_inst->module->load_addr
                                    : ~0;
                if (debug_instance) {
                    if (wasm_debug_instance_get_obj_mem(debug_instance, offset,
                                                        orignal_opcode, &size)
                        && size == 1) {
                        LOG_VERBOSE("WASM loader find OP_BREAK , recover it "
                                    "with  %02x: ",
                                    orignal_opcode[0]);
                        opcode = orignal_opcode[0];
                        goto op_break_retry;
                    }
                }
                break;
            }
#endif

            default:
                return false;
        }
    }

    (void)u8;
    (void)exec_env;
    return false;
fail:
    return false;
}

#define REF_ANY VALUE_TYPE_ANY
#define REF_I32 VALUE_TYPE_I32
#define REF_F32 VALUE_TYPE_F32
#define REF_I64_1 VALUE_TYPE_I64
#define REF_I64_2 VALUE_TYPE_I64
#define REF_F64_1 VALUE_TYPE_F64
#define REF_F64_2 VALUE_TYPE_F64
#define REF_V128_1 VALUE_TYPE_V128
#define REF_V128_2 VALUE_TYPE_V128
#define REF_V128_3 VALUE_TYPE_V128
#define REF_V128_4 VALUE_TYPE_V128
#define REF_FUNCREF VALUE_TYPE_FUNCREF
#define REF_EXTERNREF VALUE_TYPE_EXTERNREF

#if WASM_ENABLE_FAST_INTERP != 0

#if WASM_DEBUG_PREPROCESSOR != 0
#define LOG_OP(...) os_printf(__VA_ARGS__)
#else
#define LOG_OP(...) (void)0
#endif

#define PATCH_ELSE 0
#define PATCH_END 1
typedef struct BranchBlockPatch {
    struct BranchBlockPatch *next;
    uint8 patch_type;
    uint8 *code_compiled;
} BranchBlockPatch;
#endif

typedef struct BranchBlock {
    uint8 label_type;
    BlockType block_type;
    uint8 *start_addr;
    uint8 *else_addr;
    uint8 *end_addr;
    uint32 stack_cell_num;
#if WASM_ENABLE_FAST_INTERP != 0
    uint16 dynamic_offset;
    uint8 *code_compiled;
    BranchBlockPatch *patch_list;
    /* This is used to save params frame_offset of of if block */
    int16 *param_frame_offsets;
#endif

    /* Indicate the operand stack is in polymorphic state.
     * If the opcode is one of unreachable/br/br_table/return, stack is marked
     * to polymorphic state until the block's 'end' opcode is processed.
     * If stack is in polymorphic state and stack is empty, instruction can
     * pop any type of value directly without decreasing stack top pointer
     * and stack cell num. */
    bool is_stack_polymorphic;
} BranchBlock;

typedef struct WASMLoaderContext {
    /* frame ref stack */
    uint8 *frame_ref;
    uint8 *frame_ref_bottom;
    uint8 *frame_ref_boundary;
    uint32 frame_ref_size;
    uint32 stack_cell_num;
    uint32 max_stack_cell_num;

    /* frame csp stack */
    BranchBlock *frame_csp;
    BranchBlock *frame_csp_bottom;
    BranchBlock *frame_csp_boundary;
    uint32 frame_csp_size;
    uint32 csp_num;
    uint32 max_csp_num;

#if WASM_ENABLE_FAST_INTERP != 0
    /* frame offset stack */
    int16 *frame_offset;
    int16 *frame_offset_bottom;
    int16 *frame_offset_boundary;
    uint32 frame_offset_size;
    int16 dynamic_offset;
    int16 start_dynamic_offset;
    int16 max_dynamic_offset;

    /* preserved local offset */
    int16 preserved_local_offset;

    /* const buffer */
    uint8 *const_buf;
    uint16 num_const;
    uint16 const_cell_num;
    uint32 const_buf_size;

    /* processed code */
    uint8 *p_code_compiled;
    uint8 *p_code_compiled_end;
    uint32 code_compiled_size;
    /* If the last opcode will be dropped, the peak memory usage will be larger
     * than the final code_compiled_size, we record the peak size to ensure
     * there will not be invalid memory access during second traverse */
    uint32 code_compiled_peak_size;
#endif
} WASMLoaderContext;

typedef struct Const {
    WASMValue value;
    uint16 slot_index;
    uint8 value_type;
} Const;

static void *
memory_realloc(void *mem_old, uint32 size_old, uint32 size_new, char *error_buf,
               uint32 error_buf_size)
{
    uint8 *mem_new;
    bh_assert(size_new > size_old);
    if ((mem_new = loader_malloc(size_new, error_buf, error_buf_size))) {
        bh_memcpy_s(mem_new, size_new, mem_old, size_old);
        memset(mem_new + size_old, 0, size_new - size_old);
        wasm_runtime_free(mem_old);
    }
    return mem_new;
}

#define MEM_REALLOC(mem, size_old, size_new)                               \
    do {                                                                   \
        void *mem_new = memory_realloc(mem, size_old, size_new, error_buf, \
                                       error_buf_size);                    \
        if (!mem_new)                                                      \
            goto fail;                                                     \
        mem = mem_new;                                                     \
    } while (0)

#define CHECK_CSP_PUSH()                                                  \
    do {                                                                  \
        if (ctx->frame_csp >= ctx->frame_csp_boundary) {                  \
            MEM_REALLOC(                                                  \
                ctx->frame_csp_bottom, ctx->frame_csp_size,               \
                (uint32)(ctx->frame_csp_size + 8 * sizeof(BranchBlock))); \
            ctx->frame_csp_size += (uint32)(8 * sizeof(BranchBlock));     \
            ctx->frame_csp_boundary =                                     \
                ctx->frame_csp_bottom                                     \
                + ctx->frame_csp_size / sizeof(BranchBlock);              \
            ctx->frame_csp = ctx->frame_csp_bottom + ctx->csp_num;        \
        }                                                                 \
    } while (0)

#define CHECK_CSP_POP()                                             \
    do {                                                            \
        if (ctx->csp_num < 1) {                                     \
            set_error_buf(error_buf, error_buf_size,                \
                          "type mismatch: "                         \
                          "expect data but block stack was empty"); \
            goto fail;                                              \
        }                                                           \
    } while (0)

#if WASM_ENABLE_FAST_INTERP != 0
static bool
check_offset_push(WASMLoaderContext *ctx, char *error_buf,
                  uint32 error_buf_size)
{
    uint32 cell_num = (uint32)(ctx->frame_offset - ctx->frame_offset_bottom);
    if (ctx->frame_offset >= ctx->frame_offset_boundary) {
        MEM_REALLOC(ctx->frame_offset_bottom, ctx->frame_offset_size,
                    ctx->frame_offset_size + 16);
        ctx->frame_offset_size += 16;
        ctx->frame_offset_boundary =
            ctx->frame_offset_bottom + ctx->frame_offset_size / sizeof(int16);
        ctx->frame_offset = ctx->frame_offset_bottom + cell_num;
    }
    return true;
fail:
    return false;
}

static bool
check_offset_pop(WASMLoaderContext *ctx, uint32 cells)
{
    if (ctx->frame_offset - cells < ctx->frame_offset_bottom)
        return false;
    return true;
}

static void
free_label_patch_list(BranchBlock *frame_csp)
{
    BranchBlockPatch *label_patch = frame_csp->patch_list;
    BranchBlockPatch *next;
    while (label_patch != NULL) {
        next = label_patch->next;
        wasm_runtime_free(label_patch);
        label_patch = next;
    }
    frame_csp->patch_list = NULL;
}

static void
free_all_label_patch_lists(BranchBlock *frame_csp, uint32 csp_num)
{
    BranchBlock *tmp_csp = frame_csp;

    for (uint32 i = 0; i < csp_num; i++) {
        free_label_patch_list(tmp_csp);
        tmp_csp++;
    }
}

#endif /* end of WASM_ENABLE_FAST_INTERP */

static bool
check_stack_push(WASMLoaderContext *ctx, char *error_buf, uint32 error_buf_size)
{
    if (ctx->frame_ref >= ctx->frame_ref_boundary) {
        MEM_REALLOC(ctx->frame_ref_bottom, ctx->frame_ref_size,
                    ctx->frame_ref_size + 16);
        ctx->frame_ref_size += 16;
        ctx->frame_ref_boundary = ctx->frame_ref_bottom + ctx->frame_ref_size;
        ctx->frame_ref = ctx->frame_ref_bottom + ctx->stack_cell_num;
    }
    return true;
fail:
    return false;
}

static bool
check_stack_top_values(uint8 *frame_ref, int32 stack_cell_num, uint8 type,
                       char *error_buf, uint32 error_buf_size)
{
    if ((is_32bit_type(type) && stack_cell_num < 1)
        || (is_64bit_type(type) && stack_cell_num < 2)
#if WASM_ENABLE_SIMD != 0
#if WASM_ENABLE_WAMR_COMPILER != 0 || WASM_ENABLE_JIT != 0 \
    || WASM_ENABLE_FAST_JIT != 0
        || (type == VALUE_TYPE_V128 && stack_cell_num < 4)
#endif
#endif
    ) {
        set_error_buf(error_buf, error_buf_size,
                      "type mismatch: expect data but stack was empty");
        return false;
    }

    if ((is_32bit_type(type) && *(frame_ref - 1) != type)
        || (is_64bit_type(type)
            && (*(frame_ref - 2) != type || *(frame_ref - 1) != type))
#if WASM_ENABLE_SIMD != 0
#if WASM_ENABLE_WAMR_COMPILER != 0 || WASM_ENABLE_JIT != 0 \
    || WASM_ENABLE_FAST_JIT != 0
        || (type == VALUE_TYPE_V128
            && (*(frame_ref - 4) != REF_V128_1 || *(frame_ref - 3) != REF_V128_2
                || *(frame_ref - 2) != REF_V128_3
                || *(frame_ref - 1) != REF_V128_4))
#endif
#endif
    ) {
        set_error_buf_v(error_buf, error_buf_size, "%s%s%s",
                        "type mismatch: expect ", type2str(type),
                        " but got other");
        return false;
    }

    return true;
}

static bool
check_stack_pop(WASMLoaderContext *ctx, uint8 type, char *error_buf,
                uint32 error_buf_size)
{
    int32 block_stack_cell_num =
        (int32)(ctx->stack_cell_num - (ctx->frame_csp - 1)->stack_cell_num);

    if (block_stack_cell_num > 0 && *(ctx->frame_ref - 1) == VALUE_TYPE_ANY) {
        /* the stack top is a value of any type, return success */
        return true;
    }

    if (!check_stack_top_values(ctx->frame_ref, block_stack_cell_num, type,
                                error_buf, error_buf_size))
        return false;

    return true;
}

static void
wasm_loader_ctx_destroy(WASMLoaderContext *ctx)
{
    if (ctx) {
        if (ctx->frame_ref_bottom)
            wasm_runtime_free(ctx->frame_ref_bottom);
        if (ctx->frame_csp_bottom) {
#if WASM_ENABLE_FAST_INTERP != 0
            free_all_label_patch_lists(ctx->frame_csp_bottom, ctx->csp_num);
#endif
            wasm_runtime_free(ctx->frame_csp_bottom);
        }
#if WASM_ENABLE_FAST_INTERP != 0
        if (ctx->frame_offset_bottom)
            wasm_runtime_free(ctx->frame_offset_bottom);
        if (ctx->const_buf)
            wasm_runtime_free(ctx->const_buf);
#endif
        wasm_runtime_free(ctx);
    }
}

static WASMLoaderContext *
wasm_loader_ctx_init(WASMFunction *func, char *error_buf, uint32 error_buf_size)
{
    WASMLoaderContext *loader_ctx =
        loader_malloc(sizeof(WASMLoaderContext), error_buf, error_buf_size);
    if (!loader_ctx)
        return NULL;

    loader_ctx->frame_ref_size = 32;
    if (!(loader_ctx->frame_ref_bottom = loader_ctx->frame_ref = loader_malloc(
              loader_ctx->frame_ref_size, error_buf, error_buf_size)))
        goto fail;
    loader_ctx->frame_ref_boundary = loader_ctx->frame_ref_bottom + 32;

    loader_ctx->frame_csp_size = sizeof(BranchBlock) * 8;
    if (!(loader_ctx->frame_csp_bottom = loader_ctx->frame_csp = loader_malloc(
              loader_ctx->frame_csp_size, error_buf, error_buf_size)))
        goto fail;
    loader_ctx->frame_csp_boundary = loader_ctx->frame_csp_bottom + 8;

#if WASM_ENABLE_FAST_INTERP != 0
    loader_ctx->frame_offset_size = sizeof(int16) * 32;
    if (!(loader_ctx->frame_offset_bottom = loader_ctx->frame_offset =
              loader_malloc(loader_ctx->frame_offset_size, error_buf,
                            error_buf_size)))
        goto fail;
    loader_ctx->frame_offset_boundary = loader_ctx->frame_offset_bottom + 32;

    loader_ctx->num_const = 0;
    loader_ctx->const_buf_size = sizeof(Const) * 8;
    if (!(loader_ctx->const_buf = loader_malloc(loader_ctx->const_buf_size,
                                                error_buf, error_buf_size)))
        goto fail;

    if (func->param_cell_num >= (int32)INT16_MAX - func->local_cell_num) {
        set_error_buf(error_buf, error_buf_size,
                      "fast interpreter offset overflow");
        goto fail;
    }

    loader_ctx->start_dynamic_offset = loader_ctx->dynamic_offset =
        loader_ctx->max_dynamic_offset =
            func->param_cell_num + func->local_cell_num;
#endif
    return loader_ctx;

fail:
    wasm_loader_ctx_destroy(loader_ctx);
    return NULL;
}

static bool
wasm_loader_push_frame_ref(WASMLoaderContext *ctx, uint8 type, char *error_buf,
                           uint32 error_buf_size)
{
    if (type == VALUE_TYPE_VOID)
        return true;

    if (!check_stack_push(ctx, error_buf, error_buf_size))
        return false;

    *ctx->frame_ref++ = type;
    ctx->stack_cell_num++;
    if (is_32bit_type(type) || type == VALUE_TYPE_ANY)
        goto check_stack_and_return;

    if (!check_stack_push(ctx, error_buf, error_buf_size))
        return false;

    *ctx->frame_ref++ = type;
    ctx->stack_cell_num++;

#if WASM_ENABLE_SIMD != 0
#if WASM_ENABLE_WAMR_COMPILER != 0 || WASM_ENABLE_JIT != 0 \
    || WASM_ENABLE_FAST_JIT != 0
    if (type == VALUE_TYPE_V128) {
        if (!check_stack_push(ctx, error_buf, error_buf_size))
            return false;
        *ctx->frame_ref++ = type;
        ctx->stack_cell_num++;
        if (!check_stack_push(ctx, error_buf, error_buf_size))
            return false;
        *ctx->frame_ref++ = type;
        ctx->stack_cell_num++;
    }
#endif
#endif

check_stack_and_return:
    if (ctx->stack_cell_num > ctx->max_stack_cell_num) {
        ctx->max_stack_cell_num = ctx->stack_cell_num;
        if (ctx->max_stack_cell_num > UINT16_MAX) {
            set_error_buf(error_buf, error_buf_size,
                          "operand stack depth limit exceeded");
            return false;
        }
    }
    return true;
}

static bool
wasm_loader_pop_frame_ref(WASMLoaderContext *ctx, uint8 type, char *error_buf,
                          uint32 error_buf_size)
{
    BranchBlock *cur_block = ctx->frame_csp - 1;
    int32 available_stack_cell =
        (int32)(ctx->stack_cell_num - cur_block->stack_cell_num);

    /* Directly return success if current block is in stack
     * polymorphic state while stack is empty. */
    if (available_stack_cell <= 0 && cur_block->is_stack_polymorphic)
        return true;

    if (type == VALUE_TYPE_VOID)
        return true;

    if (!check_stack_pop(ctx, type, error_buf, error_buf_size))
        return false;

    ctx->frame_ref--;
    ctx->stack_cell_num--;

    if (is_32bit_type(type) || *ctx->frame_ref == VALUE_TYPE_ANY)
        return true;

    ctx->frame_ref--;
    ctx->stack_cell_num--;

#if WASM_ENABLE_SIMD != 0
#if WASM_ENABLE_WAMR_COMPILER != 0 || WASM_ENABLE_JIT != 0 \
    || WASM_ENABLE_FAST_JIT != 0
    if (type == VALUE_TYPE_V128) {
        ctx->frame_ref -= 2;
        ctx->stack_cell_num -= 2;
    }
#endif
#endif
    return true;
}

static bool
wasm_loader_push_pop_frame_ref(WASMLoaderContext *ctx, uint8 pop_cnt,
                               uint8 type_push, uint8 type_pop, char *error_buf,
                               uint32 error_buf_size)
{
    for (int i = 0; i < pop_cnt; i++) {
        if (!wasm_loader_pop_frame_ref(ctx, type_pop, error_buf,
                                       error_buf_size))
            return false;
    }
    if (!wasm_loader_push_frame_ref(ctx, type_push, error_buf, error_buf_size))
        return false;
    return true;
}

static bool
wasm_loader_push_frame_csp(WASMLoaderContext *ctx, uint8 label_type,
                           BlockType block_type, uint8 *start_addr,
                           char *error_buf, uint32 error_buf_size)
{
    CHECK_CSP_PUSH();
    memset(ctx->frame_csp, 0, sizeof(BranchBlock));
    ctx->frame_csp->label_type = label_type;
    ctx->frame_csp->block_type = block_type;
    ctx->frame_csp->start_addr = start_addr;
    ctx->frame_csp->stack_cell_num = ctx->stack_cell_num;
#if WASM_ENABLE_FAST_INTERP != 0
    ctx->frame_csp->dynamic_offset = ctx->dynamic_offset;
    ctx->frame_csp->patch_list = NULL;
#endif
    ctx->frame_csp++;
    ctx->csp_num++;
    if (ctx->csp_num > ctx->max_csp_num) {
        ctx->max_csp_num = ctx->csp_num;
        if (ctx->max_csp_num > UINT16_MAX) {
            set_error_buf(error_buf, error_buf_size,
                          "label stack depth limit exceeded");
            return false;
        }
    }
    return true;
fail:
    return false;
}

static bool
wasm_loader_pop_frame_csp(WASMLoaderContext *ctx, char *error_buf,
                          uint32 error_buf_size)
{
    CHECK_CSP_POP();
#if WASM_ENABLE_FAST_INTERP != 0
    if ((ctx->frame_csp - 1)->param_frame_offsets)
        wasm_runtime_free((ctx->frame_csp - 1)->param_frame_offsets);
#endif
    ctx->frame_csp--;
    ctx->csp_num--;

    return true;
fail:
    return false;
}

#if WASM_ENABLE_FAST_INTERP != 0

#if WASM_ENABLE_LABELS_AS_VALUES != 0
#if WASM_CPU_SUPPORTS_UNALIGNED_ADDR_ACCESS != 0
#define emit_label(opcode)                                      \
    do {                                                        \
        wasm_loader_emit_ptr(loader_ctx, handle_table[opcode]); \
        LOG_OP("\nemit_op [%02x]\t", opcode);                   \
    } while (0)
#define skip_label()                                            \
    do {                                                        \
        wasm_loader_emit_backspace(loader_ctx, sizeof(void *)); \
        LOG_OP("\ndelete last op\n");                           \
    } while (0)
#else /* else of WASM_CPU_SUPPORTS_UNALIGNED_ADDR_ACCESS */
#define emit_label(opcode)                                                     \
    do {                                                                       \
        int32 offset =                                                         \
            (int32)((uint8 *)handle_table[opcode] - (uint8 *)handle_table[0]); \
        if (!(offset >= INT16_MIN && offset < INT16_MAX)) {                    \
            set_error_buf(error_buf, error_buf_size,                           \
                          "pre-compiled label offset out of range");           \
            goto fail;                                                         \
        }                                                                      \
        wasm_loader_emit_int16(loader_ctx, offset);                            \
        LOG_OP("\nemit_op [%02x]\t", opcode);                                  \
    } while (0)
#define skip_label()                                           \
    do {                                                       \
        wasm_loader_emit_backspace(loader_ctx, sizeof(int16)); \
        LOG_OP("\ndelete last op\n");                          \
    } while (0)
#endif /* end of WASM_CPU_SUPPORTS_UNALIGNED_ADDR_ACCESS */
#else  /* else of WASM_ENABLE_LABELS_AS_VALUES */
#define emit_label(opcode)                          \
    do {                                            \
        wasm_loader_emit_uint8(loader_ctx, opcode); \
        LOG_OP("\nemit_op [%02x]\t", opcode);       \
    } while (0)
#define skip_label()                                           \
    do {                                                       \
        wasm_loader_emit_backspace(loader_ctx, sizeof(uint8)); \
        LOG_OP("\ndelete last op\n");                          \
    } while (0)
#endif /* end of WASM_ENABLE_LABELS_AS_VALUES */

#define emit_empty_label_addr_and_frame_ip(type)                             \
    do {                                                                     \
        if (!add_label_patch_to_list(loader_ctx->frame_csp - 1, type,        \
                                     loader_ctx->p_code_compiled, error_buf, \
                                     error_buf_size))                        \
            goto fail;                                                       \
        /* label address, to be patched */                                   \
        wasm_loader_emit_ptr(loader_ctx, NULL);                              \
    } while (0)

#define emit_br_info(frame_csp)                                         \
    do {                                                                \
        if (!wasm_loader_emit_br_info(loader_ctx, frame_csp, error_buf, \
                                      error_buf_size))                  \
            goto fail;                                                  \
    } while (0)

#define LAST_OP_OUTPUT_I32()                                                   \
    (last_op >= WASM_OP_I32_EQZ && last_op <= WASM_OP_I32_ROTR)                \
        || (last_op == WASM_OP_I32_LOAD || last_op == WASM_OP_F32_LOAD)        \
        || (last_op >= WASM_OP_I32_LOAD8_S && last_op <= WASM_OP_I32_LOAD16_U) \
        || (last_op >= WASM_OP_F32_ABS && last_op <= WASM_OP_F32_COPYSIGN)     \
        || (last_op >= WASM_OP_I32_WRAP_I64                                    \
            && last_op <= WASM_OP_I32_TRUNC_U_F64)                             \
        || (last_op >= WASM_OP_F32_CONVERT_S_I32                               \
            && last_op <= WASM_OP_F32_DEMOTE_F64)                              \
        || (last_op == WASM_OP_I32_REINTERPRET_F32)                            \
        || (last_op == WASM_OP_F32_REINTERPRET_I32)                            \
        || (last_op == EXT_OP_COPY_STACK_TOP)

#define LAST_OP_OUTPUT_I64()                                                   \
    (last_op >= WASM_OP_I64_CLZ && last_op <= WASM_OP_I64_ROTR)                \
        || (last_op >= WASM_OP_F64_ABS && last_op <= WASM_OP_F64_COPYSIGN)     \
        || (last_op == WASM_OP_I64_LOAD || last_op == WASM_OP_F64_LOAD)        \
        || (last_op >= WASM_OP_I64_LOAD8_S && last_op <= WASM_OP_I64_LOAD32_U) \
        || (last_op >= WASM_OP_I64_EXTEND_S_I32                                \
            && last_op <= WASM_OP_I64_TRUNC_U_F64)                             \
        || (last_op >= WASM_OP_F64_CONVERT_S_I32                               \
            && last_op <= WASM_OP_F64_PROMOTE_F32)                             \
        || (last_op == WASM_OP_I64_REINTERPRET_F64)                            \
        || (last_op == WASM_OP_F64_REINTERPRET_I64)                            \
        || (last_op == EXT_OP_COPY_STACK_TOP_I64)

#define GET_CONST_OFFSET(type, val)                                    \
    do {                                                               \
        if (!(wasm_loader_get_const_offset(loader_ctx, type, &val,     \
                                           &operand_offset, error_buf, \
                                           error_buf_size)))           \
            goto fail;                                                 \
    } while (0)

#define GET_CONST_F32_OFFSET(type, fval)                               \
    do {                                                               \
        if (!(wasm_loader_get_const_offset(loader_ctx, type, &fval,    \
                                           &operand_offset, error_buf, \
                                           error_buf_size)))           \
            goto fail;                                                 \
    } while (0)

#define GET_CONST_F64_OFFSET(type, fval)                               \
    do {                                                               \
        if (!(wasm_loader_get_const_offset(loader_ctx, type, &fval,    \
                                           &operand_offset, error_buf, \
                                           error_buf_size)))           \
            goto fail;                                                 \
    } while (0)

#define emit_operand(ctx, offset)            \
    do {                                     \
        wasm_loader_emit_int16(ctx, offset); \
        LOG_OP("%d\t", offset);              \
    } while (0)

#define emit_byte(ctx, byte)               \
    do {                                   \
        wasm_loader_emit_uint8(ctx, byte); \
        LOG_OP("%d\t", byte);              \
    } while (0)

#define emit_uint32(ctx, value)              \
    do {                                     \
        wasm_loader_emit_uint32(ctx, value); \
        LOG_OP("%d\t", value);               \
    } while (0)

#define emit_uint64(ctx, value)                     \
    do {                                            \
        wasm_loader_emit_const(ctx, &value, false); \
        LOG_OP("%lld\t", value);                    \
    } while (0)

#define emit_float32(ctx, value)                   \
    do {                                           \
        wasm_loader_emit_const(ctx, &value, true); \
        LOG_OP("%f\t", value);                     \
    } while (0)

#define emit_float64(ctx, value)                    \
    do {                                            \
        wasm_loader_emit_const(ctx, &value, false); \
        LOG_OP("%f\t", value);                      \
    } while (0)

static bool
wasm_loader_ctx_reinit(WASMLoaderContext *ctx)
{
    if (!(ctx->p_code_compiled =
              loader_malloc(ctx->code_compiled_peak_size, NULL, 0)))
        return false;
    ctx->p_code_compiled_end =
        ctx->p_code_compiled + ctx->code_compiled_peak_size;

    /* clean up frame ref */
    memset(ctx->frame_ref_bottom, 0, ctx->frame_ref_size);
    ctx->frame_ref = ctx->frame_ref_bottom;
    ctx->stack_cell_num = 0;

    /* clean up frame csp */
    memset(ctx->frame_csp_bottom, 0, ctx->frame_csp_size);
    ctx->frame_csp = ctx->frame_csp_bottom;
    ctx->csp_num = 0;
    ctx->max_csp_num = 0;

    /* clean up frame offset */
    memset(ctx->frame_offset_bottom, 0, ctx->frame_offset_size);
    ctx->frame_offset = ctx->frame_offset_bottom;
    ctx->dynamic_offset = ctx->start_dynamic_offset;

    /* init preserved local offsets */
    ctx->preserved_local_offset = ctx->max_dynamic_offset;

    /* const buf is reserved */
    return true;
}

static void
increase_compiled_code_space(WASMLoaderContext *ctx, int32 size)
{
    ctx->code_compiled_size += size;
    if (ctx->code_compiled_size >= ctx->code_compiled_peak_size) {
        ctx->code_compiled_peak_size = ctx->code_compiled_size;
    }
}

static void
wasm_loader_emit_const(WASMLoaderContext *ctx, void *value, bool is_32_bit)
{
    uint32 size = is_32_bit ? sizeof(uint32) : sizeof(uint64);

    if (ctx->p_code_compiled) {
#if WASM_CPU_SUPPORTS_UNALIGNED_ADDR_ACCESS == 0
        bh_assert(((uintptr_t)ctx->p_code_compiled & 1) == 0);
#endif
        bh_memcpy_s(ctx->p_code_compiled,
                    (uint32)(ctx->p_code_compiled_end - ctx->p_code_compiled),
                    value, size);
        ctx->p_code_compiled += size;
    }
    else {
#if WASM_CPU_SUPPORTS_UNALIGNED_ADDR_ACCESS == 0
        bh_assert((ctx->code_compiled_size & 1) == 0);
#endif
        increase_compiled_code_space(ctx, size);
    }
}

static void
wasm_loader_emit_uint32(WASMLoaderContext *ctx, uint32 value)
{
    if (ctx->p_code_compiled) {
#if WASM_CPU_SUPPORTS_UNALIGNED_ADDR_ACCESS == 0
        bh_assert(((uintptr_t)ctx->p_code_compiled & 1) == 0);
#endif
        STORE_U32(ctx->p_code_compiled, value);
        ctx->p_code_compiled += sizeof(uint32);
    }
    else {
#if WASM_CPU_SUPPORTS_UNALIGNED_ADDR_ACCESS == 0
        bh_assert((ctx->code_compiled_size & 1) == 0);
#endif
        increase_compiled_code_space(ctx, sizeof(uint32));
    }
}

static void
wasm_loader_emit_int16(WASMLoaderContext *ctx, int16 value)
{
    if (ctx->p_code_compiled) {
#if WASM_CPU_SUPPORTS_UNALIGNED_ADDR_ACCESS == 0
        bh_assert(((uintptr_t)ctx->p_code_compiled & 1) == 0);
#endif
        STORE_U16(ctx->p_code_compiled, (uint16)value);
        ctx->p_code_compiled += sizeof(int16);
    }
    else {
#if WASM_CPU_SUPPORTS_UNALIGNED_ADDR_ACCESS == 0
        bh_assert((ctx->code_compiled_size & 1) == 0);
#endif
        increase_compiled_code_space(ctx, sizeof(uint16));
    }
}

static void
wasm_loader_emit_uint8(WASMLoaderContext *ctx, uint8 value)
{
    if (ctx->p_code_compiled) {
        *(ctx->p_code_compiled) = value;
        ctx->p_code_compiled += sizeof(uint8);
#if WASM_CPU_SUPPORTS_UNALIGNED_ADDR_ACCESS == 0
        ctx->p_code_compiled++;
        bh_assert(((uintptr_t)ctx->p_code_compiled & 1) == 0);
#endif
    }
    else {
        increase_compiled_code_space(ctx, sizeof(uint8));
#if WASM_CPU_SUPPORTS_UNALIGNED_ADDR_ACCESS == 0
        increase_compiled_code_space(ctx, sizeof(uint8));
        bh_assert((ctx->code_compiled_size & 1) == 0);
#endif
    }
}

static void
wasm_loader_emit_ptr(WASMLoaderContext *ctx, void *value)
{
    if (ctx->p_code_compiled) {
#if WASM_CPU_SUPPORTS_UNALIGNED_ADDR_ACCESS == 0
        bh_assert(((uintptr_t)ctx->p_code_compiled & 1) == 0);
#endif
        STORE_PTR(ctx->p_code_compiled, value);
        ctx->p_code_compiled += sizeof(void *);
    }
    else {
#if WASM_CPU_SUPPORTS_UNALIGNED_ADDR_ACCESS == 0
        bh_assert((ctx->code_compiled_size & 1) == 0);
#endif
        increase_compiled_code_space(ctx, sizeof(void *));
    }
}

static void
wasm_loader_emit_backspace(WASMLoaderContext *ctx, uint32 size)
{
    if (ctx->p_code_compiled) {
        ctx->p_code_compiled -= size;
#if WASM_CPU_SUPPORTS_UNALIGNED_ADDR_ACCESS == 0
        if (size == sizeof(uint8)) {
            ctx->p_code_compiled--;
            bh_assert(((uintptr_t)ctx->p_code_compiled & 1) == 0);
        }
#endif
    }
    else {
        ctx->code_compiled_size -= size;
#if WASM_CPU_SUPPORTS_UNALIGNED_ADDR_ACCESS == 0
        if (size == sizeof(uint8)) {
            ctx->code_compiled_size--;
            bh_assert((ctx->code_compiled_size & 1) == 0);
        }
#endif
    }
}

static bool
preserve_referenced_local(WASMLoaderContext *loader_ctx, uint8 opcode,
                          uint32 local_index, uint32 local_type,
                          bool *preserved, char *error_buf,
                          uint32 error_buf_size)
{
    uint32 i = 0;
    int16 preserved_offset = (int16)local_index;

    *preserved = false;
    while (i < loader_ctx->stack_cell_num) {
        uint8 cur_type = loader_ctx->frame_ref_bottom[i];

        /* move previous local into dynamic space before a set/tee_local opcode
         */
        if (loader_ctx->frame_offset_bottom[i] == (int16)local_index) {
            if (!(*preserved)) {
                *preserved = true;
                skip_label();
                preserved_offset = loader_ctx->preserved_local_offset;
                if (loader_ctx->p_code_compiled) {
                    bh_assert(preserved_offset != (int16)local_index);
                }
                if (is_32bit_type(local_type)) {
                    /* Only increase preserve offset in the second traversal */
                    if (loader_ctx->p_code_compiled)
                        loader_ctx->preserved_local_offset++;
                    emit_label(EXT_OP_COPY_STACK_TOP);
                }
                else {
                    if (loader_ctx->p_code_compiled)
                        loader_ctx->preserved_local_offset += 2;
                    emit_label(EXT_OP_COPY_STACK_TOP_I64);
                }
                emit_operand(loader_ctx, local_index);
                emit_operand(loader_ctx, preserved_offset);
                emit_label(opcode);
            }
            loader_ctx->frame_offset_bottom[i] = preserved_offset;
        }

        if (is_32bit_type(cur_type))
            i++;
        else
            i += 2;
    }

    (void)error_buf;
    (void)error_buf_size;
    return true;
#if WASM_ENABLE_LABELS_AS_VALUES != 0
#if WASM_CPU_SUPPORTS_UNALIGNED_ADDR_ACCESS == 0
fail:
    return false;
#endif
#endif
}

static bool
preserve_local_for_block(WASMLoaderContext *loader_ctx, uint8 opcode,
                         char *error_buf, uint32 error_buf_size)
{
    uint32 i = 0;
    bool preserve_local;

    /* preserve locals before blocks to ensure that "tee/set_local" inside
        blocks will not influence the value of these locals */
    while (i < loader_ctx->stack_cell_num) {
        int16 cur_offset = loader_ctx->frame_offset_bottom[i];
        uint8 cur_type = loader_ctx->frame_ref_bottom[i];

        if ((cur_offset < loader_ctx->start_dynamic_offset)
            && (cur_offset >= 0)) {
            if (!(preserve_referenced_local(loader_ctx, opcode, cur_offset,
                                            cur_type, &preserve_local,
                                            error_buf, error_buf_size)))
                return false;
        }

        if (is_32bit_type(cur_type)) {
            i++;
        }
        else {
            i += 2;
        }
    }

    return true;
}

static bool
add_label_patch_to_list(BranchBlock *frame_csp, uint8 patch_type,
                        uint8 *p_code_compiled, char *error_buf,
                        uint32 error_buf_size)
{
    BranchBlockPatch *patch =
        loader_malloc(sizeof(BranchBlockPatch), error_buf, error_buf_size);
    if (!patch) {
        return false;
    }
    patch->patch_type = patch_type;
    patch->code_compiled = p_code_compiled;
    if (!frame_csp->patch_list) {
        frame_csp->patch_list = patch;
        patch->next = NULL;
    }
    else {
        patch->next = frame_csp->patch_list;
        frame_csp->patch_list = patch;
    }
    return true;
}

static void
apply_label_patch(WASMLoaderContext *ctx, uint8 depth, uint8 patch_type)
{
    BranchBlock *frame_csp = ctx->frame_csp - depth;
    BranchBlockPatch *node = frame_csp->patch_list;
    BranchBlockPatch *node_prev = NULL, *node_next;

    if (!ctx->p_code_compiled)
        return;

    while (node) {
        node_next = node->next;
        if (node->patch_type == patch_type) {
            STORE_PTR(node->code_compiled, ctx->p_code_compiled);
            if (node_prev == NULL) {
                frame_csp->patch_list = node_next;
            }
            else {
                node_prev->next = node_next;
            }
            wasm_runtime_free(node);
        }
        else {
            node_prev = node;
        }
        node = node_next;
    }
}

static bool
wasm_loader_emit_br_info(WASMLoaderContext *ctx, BranchBlock *frame_csp,
                         char *error_buf, uint32 error_buf_size)
{
    /* br info layout:
     *  a) arity of target block
     *  b) total cell num of arity values
     *  c) each arity value's cell num
     *  d) each arity value's src frame offset
     *  e) each arity values's dst dynamic offset
     *  f) branch target address
     *
     *  Note: b-e are omitted when arity is 0 so that
     *  interpreter can recover the br info quickly.
     */
    BlockType *block_type = &frame_csp->block_type;
    uint8 *types = NULL, cell;
    uint32 arity = 0;
    int32 i;
    int16 *frame_offset = ctx->frame_offset;
    uint16 dynamic_offset;

    /* Note: loop's arity is different from if and block. loop's arity is
     * its parameter count while if and block arity is result count.
     */
    if (frame_csp->label_type == LABEL_TYPE_LOOP)
        arity = block_type_get_param_types(block_type, &types);
    else
        arity = block_type_get_result_types(block_type, &types);

    /* Part a */
    emit_uint32(ctx, arity);

    if (arity) {
        /* Part b */
        emit_uint32(ctx, wasm_get_cell_num(types, arity));
        /* Part c */
        for (i = (int32)arity - 1; i >= 0; i--) {
            cell = (uint8)wasm_value_type_cell_num(types[i]);
            emit_byte(ctx, cell);
        }
        /* Part d */
        for (i = (int32)arity - 1; i >= 0; i--) {
            cell = (uint8)wasm_value_type_cell_num(types[i]);
            frame_offset -= cell;
            emit_operand(ctx, *(int16 *)(frame_offset));
        }
        /* Part e */
        dynamic_offset =
            frame_csp->dynamic_offset + wasm_get_cell_num(types, arity);
        for (i = (int32)arity - 1; i >= 0; i--) {
            cell = (uint8)wasm_value_type_cell_num(types[i]);
            dynamic_offset -= cell;
            emit_operand(ctx, dynamic_offset);
        }
    }

    /* Part f */
    if (frame_csp->label_type == LABEL_TYPE_LOOP) {
        wasm_loader_emit_ptr(ctx, frame_csp->code_compiled);
    }
    else {
        if (!add_label_patch_to_list(frame_csp, PATCH_END, ctx->p_code_compiled,
                                     error_buf, error_buf_size))
            return false;
        /* label address, to be patched */
        wasm_loader_emit_ptr(ctx, NULL);
    }

    return true;
}

static bool
wasm_loader_push_frame_offset(WASMLoaderContext *ctx, uint8 type,
                              bool disable_emit, int16 operand_offset,
                              char *error_buf, uint32 error_buf_size)
{
    if (type == VALUE_TYPE_VOID)
        return true;

    /* only check memory overflow in first traverse */
    if (ctx->p_code_compiled == NULL) {
        if (!check_offset_push(ctx, error_buf, error_buf_size))
            return false;
    }

    if (disable_emit)
        *(ctx->frame_offset)++ = operand_offset;
    else {
        emit_operand(ctx, ctx->dynamic_offset);
        *(ctx->frame_offset)++ = ctx->dynamic_offset;
        ctx->dynamic_offset++;
        if (ctx->dynamic_offset > ctx->max_dynamic_offset) {
            ctx->max_dynamic_offset = ctx->dynamic_offset;
            if (ctx->max_dynamic_offset >= INT16_MAX) {
                goto fail;
            }
        }
    }

    if (is_32bit_type(type))
        return true;

    if (ctx->p_code_compiled == NULL) {
        if (!check_offset_push(ctx, error_buf, error_buf_size))
            return false;
    }

    ctx->frame_offset++;
    if (!disable_emit) {
        ctx->dynamic_offset++;
        if (ctx->dynamic_offset > ctx->max_dynamic_offset) {
            ctx->max_dynamic_offset = ctx->dynamic_offset;
            if (ctx->max_dynamic_offset >= INT16_MAX) {
                goto fail;
            }
        }
    }
    return true;

fail:
    set_error_buf(error_buf, error_buf_size,
                  "fast interpreter offset overflow");
    return false;
}

/* This function should be in front of wasm_loader_pop_frame_ref
    as they both use ctx->stack_cell_num, and ctx->stack_cell_num
    will be modified by wasm_loader_pop_frame_ref */
static bool
wasm_loader_pop_frame_offset(WASMLoaderContext *ctx, uint8 type,
                             char *error_buf, uint32 error_buf_size)
{
    /* if ctx->frame_csp equals ctx->frame_csp_bottom,
        then current block is the function block */
    uint32 depth = ctx->frame_csp > ctx->frame_csp_bottom ? 1 : 0;
    BranchBlock *cur_block = ctx->frame_csp - depth;
    int32 available_stack_cell =
        (int32)(ctx->stack_cell_num - cur_block->stack_cell_num);

    /* Directly return success if current block is in stack
     * polymorphic state while stack is empty. */
    if (available_stack_cell <= 0 && cur_block->is_stack_polymorphic)
        return true;

    if (type == VALUE_TYPE_VOID)
        return true;

    if (is_32bit_type(type)) {
        /* Check the offset stack bottom to ensure the frame offset
            stack will not go underflow. But we don't thrown error
            and return true here, because the error msg should be
            given in wasm_loader_pop_frame_ref */
        if (!check_offset_pop(ctx, 1))
            return true;

        ctx->frame_offset -= 1;
        if ((*(ctx->frame_offset) > ctx->start_dynamic_offset)
            && (*(ctx->frame_offset) < ctx->max_dynamic_offset))
            ctx->dynamic_offset -= 1;
    }
    else {
        if (!check_offset_pop(ctx, 2))
            return true;

        ctx->frame_offset -= 2;
        if ((*(ctx->frame_offset) > ctx->start_dynamic_offset)
            && (*(ctx->frame_offset) < ctx->max_dynamic_offset))
            ctx->dynamic_offset -= 2;
    }
    emit_operand(ctx, *(ctx->frame_offset));

    (void)error_buf;
    (void)error_buf_size;
    return true;
}

static bool
wasm_loader_push_pop_frame_offset(WASMLoaderContext *ctx, uint8 pop_cnt,
                                  uint8 type_push, uint8 type_pop,
                                  bool disable_emit, int16 operand_offset,
                                  char *error_buf, uint32 error_buf_size)
{
    uint8 i;

    for (i = 0; i < pop_cnt; i++) {
        if (!wasm_loader_pop_frame_offset(ctx, type_pop, error_buf,
                                          error_buf_size))
            return false;
    }
    if (!wasm_loader_push_frame_offset(ctx, type_push, disable_emit,
                                       operand_offset, error_buf,
                                       error_buf_size))
        return false;

    return true;
}

static bool
wasm_loader_push_frame_ref_offset(WASMLoaderContext *ctx, uint8 type,
                                  bool disable_emit, int16 operand_offset,
                                  char *error_buf, uint32 error_buf_size)
{
    if (!(wasm_loader_push_frame_offset(ctx, type, disable_emit, operand_offset,
                                        error_buf, error_buf_size)))
        return false;
    if (!(wasm_loader_push_frame_ref(ctx, type, error_buf, error_buf_size)))
        return false;

    return true;
}

static bool
wasm_loader_pop_frame_ref_offset(WASMLoaderContext *ctx, uint8 type,
                                 char *error_buf, uint32 error_buf_size)
{
    /* put wasm_loader_pop_frame_offset in front of wasm_loader_pop_frame_ref */
    if (!wasm_loader_pop_frame_offset(ctx, type, error_buf, error_buf_size))
        return false;
    if (!wasm_loader_pop_frame_ref(ctx, type, error_buf, error_buf_size))
        return false;

    return true;
}

static bool
wasm_loader_push_pop_frame_ref_offset(WASMLoaderContext *ctx, uint8 pop_cnt,
                                      uint8 type_push, uint8 type_pop,
                                      bool disable_emit, int16 operand_offset,
                                      char *error_buf, uint32 error_buf_size)
{
    if (!wasm_loader_push_pop_frame_offset(ctx, pop_cnt, type_push, type_pop,
                                           disable_emit, operand_offset,
                                           error_buf, error_buf_size))
        return false;
    if (!wasm_loader_push_pop_frame_ref(ctx, pop_cnt, type_push, type_pop,
                                        error_buf, error_buf_size))
        return false;

    return true;
}

static bool
wasm_loader_get_const_offset(WASMLoaderContext *ctx, uint8 type, void *value,
                             int16 *offset, char *error_buf,
                             uint32 error_buf_size)
{
    int8 bytes_to_increase;
    int16 operand_offset = 0;
    Const *c;

    /* Search existing constant */
    for (c = (Const *)ctx->const_buf;
         (uint8 *)c < ctx->const_buf + ctx->num_const * sizeof(Const); c++) {
        /* TODO: handle v128 type? */
        if ((type == c->value_type)
            && ((type == VALUE_TYPE_I64 && *(int64 *)value == c->value.i64)
                || (type == VALUE_TYPE_I32 && *(int32 *)value == c->value.i32)
#if WASM_ENABLE_REF_TYPES != 0
                || (type == VALUE_TYPE_FUNCREF
                    && *(int32 *)value == c->value.i32)
                || (type == VALUE_TYPE_EXTERNREF
                    && *(int32 *)value == c->value.i32)
#endif
                || (type == VALUE_TYPE_F64
                    && (0 == memcmp(value, &(c->value.f64), sizeof(float64))))
                || (type == VALUE_TYPE_F32
                    && (0
                        == memcmp(value, &(c->value.f32), sizeof(float32)))))) {
            operand_offset = c->slot_index;
            break;
        }
        if (is_32bit_type(c->value_type))
            operand_offset += 1;
        else
            operand_offset += 2;
    }

    if ((uint8 *)c == ctx->const_buf + ctx->num_const * sizeof(Const)) {
        /* New constant, append to the const buffer */
        if ((type == VALUE_TYPE_F64) || (type == VALUE_TYPE_I64)) {
            bytes_to_increase = 2;
        }
        else {
            bytes_to_increase = 1;
        }

        /* The max cell num of const buffer is 32768 since the valid index range
         * is -32768 ~ -1. Return an invalid index 0 to indicate the buffer is
         * full */
        if (ctx->const_cell_num > INT16_MAX - bytes_to_increase + 1) {
            *offset = 0;
            return true;
        }

        if ((uint8 *)c == ctx->const_buf + ctx->const_buf_size) {
            MEM_REALLOC(ctx->const_buf, ctx->const_buf_size,
                        ctx->const_buf_size + 4 * sizeof(Const));
            ctx->const_buf_size += 4 * sizeof(Const);
            c = (Const *)(ctx->const_buf + ctx->num_const * sizeof(Const));
        }
        c->value_type = type;
        switch (type) {
            case VALUE_TYPE_F64:
                bh_memcpy_s(&(c->value.f64), sizeof(WASMValue), value,
                            sizeof(float64));
                ctx->const_cell_num += 2;
                /* The const buf will be reversed, we use the second cell */
                /* of the i64/f64 const so the finnal offset is corrent */
                operand_offset++;
                break;
            case VALUE_TYPE_I64:
                c->value.i64 = *(int64 *)value;
                ctx->const_cell_num += 2;
                operand_offset++;
                break;
            case VALUE_TYPE_F32:
                bh_memcpy_s(&(c->value.f32), sizeof(WASMValue), value,
                            sizeof(float32));
                ctx->const_cell_num++;
                break;
            case VALUE_TYPE_I32:
                c->value.i32 = *(int32 *)value;
                ctx->const_cell_num++;
                break;
#if WASM_ENABLE_REF_TYPES != 0
            case VALUE_TYPE_EXTERNREF:
            case VALUE_TYPE_FUNCREF:
                c->value.i32 = *(int32 *)value;
                ctx->const_cell_num++;
                break;
#endif
            default:
                break;
        }
        c->slot_index = operand_offset;
        ctx->num_const++;
        LOG_OP("#### new const [%d]: %ld\n", ctx->num_const,
               (int64)c->value.i64);
    }
    /* use negetive index for const */
    operand_offset = -(operand_offset + 1);
    *offset = operand_offset;
    return true;
fail:
    return false;
}

/*
    PUSH(POP)_XXX = push(pop) frame_ref + push(pop) frame_offset
    -- Mostly used for the binary / compare operation
    PUSH(POP)_OFFSET_TYPE only push(pop) the frame_offset stack
    -- Mostly used in block / control instructions

    The POP will always emit the offset on the top of the frame_offset stack
    PUSH can be used in two ways:
    1. directly PUSH:
            PUSH_XXX();
        will allocate a dynamic space and emit
    2. silent PUSH:
            operand_offset = xxx; disable_emit = true;
            PUSH_XXX();
        only push the frame_offset stack, no emit
*/

#define TEMPLATE_PUSH(Type)                                                   \
    do {                                                                      \
        if (!wasm_loader_push_frame_ref_offset(loader_ctx, VALUE_TYPE_##Type, \
                                               disable_emit, operand_offset,  \
                                               error_buf, error_buf_size))    \
            goto fail;                                                        \
    } while (0)

#define TEMPLATE_POP(Type)                                                   \
    do {                                                                     \
        if (!wasm_loader_pop_frame_ref_offset(loader_ctx, VALUE_TYPE_##Type, \
                                              error_buf, error_buf_size))    \
            goto fail;                                                       \
    } while (0)

#define PUSH_OFFSET_TYPE(type)                                              \
    do {                                                                    \
        if (!(wasm_loader_push_frame_offset(loader_ctx, type, disable_emit, \
                                            operand_offset, error_buf,      \
                                            error_buf_size)))               \
            goto fail;                                                      \
    } while (0)

#define POP_OFFSET_TYPE(type)                                           \
    do {                                                                \
        if (!(wasm_loader_pop_frame_offset(loader_ctx, type, error_buf, \
                                           error_buf_size)))            \
            goto fail;                                                  \
    } while (0)

#define POP_AND_PUSH(type_pop, type_push)                         \
    do {                                                          \
        if (!(wasm_loader_push_pop_frame_ref_offset(              \
                loader_ctx, 1, type_push, type_pop, disable_emit, \
                operand_offset, error_buf, error_buf_size)))      \
            goto fail;                                            \
    } while (0)

/* type of POPs should be the same */
#define POP2_AND_PUSH(type_pop, type_push)                        \
    do {                                                          \
        if (!(wasm_loader_push_pop_frame_ref_offset(              \
                loader_ctx, 2, type_push, type_pop, disable_emit, \
                operand_offset, error_buf, error_buf_size)))      \
            goto fail;                                            \
    } while (0)

#else /* WASM_ENABLE_FAST_INTERP */

#define TEMPLATE_PUSH(Type)                                             \
    do {                                                                \
        if (!(wasm_loader_push_frame_ref(loader_ctx, VALUE_TYPE_##Type, \
                                         error_buf, error_buf_size)))   \
            goto fail;                                                  \
    } while (0)

#define TEMPLATE_POP(Type)                                             \
    do {                                                               \
        if (!(wasm_loader_pop_frame_ref(loader_ctx, VALUE_TYPE_##Type, \
                                        error_buf, error_buf_size)))   \
            goto fail;                                                 \
    } while (0)

#define POP_AND_PUSH(type_pop, type_push)                              \
    do {                                                               \
        if (!(wasm_loader_push_pop_frame_ref(loader_ctx, 1, type_push, \
                                             type_pop, error_buf,      \
                                             error_buf_size)))         \
            goto fail;                                                 \
    } while (0)

/* type of POPs should be the same */
#define POP2_AND_PUSH(type_pop, type_push)                             \
    do {                                                               \
        if (!(wasm_loader_push_pop_frame_ref(loader_ctx, 2, type_push, \
                                             type_pop, error_buf,      \
                                             error_buf_size)))         \
            goto fail;                                                 \
    } while (0)
#endif /* WASM_ENABLE_FAST_INTERP */

#define PUSH_I32() TEMPLATE_PUSH(I32)
#define PUSH_F32() TEMPLATE_PUSH(F32)
#define PUSH_I64() TEMPLATE_PUSH(I64)
#define PUSH_F64() TEMPLATE_PUSH(F64)
#define PUSH_V128() TEMPLATE_PUSH(V128)
#define PUSH_FUNCREF() TEMPLATE_PUSH(FUNCREF)
#define PUSH_EXTERNREF() TEMPLATE_PUSH(EXTERNREF)

#define POP_I32() TEMPLATE_POP(I32)
#define POP_F32() TEMPLATE_POP(F32)
#define POP_I64() TEMPLATE_POP(I64)
#define POP_F64() TEMPLATE_POP(F64)
#define POP_V128() TEMPLATE_POP(V128)
#define POP_FUNCREF() TEMPLATE_POP(FUNCREF)
#define POP_EXTERNREF() TEMPLATE_POP(EXTERNREF)

#if WASM_ENABLE_FAST_INTERP != 0

static bool
reserve_block_ret(WASMLoaderContext *loader_ctx, uint8 opcode,
                  bool disable_emit, char *error_buf, uint32 error_buf_size)
{
    int16 operand_offset = 0;
    BranchBlock *block = (opcode == WASM_OP_ELSE) ? loader_ctx->frame_csp - 1
                                                  : loader_ctx->frame_csp;
    BlockType *block_type = &block->block_type;
    uint8 *return_types = NULL;
    uint32 return_count = 0, value_count = 0, total_cel_num = 0;
    int32 i = 0;
    int16 dynamic_offset, dynamic_offset_org, *frame_offset = NULL,
                                              *frame_offset_org = NULL;

    return_count = block_type_get_result_types(block_type, &return_types);

    /* If there is only one return value, use EXT_OP_COPY_STACK_TOP/_I64 instead
     * of EXT_OP_COPY_STACK_VALUES for interpreter performance. */
    if (return_count == 1) {
        uint8 cell = (uint8)wasm_value_type_cell_num(return_types[0]);
        if (cell <= 2 /* V128 isn't supported whose cell num is 4 */
            && block->dynamic_offset != *(loader_ctx->frame_offset - cell)) {
            /* insert op_copy before else opcode */
            if (opcode == WASM_OP_ELSE)
                skip_label();
            emit_label(cell == 1 ? EXT_OP_COPY_STACK_TOP
                                 : EXT_OP_COPY_STACK_TOP_I64);
            emit_operand(loader_ctx, *(loader_ctx->frame_offset - cell));
            emit_operand(loader_ctx, block->dynamic_offset);

            if (opcode == WASM_OP_ELSE) {
                *(loader_ctx->frame_offset - cell) = block->dynamic_offset;
            }
            else {
                loader_ctx->frame_offset -= cell;
                loader_ctx->dynamic_offset = block->dynamic_offset;
                PUSH_OFFSET_TYPE(return_types[0]);
                wasm_loader_emit_backspace(loader_ctx, sizeof(int16));
            }
            if (opcode == WASM_OP_ELSE)
                emit_label(opcode);
        }
        return true;
    }

    /* Copy stack top values to block's results which are in dynamic space.
     * The instruction format:
     *   Part a: values count
     *   Part b: all values total cell num
     *   Part c: each value's cell_num, src offset and dst offset
     *   Part d: each value's src offset and dst offset
     *   Part e: each value's dst offset
     */
    frame_offset = frame_offset_org = loader_ctx->frame_offset;
    dynamic_offset = dynamic_offset_org =
        block->dynamic_offset + wasm_get_cell_num(return_types, return_count);

    /* First traversal to get the count of values needed to be copied. */
    for (i = (int32)return_count - 1; i >= 0; i--) {
        uint8 cells = (uint8)wasm_value_type_cell_num(return_types[i]);

        frame_offset -= cells;
        dynamic_offset -= cells;
        if (dynamic_offset != *frame_offset) {
            value_count++;
            total_cel_num += cells;
        }
    }

    if (value_count) {
        uint32 j = 0;
        uint8 *emit_data = NULL, *cells = NULL;
        int16 *src_offsets = NULL;
        uint16 *dst_offsets = NULL;
        uint64 size =
            (uint64)value_count
            * (sizeof(*cells) + sizeof(*src_offsets) + sizeof(*dst_offsets));

        /* Allocate memory for the emit data */
        if (!(emit_data = loader_malloc(size, error_buf, error_buf_size)))
            return false;

        cells = emit_data;
        src_offsets = (int16 *)(cells + value_count);
        dst_offsets = (uint16 *)(src_offsets + value_count);

        /* insert op_copy before else opcode */
        if (opcode == WASM_OP_ELSE)
            skip_label();
        emit_label(EXT_OP_COPY_STACK_VALUES);
        /* Part a) */
        emit_uint32(loader_ctx, value_count);
        /* Part b) */
        emit_uint32(loader_ctx, total_cel_num);

        /* Second traversal to get each value's cell num,  src offset and dst
         * offset. */
        frame_offset = frame_offset_org;
        dynamic_offset = dynamic_offset_org;
        for (i = (int32)return_count - 1, j = 0; i >= 0; i--) {
            uint8 cell = (uint8)wasm_value_type_cell_num(return_types[i]);
            frame_offset -= cell;
            dynamic_offset -= cell;
            if (dynamic_offset != *frame_offset) {
                /* cell num */
                cells[j] = cell;
                /* src offset */
                src_offsets[j] = *frame_offset;
                /* dst offset */
                dst_offsets[j] = dynamic_offset;
                j++;
            }
            if (opcode == WASM_OP_ELSE) {
                *frame_offset = dynamic_offset;
            }
            else {
                loader_ctx->frame_offset = frame_offset;
                loader_ctx->dynamic_offset = dynamic_offset;
                PUSH_OFFSET_TYPE(return_types[i]);
                wasm_loader_emit_backspace(loader_ctx, sizeof(int16));
                loader_ctx->frame_offset = frame_offset_org;
                loader_ctx->dynamic_offset = dynamic_offset_org;
            }
        }

        bh_assert(j == value_count);

        /* Emit the cells, src_offsets and dst_offsets */
        for (j = 0; j < value_count; j++)
            emit_byte(loader_ctx, cells[j]);
        for (j = 0; j < value_count; j++)
            emit_operand(loader_ctx, src_offsets[j]);
        for (j = 0; j < value_count; j++)
            emit_operand(loader_ctx, dst_offsets[j]);

        if (opcode == WASM_OP_ELSE)
            emit_label(opcode);

        wasm_runtime_free(emit_data);
    }

    return true;

fail:
    return false;
}
#endif /* WASM_ENABLE_FAST_INTERP */

#define RESERVE_BLOCK_RET()                                                 \
    do {                                                                    \
        if (!reserve_block_ret(loader_ctx, opcode, disable_emit, error_buf, \
                               error_buf_size))                             \
            goto fail;                                                      \
    } while (0)

#define PUSH_TYPE(type)                                               \
    do {                                                              \
        if (!(wasm_loader_push_frame_ref(loader_ctx, type, error_buf, \
                                         error_buf_size)))            \
            goto fail;                                                \
    } while (0)

#define POP_TYPE(type)                                               \
    do {                                                             \
        if (!(wasm_loader_pop_frame_ref(loader_ctx, type, error_buf, \
                                        error_buf_size)))            \
            goto fail;                                               \
    } while (0)

#define PUSH_CSP(label_type, block_type, _start_addr)                       \
    do {                                                                    \
        if (!wasm_loader_push_frame_csp(loader_ctx, label_type, block_type, \
                                        _start_addr, error_buf,             \
                                        error_buf_size))                    \
            goto fail;                                                      \
    } while (0)

#define POP_CSP()                                                              \
    do {                                                                       \
        if (!wasm_loader_pop_frame_csp(loader_ctx, error_buf, error_buf_size)) \
            goto fail;                                                         \
    } while (0)

#define GET_LOCAL_INDEX_TYPE_AND_OFFSET()                              \
    do {                                                               \
        read_leb_uint32(p, p_end, local_idx);                          \
        if (local_idx >= param_count + local_count) {                  \
            set_error_buf(error_buf, error_buf_size, "unknown local"); \
            goto fail;                                                 \
        }                                                              \
        local_type = local_idx < param_count                           \
                         ? param_types[local_idx]                      \
                         : local_types[local_idx - param_count];       \
        local_offset = local_offsets[local_idx];                       \
    } while (0)

#define CHECK_BR(depth)                                         \
    do {                                                        \
        if (!wasm_loader_check_br(loader_ctx, depth, error_buf, \
                                  error_buf_size))              \
            goto fail;                                          \
    } while (0)

static bool
check_memory(WASMModule *module, char *error_buf, uint32 error_buf_size)
{
    if (module->memory_count == 0 && module->import_memory_count == 0) {
        set_error_buf(error_buf, error_buf_size, "unknown memory");
        return false;
    }
    return true;
}

#define CHECK_MEMORY()                                        \
    do {                                                      \
        if (!check_memory(module, error_buf, error_buf_size)) \
            goto fail;                                        \
    } while (0)

static bool
check_memory_access_align(uint8 opcode, uint32 align, char *error_buf,
                          uint32 error_buf_size)
{
    uint8 mem_access_aligns[] = {
        2, 3, 2, 3, 0, 0, 1, 1, 0, 0, 1, 1, 2, 2, /* loads */
        2, 3, 2, 3, 0, 1, 0, 1, 2                 /* stores */
    };
    bh_assert(opcode >= WASM_OP_I32_LOAD && opcode <= WASM_OP_I64_STORE32);
    if (align > mem_access_aligns[opcode - WASM_OP_I32_LOAD]) {
        set_error_buf(error_buf, error_buf_size,
                      "alignment must not be larger than natural");
        return false;
    }
    return true;
}

#if WASM_ENABLE_SIMD != 0
#if WASM_ENABLE_WAMR_COMPILER != 0 || WASM_ENABLE_JIT != 0 \
    || WASM_ENABLE_FAST_JIT != 0
static bool
check_simd_memory_access_align(uint8 opcode, uint32 align, char *error_buf,
                               uint32 error_buf_size)
{
    uint8 mem_access_aligns[] = {
        4,                /* load */
        3, 3, 3, 3, 3, 3, /* load and extend */
        0, 1, 2, 3,       /* load and splat */
        4,                /* store */
    };

    uint8 mem_access_aligns_load_lane[] = {
        0, 1, 2, 3, /* load lane */
        0, 1, 2, 3, /* store lane */
        2, 3        /* store zero */
    };

    if (!((opcode <= SIMD_v128_store)
          || (SIMD_v128_load8_lane <= opcode
              && opcode <= SIMD_v128_load64_zero))) {
        set_error_buf(error_buf, error_buf_size,
                      "the opcode doesn't include memarg");
        return false;
    }

    if ((opcode <= SIMD_v128_store
         && align > mem_access_aligns[opcode - SIMD_v128_load])
        || (SIMD_v128_load8_lane <= opcode && opcode <= SIMD_v128_load64_zero
            && align > mem_access_aligns_load_lane[opcode
                                                   - SIMD_v128_load8_lane])) {
        set_error_buf(error_buf, error_buf_size,
                      "alignment must not be larger than natural");
        return false;
    }

    return true;
}

static bool
check_simd_access_lane(uint8 opcode, uint8 lane, char *error_buf,
                       uint32 error_buf_size)
{
    switch (opcode) {
        case SIMD_i8x16_extract_lane_s:
        case SIMD_i8x16_extract_lane_u:
        case SIMD_i8x16_replace_lane:
            if (lane >= 16) {
                goto fail;
            }
            break;
        case SIMD_i16x8_extract_lane_s:
        case SIMD_i16x8_extract_lane_u:
        case SIMD_i16x8_replace_lane:
            if (lane >= 8) {
                goto fail;
            }
            break;
        case SIMD_i32x4_extract_lane:
        case SIMD_i32x4_replace_lane:
        case SIMD_f32x4_extract_lane:
        case SIMD_f32x4_replace_lane:
            if (lane >= 4) {
                goto fail;
            }
            break;
        case SIMD_i64x2_extract_lane:
        case SIMD_i64x2_replace_lane:
        case SIMD_f64x2_extract_lane:
        case SIMD_f64x2_replace_lane:
            if (lane >= 2) {
                goto fail;
            }
            break;

        case SIMD_v128_load8_lane:
        case SIMD_v128_load16_lane:
        case SIMD_v128_load32_lane:
        case SIMD_v128_load64_lane:
        case SIMD_v128_store8_lane:
        case SIMD_v128_store16_lane:
        case SIMD_v128_store32_lane:
        case SIMD_v128_store64_lane:
        case SIMD_v128_load32_zero:
        case SIMD_v128_load64_zero:
        {
            uint8 max_lanes[] = { 16, 8, 4, 2, 16, 8, 4, 2, 4, 2 };
            if (lane >= max_lanes[opcode - SIMD_v128_load8_lane]) {
                goto fail;
            }
            break;
        }
        default:
            goto fail;
    }

    return true;
fail:
    set_error_buf(error_buf, error_buf_size, "invalid lane index");
    return false;
}

static bool
check_simd_shuffle_mask(V128 mask, char *error_buf, uint32 error_buf_size)
{
    uint8 i;
    for (i = 0; i != 16; ++i) {
        if (mask.i8x16[i] < 0 || mask.i8x16[i] >= 32) {
            set_error_buf(error_buf, error_buf_size, "invalid lane index");
            return false;
        }
    }
    return true;
}
#endif /* end of WASM_ENABLE_WAMR_COMPILER != 0 || WASM_ENABLE_JIT != 0 \
                 || WASM_ENABLE_FAST_JIT != 0 */
#endif /* end of WASM_ENABLE_SIMD */

#if WASM_ENABLE_SHARED_MEMORY != 0
static bool
check_memory_align_equal(uint8 opcode, uint32 align, char *error_buf,
                         uint32 error_buf_size)
{
    uint8 wait_notify_aligns[] = { 2, 2, 3 };
    uint8 mem_access_aligns[] = {
        2, 3, 0, 1, 0, 1, 2,
    };
    uint8 expect;

    bh_assert((opcode <= WASM_OP_ATOMIC_WAIT64)
              || (opcode >= WASM_OP_ATOMIC_I32_LOAD
                  && opcode <= WASM_OP_ATOMIC_RMW_I64_CMPXCHG32_U));
    if (opcode <= WASM_OP_ATOMIC_WAIT64) {
        expect = wait_notify_aligns[opcode - WASM_OP_ATOMIC_NOTIFY];
    }
    else {
        /* 7 opcodes in every group */
        expect = mem_access_aligns[(opcode - WASM_OP_ATOMIC_I32_LOAD) % 7];
    }
    if (align != expect) {
        set_error_buf(error_buf, error_buf_size,
                      "alignment isn't equal to natural");
        return false;
    }
    return true;
}
#endif /* end of WASM_ENABLE_SHARED_MEMORY */

static bool
wasm_loader_check_br(WASMLoaderContext *loader_ctx, uint32 depth,
                     char *error_buf, uint32 error_buf_size)
{
    BranchBlock *target_block, *cur_block;
    BlockType *target_block_type;
    uint8 *types = NULL, *frame_ref;
    uint32 arity = 0;
    int32 i, available_stack_cell;
    uint16 cell_num;

    if (loader_ctx->csp_num < depth + 1) {
        set_error_buf(error_buf, error_buf_size,
                      "unknown label, "
                      "unexpected end of section or function");
        return false;
    }

    cur_block = loader_ctx->frame_csp - 1;
    target_block = loader_ctx->frame_csp - (depth + 1);
    target_block_type = &target_block->block_type;
    frame_ref = loader_ctx->frame_ref;

    /* Note: loop's arity is different from if and block. loop's arity is
     * its parameter count while if and block arity is result count.
     */
    if (target_block->label_type == LABEL_TYPE_LOOP)
        arity = block_type_get_param_types(target_block_type, &types);
    else
        arity = block_type_get_result_types(target_block_type, &types);

    /* If the stack is in polymorphic state, just clear the stack
     * and then re-push the values to make the stack top values
     * match block type. */
    if (cur_block->is_stack_polymorphic) {
        for (i = (int32)arity - 1; i >= 0; i--) {
#if WASM_ENABLE_FAST_INTERP != 0
            POP_OFFSET_TYPE(types[i]);
#endif
            POP_TYPE(types[i]);
        }
        for (i = 0; i < (int32)arity; i++) {
#if WASM_ENABLE_FAST_INTERP != 0
            bool disable_emit = true;
            int16 operand_offset = 0;
            PUSH_OFFSET_TYPE(types[i]);
#endif
            PUSH_TYPE(types[i]);
        }
        return true;
    }

    available_stack_cell =
        (int32)(loader_ctx->stack_cell_num - cur_block->stack_cell_num);

    /* Check stack top values match target block type */
    for (i = (int32)arity - 1; i >= 0; i--) {
        if (!check_stack_top_values(frame_ref, available_stack_cell, types[i],
                                    error_buf, error_buf_size))
            return false;
        cell_num = wasm_value_type_cell_num(types[i]);
        frame_ref -= cell_num;
        available_stack_cell -= cell_num;
    }

    return true;

fail:
    return false;
}

static BranchBlock *
check_branch_block(WASMLoaderContext *loader_ctx, uint8 **p_buf, uint8 *buf_end,
                   char *error_buf, uint32 error_buf_size)
{
    uint8 *p = *p_buf, *p_end = buf_end;
    BranchBlock *frame_csp_tmp;
    uint32 depth;

    read_leb_uint32(p, p_end, depth);
    CHECK_BR(depth);
    frame_csp_tmp = loader_ctx->frame_csp - depth - 1;
#if WASM_ENABLE_FAST_INTERP != 0
    emit_br_info(frame_csp_tmp);
#endif

    *p_buf = p;
    return frame_csp_tmp;
fail:
    return NULL;
}

static bool
check_block_stack(WASMLoaderContext *loader_ctx, BranchBlock *block,
                  char *error_buf, uint32 error_buf_size)
{
    BlockType *block_type = &block->block_type;
    uint8 *return_types = NULL;
    uint32 return_count = 0;
    int32 available_stack_cell, return_cell_num, i;
    uint8 *frame_ref = NULL;

    available_stack_cell =
        (int32)(loader_ctx->stack_cell_num - block->stack_cell_num);

    return_count = block_type_get_result_types(block_type, &return_types);
    return_cell_num =
        return_count > 0 ? wasm_get_cell_num(return_types, return_count) : 0;

    /* If the stack is in polymorphic state, just clear the stack
     * and then re-push the values to make the stack top values
     * match block type. */
    if (block->is_stack_polymorphic) {
        for (i = (int32)return_count - 1; i >= 0; i--) {
#if WASM_ENABLE_FAST_INTERP != 0
            POP_OFFSET_TYPE(return_types[i]);
#endif
            POP_TYPE(return_types[i]);
        }

        /* Check stack is empty */
        if (loader_ctx->stack_cell_num != block->stack_cell_num) {
            set_error_buf(
                error_buf, error_buf_size,
                "type mismatch: stack size does not match block type");
            goto fail;
        }

        for (i = 0; i < (int32)return_count; i++) {
#if WASM_ENABLE_FAST_INTERP != 0
            bool disable_emit = true;
            int16 operand_offset = 0;
            PUSH_OFFSET_TYPE(return_types[i]);
#endif
            PUSH_TYPE(return_types[i]);
        }
        return true;
    }

    /* Check stack cell num equals return cell num */
    if (available_stack_cell != return_cell_num) {
        set_error_buf(error_buf, error_buf_size,
                      "type mismatch: stack size does not match block type");
        goto fail;
    }

    /* Check stack values match return types */
    frame_ref = loader_ctx->frame_ref;
    for (i = (int32)return_count - 1; i >= 0; i--) {
        if (!check_stack_top_values(frame_ref, available_stack_cell,
                                    return_types[i], error_buf, error_buf_size))
            return false;
        frame_ref -= wasm_value_type_cell_num(return_types[i]);
        available_stack_cell -= wasm_value_type_cell_num(return_types[i]);
    }

    return true;

fail:
    return false;
}

#if WASM_ENABLE_FAST_INTERP != 0
/* Copy parameters to dynamic space.
 * 1) POP original parameter out;
 * 2) Push and copy original values to dynamic space.
 * The copy instruction format:
 *   Part a: param count
 *   Part b: all param total cell num
 *   Part c: each param's cell_num, src offset and dst offset
 *   Part d: each param's src offset
 *   Part e: each param's dst offset
 */
static bool
copy_params_to_dynamic_space(WASMLoaderContext *loader_ctx, bool is_if_block,
                             char *error_buf, uint32 error_buf_size)
{
    int16 *frame_offset = NULL;
    uint8 *cells = NULL, cell;
    int16 *src_offsets = NULL;
    uint8 *emit_data = NULL;
    uint32 i;
    BranchBlock *block = loader_ctx->frame_csp - 1;
    BlockType *block_type = &block->block_type;
    WASMType *wasm_type = block_type->u.type;
    uint32 param_count = block_type->u.type->param_count;
    int16 condition_offset = 0;
    bool disable_emit = false;
    int16 operand_offset = 0;

    uint64 size = (uint64)param_count * (sizeof(*cells) + sizeof(*src_offsets));

    /* For if block, we also need copy the condition operand offset. */
    if (is_if_block)
        size += sizeof(*cells) + sizeof(*src_offsets);

    /* Allocate memory for the emit data */
    if (!(emit_data = loader_malloc(size, error_buf, error_buf_size)))
        return false;

    cells = emit_data;
    src_offsets = (int16 *)(cells + param_count);

    if (is_if_block)
        condition_offset = *loader_ctx->frame_offset;

    /* POP original parameter out */
    for (i = 0; i < param_count; i++) {
        POP_OFFSET_TYPE(wasm_type->types[param_count - i - 1]);
        wasm_loader_emit_backspace(loader_ctx, sizeof(int16));
    }
    frame_offset = loader_ctx->frame_offset;

    /* Get each param's cell num and src offset */
    for (i = 0; i < param_count; i++) {
        cell = (uint8)wasm_value_type_cell_num(wasm_type->types[i]);
        cells[i] = cell;
        src_offsets[i] = *frame_offset;
        frame_offset += cell;
    }

    /* emit copy instruction */
    emit_label(EXT_OP_COPY_STACK_VALUES);
    /* Part a) */
    emit_uint32(loader_ctx, is_if_block ? param_count + 1 : param_count);
    /* Part b) */
    emit_uint32(loader_ctx, is_if_block ? wasm_type->param_cell_num + 1
                                        : wasm_type->param_cell_num);
    /* Part c) */
    for (i = 0; i < param_count; i++)
        emit_byte(loader_ctx, cells[i]);
    if (is_if_block)
        emit_byte(loader_ctx, 1);

    /* Part d) */
    for (i = 0; i < param_count; i++)
        emit_operand(loader_ctx, src_offsets[i]);
    if (is_if_block)
        emit_operand(loader_ctx, condition_offset);

    /* Part e) */
    /* Push to dynamic space. The push will emit the dst offset. */
    for (i = 0; i < param_count; i++)
        PUSH_OFFSET_TYPE(wasm_type->types[i]);
    if (is_if_block)
        PUSH_OFFSET_TYPE(VALUE_TYPE_I32);

    /* Free the emit data */
    wasm_runtime_free(emit_data);

    return true;

fail:
    return false;
}
#endif

/* reset the stack to the state of before entering the last block */
#if WASM_ENABLE_FAST_INTERP != 0
#define RESET_STACK()                                                     \
    do {                                                                  \
        loader_ctx->stack_cell_num =                                      \
            (loader_ctx->frame_csp - 1)->stack_cell_num;                  \
        loader_ctx->frame_ref =                                           \
            loader_ctx->frame_ref_bottom + loader_ctx->stack_cell_num;    \
        loader_ctx->frame_offset =                                        \
            loader_ctx->frame_offset_bottom + loader_ctx->stack_cell_num; \
    } while (0)
#else
#define RESET_STACK()                                                  \
    do {                                                               \
        loader_ctx->stack_cell_num =                                   \
            (loader_ctx->frame_csp - 1)->stack_cell_num;               \
        loader_ctx->frame_ref =                                        \
            loader_ctx->frame_ref_bottom + loader_ctx->stack_cell_num; \
    } while (0)
#endif

/* set current block's stack polymorphic state */
#define SET_CUR_BLOCK_STACK_POLYMORPHIC_STATE(flag)          \
    do {                                                     \
        BranchBlock *_cur_block = loader_ctx->frame_csp - 1; \
        _cur_block->is_stack_polymorphic = flag;             \
    } while (0)

#define BLOCK_HAS_PARAM(block_type) \
    (!block_type.is_value_type && block_type.u.type->param_count > 0)

#define PRESERVE_LOCAL_FOR_BLOCK()                                    \
    do {                                                              \
        if (!(preserve_local_for_block(loader_ctx, opcode, error_buf, \
                                       error_buf_size))) {            \
            goto fail;                                                \
        }                                                             \
    } while (0)

#if WASM_ENABLE_REF_TYPES != 0
static bool
get_table_elem_type(const WASMModule *module, uint32 table_idx,
                    uint8 *p_elem_type, char *error_buf, uint32 error_buf_size)
{
    if (!check_table_index(module, table_idx, error_buf, error_buf_size)) {
        return false;
    }

    if (p_elem_type) {
        if (table_idx < module->import_table_count)
            *p_elem_type = module->import_tables[table_idx].u.table.elem_type;
        else
            *p_elem_type =
                module->tables[module->import_table_count + table_idx]
                    .elem_type;
    }
    return true;
}

static bool
get_table_seg_elem_type(const WASMModule *module, uint32 table_seg_idx,
                        uint8 *p_elem_type, char *error_buf,
                        uint32 error_buf_size)
{
    if (table_seg_idx >= module->table_seg_count) {
        set_error_buf_v(error_buf, error_buf_size, "unknown elem segment %u",
                        table_seg_idx);
        return false;
    }

    if (p_elem_type) {
        *p_elem_type = module->table_segments[table_seg_idx].elem_type;
    }
    return true;
}
#endif

#if WASM_ENABLE_LOAD_CUSTOM_SECTION != 0
const uint8 *
wasm_loader_get_custom_section(WASMModule *module, const char *name,
                               uint32 *len)
{
    WASMCustomSection *section = module->custom_section_list;

    while (section) {
        if ((section->name_len == strlen(name))
            && (memcmp(section->name_addr, name, section->name_len) == 0)) {
            if (len) {
                *len = section->content_len;
            }
            return section->content_addr;
        }

        section = section->next;
    }

    return false;
}
#endif

static bool
wasm_loader_prepare_bytecode(WASMModule *module, WASMFunction *func,
                             uint32 cur_func_idx, char *error_buf,
                             uint32 error_buf_size)
{
    uint8 *p = func->code, *p_end = func->code + func->code_size, *p_org;
    uint32 param_count, local_count, global_count;
    uint8 *param_types, *local_types, local_type, global_type;
    BlockType func_block_type;
    uint16 *local_offsets, local_offset;
    uint32 type_idx, func_idx, local_idx, global_idx, table_idx;
    uint32 table_seg_idx, data_seg_idx, count, align, mem_offset, i;
    int32 i32_const = 0;
    int64 i64_const;
    uint8 opcode;
    bool return_value = false;
    WASMLoaderContext *loader_ctx;
    BranchBlock *frame_csp_tmp;
#if WASM_ENABLE_FAST_INTERP != 0
    uint8 *func_const_end, *func_const = NULL;
    int16 operand_offset = 0;
    uint8 last_op = 0;
    bool disable_emit, preserve_local = false;
    float32 f32_const;
    float64 f64_const;

    LOG_OP("\nProcessing func | [%d] params | [%d] locals | [%d] return\n",
           func->param_cell_num, func->local_cell_num, func->ret_cell_num);
#endif

    global_count = module->import_global_count + module->global_count;

    param_count = func->func_type->param_count;
    param_types = func->func_type->types;

    func_block_type.is_value_type = false;
    func_block_type.u.type = func->func_type;

    local_count = func->local_count;
    local_types = func->local_types;
    local_offsets = func->local_offsets;

    if (!(loader_ctx = wasm_loader_ctx_init(func, error_buf, error_buf_size))) {
        goto fail;
    }

#if WASM_ENABLE_FAST_INTERP != 0
    /* For the first traverse, the initial value of preserved_local_offset has
     * not been determined, we use the INT16_MAX to represent that a slot has
     * been copied to preserve space. For second traverse, this field will be
     * set to the appropriate value in wasm_loader_ctx_reinit.
     * This is for Issue #1230,
     * https://github.com/bytecodealliance/wasm-micro-runtime/issues/1230, the
     * drop opcodes need to know which slots are preserved, so those slots will
     * not be treated as dynamically allocated slots */
    loader_ctx->preserved_local_offset = INT16_MAX;

re_scan:
    if (loader_ctx->code_compiled_size > 0) {
        if (!wasm_loader_ctx_reinit(loader_ctx)) {
            set_error_buf(error_buf, error_buf_size, "allocate memory failed");
            goto fail;
        }
        p = func->code;
        func->code_compiled = loader_ctx->p_code_compiled;
        func->code_compiled_size = loader_ctx->code_compiled_size;
    }
#endif

    PUSH_CSP(LABEL_TYPE_FUNCTION, func_block_type, p);

    while (p < p_end) {
        opcode = *p++;
#if WASM_ENABLE_FAST_INTERP != 0
        p_org = p;
        disable_emit = false;
        emit_label(opcode);
#endif

        switch (opcode) {
            case WASM_OP_UNREACHABLE:
                RESET_STACK();
                SET_CUR_BLOCK_STACK_POLYMORPHIC_STATE(true);
                break;

            case WASM_OP_NOP:
#if WASM_ENABLE_FAST_INTERP != 0
                skip_label();
#endif
                break;

            case WASM_OP_IF:
#if WASM_ENABLE_FAST_INTERP != 0
                PRESERVE_LOCAL_FOR_BLOCK();
#endif
                POP_I32();
                goto handle_op_block_and_loop;
            case WASM_OP_BLOCK:
            case WASM_OP_LOOP:
#if WASM_ENABLE_FAST_INTERP != 0
                PRESERVE_LOCAL_FOR_BLOCK();
#endif
            handle_op_block_and_loop:
            {
                uint8 value_type;
                BlockType block_type;

                p_org = p - 1;
                value_type = read_uint8(p);
                if (is_byte_a_type(value_type)) {
                    /* If the first byte is one of these special values:
                     * 0x40/0x7F/0x7E/0x7D/0x7C, take it as the type of
                     * the single return value. */
                    block_type.is_value_type = true;
                    block_type.u.value_type = value_type;
                }
                else {
                    uint32 type_index;
                    /* Resolve the leb128 encoded type index as block type */
                    p--;
                    read_leb_uint32(p, p_end, type_index);
                    if (type_index >= module->type_count) {
                        set_error_buf(error_buf, error_buf_size,
                                      "unknown type");
                        goto fail;
                    }
                    block_type.is_value_type = false;
                    block_type.u.type = module->types[type_index];
#if WASM_ENABLE_FAST_INTERP == 0
                    /* If block use type index as block type, change the opcode
                     * to new extended opcode so that interpreter can resolve
                     * the block quickly.
                     */
#if WASM_ENABLE_DEBUG_INTERP != 0
                    if (!record_fast_op(module, p_org, *p_org, error_buf,
                                        error_buf_size)) {
                        goto fail;
                    }
#endif
                    *p_org = EXT_OP_BLOCK + (opcode - WASM_OP_BLOCK);
#endif
                }

                /* Pop block parameters from stack */
                if (BLOCK_HAS_PARAM(block_type)) {
                    WASMType *wasm_type = block_type.u.type;
                    for (i = 0; i < block_type.u.type->param_count; i++)
                        POP_TYPE(
                            wasm_type->types[wasm_type->param_count - i - 1]);
                }

                PUSH_CSP(LABEL_TYPE_BLOCK + (opcode - WASM_OP_BLOCK),
                         block_type, p);

                /* Pass parameters to block */
                if (BLOCK_HAS_PARAM(block_type)) {
                    for (i = 0; i < block_type.u.type->param_count; i++)
                        PUSH_TYPE(block_type.u.type->types[i]);
                }

#if WASM_ENABLE_FAST_INTERP != 0
                if (opcode == WASM_OP_BLOCK) {
                    skip_label();
                }
                else if (opcode == WASM_OP_LOOP) {
                    skip_label();
                    if (BLOCK_HAS_PARAM(block_type)) {
                        /* Make sure params are in dynamic space */
                        if (!copy_params_to_dynamic_space(
                                loader_ctx, false, error_buf, error_buf_size))
                            goto fail;
                    }
                    (loader_ctx->frame_csp - 1)->code_compiled =
                        loader_ctx->p_code_compiled;
                }
                else if (opcode == WASM_OP_IF) {
                    /* If block has parameters, we should make sure they are in
                     * dynamic space. Otherwise, when else branch is missing,
                     * the later opcode may consume incorrect operand offset.
                     * Spec case:
                     *   (func (export "params-id") (param i32) (result i32)
                     *       (i32.const 1)
                     *       (i32.const 2)
                     *       (if (param i32 i32) (result i32 i32) (local.get 0)
                     * (then)) (i32.add)
                     *   )
                     *
                     * So we should emit a copy instruction before the if.
                     *
                     * And we also need to save the parameter offsets and
                     * recover them before entering else branch.
                     *
                     */
                    if (BLOCK_HAS_PARAM(block_type)) {
                        BranchBlock *block = loader_ctx->frame_csp - 1;
                        uint64 size;

                        /* skip the if condition operand offset */
                        wasm_loader_emit_backspace(loader_ctx, sizeof(int16));
                        /* skip the if label */
                        skip_label();
                        /* Emit a copy instruction */
                        if (!copy_params_to_dynamic_space(
                                loader_ctx, true, error_buf, error_buf_size))
                            goto fail;

                        /* Emit the if instruction */
                        emit_label(opcode);
                        /* Emit the new condition operand offset */
                        POP_OFFSET_TYPE(VALUE_TYPE_I32);

                        /* Save top param_count values of frame_offset stack, so
                         * that we can recover it before executing else branch
                         */
                        size = sizeof(int16)
                               * (uint64)block_type.u.type->param_cell_num;
                        if (!(block->param_frame_offsets = loader_malloc(
                                  size, error_buf, error_buf_size)))
                            goto fail;
                        bh_memcpy_s(block->param_frame_offsets, (uint32)size,
                                    loader_ctx->frame_offset
                                        - size / sizeof(int16),
                                    (uint32)size);
                    }

                    emit_empty_label_addr_and_frame_ip(PATCH_ELSE);
                    emit_empty_label_addr_and_frame_ip(PATCH_END);
                }
#endif
                break;
            }

            case WASM_OP_ELSE:
            {
                BlockType block_type = (loader_ctx->frame_csp - 1)->block_type;

                if (loader_ctx->csp_num < 2
                    || (loader_ctx->frame_csp - 1)->label_type
                           != LABEL_TYPE_IF) {
                    set_error_buf(
                        error_buf, error_buf_size,
                        "opcode else found without matched opcode if");
                    goto fail;
                }

                /* check whether if branch's stack matches its result type */
                if (!check_block_stack(loader_ctx, loader_ctx->frame_csp - 1,
                                       error_buf, error_buf_size))
                    goto fail;

                (loader_ctx->frame_csp - 1)->else_addr = p - 1;

#if WASM_ENABLE_FAST_INTERP != 0
                /* if the result of if branch is in local or const area, add a
                 * copy op */
                RESERVE_BLOCK_RET();

                emit_empty_label_addr_and_frame_ip(PATCH_END);
                apply_label_patch(loader_ctx, 1, PATCH_ELSE);
#endif
                RESET_STACK();
                SET_CUR_BLOCK_STACK_POLYMORPHIC_STATE(false);

                /* Pass parameters to if-false branch */
                if (BLOCK_HAS_PARAM(block_type)) {
                    for (i = 0; i < block_type.u.type->param_count; i++)
                        PUSH_TYPE(block_type.u.type->types[i]);
                }

#if WASM_ENABLE_FAST_INTERP != 0
                /* Recover top param_count values of frame_offset stack */
                if (BLOCK_HAS_PARAM((block_type))) {
                    uint32 size;
                    BranchBlock *block = loader_ctx->frame_csp - 1;
                    size = sizeof(int16) * block_type.u.type->param_cell_num;
                    bh_memcpy_s(loader_ctx->frame_offset, size,
                                block->param_frame_offsets, size);
                    loader_ctx->frame_offset += (size / sizeof(int16));
                }
#endif

                break;
            }

            case WASM_OP_END:
            {
                BranchBlock *cur_block = loader_ctx->frame_csp - 1;

                /* check whether block stack matches its result type */
                if (!check_block_stack(loader_ctx, cur_block, error_buf,
                                       error_buf_size))
                    goto fail;

                /* if no else branch, and return types do not match param types,
                 * fail */
                if (cur_block->label_type == LABEL_TYPE_IF
                    && !cur_block->else_addr) {
                    uint32 block_param_count = 0, block_ret_count = 0;
                    uint8 *block_param_types = NULL, *block_ret_types = NULL;
                    BlockType *cur_block_type = &cur_block->block_type;
                    if (cur_block_type->is_value_type) {
                        if (cur_block_type->u.value_type != VALUE_TYPE_VOID) {
                            block_ret_count = 1;
                            block_ret_types = &cur_block_type->u.value_type;
                        }
                    }
                    else {
                        block_param_count = cur_block_type->u.type->param_count;
                        block_ret_count = cur_block_type->u.type->result_count;
                        block_param_types = cur_block_type->u.type->types;
                        block_ret_types =
                            cur_block_type->u.type->types + block_param_count;
                    }
                    if (block_param_count != block_ret_count
                        || (block_param_count
                            && memcmp(block_param_types, block_ret_types,
                                      block_param_count))) {
                        set_error_buf(error_buf, error_buf_size,
                                      "type mismatch: else branch missing");
                        goto fail;
                    }
                }

                POP_CSP();

#if WASM_ENABLE_FAST_INTERP != 0
                skip_label();
                /* copy the result to the block return address */
                RESERVE_BLOCK_RET();

                apply_label_patch(loader_ctx, 0, PATCH_END);
                free_label_patch_list(loader_ctx->frame_csp);
                if (loader_ctx->frame_csp->label_type == LABEL_TYPE_FUNCTION) {
                    int32 idx;
                    uint8 ret_type;

                    emit_label(WASM_OP_RETURN);
                    for (idx = (int32)func->func_type->result_count - 1;
                         idx >= 0; idx--) {
                        ret_type = *(func->func_type->types
                                     + func->func_type->param_count + idx);
                        POP_OFFSET_TYPE(ret_type);
                    }
                }
#endif
                if (loader_ctx->csp_num > 0) {
                    loader_ctx->frame_csp->end_addr = p - 1;
                }
                else {
                    /* end of function block, function will return */
                    if (p < p_end) {
                        set_error_buf(error_buf, error_buf_size,
                                      "section size mismatch");
                        goto fail;
                    }
                }

                break;
            }

            case WASM_OP_BR:
            {
                if (!(frame_csp_tmp = check_branch_block(
                          loader_ctx, &p, p_end, error_buf, error_buf_size)))
                    goto fail;

                RESET_STACK();
                SET_CUR_BLOCK_STACK_POLYMORPHIC_STATE(true);
                break;
            }

            case WASM_OP_BR_IF:
            {
                POP_I32();

                if (!(frame_csp_tmp = check_branch_block(
                          loader_ctx, &p, p_end, error_buf, error_buf_size)))
                    goto fail;

                break;
            }

            case WASM_OP_BR_TABLE:
            {
                uint8 *ret_types = NULL;
                uint32 ret_count = 0;
#if WASM_ENABLE_FAST_INTERP == 0
                uint8 *p_depth_begin, *p_depth;
                uint32 depth, j;
                BrTableCache *br_table_cache = NULL;

                p_org = p - 1;
#endif

                read_leb_uint32(p, p_end, count);
#if WASM_ENABLE_FAST_INTERP != 0
                emit_uint32(loader_ctx, count);
#endif
                POP_I32();

#if WASM_ENABLE_FAST_INTERP == 0
                p_depth_begin = p_depth = p;
#endif
                for (i = 0; i <= count; i++) {
                    if (!(frame_csp_tmp =
                              check_branch_block(loader_ctx, &p, p_end,
                                                 error_buf, error_buf_size)))
                        goto fail;

                    if (i == 0) {
                        if (frame_csp_tmp->label_type != LABEL_TYPE_LOOP)
                            ret_count = block_type_get_result_types(
                                &frame_csp_tmp->block_type, &ret_types);
                    }
                    else {
                        uint8 *tmp_ret_types = NULL;
                        uint32 tmp_ret_count = 0;

                        /* Check whether all table items have the same return
                         * type */
                        if (frame_csp_tmp->label_type != LABEL_TYPE_LOOP)
                            tmp_ret_count = block_type_get_result_types(
                                &frame_csp_tmp->block_type, &tmp_ret_types);

                        if (ret_count != tmp_ret_count
                            || (ret_count
                                && 0
                                       != memcmp(ret_types, tmp_ret_types,
                                                 ret_count))) {
                            set_error_buf(
                                error_buf, error_buf_size,
                                "type mismatch: br_table targets must "
                                "all use same result type");
                            goto fail;
                        }
                    }

#if WASM_ENABLE_FAST_INTERP == 0
                    depth = (uint32)(loader_ctx->frame_csp - 1 - frame_csp_tmp);
                    if (br_table_cache) {
                        br_table_cache->br_depths[i] = depth;
                    }
                    else {
                        if (depth > 255) {
                            /* The depth cannot be stored in one byte,
                               create br_table cache to store each depth */
#if WASM_ENABLE_DEBUG_INTERP != 0
                            if (!record_fast_op(module, p_org, *p_org,
                                                error_buf, error_buf_size)) {
                                goto fail;
                            }
#endif
                            if (!(br_table_cache = loader_malloc(
                                      offsetof(BrTableCache, br_depths)
                                          + sizeof(uint32)
                                                * (uint64)(count + 1),
                                      error_buf, error_buf_size))) {
                                goto fail;
                            }
                            *p_org = EXT_OP_BR_TABLE_CACHE;
                            br_table_cache->br_table_op_addr = p_org;
                            br_table_cache->br_count = count;
                            /* Copy previous depths which are one byte */
                            for (j = 0; j < i; j++) {
                                br_table_cache->br_depths[j] = p_depth_begin[j];
                            }
                            br_table_cache->br_depths[i] = depth;
                            bh_list_insert(module->br_table_cache_list,
                                           br_table_cache);
                        }
                        else {
                            /* The depth can be stored in one byte, use the
                               byte of the leb to store it */
                            *p_depth++ = (uint8)depth;
                        }
                    }
#endif
                }

#if WASM_ENABLE_FAST_INTERP == 0
                /* Set the tailing bytes to nop */
                if (br_table_cache)
                    p_depth = p_depth_begin;
                while (p_depth < p)
                    *p_depth++ = WASM_OP_NOP;
#endif

                RESET_STACK();
                SET_CUR_BLOCK_STACK_POLYMORPHIC_STATE(true);
                break;
            }

            case WASM_OP_RETURN:
            {
                int32 idx;
                uint8 ret_type;
                for (idx = (int32)func->func_type->result_count - 1; idx >= 0;
                     idx--) {
                    ret_type = *(func->func_type->types
                                 + func->func_type->param_count + idx);
                    POP_TYPE(ret_type);
#if WASM_ENABLE_FAST_INTERP != 0
                    /* emit the offset after return opcode */
                    POP_OFFSET_TYPE(ret_type);
#endif
                }

                RESET_STACK();
                SET_CUR_BLOCK_STACK_POLYMORPHIC_STATE(true);

                break;
            }

            case WASM_OP_CALL:
#if WASM_ENABLE_TAIL_CALL != 0
            case WASM_OP_RETURN_CALL:
#endif
            {
                WASMType *func_type;
                int32 idx;

                read_leb_uint32(p, p_end, func_idx);
#if WASM_ENABLE_FAST_INTERP != 0
                /* we need to emit func_idx before arguments */
                emit_uint32(loader_ctx, func_idx);
#endif

                if (!check_function_index(module, func_idx, error_buf,
                                          error_buf_size)) {
                    goto fail;
                }

                if (func_idx < module->import_function_count)
                    func_type =
                        module->import_functions[func_idx].u.function.func_type;
                else
                    func_type = module
                                    ->functions[func_idx
                                                - module->import_function_count]
                                    ->func_type;

                if (func_type->param_count > 0) {
                    for (idx = (int32)(func_type->param_count - 1); idx >= 0;
                         idx--) {
                        POP_TYPE(func_type->types[idx]);
#if WASM_ENABLE_FAST_INTERP != 0
                        POP_OFFSET_TYPE(func_type->types[idx]);
#endif
                    }
                }

#if WASM_ENABLE_TAIL_CALL != 0
                if (opcode == WASM_OP_CALL) {
#endif
                    for (i = 0; i < func_type->result_count; i++) {
                        PUSH_TYPE(func_type->types[func_type->param_count + i]);
#if WASM_ENABLE_FAST_INTERP != 0
                        /* Here we emit each return value's dynamic_offset. But
                         * in fact these offsets are continuous, so interpreter
                         * only need to get the first return value's offset.
                         */
                        PUSH_OFFSET_TYPE(
                            func_type->types[func_type->param_count + i]);
#endif
                    }
#if WASM_ENABLE_TAIL_CALL != 0
                }
                else {
                    uint8 type;
                    if (func_type->result_count
                        != func->func_type->result_count) {
                        set_error_buf_v(error_buf, error_buf_size, "%s%u%s",
                                        "type mismatch: expect ",
                                        func->func_type->result_count,
                                        " return values but got other");
                        goto fail;
                    }
                    for (i = 0; i < func_type->result_count; i++) {
                        type = func->func_type
                                   ->types[func->func_type->param_count + i];
                        if (func_type->types[func_type->param_count + i]
                            != type) {
                            set_error_buf_v(error_buf, error_buf_size, "%s%s%s",
                                            "type mismatch: expect ",
                                            type2str(type), " but got other");
                            goto fail;
                        }
                    }
                    RESET_STACK();
                    SET_CUR_BLOCK_STACK_POLYMORPHIC_STATE(true);
                }
#endif
#if WASM_ENABLE_FAST_JIT != 0 || WASM_ENABLE_JIT != 0 \
    || WASM_ENABLE_WAMR_COMPILER != 0
                func->has_op_func_call = true;
#endif
                break;
            }

            /*
             * if disable reference type: call_indirect typeidx, 0x00
             * if enable reference type:  call_indirect typeidx, tableidx
             */
            case WASM_OP_CALL_INDIRECT:
#if WASM_ENABLE_TAIL_CALL != 0
            case WASM_OP_RETURN_CALL_INDIRECT:
#endif
            {
                int32 idx;
                WASMType *func_type;

                read_leb_uint32(p, p_end, type_idx);
#if WASM_ENABLE_REF_TYPES != 0
                read_leb_uint32(p, p_end, table_idx);
#else
                CHECK_BUF(p, p_end, 1);
                table_idx = read_uint8(p);
#endif
                if (!check_table_index(module, table_idx, error_buf,
                                       error_buf_size)) {
                    goto fail;
                }

#if WASM_ENABLE_FAST_INTERP != 0
                /* we need to emit before arguments */
#if WASM_ENABLE_TAIL_CALL != 0
                emit_byte(loader_ctx, opcode);
#endif
                emit_uint32(loader_ctx, type_idx);
                emit_uint32(loader_ctx, table_idx);
#endif

                /* skip elem idx */
                POP_I32();

                if (type_idx >= module->type_count) {
                    set_error_buf(error_buf, error_buf_size, "unknown type");
                    goto fail;
                }

                func_type = module->types[type_idx];

                if (func_type->param_count > 0) {
                    for (idx = (int32)(func_type->param_count - 1); idx >= 0;
                         idx--) {
                        POP_TYPE(func_type->types[idx]);
#if WASM_ENABLE_FAST_INTERP != 0
                        POP_OFFSET_TYPE(func_type->types[idx]);
#endif
                    }
                }

#if WASM_ENABLE_TAIL_CALL != 0
                if (opcode == WASM_OP_CALL_INDIRECT) {
#endif
                    for (i = 0; i < func_type->result_count; i++) {
                        PUSH_TYPE(func_type->types[func_type->param_count + i]);
#if WASM_ENABLE_FAST_INTERP != 0
                        PUSH_OFFSET_TYPE(
                            func_type->types[func_type->param_count + i]);
#endif
                    }
#if WASM_ENABLE_TAIL_CALL != 0
                }
                else {
                    uint8 type;
                    if (func_type->result_count
                        != func->func_type->result_count) {
                        set_error_buf_v(error_buf, error_buf_size, "%s%u%s",
                                        "type mismatch: expect ",
                                        func->func_type->result_count,
                                        " return values but got other");
                        goto fail;
                    }
                    for (i = 0; i < func_type->result_count; i++) {
                        type = func->func_type
                                   ->types[func->func_type->param_count + i];
                        if (func_type->types[func_type->param_count + i]
                            != type) {
                            set_error_buf_v(error_buf, error_buf_size, "%s%s%s",
                                            "type mismatch: expect ",
                                            type2str(type), " but got other");
                            goto fail;
                        }
                    }
                    RESET_STACK();
                    SET_CUR_BLOCK_STACK_POLYMORPHIC_STATE(true);
                }
#endif
#if WASM_ENABLE_FAST_JIT != 0 || WASM_ENABLE_JIT != 0 \
    || WASM_ENABLE_WAMR_COMPILER != 0
                func->has_op_func_call = true;
#endif
#if WASM_ENABLE_JIT != 0 || WASM_ENABLE_WAMR_COMPILER != 0
                func->has_op_call_indirect = true;
#endif
                break;
            }

            case WASM_OP_DROP:
            {
                BranchBlock *cur_block = loader_ctx->frame_csp - 1;
                int32 available_stack_cell =
                    (int32)(loader_ctx->stack_cell_num
                            - cur_block->stack_cell_num);

                if (available_stack_cell <= 0
                    && !cur_block->is_stack_polymorphic) {
                    set_error_buf(error_buf, error_buf_size,
                                  "type mismatch, opcode drop was found "
                                  "but stack was empty");
                    goto fail;
                }

                if (available_stack_cell > 0) {
                    if (is_32bit_type(*(loader_ctx->frame_ref - 1))) {
                        loader_ctx->frame_ref--;
                        loader_ctx->stack_cell_num--;
#if WASM_ENABLE_FAST_INTERP != 0
                        skip_label();
                        loader_ctx->frame_offset--;
                        if ((*(loader_ctx->frame_offset)
                             > loader_ctx->start_dynamic_offset)
                            && (*(loader_ctx->frame_offset)
                                < loader_ctx->max_dynamic_offset))
                            loader_ctx->dynamic_offset--;
#endif
                    }
                    else if (is_64bit_type(*(loader_ctx->frame_ref - 1))) {
                        loader_ctx->frame_ref -= 2;
                        loader_ctx->stack_cell_num -= 2;
#if WASM_ENABLE_FAST_INTERP == 0
                        *(p - 1) = WASM_OP_DROP_64;
#endif
#if WASM_ENABLE_FAST_INTERP != 0
                        skip_label();
                        loader_ctx->frame_offset -= 2;
                        if ((*(loader_ctx->frame_offset)
                             > loader_ctx->start_dynamic_offset)
                            && (*(loader_ctx->frame_offset)
                                < loader_ctx->max_dynamic_offset))
                            loader_ctx->dynamic_offset -= 2;
#endif
                    }
#if WASM_ENABLE_SIMD != 0
#if WASM_ENABLE_WAMR_COMPILER != 0 || WASM_ENABLE_JIT != 0 \
    || WASM_ENABLE_FAST_JIT != 0
                    else if (*(loader_ctx->frame_ref - 1) == REF_V128_1) {
                        loader_ctx->frame_ref -= 4;
                        loader_ctx->stack_cell_num -= 4;
                    }
#endif
#endif
                    else {
                        set_error_buf(error_buf, error_buf_size,
                                      "type mismatch");
                        goto fail;
                    }
                }
                else {
#if WASM_ENABLE_FAST_INTERP != 0
                    skip_label();
#endif
                }
                break;
            }

            case WASM_OP_SELECT:
            {
                uint8 ref_type;
                BranchBlock *cur_block = loader_ctx->frame_csp - 1;
                int32 available_stack_cell;

                POP_I32();

                available_stack_cell = (int32)(loader_ctx->stack_cell_num
                                               - cur_block->stack_cell_num);

                if (available_stack_cell <= 0
                    && !cur_block->is_stack_polymorphic) {
                    set_error_buf(error_buf, error_buf_size,
                                  "type mismatch or invalid result arity, "
                                  "opcode select was found "
                                  "but stack was empty");
                    goto fail;
                }

                if (available_stack_cell > 0) {
                    switch (*(loader_ctx->frame_ref - 1)) {
                        case REF_I32:
                        case REF_F32:
                            break;
                        case REF_I64_2:
                        case REF_F64_2:
#if WASM_ENABLE_FAST_INTERP == 0
                            *(p - 1) = WASM_OP_SELECT_64;
#endif
#if WASM_ENABLE_FAST_INTERP != 0
                            if (loader_ctx->p_code_compiled) {
                                uint8 opcode_tmp = WASM_OP_SELECT_64;
                                uint8 *p_code_compiled_tmp =
                                    loader_ctx->p_code_compiled - 2;
#if WASM_ENABLE_LABELS_AS_VALUES != 0
#if WASM_CPU_SUPPORTS_UNALIGNED_ADDR_ACCESS != 0
                                *(void **)(p_code_compiled_tmp
                                           - sizeof(void *)) =
                                    handle_table[opcode_tmp];
#else
                                int32 offset =
                                    (int32)((uint8 *)handle_table[opcode_tmp]
                                            - (uint8 *)handle_table[0]);
                                if (!(offset >= INT16_MIN
                                      && offset < INT16_MAX)) {
                                    set_error_buf(error_buf, error_buf_size,
                                                  "pre-compiled label offset "
                                                  "out of range");
                                    goto fail;
                                }
                                *(int16 *)(p_code_compiled_tmp
                                           - sizeof(int16)) = (int16)offset;
#endif /* end of WASM_CPU_SUPPORTS_UNALIGNED_ADDR_ACCESS */
#else  /* else of WASM_ENABLE_LABELS_AS_VALUES */
#if WASM_CPU_SUPPORTS_UNALIGNED_ADDR_ACCESS != 0
                                *(p_code_compiled_tmp - 1) = opcode_tmp;
#else
                                *(p_code_compiled_tmp - 2) = opcode_tmp;
#endif /* end of WASM_CPU_SUPPORTS_UNALIGNED_ADDR_ACCESS */
#endif /* end of WASM_ENABLE_LABELS_AS_VALUES */
                            }
#endif /* end of WASM_ENABLE_FAST_INTERP */
                            break;
#if WASM_ENABLE_SIMD != 0
#if WASM_ENABLE_WAMR_COMPILER != 0 || WASM_ENABLE_JIT != 0 \
    || WASM_ENABLE_FAST_JIT != 0
                        case REF_V128_4:
                            break;
#endif
#endif /* WASM_ENABLE_SIMD != 0 */
                        default:
                        {
                            set_error_buf(error_buf, error_buf_size,
                                          "type mismatch");
                            goto fail;
                        }
                    }

                    ref_type = *(loader_ctx->frame_ref - 1);
#if WASM_ENABLE_FAST_INTERP != 0
                    POP_OFFSET_TYPE(ref_type);
                    POP_TYPE(ref_type);
                    POP_OFFSET_TYPE(ref_type);
                    POP_TYPE(ref_type);
                    PUSH_OFFSET_TYPE(ref_type);
                    PUSH_TYPE(ref_type);
#else
                    POP2_AND_PUSH(ref_type, ref_type);
#endif
                }
                else {
#if WASM_ENABLE_FAST_INTERP != 0
                    PUSH_OFFSET_TYPE(VALUE_TYPE_ANY);
#endif
                    PUSH_TYPE(VALUE_TYPE_ANY);
                }
                break;
            }

#if WASM_ENABLE_REF_TYPES != 0
            case WASM_OP_SELECT_T:
            {
                uint8 vec_len, ref_type;

                read_leb_uint32(p, p_end, vec_len);
                if (!vec_len) {
                    set_error_buf(error_buf, error_buf_size,
                                  "invalid result arity");
                    goto fail;
                }

                CHECK_BUF(p, p_end, 1);
                ref_type = read_uint8(p);
                if (!is_value_type(ref_type)) {
                    set_error_buf(error_buf, error_buf_size,
                                  "unknown value type");
                    goto fail;
                }

                POP_I32();

#if WASM_ENABLE_FAST_INTERP != 0
                if (loader_ctx->p_code_compiled) {
                    uint8 opcode_tmp = WASM_OP_SELECT;
                    uint8 *p_code_compiled_tmp =
                        loader_ctx->p_code_compiled - 2;

                    if (ref_type == VALUE_TYPE_V128) {
#if WASM_ENABLE_SIMD == 0                                      \
    || (WASM_ENABLE_WAMR_COMPILER == 0 && WASM_ENABLE_JIT == 0 \
        && WASM_ENABLE_FAST_JIT == 0)
                        set_error_buf(error_buf, error_buf_size,
                                      "SIMD v128 type isn't supported");
                        goto fail;
#endif
                    }
                    else {
                        if (ref_type == VALUE_TYPE_F64
                            || ref_type == VALUE_TYPE_I64)
                            opcode_tmp = WASM_OP_SELECT_64;
#if WASM_ENABLE_LABELS_AS_VALUES != 0
#if WASM_CPU_SUPPORTS_UNALIGNED_ADDR_ACCESS != 0
                        *(void **)(p_code_compiled_tmp - sizeof(void *)) =
                            handle_table[opcode_tmp];
#else
                        int32 offset = (int32)((uint8 *)handle_table[opcode_tmp]
                                               - (uint8 *)handle_table[0]);
                        if (!(offset >= INT16_MIN && offset < INT16_MAX)) {
                            set_error_buf(
                                error_buf, error_buf_size,
                                "pre-compiled label offset out of range");
                            goto fail;
                        }
                        *(int16 *)(p_code_compiled_tmp - sizeof(int16)) =
                            (int16)offset;
#endif /* end of WASM_CPU_SUPPORTS_UNALIGNED_ADDR_ACCESS */
#else  /* else of WASM_ENABLE_LABELS_AS_VALUES */
#if WASM_CPU_SUPPORTS_UNALIGNED_ADDR_ACCESS != 0
                        *(p_code_compiled_tmp - 1) = opcode_tmp;
#else
                        *(p_code_compiled_tmp - 2) = opcode_tmp;
#endif /* end of WASM_CPU_SUPPORTS_UNALIGNED_ADDR_ACCESS */
#endif /* end of WASM_ENABLE_LABELS_AS_VALUES */
                    }
                }
#endif /* WASM_ENABLE_FAST_INTERP != 0 */

#if WASM_ENABLE_FAST_INTERP != 0
                POP_OFFSET_TYPE(ref_type);
                POP_TYPE(ref_type);
                POP_OFFSET_TYPE(ref_type);
                POP_TYPE(ref_type);
                PUSH_OFFSET_TYPE(ref_type);
                PUSH_TYPE(ref_type);
#else
                POP2_AND_PUSH(ref_type, ref_type);
#endif /* WASM_ENABLE_FAST_INTERP != 0 */

                (void)vec_len;
                break;
            }

            /* table.get x. tables[x]. [i32] -> [t] */
            /* table.set x. tables[x]. [i32 t] -> [] */
            case WASM_OP_TABLE_GET:
            case WASM_OP_TABLE_SET:
            {
                uint8 decl_ref_type;

                read_leb_uint32(p, p_end, table_idx);
                if (!get_table_elem_type(module, table_idx, &decl_ref_type,
                                         error_buf, error_buf_size))
                    goto fail;

#if WASM_ENABLE_FAST_INTERP != 0
                emit_uint32(loader_ctx, table_idx);
#endif

                if (opcode == WASM_OP_TABLE_GET) {
                    POP_I32();
#if WASM_ENABLE_FAST_INTERP != 0
                    PUSH_OFFSET_TYPE(decl_ref_type);
#endif
                    PUSH_TYPE(decl_ref_type);
                }
                else {
#if WASM_ENABLE_FAST_INTERP != 0
                    POP_OFFSET_TYPE(decl_ref_type);
#endif
                    POP_TYPE(decl_ref_type);
                    POP_I32();
                }
                break;
            }
            case WASM_OP_REF_NULL:
            {
                uint8 ref_type;

                CHECK_BUF(p, p_end, 1);
                ref_type = read_uint8(p);
                if (ref_type != VALUE_TYPE_FUNCREF
                    && ref_type != VALUE_TYPE_EXTERNREF) {
                    set_error_buf(error_buf, error_buf_size,
                                  "unknown value type");
                    goto fail;
                }
#if WASM_ENABLE_FAST_INTERP != 0
                PUSH_OFFSET_TYPE(ref_type);
#endif
                PUSH_TYPE(ref_type);
                break;
            }
            case WASM_OP_REF_IS_NULL:
            {
#if WASM_ENABLE_FAST_INTERP != 0
                if (!wasm_loader_pop_frame_ref_offset(loader_ctx,
                                                      VALUE_TYPE_FUNCREF,
                                                      error_buf, error_buf_size)
                    && !wasm_loader_pop_frame_ref_offset(
                        loader_ctx, VALUE_TYPE_EXTERNREF, error_buf,
                        error_buf_size)) {
                    goto fail;
                }
#else
                if (!wasm_loader_pop_frame_ref(loader_ctx, VALUE_TYPE_FUNCREF,
                                               error_buf, error_buf_size)
                    && !wasm_loader_pop_frame_ref(loader_ctx,
                                                  VALUE_TYPE_EXTERNREF,
                                                  error_buf, error_buf_size)) {
                    goto fail;
                }
#endif
                PUSH_I32();
                break;
            }
            case WASM_OP_REF_FUNC:
            {
                read_leb_uint32(p, p_end, func_idx);

                if (!check_function_index(module, func_idx, error_buf,
                                          error_buf_size)) {
                    goto fail;
                }

                if (func_idx == cur_func_idx + module->import_function_count) {
                    WASMTableSeg *table_seg = module->table_segments;
                    bool func_declared = false;
                    uint32 j;

                    /* Check whether current function is declared */
                    for (i = 0; i < module->table_seg_count; i++, table_seg++) {
                        if (table_seg->elem_type == VALUE_TYPE_FUNCREF
                            && wasm_elem_is_declarative(table_seg->mode)) {
                            for (j = 0; j < table_seg->function_count; j++) {
                                if (table_seg->func_indexes[j] == func_idx) {
                                    func_declared = true;
                                    break;
                                }
                            }
                        }
                    }
                    if (!func_declared) {
                        set_error_buf(error_buf, error_buf_size,
                                      "undeclared function reference");
                        goto fail;
                    }
                }

#if WASM_ENABLE_FAST_INTERP != 0
                emit_uint32(loader_ctx, func_idx);
#endif
                PUSH_FUNCREF();
                break;
            }
#endif /* WASM_ENABLE_REF_TYPES */

            case WASM_OP_GET_LOCAL:
            {
                p_org = p - 1;
                GET_LOCAL_INDEX_TYPE_AND_OFFSET();
                PUSH_TYPE(local_type);

#if WASM_ENABLE_FAST_INTERP != 0
                /* Get Local is optimized out */
                skip_label();
                disable_emit = true;
                operand_offset = local_offset;
                PUSH_OFFSET_TYPE(local_type);
#else
#if (WASM_ENABLE_WAMR_COMPILER == 0) && (WASM_ENABLE_JIT == 0) \
    && (WASM_ENABLE_FAST_JIT == 0) && (WASM_ENABLE_DEBUG_INTERP == 0)
                if (local_offset < 0x80) {
                    *p_org++ = EXT_OP_GET_LOCAL_FAST;
                    if (is_32bit_type(local_type)) {
                        *p_org++ = (uint8)local_offset;
                    }
                    else {
                        *p_org++ = (uint8)(local_offset | 0x80);
                    }
                    while (p_org < p) {
                        *p_org++ = WASM_OP_NOP;
                    }
                }
#endif
#endif /* end of WASM_ENABLE_FAST_INTERP != 0 */
                break;
            }

            case WASM_OP_SET_LOCAL:
            {
                p_org = p - 1;
                GET_LOCAL_INDEX_TYPE_AND_OFFSET();
                POP_TYPE(local_type);

#if WASM_ENABLE_FAST_INTERP != 0
                if (!(preserve_referenced_local(
                        loader_ctx, opcode, local_offset, local_type,
                        &preserve_local, error_buf, error_buf_size)))
                    goto fail;

                if (local_offset < 256) {
                    skip_label();
                    if ((!preserve_local) && (LAST_OP_OUTPUT_I32())) {
                        if (loader_ctx->p_code_compiled)
                            STORE_U16(loader_ctx->p_code_compiled - 2,
                                      local_offset);
                        loader_ctx->frame_offset--;
                        loader_ctx->dynamic_offset--;
                    }
                    else if ((!preserve_local) && (LAST_OP_OUTPUT_I64())) {
                        if (loader_ctx->p_code_compiled)
                            STORE_U16(loader_ctx->p_code_compiled - 2,
                                      local_offset);
                        loader_ctx->frame_offset -= 2;
                        loader_ctx->dynamic_offset -= 2;
                    }
                    else {
                        if (is_32bit_type(local_type)) {
                            emit_label(EXT_OP_SET_LOCAL_FAST);
                            emit_byte(loader_ctx, (uint8)local_offset);
                        }
                        else {
                            emit_label(EXT_OP_SET_LOCAL_FAST_I64);
                            emit_byte(loader_ctx, (uint8)local_offset);
                        }
                        POP_OFFSET_TYPE(local_type);
                    }
                }
                else { /* local index larger than 255, reserve leb */
                    emit_uint32(loader_ctx, local_idx);
                    POP_OFFSET_TYPE(local_type);
                }
#else
#if (WASM_ENABLE_WAMR_COMPILER == 0) && (WASM_ENABLE_JIT == 0) \
    && (WASM_ENABLE_FAST_JIT == 0) && (WASM_ENABLE_DEBUG_INTERP == 0)
                if (local_offset < 0x80) {
                    *p_org++ = EXT_OP_SET_LOCAL_FAST;
                    if (is_32bit_type(local_type)) {
                        *p_org++ = (uint8)local_offset;
                    }
                    else {
                        *p_org++ = (uint8)(local_offset | 0x80);
                    }
                    while (p_org < p) {
                        *p_org++ = WASM_OP_NOP;
                    }
                }
#endif
#endif /* end of WASM_ENABLE_FAST_INTERP != 0 */
                break;
            }

            case WASM_OP_TEE_LOCAL:
            {
                p_org = p - 1;
                GET_LOCAL_INDEX_TYPE_AND_OFFSET();
#if WASM_ENABLE_FAST_INTERP != 0
                /* If the stack is in polymorphic state, do fake pop and push on
                    offset stack to keep the depth of offset stack to be the
                   same with ref stack */
                BranchBlock *cur_block = loader_ctx->frame_csp - 1;
                if (cur_block->is_stack_polymorphic) {
                    POP_OFFSET_TYPE(local_type);
                    PUSH_OFFSET_TYPE(local_type);
                }
#endif
                POP_TYPE(local_type);
                PUSH_TYPE(local_type);

#if WASM_ENABLE_FAST_INTERP != 0
                if (!(preserve_referenced_local(
                        loader_ctx, opcode, local_offset, local_type,
                        &preserve_local, error_buf, error_buf_size)))
                    goto fail;

                if (local_offset < 256) {
                    skip_label();
                    if (is_32bit_type(local_type)) {
                        emit_label(EXT_OP_TEE_LOCAL_FAST);
                        emit_byte(loader_ctx, (uint8)local_offset);
                    }
                    else {
                        emit_label(EXT_OP_TEE_LOCAL_FAST_I64);
                        emit_byte(loader_ctx, (uint8)local_offset);
                    }
                }
                else { /* local index larger than 255, reserve leb */
                    emit_uint32(loader_ctx, local_idx);
                }
                emit_operand(loader_ctx,
                             *(loader_ctx->frame_offset
                               - wasm_value_type_cell_num(local_type)));
#else
#if (WASM_ENABLE_WAMR_COMPILER == 0) && (WASM_ENABLE_JIT == 0) \
    && (WASM_ENABLE_FAST_JIT == 0) && (WASM_ENABLE_DEBUG_INTERP == 0)
                if (local_offset < 0x80) {
                    *p_org++ = EXT_OP_TEE_LOCAL_FAST;
                    if (is_32bit_type(local_type)) {
                        *p_org++ = (uint8)local_offset;
                    }
                    else {
                        *p_org++ = (uint8)(local_offset | 0x80);
                    }
                    while (p_org < p) {
                        *p_org++ = WASM_OP_NOP;
                    }
                }
#endif
#endif /* end of WASM_ENABLE_FAST_INTERP != 0 */
                break;
            }

            case WASM_OP_GET_GLOBAL:
            {
                p_org = p - 1;
                read_leb_uint32(p, p_end, global_idx);
                if (global_idx >= global_count) {
                    set_error_buf(error_buf, error_buf_size, "unknown global");
                    goto fail;
                }

                global_type =
                    global_idx < module->import_global_count
                        ? module->import_globals[global_idx].u.global.type
                        : module
                              ->globals[global_idx
                                        - module->import_global_count]
                              .type;

                PUSH_TYPE(global_type);

#if WASM_ENABLE_FAST_INTERP == 0
                if (global_type == VALUE_TYPE_I64
                    || global_type == VALUE_TYPE_F64) {
#if WASM_ENABLE_DEBUG_INTERP != 0
                    if (!record_fast_op(module, p_org, *p_org, error_buf,
                                        error_buf_size)) {
                        goto fail;
                    }
#endif
                    *p_org = WASM_OP_GET_GLOBAL_64;
                }
#else  /* else of WASM_ENABLE_FAST_INTERP */
                if (global_type == VALUE_TYPE_I64
                    || global_type == VALUE_TYPE_F64) {
                    skip_label();
                    emit_label(WASM_OP_GET_GLOBAL_64);
                }
                emit_uint32(loader_ctx, global_idx);
                PUSH_OFFSET_TYPE(global_type);
#endif /* end of WASM_ENABLE_FAST_INTERP */
                break;
            }

            case WASM_OP_SET_GLOBAL:
            {
                bool is_mutable = false;

                p_org = p - 1;
                read_leb_uint32(p, p_end, global_idx);
                if (global_idx >= global_count) {
                    set_error_buf(error_buf, error_buf_size, "unknown global");
                    goto fail;
                }

                is_mutable =
                    global_idx < module->import_global_count
                        ? module->import_globals[global_idx].u.global.is_mutable
                        : module
                              ->globals[global_idx
                                        - module->import_global_count]
                              .is_mutable;
                if (!is_mutable) {
                    set_error_buf(error_buf, error_buf_size,
                                  "global is immutable");
                    goto fail;
                }

                global_type =
                    global_idx < module->import_global_count
                        ? module->import_globals[global_idx].u.global.type
                        : module
                              ->globals[global_idx
                                        - module->import_global_count]
                              .type;

                POP_TYPE(global_type);

#if WASM_ENABLE_FAST_INTERP == 0
                if (global_type == VALUE_TYPE_I64
                    || global_type == VALUE_TYPE_F64) {
#if WASM_ENABLE_DEBUG_INTERP != 0
                    if (!record_fast_op(module, p_org, *p_org, error_buf,
                                        error_buf_size)) {
                        goto fail;
                    }
#endif
                    *p_org = WASM_OP_SET_GLOBAL_64;
                }
                else if (module->aux_stack_size > 0
                         && global_idx == module->aux_stack_top_global_index) {
#if WASM_ENABLE_DEBUG_INTERP != 0
                    if (!record_fast_op(module, p_org, *p_org, error_buf,
                                        error_buf_size)) {
                        goto fail;
                    }
#endif
                    *p_org = WASM_OP_SET_GLOBAL_AUX_STACK;
#if WASM_ENABLE_JIT != 0 || WASM_ENABLE_WAMR_COMPILER != 0
                    func->has_op_set_global_aux_stack = true;
#endif
                }
#else  /* else of WASM_ENABLE_FAST_INTERP */
                if (global_type == VALUE_TYPE_I64
                    || global_type == VALUE_TYPE_F64) {
                    skip_label();
                    emit_label(WASM_OP_SET_GLOBAL_64);
                }
                else if (module->aux_stack_size > 0
                         && global_idx == module->aux_stack_top_global_index) {
                    skip_label();
                    emit_label(WASM_OP_SET_GLOBAL_AUX_STACK);
                }
                emit_uint32(loader_ctx, global_idx);
                POP_OFFSET_TYPE(global_type);
#endif /* end of WASM_ENABLE_FAST_INTERP */
                break;
            }

            /* load */
            case WASM_OP_I32_LOAD:
            case WASM_OP_I32_LOAD8_S:
            case WASM_OP_I32_LOAD8_U:
            case WASM_OP_I32_LOAD16_S:
            case WASM_OP_I32_LOAD16_U:
            case WASM_OP_I64_LOAD:
            case WASM_OP_I64_LOAD8_S:
            case WASM_OP_I64_LOAD8_U:
            case WASM_OP_I64_LOAD16_S:
            case WASM_OP_I64_LOAD16_U:
            case WASM_OP_I64_LOAD32_S:
            case WASM_OP_I64_LOAD32_U:
            case WASM_OP_F32_LOAD:
            case WASM_OP_F64_LOAD:
            /* store */
            case WASM_OP_I32_STORE:
            case WASM_OP_I32_STORE8:
            case WASM_OP_I32_STORE16:
            case WASM_OP_I64_STORE:
            case WASM_OP_I64_STORE8:
            case WASM_OP_I64_STORE16:
            case WASM_OP_I64_STORE32:
            case WASM_OP_F32_STORE:
            case WASM_OP_F64_STORE:
            {
#if WASM_ENABLE_FAST_INTERP != 0
                /* change F32/F64 into I32/I64 */
                if (opcode == WASM_OP_F32_LOAD) {
                    skip_label();
                    emit_label(WASM_OP_I32_LOAD);
                }
                else if (opcode == WASM_OP_F64_LOAD) {
                    skip_label();
                    emit_label(WASM_OP_I64_LOAD);
                }
                else if (opcode == WASM_OP_F32_STORE) {
                    skip_label();
                    emit_label(WASM_OP_I32_STORE);
                }
                else if (opcode == WASM_OP_F64_STORE) {
                    skip_label();
                    emit_label(WASM_OP_I64_STORE);
                }
#endif
                CHECK_MEMORY();
                read_leb_uint32(p, p_end, align);      /* align */
                read_leb_uint32(p, p_end, mem_offset); /* offset */
                if (!check_memory_access_align(opcode, align, error_buf,
                                               error_buf_size)) {
                    goto fail;
                }
#if WASM_ENABLE_FAST_INTERP != 0
                emit_uint32(loader_ctx, mem_offset);
#endif
#if WASM_ENABLE_JIT != 0 || WASM_ENABLE_WAMR_COMPILER != 0
                func->has_memory_operations = true;
#endif
                switch (opcode) {
                    /* load */
                    case WASM_OP_I32_LOAD:
                    case WASM_OP_I32_LOAD8_S:
                    case WASM_OP_I32_LOAD8_U:
                    case WASM_OP_I32_LOAD16_S:
                    case WASM_OP_I32_LOAD16_U:
                        POP_AND_PUSH(VALUE_TYPE_I32, VALUE_TYPE_I32);
                        break;
                    case WASM_OP_I64_LOAD:
                    case WASM_OP_I64_LOAD8_S:
                    case WASM_OP_I64_LOAD8_U:
                    case WASM_OP_I64_LOAD16_S:
                    case WASM_OP_I64_LOAD16_U:
                    case WASM_OP_I64_LOAD32_S:
                    case WASM_OP_I64_LOAD32_U:
                        POP_AND_PUSH(VALUE_TYPE_I32, VALUE_TYPE_I64);
                        break;
                    case WASM_OP_F32_LOAD:
                        POP_AND_PUSH(VALUE_TYPE_I32, VALUE_TYPE_F32);
                        break;
                    case WASM_OP_F64_LOAD:
                        POP_AND_PUSH(VALUE_TYPE_I32, VALUE_TYPE_F64);
                        break;
                    /* store */
                    case WASM_OP_I32_STORE:
                    case WASM_OP_I32_STORE8:
                    case WASM_OP_I32_STORE16:
                        POP_I32();
                        POP_I32();
                        break;
                    case WASM_OP_I64_STORE:
                    case WASM_OP_I64_STORE8:
                    case WASM_OP_I64_STORE16:
                    case WASM_OP_I64_STORE32:
                        POP_I64();
                        POP_I32();
                        break;
                    case WASM_OP_F32_STORE:
                        POP_F32();
                        POP_I32();
                        break;
                    case WASM_OP_F64_STORE:
                        POP_F64();
                        POP_I32();
                        break;
                    default:
                        break;
                }
                break;
            }

            case WASM_OP_MEMORY_SIZE:
                CHECK_MEMORY();
                /* reserved byte 0x00 */
                if (*p++ != 0x00) {
                    set_error_buf(error_buf, error_buf_size,
                                  "zero byte expected");
                    goto fail;
                }
                PUSH_I32();

                module->possible_memory_grow = true;
#if WASM_ENABLE_JIT != 0 || WASM_ENABLE_WAMR_COMPILER != 0
                func->has_memory_operations = true;
#endif
                break;

            case WASM_OP_MEMORY_GROW:
                CHECK_MEMORY();
                /* reserved byte 0x00 */
                if (*p++ != 0x00) {
                    set_error_buf(error_buf, error_buf_size,
                                  "zero byte expected");
                    goto fail;
                }
                POP_AND_PUSH(VALUE_TYPE_I32, VALUE_TYPE_I32);

                module->possible_memory_grow = true;
#if WASM_ENABLE_FAST_JIT != 0 || WASM_ENABLE_JIT != 0 \
    || WASM_ENABLE_WAMR_COMPILER != 0
                func->has_op_memory_grow = true;
#endif
#if WASM_ENABLE_JIT != 0 || WASM_ENABLE_WAMR_COMPILER != 0
                func->has_memory_operations = true;
#endif
                break;

            case WASM_OP_I32_CONST:
                read_leb_int32(p, p_end, i32_const);
#if WASM_ENABLE_FAST_INTERP != 0
                skip_label();
                disable_emit = true;
                GET_CONST_OFFSET(VALUE_TYPE_I32, i32_const);

                if (operand_offset == 0) {
                    disable_emit = false;
                    emit_label(WASM_OP_I32_CONST);
                    emit_uint32(loader_ctx, i32_const);
                }
#else
                (void)i32_const;
#endif
                PUSH_I32();
                break;

            case WASM_OP_I64_CONST:
                read_leb_int64(p, p_end, i64_const);
#if WASM_ENABLE_FAST_INTERP != 0
                skip_label();
                disable_emit = true;
                GET_CONST_OFFSET(VALUE_TYPE_I64, i64_const);

                if (operand_offset == 0) {
                    disable_emit = false;
                    emit_label(WASM_OP_I64_CONST);
                    emit_uint64(loader_ctx, i64_const);
                }
#endif
                PUSH_I64();
                break;

            case WASM_OP_F32_CONST:
                p += sizeof(float32);
#if WASM_ENABLE_FAST_INTERP != 0
                skip_label();
                disable_emit = true;
                bh_memcpy_s((uint8 *)&f32_const, sizeof(float32), p_org,
                            sizeof(float32));
                GET_CONST_F32_OFFSET(VALUE_TYPE_F32, f32_const);

                if (operand_offset == 0) {
                    disable_emit = false;
                    emit_label(WASM_OP_F32_CONST);
                    emit_float32(loader_ctx, f32_const);
                }
#endif
                PUSH_F32();
                break;

            case WASM_OP_F64_CONST:
                p += sizeof(float64);
#if WASM_ENABLE_FAST_INTERP != 0
                skip_label();
                disable_emit = true;
                /* Some MCU may require 8-byte align */
                bh_memcpy_s((uint8 *)&f64_const, sizeof(float64), p_org,
                            sizeof(float64));
                GET_CONST_F64_OFFSET(VALUE_TYPE_F64, f64_const);

                if (operand_offset == 0) {
                    disable_emit = false;
                    emit_label(WASM_OP_F64_CONST);
                    emit_float64(loader_ctx, f64_const);
                }
#endif
                PUSH_F64();
                break;

            case WASM_OP_I32_EQZ:
                POP_AND_PUSH(VALUE_TYPE_I32, VALUE_TYPE_I32);
                break;

            case WASM_OP_I32_EQ:
            case WASM_OP_I32_NE:
            case WASM_OP_I32_LT_S:
            case WASM_OP_I32_LT_U:
            case WASM_OP_I32_GT_S:
            case WASM_OP_I32_GT_U:
            case WASM_OP_I32_LE_S:
            case WASM_OP_I32_LE_U:
            case WASM_OP_I32_GE_S:
            case WASM_OP_I32_GE_U:
                POP2_AND_PUSH(VALUE_TYPE_I32, VALUE_TYPE_I32);
                break;

            case WASM_OP_I64_EQZ:
                POP_AND_PUSH(VALUE_TYPE_I64, VALUE_TYPE_I32);
                break;

            case WASM_OP_I64_EQ:
            case WASM_OP_I64_NE:
            case WASM_OP_I64_LT_S:
            case WASM_OP_I64_LT_U:
            case WASM_OP_I64_GT_S:
            case WASM_OP_I64_GT_U:
            case WASM_OP_I64_LE_S:
            case WASM_OP_I64_LE_U:
            case WASM_OP_I64_GE_S:
            case WASM_OP_I64_GE_U:
                POP2_AND_PUSH(VALUE_TYPE_I64, VALUE_TYPE_I32);
                break;

            case WASM_OP_F32_EQ:
            case WASM_OP_F32_NE:
            case WASM_OP_F32_LT:
            case WASM_OP_F32_GT:
            case WASM_OP_F32_LE:
            case WASM_OP_F32_GE:
                POP2_AND_PUSH(VALUE_TYPE_F32, VALUE_TYPE_I32);
                break;

            case WASM_OP_F64_EQ:
            case WASM_OP_F64_NE:
            case WASM_OP_F64_LT:
            case WASM_OP_F64_GT:
            case WASM_OP_F64_LE:
            case WASM_OP_F64_GE:
                POP2_AND_PUSH(VALUE_TYPE_F64, VALUE_TYPE_I32);
                break;

            case WASM_OP_I32_CLZ:
            case WASM_OP_I32_CTZ:
            case WASM_OP_I32_POPCNT:
                POP_AND_PUSH(VALUE_TYPE_I32, VALUE_TYPE_I32);
                break;

            case WASM_OP_I32_ADD:
            case WASM_OP_I32_SUB:
            case WASM_OP_I32_MUL:
            case WASM_OP_I32_DIV_S:
            case WASM_OP_I32_DIV_U:
            case WASM_OP_I32_REM_S:
            case WASM_OP_I32_REM_U:
            case WASM_OP_I32_AND:
            case WASM_OP_I32_OR:
            case WASM_OP_I32_XOR:
            case WASM_OP_I32_SHL:
            case WASM_OP_I32_SHR_S:
            case WASM_OP_I32_SHR_U:
            case WASM_OP_I32_ROTL:
            case WASM_OP_I32_ROTR:
                POP2_AND_PUSH(VALUE_TYPE_I32, VALUE_TYPE_I32);
                break;

            case WASM_OP_I64_CLZ:
            case WASM_OP_I64_CTZ:
            case WASM_OP_I64_POPCNT:
                POP_AND_PUSH(VALUE_TYPE_I64, VALUE_TYPE_I64);
                break;

            case WASM_OP_I64_ADD:
            case WASM_OP_I64_SUB:
            case WASM_OP_I64_MUL:
            case WASM_OP_I64_DIV_S:
            case WASM_OP_I64_DIV_U:
            case WASM_OP_I64_REM_S:
            case WASM_OP_I64_REM_U:
            case WASM_OP_I64_AND:
            case WASM_OP_I64_OR:
            case WASM_OP_I64_XOR:
            case WASM_OP_I64_SHL:
            case WASM_OP_I64_SHR_S:
            case WASM_OP_I64_SHR_U:
            case WASM_OP_I64_ROTL:
            case WASM_OP_I64_ROTR:
                POP2_AND_PUSH(VALUE_TYPE_I64, VALUE_TYPE_I64);
                break;

            case WASM_OP_F32_ABS:
            case WASM_OP_F32_NEG:
            case WASM_OP_F32_CEIL:
            case WASM_OP_F32_FLOOR:
            case WASM_OP_F32_TRUNC:
            case WASM_OP_F32_NEAREST:
            case WASM_OP_F32_SQRT:
                POP_AND_PUSH(VALUE_TYPE_F32, VALUE_TYPE_F32);
                break;

            case WASM_OP_F32_ADD:
            case WASM_OP_F32_SUB:
            case WASM_OP_F32_MUL:
            case WASM_OP_F32_DIV:
            case WASM_OP_F32_MIN:
            case WASM_OP_F32_MAX:
            case WASM_OP_F32_COPYSIGN:
                POP2_AND_PUSH(VALUE_TYPE_F32, VALUE_TYPE_F32);
                break;

            case WASM_OP_F64_ABS:
            case WASM_OP_F64_NEG:
            case WASM_OP_F64_CEIL:
            case WASM_OP_F64_FLOOR:
            case WASM_OP_F64_TRUNC:
            case WASM_OP_F64_NEAREST:
            case WASM_OP_F64_SQRT:
                POP_AND_PUSH(VALUE_TYPE_F64, VALUE_TYPE_F64);
                break;

            case WASM_OP_F64_ADD:
            case WASM_OP_F64_SUB:
            case WASM_OP_F64_MUL:
            case WASM_OP_F64_DIV:
            case WASM_OP_F64_MIN:
            case WASM_OP_F64_MAX:
            case WASM_OP_F64_COPYSIGN:
                POP2_AND_PUSH(VALUE_TYPE_F64, VALUE_TYPE_F64);
                break;

            case WASM_OP_I32_WRAP_I64:
                POP_AND_PUSH(VALUE_TYPE_I64, VALUE_TYPE_I32);
                break;

            case WASM_OP_I32_TRUNC_S_F32:
            case WASM_OP_I32_TRUNC_U_F32:
                POP_AND_PUSH(VALUE_TYPE_F32, VALUE_TYPE_I32);
                break;

            case WASM_OP_I32_TRUNC_S_F64:
            case WASM_OP_I32_TRUNC_U_F64:
                POP_AND_PUSH(VALUE_TYPE_F64, VALUE_TYPE_I32);
                break;

            case WASM_OP_I64_EXTEND_S_I32:
            case WASM_OP_I64_EXTEND_U_I32:
                POP_AND_PUSH(VALUE_TYPE_I32, VALUE_TYPE_I64);
                break;

            case WASM_OP_I64_TRUNC_S_F32:
            case WASM_OP_I64_TRUNC_U_F32:
                POP_AND_PUSH(VALUE_TYPE_F32, VALUE_TYPE_I64);
                break;

            case WASM_OP_I64_TRUNC_S_F64:
            case WASM_OP_I64_TRUNC_U_F64:
                POP_AND_PUSH(VALUE_TYPE_F64, VALUE_TYPE_I64);
                break;

            case WASM_OP_F32_CONVERT_S_I32:
            case WASM_OP_F32_CONVERT_U_I32:
                POP_AND_PUSH(VALUE_TYPE_I32, VALUE_TYPE_F32);
                break;

            case WASM_OP_F32_CONVERT_S_I64:
            case WASM_OP_F32_CONVERT_U_I64:
                POP_AND_PUSH(VALUE_TYPE_I64, VALUE_TYPE_F32);
                break;

            case WASM_OP_F32_DEMOTE_F64:
                POP_AND_PUSH(VALUE_TYPE_F64, VALUE_TYPE_F32);
                break;

            case WASM_OP_F64_CONVERT_S_I32:
            case WASM_OP_F64_CONVERT_U_I32:
                POP_AND_PUSH(VALUE_TYPE_I32, VALUE_TYPE_F64);
                break;

            case WASM_OP_F64_CONVERT_S_I64:
            case WASM_OP_F64_CONVERT_U_I64:
                POP_AND_PUSH(VALUE_TYPE_I64, VALUE_TYPE_F64);
                break;

            case WASM_OP_F64_PROMOTE_F32:
                POP_AND_PUSH(VALUE_TYPE_F32, VALUE_TYPE_F64);
                break;

            case WASM_OP_I32_REINTERPRET_F32:
                POP_AND_PUSH(VALUE_TYPE_F32, VALUE_TYPE_I32);
                break;

            case WASM_OP_I64_REINTERPRET_F64:
                POP_AND_PUSH(VALUE_TYPE_F64, VALUE_TYPE_I64);
                break;

            case WASM_OP_F32_REINTERPRET_I32:
                POP_AND_PUSH(VALUE_TYPE_I32, VALUE_TYPE_F32);
                break;

            case WASM_OP_F64_REINTERPRET_I64:
                POP_AND_PUSH(VALUE_TYPE_I64, VALUE_TYPE_F64);
                break;

            case WASM_OP_I32_EXTEND8_S:
            case WASM_OP_I32_EXTEND16_S:
                POP_AND_PUSH(VALUE_TYPE_I32, VALUE_TYPE_I32);
                break;

            case WASM_OP_I64_EXTEND8_S:
            case WASM_OP_I64_EXTEND16_S:
            case WASM_OP_I64_EXTEND32_S:
                POP_AND_PUSH(VALUE_TYPE_I64, VALUE_TYPE_I64);
                break;

            case WASM_OP_MISC_PREFIX:
            {
                uint32 opcode1;

                read_leb_uint32(p, p_end, opcode1);
#if WASM_ENABLE_FAST_INTERP != 0
                emit_byte(loader_ctx, ((uint8)opcode1));
#endif
                switch (opcode1) {
                    case WASM_OP_I32_TRUNC_SAT_S_F32:
                    case WASM_OP_I32_TRUNC_SAT_U_F32:
                        POP_AND_PUSH(VALUE_TYPE_F32, VALUE_TYPE_I32);
                        break;
                    case WASM_OP_I32_TRUNC_SAT_S_F64:
                    case WASM_OP_I32_TRUNC_SAT_U_F64:
                        POP_AND_PUSH(VALUE_TYPE_F64, VALUE_TYPE_I32);
                        break;
                    case WASM_OP_I64_TRUNC_SAT_S_F32:
                    case WASM_OP_I64_TRUNC_SAT_U_F32:
                        POP_AND_PUSH(VALUE_TYPE_F32, VALUE_TYPE_I64);
                        break;
                    case WASM_OP_I64_TRUNC_SAT_S_F64:
                    case WASM_OP_I64_TRUNC_SAT_U_F64:
                        POP_AND_PUSH(VALUE_TYPE_F64, VALUE_TYPE_I64);
                        break;
#if WASM_ENABLE_BULK_MEMORY != 0
                    case WASM_OP_MEMORY_INIT:
                    {
                        read_leb_uint32(p, p_end, data_seg_idx);
#if WASM_ENABLE_FAST_INTERP != 0
                        emit_uint32(loader_ctx, data_seg_idx);
#endif
                        if (module->import_memory_count == 0
                            && module->memory_count == 0)
                            goto fail_unknown_memory;

                        if (*p++ != 0x00)
                            goto fail_zero_byte_expected;

                        if (data_seg_idx >= module->data_seg_count) {
                            set_error_buf_v(error_buf, error_buf_size,
                                            "unknown data segment %d",
                                            data_seg_idx);
                            goto fail;
                        }

                        if (module->data_seg_count1 == 0)
                            goto fail_data_cnt_sec_require;

                        POP_I32();
                        POP_I32();
                        POP_I32();
#if WASM_ENABLE_JIT != 0 || WASM_ENABLE_WAMR_COMPILER != 0
                        func->has_memory_operations = true;
#endif
                        break;
                    }
                    case WASM_OP_DATA_DROP:
                    {
                        read_leb_uint32(p, p_end, data_seg_idx);
#if WASM_ENABLE_FAST_INTERP != 0
                        emit_uint32(loader_ctx, data_seg_idx);
#endif
                        if (data_seg_idx >= module->data_seg_count) {
                            set_error_buf(error_buf, error_buf_size,
                                          "unknown data segment");
                            goto fail;
                        }

                        if (module->data_seg_count1 == 0)
                            goto fail_data_cnt_sec_require;

#if WASM_ENABLE_JIT != 0 || WASM_ENABLE_WAMR_COMPILER != 0
                        func->has_memory_operations = true;
#endif
                        break;
                    }
                    case WASM_OP_MEMORY_COPY:
                    {
                        /* both src and dst memory index should be 0 */
                        if (*(int16 *)p != 0x0000)
                            goto fail_zero_byte_expected;
                        p += 2;

                        if (module->import_memory_count == 0
                            && module->memory_count == 0)
                            goto fail_unknown_memory;

                        POP_I32();
                        POP_I32();
                        POP_I32();
#if WASM_ENABLE_JIT != 0 || WASM_ENABLE_WAMR_COMPILER != 0
                        func->has_memory_operations = true;
#endif
                        break;
                    }
                    case WASM_OP_MEMORY_FILL:
                    {
                        if (*p++ != 0x00) {
                            goto fail_zero_byte_expected;
                        }
                        if (module->import_memory_count == 0
                            && module->memory_count == 0) {
                            goto fail_unknown_memory;
                        }

                        POP_I32();
                        POP_I32();
                        POP_I32();
#if WASM_ENABLE_JIT != 0 || WASM_ENABLE_WAMR_COMPILER != 0
                        func->has_memory_operations = true;
#endif
                        break;
                    }
                    fail_zero_byte_expected:
                        set_error_buf(error_buf, error_buf_size,
                                      "zero byte expected");
                        goto fail;

                    fail_unknown_memory:
                        set_error_buf(error_buf, error_buf_size,
                                      "unknown memory 0");
                        goto fail;
                    fail_data_cnt_sec_require:
                        set_error_buf(error_buf, error_buf_size,
                                      "data count section required");
                        goto fail;
#endif /* WASM_ENABLE_BULK_MEMORY */
#if WASM_ENABLE_REF_TYPES != 0
                    case WASM_OP_TABLE_INIT:
                    {
                        uint8 seg_ref_type = 0, tbl_ref_type = 0;

                        read_leb_uint32(p, p_end, table_seg_idx);
                        read_leb_uint32(p, p_end, table_idx);

                        if (!get_table_elem_type(module, table_idx,
                                                 &tbl_ref_type, error_buf,
                                                 error_buf_size))
                            goto fail;

                        if (!get_table_seg_elem_type(module, table_seg_idx,
                                                     &seg_ref_type, error_buf,
                                                     error_buf_size))
                            goto fail;

                        if (seg_ref_type != tbl_ref_type) {
                            set_error_buf(error_buf, error_buf_size,
                                          "type mismatch");
                            goto fail;
                        }

#if WASM_ENABLE_FAST_INTERP != 0
                        emit_uint32(loader_ctx, table_seg_idx);
                        emit_uint32(loader_ctx, table_idx);
#endif
                        POP_I32();
                        POP_I32();
                        POP_I32();
                        break;
                    }
                    case WASM_OP_ELEM_DROP:
                    {
                        read_leb_uint32(p, p_end, table_seg_idx);
                        if (!get_table_seg_elem_type(module, table_seg_idx,
                                                     NULL, error_buf,
                                                     error_buf_size))
                            goto fail;
#if WASM_ENABLE_FAST_INTERP != 0
                        emit_uint32(loader_ctx, table_seg_idx);
#endif
                        break;
                    }
                    case WASM_OP_TABLE_COPY:
                    {
                        uint8 src_ref_type, dst_ref_type;
                        uint32 src_tbl_idx, dst_tbl_idx;

                        read_leb_uint32(p, p_end, src_tbl_idx);
                        if (!get_table_elem_type(module, src_tbl_idx,
                                                 &src_ref_type, error_buf,
                                                 error_buf_size))
                            goto fail;

                        read_leb_uint32(p, p_end, dst_tbl_idx);
                        if (!get_table_elem_type(module, dst_tbl_idx,
                                                 &dst_ref_type, error_buf,
                                                 error_buf_size))
                            goto fail;

                        if (src_ref_type != dst_ref_type) {
                            set_error_buf(error_buf, error_buf_size,
                                          "type mismatch");
                            goto fail;
                        }

#if WASM_ENABLE_FAST_INTERP != 0
                        emit_uint32(loader_ctx, src_tbl_idx);
                        emit_uint32(loader_ctx, dst_tbl_idx);
#endif
                        POP_I32();
                        POP_I32();
                        POP_I32();
                        break;
                    }
                    case WASM_OP_TABLE_SIZE:
                    {
                        read_leb_uint32(p, p_end, table_idx);
                        /* TODO: shall we create a new function to check
                                 table idx instead of using below function? */
                        if (!get_table_elem_type(module, table_idx, NULL,
                                                 error_buf, error_buf_size))
                            goto fail;

#if WASM_ENABLE_FAST_INTERP != 0
                        emit_uint32(loader_ctx, table_idx);
#endif

                        PUSH_I32();
                        break;
                    }
                    case WASM_OP_TABLE_GROW:
                    case WASM_OP_TABLE_FILL:
                    {
                        uint8 decl_ref_type;

                        read_leb_uint32(p, p_end, table_idx);
                        if (!get_table_elem_type(module, table_idx,
                                                 &decl_ref_type, error_buf,
                                                 error_buf_size))
                            goto fail;

                        if (opcode1 == WASM_OP_TABLE_GROW) {
                            if (table_idx < module->import_table_count) {
                                module->import_tables[table_idx]
                                    .u.table.possible_grow = true;
                            }
                            else {
                                module
                                    ->tables[table_idx
                                             - module->import_table_count]
                                    .possible_grow = true;
                            }
                        }

#if WASM_ENABLE_FAST_INTERP != 0
                        emit_uint32(loader_ctx, table_idx);
#endif

                        POP_I32();
#if WASM_ENABLE_FAST_INTERP != 0
                        POP_OFFSET_TYPE(decl_ref_type);
#endif
                        POP_TYPE(decl_ref_type);
                        if (opcode1 == WASM_OP_TABLE_GROW)
                            PUSH_I32();
                        else
                            POP_I32();
                        break;
                    }
#endif /* WASM_ENABLE_REF_TYPES */
                    default:
                        set_error_buf_v(error_buf, error_buf_size,
                                        "%s %02x %02x", "unsupported opcode",
                                        0xfc, opcode1);
                        goto fail;
                }
                break;
            }

#if WASM_ENABLE_SIMD != 0
#if WASM_ENABLE_WAMR_COMPILER != 0 || WASM_ENABLE_JIT != 0 \
    || WASM_ENABLE_FAST_JIT != 0
            case WASM_OP_SIMD_PREFIX:
            {
                opcode = read_uint8(p);
                /* follow the order of enum WASMSimdEXTOpcode in wasm_opcode.h
                 */
                switch (opcode) {
                    /* memory instruction */
                    case SIMD_v128_load:
                    case SIMD_v128_load8x8_s:
                    case SIMD_v128_load8x8_u:
                    case SIMD_v128_load16x4_s:
                    case SIMD_v128_load16x4_u:
                    case SIMD_v128_load32x2_s:
                    case SIMD_v128_load32x2_u:
                    case SIMD_v128_load8_splat:
                    case SIMD_v128_load16_splat:
                    case SIMD_v128_load32_splat:
                    case SIMD_v128_load64_splat:
                    {
                        CHECK_MEMORY();

                        read_leb_uint32(p, p_end, align); /* align */
                        if (!check_simd_memory_access_align(
                                opcode, align, error_buf, error_buf_size)) {
                            goto fail;
                        }

                        read_leb_uint32(p, p_end, mem_offset); /* offset */

                        POP_AND_PUSH(VALUE_TYPE_I32, VALUE_TYPE_V128);
#if WASM_ENABLE_JIT != 0 || WASM_ENABLE_WAMR_COMPILER != 0
                        func->has_memory_operations = true;
#endif
                        break;
                    }

                    case SIMD_v128_store:
                    {
                        CHECK_MEMORY();

                        read_leb_uint32(p, p_end, align); /* align */
                        if (!check_simd_memory_access_align(
                                opcode, align, error_buf, error_buf_size)) {
                            goto fail;
                        }

                        read_leb_uint32(p, p_end, mem_offset); /* offset */

                        POP_V128();
                        POP_I32();
#if WASM_ENABLE_JIT != 0 || WASM_ENABLE_WAMR_COMPILER != 0
                        func->has_memory_operations = true;
#endif
                        break;
                    }

                    /* basic operation */
                    case SIMD_v128_const:
                    {
                        CHECK_BUF1(p, p_end, 16);
                        p += 16;
                        PUSH_V128();
                        break;
                    }

                    case SIMD_v8x16_shuffle:
                    {
                        V128 mask;

                        CHECK_BUF1(p, p_end, 16);
                        mask = read_i8x16(p, error_buf, error_buf_size);
                        p += 16;
                        if (!check_simd_shuffle_mask(mask, error_buf,
                                                     error_buf_size)) {
                            goto fail;
                        }

                        POP2_AND_PUSH(VALUE_TYPE_V128, VALUE_TYPE_V128);
                        break;
                    }

                    case SIMD_v8x16_swizzle:
                    {
                        POP2_AND_PUSH(VALUE_TYPE_V128, VALUE_TYPE_V128);
                        break;
                    }

                    /* splat operation */
                    case SIMD_i8x16_splat:
                    case SIMD_i16x8_splat:
                    case SIMD_i32x4_splat:
                    case SIMD_i64x2_splat:
                    case SIMD_f32x4_splat:
                    case SIMD_f64x2_splat:
                    {
                        uint8 pop_type[] = { VALUE_TYPE_I32, VALUE_TYPE_I32,
                                             VALUE_TYPE_I32, VALUE_TYPE_I64,
                                             VALUE_TYPE_F32, VALUE_TYPE_F64 };
                        POP_AND_PUSH(pop_type[opcode - SIMD_i8x16_splat],
                                     VALUE_TYPE_V128);
                        break;
                    }

                    /* lane operation */
                    case SIMD_i8x16_extract_lane_s:
                    case SIMD_i8x16_extract_lane_u:
                    case SIMD_i8x16_replace_lane:
                    case SIMD_i16x8_extract_lane_s:
                    case SIMD_i16x8_extract_lane_u:
                    case SIMD_i16x8_replace_lane:
                    case SIMD_i32x4_extract_lane:
                    case SIMD_i32x4_replace_lane:
                    case SIMD_i64x2_extract_lane:
                    case SIMD_i64x2_replace_lane:
                    case SIMD_f32x4_extract_lane:
                    case SIMD_f32x4_replace_lane:
                    case SIMD_f64x2_extract_lane:
                    case SIMD_f64x2_replace_lane:
                    {
                        uint8 lane;
                        /* clang-format off */
                        uint8 replace[] = {
                            /*i8x16*/ 0x0, 0x0, VALUE_TYPE_I32,
                            /*i16x8*/ 0x0, 0x0, VALUE_TYPE_I32,
                            /*i32x4*/ 0x0, VALUE_TYPE_I32,
                            /*i64x2*/ 0x0, VALUE_TYPE_I64,
                            /*f32x4*/ 0x0, VALUE_TYPE_F32,
                            /*f64x2*/ 0x0, VALUE_TYPE_F64,
                        };
                        uint8 push_type[] = {
                            /*i8x16*/ VALUE_TYPE_I32, VALUE_TYPE_I32,
                                      VALUE_TYPE_V128,
                            /*i16x8*/ VALUE_TYPE_I32, VALUE_TYPE_I32,
                                      VALUE_TYPE_V128,
                            /*i32x4*/ VALUE_TYPE_I32, VALUE_TYPE_V128,
                            /*i64x2*/ VALUE_TYPE_I64, VALUE_TYPE_V128,
                            /*f32x4*/ VALUE_TYPE_F32, VALUE_TYPE_V128,
                            /*f64x2*/ VALUE_TYPE_F64, VALUE_TYPE_V128,
                        };
                        /* clang-format on */

                        CHECK_BUF(p, p_end, 1);
                        lane = read_uint8(p);
                        if (!check_simd_access_lane(opcode, lane, error_buf,
                                                    error_buf_size)) {
                            goto fail;
                        }

                        if (replace[opcode - SIMD_i8x16_extract_lane_s]) {
                            if (!(wasm_loader_pop_frame_ref(
                                    loader_ctx,
                                    replace[opcode - SIMD_i8x16_extract_lane_s],
                                    error_buf, error_buf_size)))
                                goto fail;
                        }

                        POP_AND_PUSH(
                            VALUE_TYPE_V128,
                            push_type[opcode - SIMD_i8x16_extract_lane_s]);
                        break;
                    }

                    /* i8x16 compare operation */
                    case SIMD_i8x16_eq:
                    case SIMD_i8x16_ne:
                    case SIMD_i8x16_lt_s:
                    case SIMD_i8x16_lt_u:
                    case SIMD_i8x16_gt_s:
                    case SIMD_i8x16_gt_u:
                    case SIMD_i8x16_le_s:
                    case SIMD_i8x16_le_u:
                    case SIMD_i8x16_ge_s:
                    case SIMD_i8x16_ge_u:
                    /* i16x8 compare operation */
                    case SIMD_i16x8_eq:
                    case SIMD_i16x8_ne:
                    case SIMD_i16x8_lt_s:
                    case SIMD_i16x8_lt_u:
                    case SIMD_i16x8_gt_s:
                    case SIMD_i16x8_gt_u:
                    case SIMD_i16x8_le_s:
                    case SIMD_i16x8_le_u:
                    case SIMD_i16x8_ge_s:
                    case SIMD_i16x8_ge_u:
                    /* i32x4 compare operation */
                    case SIMD_i32x4_eq:
                    case SIMD_i32x4_ne:
                    case SIMD_i32x4_lt_s:
                    case SIMD_i32x4_lt_u:
                    case SIMD_i32x4_gt_s:
                    case SIMD_i32x4_gt_u:
                    case SIMD_i32x4_le_s:
                    case SIMD_i32x4_le_u:
                    case SIMD_i32x4_ge_s:
                    case SIMD_i32x4_ge_u:
                    /* f32x4 compare operation */
                    case SIMD_f32x4_eq:
                    case SIMD_f32x4_ne:
                    case SIMD_f32x4_lt:
                    case SIMD_f32x4_gt:
                    case SIMD_f32x4_le:
                    case SIMD_f32x4_ge:
                    /* f64x2 compare operation */
                    case SIMD_f64x2_eq:
                    case SIMD_f64x2_ne:
                    case SIMD_f64x2_lt:
                    case SIMD_f64x2_gt:
                    case SIMD_f64x2_le:
                    case SIMD_f64x2_ge:
                    {
                        POP2_AND_PUSH(VALUE_TYPE_V128, VALUE_TYPE_V128);
                        break;
                    }

                    /* v128 operation */
                    case SIMD_v128_not:
                    {
                        POP_AND_PUSH(VALUE_TYPE_V128, VALUE_TYPE_V128);
                        break;
                    }

                    case SIMD_v128_and:
                    case SIMD_v128_andnot:
                    case SIMD_v128_or:
                    case SIMD_v128_xor:
                    {
                        POP2_AND_PUSH(VALUE_TYPE_V128, VALUE_TYPE_V128);
                        break;
                    }

                    case SIMD_v128_bitselect:
                    {
                        POP_V128();
                        POP2_AND_PUSH(VALUE_TYPE_V128, VALUE_TYPE_V128);
                        break;
                    }

                    case SIMD_v128_any_true:
                    {
                        POP_AND_PUSH(VALUE_TYPE_V128, VALUE_TYPE_I32);
                        break;
                    }

                    /* Load Lane Operation */
                    case SIMD_v128_load8_lane:
                    case SIMD_v128_load16_lane:
                    case SIMD_v128_load32_lane:
                    case SIMD_v128_load64_lane:
                    case SIMD_v128_store8_lane:
                    case SIMD_v128_store16_lane:
                    case SIMD_v128_store32_lane:
                    case SIMD_v128_store64_lane:
                    {
                        uint8 lane;

                        CHECK_MEMORY();

                        read_leb_uint32(p, p_end, align); /* align */
                        if (!check_simd_memory_access_align(
                                opcode, align, error_buf, error_buf_size)) {
                            goto fail;
                        }

                        read_leb_uint32(p, p_end, mem_offset); /* offset */

                        CHECK_BUF(p, p_end, 1);
                        lane = read_uint8(p);
                        if (!check_simd_access_lane(opcode, lane, error_buf,
                                                    error_buf_size)) {
                            goto fail;
                        }

                        POP_V128();
                        POP_I32();
                        if (opcode < SIMD_v128_store8_lane) {
                            PUSH_V128();
                        }
#if WASM_ENABLE_JIT != 0 || WASM_ENABLE_WAMR_COMPILER != 0
                        func->has_memory_operations = true;
#endif
                        break;
                    }

                    case SIMD_v128_load32_zero:
                    case SIMD_v128_load64_zero:
                    {
                        CHECK_MEMORY();

                        read_leb_uint32(p, p_end, align); /* align */
                        if (!check_simd_memory_access_align(
                                opcode, align, error_buf, error_buf_size)) {
                            goto fail;
                        }

                        read_leb_uint32(p, p_end, mem_offset); /* offset */

                        POP_AND_PUSH(VALUE_TYPE_I32, VALUE_TYPE_V128);
#if WASM_ENABLE_JIT != 0 || WASM_ENABLE_WAMR_COMPILER != 0
                        func->has_memory_operations = true;
#endif
                        break;
                    }

                    /* Float conversion */
                    case SIMD_f32x4_demote_f64x2_zero:
                    case SIMD_f64x2_promote_low_f32x4_zero:
                    {
                        POP_AND_PUSH(VALUE_TYPE_V128, VALUE_TYPE_V128);
                        break;
                    }

                    /* i8x16 Operation */
                    case SIMD_i8x16_abs:
                    case SIMD_i8x16_neg:
                    case SIMD_i8x16_popcnt:
                    {
                        POP_AND_PUSH(VALUE_TYPE_V128, VALUE_TYPE_V128);
                        break;
                    }

                    case SIMD_i8x16_all_true:
                    case SIMD_i8x16_bitmask:
                    {
                        POP_AND_PUSH(VALUE_TYPE_V128, VALUE_TYPE_I32);
                        break;
                    }

                    case SIMD_i8x16_narrow_i16x8_s:
                    case SIMD_i8x16_narrow_i16x8_u:
                    {
                        POP2_AND_PUSH(VALUE_TYPE_V128, VALUE_TYPE_V128);
                        break;
                    }

                    case SIMD_f32x4_ceil:
                    case SIMD_f32x4_floor:
                    case SIMD_f32x4_trunc:
                    case SIMD_f32x4_nearest:
                    {
                        POP_AND_PUSH(VALUE_TYPE_V128, VALUE_TYPE_V128);
                        break;
                    }

                    case SIMD_i8x16_shl:
                    case SIMD_i8x16_shr_s:
                    case SIMD_i8x16_shr_u:
                    {
                        POP_I32();
                        POP_AND_PUSH(VALUE_TYPE_V128, VALUE_TYPE_V128);
                        break;
                    }

                    case SIMD_i8x16_add:
                    case SIMD_i8x16_add_sat_s:
                    case SIMD_i8x16_add_sat_u:
                    case SIMD_i8x16_sub:
                    case SIMD_i8x16_sub_sat_s:
                    case SIMD_i8x16_sub_sat_u:
                    {
                        POP2_AND_PUSH(VALUE_TYPE_V128, VALUE_TYPE_V128);
                        break;
                    }

                    case SIMD_f64x2_ceil:
                    case SIMD_f64x2_floor:
                    {
                        POP_AND_PUSH(VALUE_TYPE_V128, VALUE_TYPE_V128);
                        break;
                    }

                    case SIMD_i8x16_min_s:
                    case SIMD_i8x16_min_u:
                    case SIMD_i8x16_max_s:
                    case SIMD_i8x16_max_u:
                    {
                        POP2_AND_PUSH(VALUE_TYPE_V128, VALUE_TYPE_V128);
                        break;
                    }

                    case SIMD_f64x2_trunc:
                    {
                        POP_AND_PUSH(VALUE_TYPE_V128, VALUE_TYPE_V128);
                        break;
                    }

                    case SIMD_i8x16_avgr_u:
                    {
                        POP2_AND_PUSH(VALUE_TYPE_V128, VALUE_TYPE_V128);
                        break;
                    }

                    case SIMD_i16x8_extadd_pairwise_i8x16_s:
                    case SIMD_i16x8_extadd_pairwise_i8x16_u:
                    case SIMD_i32x4_extadd_pairwise_i16x8_s:
                    case SIMD_i32x4_extadd_pairwise_i16x8_u:
                    /* i16x8 operation */
                    case SIMD_i16x8_abs:
                    case SIMD_i16x8_neg:
                    {
                        POP_AND_PUSH(VALUE_TYPE_V128, VALUE_TYPE_V128);
                        break;
                    }

                    case SIMD_i16x8_q15mulr_sat_s:
                    {
                        POP2_AND_PUSH(VALUE_TYPE_V128, VALUE_TYPE_V128);
                        break;
                    }

                    case SIMD_i16x8_all_true:
                    case SIMD_i16x8_bitmask:
                    {
                        POP_AND_PUSH(VALUE_TYPE_V128, VALUE_TYPE_I32);
                        break;
                    }

                    case SIMD_i16x8_narrow_i32x4_s:
                    case SIMD_i16x8_narrow_i32x4_u:
                    {
                        POP2_AND_PUSH(VALUE_TYPE_V128, VALUE_TYPE_V128);
                        break;
                    }

                    case SIMD_i16x8_extend_low_i8x16_s:
                    case SIMD_i16x8_extend_high_i8x16_s:
                    case SIMD_i16x8_extend_low_i8x16_u:
                    case SIMD_i16x8_extend_high_i8x16_u:
                    {
                        POP_AND_PUSH(VALUE_TYPE_V128, VALUE_TYPE_V128);
                        break;
                    }

                    case SIMD_i16x8_shl:
                    case SIMD_i16x8_shr_s:
                    case SIMD_i16x8_shr_u:
                    {
                        POP_I32();
                        POP_AND_PUSH(VALUE_TYPE_V128, VALUE_TYPE_V128);
                        break;
                    }

                    case SIMD_i16x8_add:
                    case SIMD_i16x8_add_sat_s:
                    case SIMD_i16x8_add_sat_u:
                    case SIMD_i16x8_sub:
                    case SIMD_i16x8_sub_sat_s:
                    case SIMD_i16x8_sub_sat_u:
                    {
                        POP2_AND_PUSH(VALUE_TYPE_V128, VALUE_TYPE_V128);
                        break;
                    }

                    case SIMD_f64x2_nearest:
                    {
                        POP_AND_PUSH(VALUE_TYPE_V128, VALUE_TYPE_V128);
                        break;
                    }

                    case SIMD_i16x8_mul:
                    case SIMD_i16x8_min_s:
                    case SIMD_i16x8_min_u:
                    case SIMD_i16x8_max_s:
                    case SIMD_i16x8_max_u:
                    case SIMD_i16x8_avgr_u:
                    case SIMD_i16x8_extmul_low_i8x16_s:
                    case SIMD_i16x8_extmul_high_i8x16_s:
                    case SIMD_i16x8_extmul_low_i8x16_u:
                    case SIMD_i16x8_extmul_high_i8x16_u:
                    {
                        POP2_AND_PUSH(VALUE_TYPE_V128, VALUE_TYPE_V128);
                        break;
                    }

                    /* i32x4 operation */
                    case SIMD_i32x4_abs:
                    case SIMD_i32x4_neg:
                    {
                        POP_AND_PUSH(VALUE_TYPE_V128, VALUE_TYPE_V128);
                        break;
                    }

                    case SIMD_i32x4_all_true:
                    case SIMD_i32x4_bitmask:
                    {
                        POP_AND_PUSH(VALUE_TYPE_V128, VALUE_TYPE_I32);
                        break;
                    }

                    case SIMD_i32x4_narrow_i64x2_s:
                    case SIMD_i32x4_narrow_i64x2_u:
                    {
                        POP2_AND_PUSH(VALUE_TYPE_V128, VALUE_TYPE_V128);
                        break;
                    }

                    case SIMD_i32x4_extend_low_i16x8_s:
                    case SIMD_i32x4_extend_high_i16x8_s:
                    case SIMD_i32x4_extend_low_i16x8_u:
                    case SIMD_i32x4_extend_high_i16x8_u:
                    {
                        POP_AND_PUSH(VALUE_TYPE_V128, VALUE_TYPE_V128);
                        break;
                    }

                    case SIMD_i32x4_shl:
                    case SIMD_i32x4_shr_s:
                    case SIMD_i32x4_shr_u:
                    {
                        POP_I32();
                        POP_AND_PUSH(VALUE_TYPE_V128, VALUE_TYPE_V128);
                        break;
                    }

                    case SIMD_i32x4_add:
                    case SIMD_i32x4_sub:
                    case SIMD_i32x4_mul:
                    case SIMD_i32x4_min_s:
                    case SIMD_i32x4_min_u:
                    case SIMD_i32x4_max_s:
                    case SIMD_i32x4_max_u:
                    case SIMD_i32x4_dot_i16x8_s:
                    case SIMD_i32x4_avgr_u:
                    case SIMD_i32x4_extmul_low_i16x8_s:
                    case SIMD_i32x4_extmul_high_i16x8_s:
                    case SIMD_i32x4_extmul_low_i16x8_u:
                    case SIMD_i32x4_extmul_high_i16x8_u:
                    {
                        POP2_AND_PUSH(VALUE_TYPE_V128, VALUE_TYPE_V128);
                        break;
                    }

                    /* i64x2 operation */
                    case SIMD_i64x2_abs:
                    case SIMD_i64x2_neg:
                    {
                        POP_AND_PUSH(VALUE_TYPE_V128, VALUE_TYPE_V128);
                        break;
                    }

                    case SIMD_i64x2_all_true:
                    case SIMD_i64x2_bitmask:
                    {
                        POP_AND_PUSH(VALUE_TYPE_V128, VALUE_TYPE_I32);
                        break;
                    }

                    case SIMD_i64x2_extend_low_i32x4_s:
                    case SIMD_i64x2_extend_high_i32x4_s:
                    case SIMD_i64x2_extend_low_i32x4_u:
                    case SIMD_i64x2_extend_high_i32x4_u:
                    {
                        POP_AND_PUSH(VALUE_TYPE_V128, VALUE_TYPE_V128);
                        break;
                    }

                    case SIMD_i64x2_shl:
                    case SIMD_i64x2_shr_s:
                    case SIMD_i64x2_shr_u:
                    {
                        POP_I32();
                        POP_AND_PUSH(VALUE_TYPE_V128, VALUE_TYPE_V128);
                        break;
                    }

                    case SIMD_i64x2_add:
                    case SIMD_i64x2_sub:
                    case SIMD_i64x2_mul:
                    case SIMD_i64x2_eq:
                    case SIMD_i64x2_ne:
                    case SIMD_i64x2_lt_s:
                    case SIMD_i64x2_gt_s:
                    case SIMD_i64x2_le_s:
                    case SIMD_i64x2_ge_s:
                    case SIMD_i64x2_extmul_low_i32x4_s:
                    case SIMD_i64x2_extmul_high_i32x4_s:
                    case SIMD_i64x2_extmul_low_i32x4_u:
                    case SIMD_i64x2_extmul_high_i32x4_u:
                    {
                        POP2_AND_PUSH(VALUE_TYPE_V128, VALUE_TYPE_V128);
                        break;
                    }

                    /* f32x4 operation */
                    case SIMD_f32x4_abs:
                    case SIMD_f32x4_neg:
                    case SIMD_f32x4_round:
                    case SIMD_f32x4_sqrt:
                    {
                        POP_AND_PUSH(VALUE_TYPE_V128, VALUE_TYPE_V128);
                        break;
                    }

                    case SIMD_f32x4_add:
                    case SIMD_f32x4_sub:
                    case SIMD_f32x4_mul:
                    case SIMD_f32x4_div:
                    case SIMD_f32x4_min:
                    case SIMD_f32x4_max:
                    case SIMD_f32x4_pmin:
                    case SIMD_f32x4_pmax:
                    {
                        POP2_AND_PUSH(VALUE_TYPE_V128, VALUE_TYPE_V128);
                        break;
                    }

                    /* f64x2 operation */
                    case SIMD_f64x2_abs:
                    case SIMD_f64x2_neg:
                    case SIMD_f64x2_round:
                    case SIMD_f64x2_sqrt:
                    {
                        POP_AND_PUSH(VALUE_TYPE_V128, VALUE_TYPE_V128);
                        break;
                    }

                    case SIMD_f64x2_add:
                    case SIMD_f64x2_sub:
                    case SIMD_f64x2_mul:
                    case SIMD_f64x2_div:
                    case SIMD_f64x2_min:
                    case SIMD_f64x2_max:
                    case SIMD_f64x2_pmin:
                    case SIMD_f64x2_pmax:
                    {
                        POP2_AND_PUSH(VALUE_TYPE_V128, VALUE_TYPE_V128);
                        break;
                    }

                    case SIMD_i32x4_trunc_sat_f32x4_s:
                    case SIMD_i32x4_trunc_sat_f32x4_u:
                    case SIMD_f32x4_convert_i32x4_s:
                    case SIMD_f32x4_convert_i32x4_u:
                    case SIMD_i32x4_trunc_sat_f64x2_s_zero:
                    case SIMD_i32x4_trunc_sat_f64x2_u_zero:
                    case SIMD_f64x2_convert_low_i32x4_s:
                    case SIMD_f64x2_convert_low_i32x4_u:
                    {
                        POP_AND_PUSH(VALUE_TYPE_V128, VALUE_TYPE_V128);
                        break;
                    }

                    default:
                    {
                        if (error_buf != NULL) {
                            snprintf(error_buf, error_buf_size,
                                     "WASM module load failed: "
                                     "invalid opcode 0xfd %02x.",
                                     opcode);
                        }
                        goto fail;
                    }
                }
                break;
            }
#endif /* end of WASM_ENABLE_WAMR_COMPILER != 0 || WASM_ENABLE_JIT != 0 \
                 || WASM_ENABLE_FAST_JIT != 0 */
#endif /* end of WASM_ENABLE_SIMD */

#if WASM_ENABLE_SHARED_MEMORY != 0
            case WASM_OP_ATOMIC_PREFIX:
            {
                opcode = read_uint8(p);
#if WASM_ENABLE_FAST_INTERP != 0
                emit_byte(loader_ctx, opcode);
#endif
                if (opcode != WASM_OP_ATOMIC_FENCE) {
                    CHECK_MEMORY();
                    read_leb_uint32(p, p_end, align);      /* align */
                    read_leb_uint32(p, p_end, mem_offset); /* offset */
                    if (!check_memory_align_equal(opcode, align, error_buf,
                                                  error_buf_size)) {
                        goto fail;
                    }
#if WASM_ENABLE_FAST_INTERP != 0
                    emit_uint32(loader_ctx, mem_offset);
#endif
                }
#if WASM_ENABLE_JIT != 0 || WASM_ENABLE_WAMR_COMPILER != 0
                func->has_memory_operations = true;
#endif
                switch (opcode) {
                    case WASM_OP_ATOMIC_NOTIFY:
                        POP2_AND_PUSH(VALUE_TYPE_I32, VALUE_TYPE_I32);
                        break;
                    case WASM_OP_ATOMIC_WAIT32:
                        POP_I64();
                        POP_I32();
                        POP_I32();
                        PUSH_I32();
                        break;
                    case WASM_OP_ATOMIC_WAIT64:
                        POP_I64();
                        POP_I64();
                        POP_I32();
                        PUSH_I32();
                        break;
                    case WASM_OP_ATOMIC_FENCE:
                        /* reserved byte 0x00 */
                        if (*p++ != 0x00) {
                            set_error_buf(error_buf, error_buf_size,
                                          "zero byte expected");
                            goto fail;
                        }
                        break;
                    case WASM_OP_ATOMIC_I32_LOAD:
                    case WASM_OP_ATOMIC_I32_LOAD8_U:
                    case WASM_OP_ATOMIC_I32_LOAD16_U:
                        POP_AND_PUSH(VALUE_TYPE_I32, VALUE_TYPE_I32);
                        break;
                    case WASM_OP_ATOMIC_I32_STORE:
                    case WASM_OP_ATOMIC_I32_STORE8:
                    case WASM_OP_ATOMIC_I32_STORE16:
                        POP_I32();
                        POP_I32();
                        break;
                    case WASM_OP_ATOMIC_I64_LOAD:
                    case WASM_OP_ATOMIC_I64_LOAD8_U:
                    case WASM_OP_ATOMIC_I64_LOAD16_U:
                    case WASM_OP_ATOMIC_I64_LOAD32_U:
                        POP_AND_PUSH(VALUE_TYPE_I32, VALUE_TYPE_I64);
                        break;
                    case WASM_OP_ATOMIC_I64_STORE:
                    case WASM_OP_ATOMIC_I64_STORE8:
                    case WASM_OP_ATOMIC_I64_STORE16:
                    case WASM_OP_ATOMIC_I64_STORE32:
                        POP_I64();
                        POP_I32();
                        break;
                    case WASM_OP_ATOMIC_RMW_I32_ADD:
                    case WASM_OP_ATOMIC_RMW_I32_ADD8_U:
                    case WASM_OP_ATOMIC_RMW_I32_ADD16_U:
                    case WASM_OP_ATOMIC_RMW_I32_SUB:
                    case WASM_OP_ATOMIC_RMW_I32_SUB8_U:
                    case WASM_OP_ATOMIC_RMW_I32_SUB16_U:
                    case WASM_OP_ATOMIC_RMW_I32_AND:
                    case WASM_OP_ATOMIC_RMW_I32_AND8_U:
                    case WASM_OP_ATOMIC_RMW_I32_AND16_U:
                    case WASM_OP_ATOMIC_RMW_I32_OR:
                    case WASM_OP_ATOMIC_RMW_I32_OR8_U:
                    case WASM_OP_ATOMIC_RMW_I32_OR16_U:
                    case WASM_OP_ATOMIC_RMW_I32_XOR:
                    case WASM_OP_ATOMIC_RMW_I32_XOR8_U:
                    case WASM_OP_ATOMIC_RMW_I32_XOR16_U:
                    case WASM_OP_ATOMIC_RMW_I32_XCHG:
                    case WASM_OP_ATOMIC_RMW_I32_XCHG8_U:
                    case WASM_OP_ATOMIC_RMW_I32_XCHG16_U:
                        POP2_AND_PUSH(VALUE_TYPE_I32, VALUE_TYPE_I32);
                        break;
                    case WASM_OP_ATOMIC_RMW_I64_ADD:
                    case WASM_OP_ATOMIC_RMW_I64_ADD8_U:
                    case WASM_OP_ATOMIC_RMW_I64_ADD16_U:
                    case WASM_OP_ATOMIC_RMW_I64_ADD32_U:
                    case WASM_OP_ATOMIC_RMW_I64_SUB:
                    case WASM_OP_ATOMIC_RMW_I64_SUB8_U:
                    case WASM_OP_ATOMIC_RMW_I64_SUB16_U:
                    case WASM_OP_ATOMIC_RMW_I64_SUB32_U:
                    case WASM_OP_ATOMIC_RMW_I64_AND:
                    case WASM_OP_ATOMIC_RMW_I64_AND8_U:
                    case WASM_OP_ATOMIC_RMW_I64_AND16_U:
                    case WASM_OP_ATOMIC_RMW_I64_AND32_U:
                    case WASM_OP_ATOMIC_RMW_I64_OR:
                    case WASM_OP_ATOMIC_RMW_I64_OR8_U:
                    case WASM_OP_ATOMIC_RMW_I64_OR16_U:
                    case WASM_OP_ATOMIC_RMW_I64_OR32_U:
                    case WASM_OP_ATOMIC_RMW_I64_XOR:
                    case WASM_OP_ATOMIC_RMW_I64_XOR8_U:
                    case WASM_OP_ATOMIC_RMW_I64_XOR16_U:
                    case WASM_OP_ATOMIC_RMW_I64_XOR32_U:
                    case WASM_OP_ATOMIC_RMW_I64_XCHG:
                    case WASM_OP_ATOMIC_RMW_I64_XCHG8_U:
                    case WASM_OP_ATOMIC_RMW_I64_XCHG16_U:
                    case WASM_OP_ATOMIC_RMW_I64_XCHG32_U:
                        POP_I64();
                        POP_I32();
                        PUSH_I64();
                        break;
                    case WASM_OP_ATOMIC_RMW_I32_CMPXCHG:
                    case WASM_OP_ATOMIC_RMW_I32_CMPXCHG8_U:
                    case WASM_OP_ATOMIC_RMW_I32_CMPXCHG16_U:
                        POP_I32();
                        POP_I32();
                        POP_I32();
                        PUSH_I32();
                        break;
                    case WASM_OP_ATOMIC_RMW_I64_CMPXCHG:
                    case WASM_OP_ATOMIC_RMW_I64_CMPXCHG8_U:
                    case WASM_OP_ATOMIC_RMW_I64_CMPXCHG16_U:
                    case WASM_OP_ATOMIC_RMW_I64_CMPXCHG32_U:
                        POP_I64();
                        POP_I64();
                        POP_I32();
                        PUSH_I64();
                        break;
                    default:
                        set_error_buf_v(error_buf, error_buf_size,
                                        "%s %02x %02x", "unsupported opcode",
                                        0xfe, opcode);
                        goto fail;
                }
                break;
            }
#endif /* end of WASM_ENABLE_SHARED_MEMORY */

            default:
                set_error_buf_v(error_buf, error_buf_size, "%s %02x",
                                "unsupported opcode", opcode);
                goto fail;
        }

#if WASM_ENABLE_FAST_INTERP != 0
        last_op = opcode;
#endif
    }

    if (loader_ctx->csp_num > 0) {
        if (cur_func_idx < module->function_count - 1)
            /* Function with missing end marker (between two functions) */
            set_error_buf(error_buf, error_buf_size, "END opcode expected");
        else
            /* Function with missing end marker
               (at EOF or end of code sections) */
            set_error_buf(error_buf, error_buf_size,
                          "unexpected end of section or function, "
                          "or section size mismatch");
        goto fail;
    }

#if WASM_ENABLE_FAST_INTERP != 0
    if (loader_ctx->p_code_compiled == NULL)
        goto re_scan;

    func->const_cell_num = loader_ctx->const_cell_num;
    if (func->const_cell_num > 0) {
        int32 j;

        if (!(func->consts = func_const = loader_malloc(
                  func->const_cell_num * 4, error_buf, error_buf_size)))
            goto fail;

        func_const_end = func->consts + func->const_cell_num * 4;
        /* reverse the const buf */
        for (j = loader_ctx->num_const - 1; j >= 0; j--) {
            Const *c = (Const *)(loader_ctx->const_buf + j * sizeof(Const));
            if (c->value_type == VALUE_TYPE_F64
                || c->value_type == VALUE_TYPE_I64) {
                bh_memcpy_s(func_const, (uint32)(func_const_end - func_const),
                            &(c->value.f64), (uint32)sizeof(int64));
                func_const += sizeof(int64);
            }
            else {
                bh_memcpy_s(func_const, (uint32)(func_const_end - func_const),
                            &(c->value.f32), (uint32)sizeof(int32));
                func_const += sizeof(int32);
            }
        }
    }

    func->max_stack_cell_num = loader_ctx->preserved_local_offset
                               - loader_ctx->start_dynamic_offset + 1;
#else
    func->max_stack_cell_num = loader_ctx->max_stack_cell_num;
#endif
    func->max_block_num = loader_ctx->max_csp_num;
    return_value = true;

fail:
    wasm_loader_ctx_destroy(loader_ctx);

    (void)table_idx;
    (void)table_seg_idx;
    (void)data_seg_idx;
    (void)i64_const;
    (void)local_offset;
    (void)p_org;
    (void)mem_offset;
    (void)align;
    return return_value;
}<|MERGE_RESOLUTION|>--- conflicted
+++ resolved
@@ -3006,7 +3006,6 @@
     if (os_mutex_init(&module->tierup_wait_lock) != 0) {
         set_error_buf(error_buf, error_buf_size, "init jit tierup lock failed");
         return false;
-<<<<<<< HEAD
     }
     if (os_cond_init(&module->tierup_wait_cond) != 0) {
         set_error_buf(error_buf, error_buf_size, "init jit tierup cond failed");
@@ -3021,22 +3020,6 @@
     if (!(module->func_ptrs = loader_malloc(size, error_buf, error_buf_size))) {
         return false;
     }
-=======
-    }
-    if (os_cond_init(&module->tierup_wait_cond) != 0) {
-        set_error_buf(error_buf, error_buf_size, "init jit tierup cond failed");
-        os_mutex_destroy(&module->tierup_wait_lock);
-        return false;
-    }
-    module->tierup_wait_lock_inited = true;
-#endif
-
-    size = sizeof(void *) * (uint64)module->function_count
-           + sizeof(bool) * (uint64)module->function_count;
-    if (!(module->func_ptrs = loader_malloc(size, error_buf, error_buf_size))) {
-        return false;
-    }
->>>>>>> bf2be805
     module->func_ptrs_compiled =
         (bool *)((uint8 *)module->func_ptrs
                  + sizeof(void *) * module->function_count);
@@ -3161,7 +3144,6 @@
     module->llvm_jit_inited = true;
     os_cond_broadcast(&module->tierup_wait_cond);
     os_mutex_unlock(&module->tierup_wait_lock);
-<<<<<<< HEAD
 
     return NULL;
 }
@@ -3221,67 +3203,6 @@
         }
     }
 
-=======
-
-    return NULL;
-}
-#endif
-
-#if WASM_ENABLE_FAST_JIT != 0 || WASM_ENABLE_JIT != 0
-/* The callback function to compile jit functions */
-static void *
-orcjit_thread_callback(void *arg)
-{
-    OrcJitThreadArg *thread_arg = (OrcJitThreadArg *)arg;
-#if WASM_ENABLE_JIT != 0
-    AOTCompContext *comp_ctx = thread_arg->comp_ctx;
-#endif
-    WASMModule *module = thread_arg->module;
-    uint32 group_idx = thread_arg->group_idx;
-    uint32 group_stride = WASM_ORC_JIT_BACKEND_THREAD_NUM;
-    uint32 func_count = module->function_count;
-    uint32 i;
-
-#if WASM_ENABLE_FAST_JIT != 0
-    /* Compile fast jit funcitons of this group */
-    for (i = group_idx; i < func_count; i += group_stride) {
-        if (!jit_compiler_compile(module, i + module->import_function_count)) {
-            os_printf("failed to compile fast jit function %u\n", i);
-            break;
-        }
-
-        if (module->orcjit_stop_compiling) {
-            return NULL;
-        }
-    }
-#endif
-
-#if WASM_ENABLE_FAST_JIT != 0 && WASM_ENABLE_JIT != 0 \
-    && WASM_ENABLE_LAZY_JIT != 0
-    /* For JIT tier-up, set each llvm jit func to call_to_fast_jit */
-    for (i = group_idx; i < func_count;
-         i += group_stride * WASM_ORC_JIT_COMPILE_THREAD_NUM) {
-        uint32 j;
-
-        for (j = 0; j < WASM_ORC_JIT_COMPILE_THREAD_NUM; j++) {
-            if (i + j * group_stride < func_count) {
-                if (!jit_compiler_set_call_to_fast_jit(
-                        module,
-                        i + j * group_stride + module->import_function_count)) {
-                    os_printf(
-                        "failed to compile call_to_fast_jit for func %u\n",
-                        i + j * group_stride + module->import_function_count);
-                    module->orcjit_stop_compiling = true;
-                    return NULL;
-                }
-            }
-            if (module->orcjit_stop_compiling) {
-                return NULL;
-            }
-        }
-    }
-
->>>>>>> bf2be805
     /* Wait until init_llvm_jit_functions_stage2 finishes */
     os_mutex_lock(&module->tierup_wait_lock);
     while (!module->llvm_jit_inited) {
@@ -3431,20 +3352,6 @@
                           "failed to compile fast jit function");
             return false;
         }
-<<<<<<< HEAD
-    }
-#endif
-
-#if WASM_ENABLE_JIT != 0
-    /* Ensure all the llvm-jit functions are compiled */
-    for (i = 0; i < module->function_count; i++) {
-        if (!module->func_ptrs_compiled[i]) {
-            set_error_buf(error_buf, error_buf_size,
-                          "failed to compile llvm jit function");
-            return false;
-        }
-=======
->>>>>>> bf2be805
     }
 #endif
 #endif /* end of WASM_ENABLE_LAZY_JIT == 0 */
@@ -3878,7 +3785,6 @@
 
 #if WASM_ENABLE_FAST_JIT != 0
     if (!init_fast_jit_functions(module, error_buf, error_buf_size)) {
-<<<<<<< HEAD
         return false;
     }
 #endif
@@ -3891,20 +3797,6 @@
     if (!init_llvm_jit_functions_stage2(module, error_buf, error_buf_size)) {
         return false;
     }
-=======
-        return false;
-    }
-#endif
-
-#if WASM_ENABLE_JIT != 0
-    if (!init_llvm_jit_functions_stage1(module, error_buf, error_buf_size)) {
-        return false;
-    }
-#if !(WASM_ENABLE_FAST_JIT != 0 && WASM_ENABLE_LAZY_JIT != 0)
-    if (!init_llvm_jit_functions_stage2(module, error_buf, error_buf_size)) {
-        return false;
-    }
->>>>>>> bf2be805
 #else
     /* Run aot_compile_wasm in a backend thread, so as not to block the main
        thread fast jit execution, since applying llvm optimizations in
