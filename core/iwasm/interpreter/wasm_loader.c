--- conflicted
+++ resolved
@@ -2310,7 +2310,6 @@
         declare_max_page_count = max_page_count;
     }
 
-<<<<<<< HEAD
 #if WASM_ENABLE_MULTI_MODULE != 0
     if (!wasm_runtime_is_built_in_module(sub_module_name)) {
         sub_module = load_depended_module(parent_module, sub_module_name,
@@ -2318,41 +2317,6 @@
         if (!sub_module) {
             return false;
         }
-=======
-            /* Load each local type */
-            p_code = p_code_save;
-            local_type_index = 0;
-            for (j = 0; j < local_set_count; j++) {
-                read_leb_uint32(p_code, buf_code_end, sub_local_count);
-                /* Note: sub_local_count is allowed to be 0 */
-                if (local_type_index > UINT32_MAX - sub_local_count
-                    || local_type_index + sub_local_count > local_count) {
-                    set_error_buf(error_buf, error_buf_size,
-                                  "invalid local count");
-                    return false;
-                }
-                CHECK_BUF(p_code, buf_code_end, 1);
-                /* 0x7F/0x7E/0x7D/0x7C */
-                type = read_uint8(p_code);
-                if (!is_value_type(type)) {
-                    if (type == VALUE_TYPE_V128)
-                        set_error_buf(error_buf, error_buf_size,
-                                      "v128 value type requires simd feature");
-                    else if (type == VALUE_TYPE_FUNCREF
-                             || type == VALUE_TYPE_EXTERNREF)
-                        set_error_buf(error_buf, error_buf_size,
-                                      "ref value type requires "
-                                      "reference types feature");
-                    else
-                        set_error_buf_v(error_buf, error_buf_size,
-                                        "invalid local type 0x%02X", type);
-                    return false;
-                }
-                for (k = 0; k < sub_local_count; k++) {
-                    func->local_types[local_type_index++] = type;
-                }
-            }
->>>>>>> a9e5150c
 
         linked_memory = wasm_loader_resolve_memory(
             sub_module_name, memory_name, declare_init_page_count,
@@ -3054,8 +3018,8 @@
             local_type_index = 0;
             for (j = 0; j < local_set_count; j++) {
                 read_leb_uint32(p_code, buf_code_end, sub_local_count);
-                if (!sub_local_count
-                    || local_type_index > UINT32_MAX - sub_local_count
+                /* Note: sub_local_count is allowed to be 0 */
+                if (local_type_index > UINT32_MAX - sub_local_count
                     || local_type_index + sub_local_count > local_count) {
                     set_error_buf(error_buf, error_buf_size,
                                   "invalid local count");
@@ -3641,20 +3605,7 @@
                                      error_buf_size)) {
             return false;
         }
-<<<<<<< HEAD
         table_segment->func_indexes[i] = function_index;
-=======
-
-        section->name_addr = (char *)p;
-        section->name_len = name_len;
-        section->content_addr = (uint8 *)(p + name_len);
-        section->content_len = (uint32)(p_end - p - name_len);
-
-        section->next = module->custom_section_list;
-        module->custom_section_list = section;
-        LOG_VERBOSE("Load custom section [%s] success.", section_name);
-        return true;
->>>>>>> a9e5150c
     }
 
     *p_buf = p;
@@ -3946,7 +3897,6 @@
 }
 #endif
 
-<<<<<<< HEAD
 static bool
 load_code_section(const uint8 *buf, const uint8 *buf_end, const uint8 *buf_func,
                   const uint8 *buf_func_end, WASMModule *module,
@@ -3955,22 +3905,6 @@
     const uint8 *p = buf, *p_end = buf_end;
     const uint8 *p_func = buf_func;
     uint32 func_count = 0, code_count;
-=======
-    for (i = 0; i < module->function_count; i++) {
-        WASMFunction *func = module->functions[i];
-        if (!wasm_loader_prepare_bytecode(module, func, i, error_buf,
-                                          error_buf_size)) {
-            return false;
-        }
-
-        if (i == module->function_count - 1
-            && func->code + func->code_size != buf_code_end) {
-            set_error_buf(error_buf, error_buf_size,
-                          "code section size mismatch");
-            return false;
-        }
-    }
->>>>>>> a9e5150c
 
     /* code has been loaded in function section, so pass it here, just check
      * whether function and code section have inconsistent lengths */
@@ -4186,7 +4120,7 @@
         section->name_addr = (char *)p;
         section->name_len = name_len;
         section->content_addr = (uint8 *)(p + name_len);
-        section->content_len = p_end - p - name_len;
+        section->content_len = (uint32)(p_end - p - name_len);
 
         section->next = module->custom_section_list;
         module->custom_section_list = section;
@@ -4533,6 +4467,13 @@
         WASMFunction *func = module->functions[i];
         if (!wasm_loader_prepare_bytecode(module, func, i, error_buf,
                                           error_buf_size)) {
+            return false;
+        }
+
+        if (i == module->function_count - 1
+                && func->code + func->code_size != buf_code_end) {
+            set_error_buf(error_buf, error_buf_size,
+                          "code section size mismatch");
             return false;
         }
     }
@@ -9663,7 +9604,7 @@
                     else if (is_64bit_type(*(loader_ctx->frame_ref - 1))) {
                         loader_ctx->frame_ref -= 2;
                         loader_ctx->stack_cell_num -= 2;
-#if (WASM_ENABLE_FAST_INTERP == 0) || (WASM_ENABLE_JIT != 0)
+#if WASM_ENABLE_FAST_INTERP == 0
                         *(p - 1) = WASM_OP_DROP_64;
 #endif
 #if WASM_ENABLE_FAST_INTERP != 0
@@ -9725,7 +9666,7 @@
                             break;
                         case VALUE_TYPE_I64:
                         case VALUE_TYPE_F64:
-#if (WASM_ENABLE_FAST_INTERP == 0) || (WASM_ENABLE_JIT != 0)
+#if WASM_ENABLE_FAST_INTERP == 0
                             *(p - 1) = WASM_OP_SELECT_64;
 #endif
 #if WASM_ENABLE_FAST_INTERP != 0
@@ -10352,21 +10293,10 @@
                         loader_ctx->frame_offset--;
                         loader_ctx->dynamic_offset--;
                     }
-<<<<<<< HEAD
                     else if ((!preserve_local) && (LAST_OP_OUTPUT_I64())) {
                         if (loader_ctx->p_code_compiled)
                             STORE_U16(loader_ctx->p_code_compiled - 2,
                                       local_offset);
-=======
-                    else if (is_64bit_type(*(loader_ctx->frame_ref - 1))) {
-                        loader_ctx->frame_ref -= 2;
-                        loader_ctx->stack_cell_num -= 2;
-#if WASM_ENABLE_FAST_INTERP == 0
-                        *(p - 1) = WASM_OP_DROP_64;
-#endif
-#if WASM_ENABLE_FAST_INTERP != 0
-                        skip_label();
->>>>>>> a9e5150c
                         loader_ctx->frame_offset -= 2;
                         loader_ctx->dynamic_offset -= 2;
                     }
@@ -10413,39 +10343,8 @@
 
             case WASM_OP_TEE_LOCAL:
             {
-<<<<<<< HEAD
                 p_org = p - 1;
                 GET_LOCAL_INDEX_TYPE_AND_OFFSET();
-=======
-                uint8 ref_type;
-                BranchBlock *cur_block = loader_ctx->frame_csp - 1;
-                int32 available_stack_cell;
-
-                POP_I32();
-
-                available_stack_cell = (int32)(loader_ctx->stack_cell_num
-                                               - cur_block->stack_cell_num);
-
-                if (available_stack_cell <= 0
-                    && !cur_block->is_stack_polymorphic) {
-                    set_error_buf(error_buf, error_buf_size,
-                                  "type mismatch or invalid result arity, "
-                                  "opcode select was found "
-                                  "but stack was empty");
-                    goto fail;
-                }
-
-                if (available_stack_cell > 0) {
-                    switch (*(loader_ctx->frame_ref - 1)) {
-                        case REF_I32:
-                        case REF_F32:
-                            break;
-                        case REF_I64_2:
-                        case REF_F64_2:
-#if WASM_ENABLE_FAST_INTERP == 0
-                            *(p - 1) = WASM_OP_SELECT_64;
-#endif
->>>>>>> a9e5150c
 #if WASM_ENABLE_FAST_INTERP != 0
                 /* If the stack is in polymorphic state, do fake pop and push on
                    offset stack to keep the depth of offset stack to be the same
