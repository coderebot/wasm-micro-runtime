/*
 * Copyright (C) 2019 Intel Corporation.  All rights reserved.
 * SPDX-License-Identifier: Apache-2.0 WITH LLVM-exception
 */

#include "wasm_loader.h"
#include "bh_common.h"
#include "bh_log.h"
#include "wasm.h"
#include "wasm_opcode.h"
#include "wasm_runtime.h"
#include "../common/wasm_native.h"
#include "../common/wasm_memory.h"
#if WASM_ENABLE_GC != 0
#include "../common/gc/gc_type.h"
#include "../common/gc/gc_object.h"
#endif
#if WASM_ENABLE_DEBUG_INTERP != 0
#include "../libraries/debug-engine/debug_engine.h"
#endif
#if WASM_ENABLE_FAST_JIT != 0
#include "../fast-jit/jit_compiler.h"
#include "../fast-jit/jit_codecache.h"
#endif
#if WASM_ENABLE_JIT != 0
#include "../compilation/aot_llvm.h"
#endif

#ifndef TRACE_WASM_LOADER
#define TRACE_WASM_LOADER 0
#endif

/* Read a value of given type from the address pointed to by the given
   pointer and increase the pointer to the position just after the
   value being read.  */
#define TEMPLATE_READ_VALUE(Type, p) \
    (p += sizeof(Type), *(Type *)(p - sizeof(Type)))

static void
set_error_buf(char *error_buf, uint32 error_buf_size, const char *string)
{
    if (error_buf != NULL) {
        snprintf(error_buf, error_buf_size, "WASM module load failed: %s",
                 string);
    }
}

static void
set_error_buf_v(char *error_buf, uint32 error_buf_size, const char *format, ...)
{
    va_list args;
    char buf[128];

    if (error_buf != NULL) {
        va_start(args, format);
        vsnprintf(buf, sizeof(buf), format, args);
        va_end(args);
        snprintf(error_buf, error_buf_size, "WASM module load failed: %s", buf);
    }
}

static bool
check_buf(const uint8 *buf, const uint8 *buf_end, uint32 length,
          char *error_buf, uint32 error_buf_size)
{
    if ((uintptr_t)buf + length < (uintptr_t)buf
        || (uintptr_t)buf + length > (uintptr_t)buf_end) {
        set_error_buf(error_buf, error_buf_size,
                      "unexpected end of section or function");
        return false;
    }
    return true;
}

static bool
check_buf1(const uint8 *buf, const uint8 *buf_end, uint32 length,
           char *error_buf, uint32 error_buf_size)
{
    if ((uintptr_t)buf + length < (uintptr_t)buf
        || (uintptr_t)buf + length > (uintptr_t)buf_end) {
        set_error_buf(error_buf, error_buf_size, "unexpected end");
        return false;
    }
    return true;
}

#define CHECK_BUF(buf, buf_end, length)                                    \
    do {                                                                   \
        if (!check_buf(buf, buf_end, length, error_buf, error_buf_size)) { \
            goto fail;                                                     \
        }                                                                  \
    } while (0)

#define CHECK_BUF1(buf, buf_end, length)                                    \
    do {                                                                    \
        if (!check_buf1(buf, buf_end, length, error_buf, error_buf_size)) { \
            goto fail;                                                      \
        }                                                                   \
    } while (0)

#define skip_leb(p) while (*p++ & 0x80)
#define skip_leb_int64(p, p_end) skip_leb(p)
#define skip_leb_uint32(p, p_end) skip_leb(p)
#define skip_leb_int32(p, p_end) skip_leb(p)

static bool
read_leb(uint8 **p_buf, const uint8 *buf_end, uint32 maxbits, bool sign,
         uint64 *p_result, char *error_buf, uint32 error_buf_size)
{
    const uint8 *buf = *p_buf;
    uint64 result = 0;
    uint32 shift = 0;
    uint32 offset = 0, bcnt = 0;
    uint64 byte;

    while (true) {
        /* uN or SN must not exceed ceil(N/7) bytes */
        if (bcnt + 1 > (maxbits + 6) / 7) {
            set_error_buf(error_buf, error_buf_size,
                          "integer representation too long");
            return false;
        }

        CHECK_BUF(buf, buf_end, offset + 1);
        byte = buf[offset];
        offset += 1;
        result |= ((byte & 0x7f) << shift);
        shift += 7;
        bcnt += 1;
        if ((byte & 0x80) == 0) {
            break;
        }
    }

    if (!sign && maxbits == 32 && shift >= maxbits) {
        /* The top bits set represent values > 32 bits */
        if (((uint8)byte) & 0xf0)
            goto fail_integer_too_large;
    }
    else if (sign && maxbits == 32) {
        if (shift < maxbits) {
            /* Sign extend, second highest bit is the sign bit */
            if ((uint8)byte & 0x40)
                result |= (~((uint64)0)) << shift;
        }
        else {
            /* The top bits should be a sign-extension of the sign bit */
            bool sign_bit_set = ((uint8)byte) & 0x8;
            int top_bits = ((uint8)byte) & 0xf0;
            if ((sign_bit_set && top_bits != 0x70)
                || (!sign_bit_set && top_bits != 0))
                goto fail_integer_too_large;
        }
    }
    else if (sign && maxbits == 64) {
        if (shift < maxbits) {
            /* Sign extend, second highest bit is the sign bit */
            if ((uint8)byte & 0x40)
                result |= (~((uint64)0)) << shift;
        }
        else {
            /* The top bits should be a sign-extension of the sign bit */
            bool sign_bit_set = ((uint8)byte) & 0x1;
            int top_bits = ((uint8)byte) & 0xfe;

            if ((sign_bit_set && top_bits != 0x7e)
                || (!sign_bit_set && top_bits != 0))
                goto fail_integer_too_large;
        }
    }

    *p_buf += offset;
    *p_result = result;
    return true;

fail_integer_too_large:
    set_error_buf(error_buf, error_buf_size, "integer too large");
fail:
    return false;
}

#define read_uint8(p) TEMPLATE_READ_VALUE(uint8, p)
#define read_uint32(p) TEMPLATE_READ_VALUE(uint32, p)
#define read_bool(p) TEMPLATE_READ_VALUE(bool, p)

#define read_leb_int64(p, p_end, res)                                   \
    do {                                                                \
        uint64 res64;                                                   \
        if (!read_leb((uint8 **)&p, p_end, 64, true, &res64, error_buf, \
                      error_buf_size))                                  \
            goto fail;                                                  \
        res = (int64)res64;                                             \
    } while (0)

#define read_leb_uint32(p, p_end, res)                                   \
    do {                                                                 \
        uint64 res64;                                                    \
        if (!read_leb((uint8 **)&p, p_end, 32, false, &res64, error_buf, \
                      error_buf_size))                                   \
            goto fail;                                                   \
        res = (uint32)res64;                                             \
    } while (0)

#define read_leb_int32(p, p_end, res)                                   \
    do {                                                                \
        uint64 res64;                                                   \
        if (!read_leb((uint8 **)&p, p_end, 32, true, &res64, error_buf, \
                      error_buf_size))                                  \
            goto fail;                                                  \
        res = (int32)res64;                                             \
    } while (0)

static char *
type2str(uint8 type)
{
    char *type_str[] = { "v128", "f64", "f32", "i64", "i32" };
#if WASM_ENABLE_GC != 0
    char *type_str_ref[] = { "nullref",       "arrayref",      "structref",
                             "nullexternref", "nullfuncref",   "i31ref",
                             "(ref ht)",      "(ref null ht)", "eqref",
                             "anyref",        "externref",     "funcref" };
#endif

    if (type >= VALUE_TYPE_V128 && type <= VALUE_TYPE_I32)
        return type_str[type - VALUE_TYPE_V128];
#if WASM_ENABLE_GC != 0
    else if (wasm_is_type_reftype(type))
        return type_str_ref[type - REF_TYPE_NULLREF];
#endif
    else if (type == VALUE_TYPE_FUNCREF)
        return "funcref";
    else if (type == VALUE_TYPE_EXTERNREF)
        return "externref";
    else
        return "unknown type";
}

static bool
is_32bit_type(uint8 type)
{
    if (type == VALUE_TYPE_I32 || type == VALUE_TYPE_F32
#if WASM_ENABLE_GC != 0
        || (sizeof(uintptr_t) == 4 && wasm_is_type_reftype(type))
#elif WASM_ENABLE_REF_TYPES != 0
        /* For reference types, we use uint32 index to represent
           the funcref and externref */
        || type == VALUE_TYPE_FUNCREF || type == VALUE_TYPE_EXTERNREF
#endif
    )
        return true;
    return false;
}

static bool
is_64bit_type(uint8 type)
{
    if (type == VALUE_TYPE_I64 || type == VALUE_TYPE_F64
#if WASM_ENABLE_GC != 0
        || (sizeof(uintptr_t) == 8 && wasm_is_type_reftype(type))
#endif
    )
        return true;
    return false;
}

static bool
is_value_type(uint8 type)
{
    if (/* I32/I64/F32/F64, 0x7C to 0x7F */
        (type >= VALUE_TYPE_F64 && type <= VALUE_TYPE_I32)
#if WASM_ENABLE_GC != 0
        /* reference types, 0x65 to 0x70 */
        || wasm_is_type_reftype(type)
#elif WASM_ENABLE_REF_TYPES != 0
        || (type == VALUE_TYPE_FUNCREF || type == VALUE_TYPE_EXTERNREF)
#endif
#if WASM_ENABLE_SIMD != 0
#if (WASM_ENABLE_WAMR_COMPILER != 0) || (WASM_ENABLE_JIT != 0)
        || type == VALUE_TYPE_V128 /* 0x7B */
#endif
#endif
    )
        return true;
    return false;
}

#if WASM_ENABLE_GC != 0
static bool
is_packed_type(uint8 type)
{
    return (type == PACKED_TYPE_I8 || type == PACKED_TYPE_I16) ? true : false;
}
#endif

static bool
is_byte_a_type(uint8 type)
{
    return (is_value_type(type) || (type == VALUE_TYPE_VOID)) ? true : false;
}

#if WASM_ENABLE_SIMD != 0
#if (WASM_ENABLE_WAMR_COMPILER != 0) || (WASM_ENABLE_JIT != 0)
static V128
read_i8x16(uint8 *p_buf, char *error_buf, uint32 error_buf_size)
{
    V128 result;
    uint8 i;

    for (i = 0; i != 16; ++i) {
        result.i8x16[i] = read_uint8(p_buf);
    }

    return result;
}
#endif /* end of (WASM_ENABLE_WAMR_COMPILER != 0) || (WASM_ENABLE_JIT != 0) */
#endif /* end of WASM_ENABLE_SIMD */

static void *
loader_malloc(uint64 size, char *error_buf, uint32 error_buf_size)
{
    void *mem;

    if (size >= UINT32_MAX || !(mem = wasm_runtime_malloc((uint32)size))) {
        set_error_buf(error_buf, error_buf_size, "allocate memory failed");
        return NULL;
    }

    memset(mem, 0, (uint32)size);
    return mem;
}

static bool
check_utf8_str(const uint8 *str, uint32 len)
{
    /* The valid ranges are taken from page 125, below link
       https://www.unicode.org/versions/Unicode9.0.0/ch03.pdf */
    const uint8 *p = str, *p_end = str + len;
    uint8 chr;

    while (p < p_end) {
        chr = *p;
        if (chr < 0x80) {
            p++;
        }
        else if (chr >= 0xC2 && chr <= 0xDF && p + 1 < p_end) {
            if (p[1] < 0x80 || p[1] > 0xBF) {
                return false;
            }
            p += 2;
        }
        else if (chr >= 0xE0 && chr <= 0xEF && p + 2 < p_end) {
            if (chr == 0xE0) {
                if (p[1] < 0xA0 || p[1] > 0xBF || p[2] < 0x80 || p[2] > 0xBF) {
                    return false;
                }
            }
            else if (chr == 0xED) {
                if (p[1] < 0x80 || p[1] > 0x9F || p[2] < 0x80 || p[2] > 0xBF) {
                    return false;
                }
            }
            else if (chr >= 0xE1 && chr <= 0xEF) {
                if (p[1] < 0x80 || p[1] > 0xBF || p[2] < 0x80 || p[2] > 0xBF) {
                    return false;
                }
            }
            p += 3;
        }
        else if (chr >= 0xF0 && chr <= 0xF4 && p + 3 < p_end) {
            if (chr == 0xF0) {
                if (p[1] < 0x90 || p[1] > 0xBF || p[2] < 0x80 || p[2] > 0xBF
                    || p[3] < 0x80 || p[3] > 0xBF) {
                    return false;
                }
            }
            else if (chr >= 0xF1 && chr <= 0xF3) {
                if (p[1] < 0x80 || p[1] > 0xBF || p[2] < 0x80 || p[2] > 0xBF
                    || p[3] < 0x80 || p[3] > 0xBF) {
                    return false;
                }
            }
            else if (chr == 0xF4) {
                if (p[1] < 0x80 || p[1] > 0x8F || p[2] < 0x80 || p[2] > 0xBF
                    || p[3] < 0x80 || p[3] > 0xBF) {
                    return false;
                }
            }
            p += 4;
        }
        else {
            return false;
        }
    }
    return (p == p_end);
}

static char *
const_str_list_insert(const uint8 *str, uint32 len, WASMModule *module,
                      bool is_load_from_file_buf, char *error_buf,
                      uint32 error_buf_size)
{
    StringNode *node, *node_next;

    if (!check_utf8_str(str, len)) {
        set_error_buf(error_buf, error_buf_size, "invalid UTF-8 encoding");
        return NULL;
    }

    if (len == 0) {
        return "";
    }
    else if (is_load_from_file_buf) {
        /* As the file buffer can be referred to after loading, we use
           the previous byte of leb encoded size to adjust the string:
           move string 1 byte backward and then append '\0' */
        char *c_str = (char *)str - 1;
        bh_memmove_s(c_str, len + 1, c_str + 1, len);
        c_str[len] = '\0';
        return c_str;
    }

    /* Search const str list */
    node = module->const_str_list;
    while (node) {
        node_next = node->next;
        if (strlen(node->str) == len && !memcmp(node->str, str, len))
            break;
        node = node_next;
    }

    if (node) {
        return node->str;
    }

    if (!(node = loader_malloc(sizeof(StringNode) + len + 1, error_buf,
                               error_buf_size))) {
        return NULL;
    }

    node->str = ((char *)node) + sizeof(StringNode);
    bh_memcpy_s(node->str, len + 1, str, len);
    node->str[len] = '\0';

    if (!module->const_str_list) {
        /* set as head */
        module->const_str_list = node;
        node->next = NULL;
    }
    else {
        /* insert it */
        node->next = module->const_str_list;
        module->const_str_list = node;
    }

    return node->str;
}

#if WASM_ENABLE_GC != 0
static bool
check_type_index(const WASMModule *module, uint32 type_index, char *error_buf,
                 uint32 error_buf_size)
{
    if (type_index >= module->type_count) {
        set_error_buf_v(error_buf, error_buf_size, "unknown type %d",
                        type_index);
        return false;
    }
    return true;
}
#endif

static bool
check_function_index(const WASMModule *module, uint32 function_index,
                     char *error_buf, uint32 error_buf_size)
{
    if (function_index
        >= module->import_function_count + module->function_count) {
        set_error_buf_v(error_buf, error_buf_size, "unknown function %u",
                        function_index);
        return false;
    }
    return true;
}

static bool
load_init_expr(WASMModule *module, const uint8 **p_buf, const uint8 *buf_end,
               InitializerExpression *init_expr, uint8 type, void *ref_type,
               char *error_buf, uint32 error_buf_size)
{
    const uint8 *p = *p_buf, *p_end = buf_end;
    uint8 flag, end_byte, *p_float;
    uint32 i;
#if WASM_ENABLE_GC != 0
    uint32 type_idx;
#endif

    CHECK_BUF(p, p_end, 1);
    init_expr->init_expr_type = read_uint8(p);
    flag = init_expr->init_expr_type;

    switch (flag) {
        /* i32.const */
        case INIT_EXPR_TYPE_I32_CONST:
            read_leb_int32(p, p_end, init_expr->u.i32);
#if WASM_ENABLE_GC == 0
            if (type != VALUE_TYPE_I32)
                goto fail_type_mismatch;
#else
            if (type != VALUE_TYPE_I32) {
                if (!wasm_reftype_is_subtype_of(
                        type, (WASMRefType *)ref_type, REF_TYPE_I31REF, NULL,
                        module->types, module->type_count)) {
                    goto fail_type_mismatch;
                }
                else {
                    CHECK_BUF(p, p_end, 2);
                    if (*p == WASM_OP_GC_PREFIX
                        && *(p + 1) == WASM_OP_I31_NEW) {
                        p += 2;
                        init_expr->init_expr_type = INIT_EXPR_TYPE_I31_NEW;
                    }
                    else
                        goto fail_type_mismatch;
                }
            }
#endif
            break;
        /* i64.const */
        case INIT_EXPR_TYPE_I64_CONST:
            if (type != VALUE_TYPE_I64)
                goto fail_type_mismatch;
            read_leb_int64(p, p_end, init_expr->u.i64);
            break;
        /* f32.const */
        case INIT_EXPR_TYPE_F32_CONST:
            if (type != VALUE_TYPE_F32)
                goto fail_type_mismatch;
            CHECK_BUF(p, p_end, 4);
            p_float = (uint8 *)&init_expr->u.f32;
            for (i = 0; i < sizeof(float32); i++)
                *p_float++ = *p++;
            break;
        /* f64.const */
        case INIT_EXPR_TYPE_F64_CONST:
            if (type != VALUE_TYPE_F64)
                goto fail_type_mismatch;
            CHECK_BUF(p, p_end, 8);
            p_float = (uint8 *)&init_expr->u.f64;
            for (i = 0; i < sizeof(float64); i++)
                *p_float++ = *p++;
            break;
#if WASM_ENABLE_SIMD != 0
#if (WASM_ENABLE_WAMR_COMPILER != 0) || (WASM_ENABLE_JIT != 0)
        /* v128.const */
        case INIT_EXPR_TYPE_V128_CONST:
        {
            uint64 high, low;

            if (type != VALUE_TYPE_V128)
                goto fail_type_mismatch;

            flag = read_uint8(p);
            (void)flag;

            CHECK_BUF(p, p_end, 16);
            wasm_runtime_read_v128(p, &high, &low);
            p += 16;

            init_expr->u.v128.i64x2[0] = high;
            init_expr->u.v128.i64x2[1] = low;
            break;
        }
#endif /* end of (WASM_ENABLE_WAMR_COMPILER != 0) || (WASM_ENABLE_JIT != 0) */
#endif /* end of WASM_ENABLE_SIMD */

#if WASM_ENABLE_REF_TYPES != 0 || WASM_ENABLE_GC != 0
        /* ref.func */
        case INIT_EXPR_TYPE_FUNCREF_CONST:
        {
#if WASM_ENABLE_GC == 0
            if (type != VALUE_TYPE_FUNCREF)
                goto fail_type_mismatch;
#else
            if (!wasm_reftype_is_subtype_of(type, (WASMRefType *)ref_type,
                                            VALUE_TYPE_FUNCREF, NULL,
                                            module->types, module->type_count))
                goto fail_type_mismatch;
#endif
            read_leb_uint32(p, p_end, init_expr->u.ref_index);
            if (!check_function_index(module, init_expr->u.ref_index, error_buf,
                                      error_buf_size)) {
                return false;
            }
            break;
        }

        /* ref.null */
        case INIT_EXPR_TYPE_REFNULL_CONST:
        {
            uint8 type1;

#if WASM_ENABLE_GC == 0
            CHECK_BUF(p, p_end, 1);
            type1 = read_uint8(p);
            if (type1 != type)
                goto fail_type_mismatch;

            init_expr->u.ref_index = NULL_REF;
#else
            WASMRefType ref_type1;

            type1 = read_uint8(p);
            if (!is_byte_a_type(type1)) {
                p--;
                read_leb_uint32(p, p_end, type_idx);
                if (!check_type_index(module, type_idx, error_buf,
                                      error_buf_size))
                    return false;

                wasm_set_refheaptype_typeidx(&ref_type1.ref_ht_typeidx, false,
                                             type_idx);
                type1 = ref_type1.ref_type;
            }

            if (!wasm_reftype_is_subtype_of(type1, &ref_type1, type, ref_type,
                                            module->types,
                                            module->type_count)) {
                goto fail_type_mismatch;
            }
            /* Use UINT32_MAX to indicate that it is an null reference */
            init_expr->u.ref_index = UINT32_MAX;
#endif
            break;
        }
#endif /* end of WASM_ENABLE_REF_TYPES != 0 || WASM_ENABLE_GC != 0 */

        /* get_global */
        case INIT_EXPR_TYPE_GET_GLOBAL:
        {
            uint32 global_idx;

            read_leb_uint32(p, p_end, init_expr->u.global_index);
            global_idx = init_expr->u.global_index;

#if WASM_ENABLE_GC == 0
            if (global_idx >= module->import_global_count) {
                /**
                 * Currently, constant expressions occurring as initializers
                 * of globals are further constrained in that contained
                 * global.get instructions are
                 * only allowed to refer to imported globals.
                 */
                set_error_buf_v(error_buf, error_buf_size, "unknown global %u",
                                global_idx);
                return false;
            }
            if (module->import_globals[global_idx].u.global.is_mutable) {
                set_error_buf_v(error_buf, error_buf_size,
                                "constant expression required");
                return false;
            }
#else
            if (global_idx
                >= module->import_global_count + module->global_count) {
                set_error_buf_v(error_buf, error_buf_size, "unknown global %u",
                                global_idx);
                return false;
            }
            if (global_idx < module->import_global_count
                && module->import_globals[global_idx].u.global.is_mutable) {
                set_error_buf_v(error_buf, error_buf_size,
                                "constant expression required");
                return false;
            }
#endif
            break;
        }

#if WASM_ENABLE_GC != 0
        /* struct.new and array.new */
        case WASM_OP_GC_PREFIX:
        {
            uint8 opcode1;

            CHECK_BUF(p, p_end, 1);
            opcode1 = read_uint8(p);

            switch (opcode1) {
                case WASM_OP_STRUCT_NEW_CANON:
                {
                    set_error_buf(
                        error_buf, error_buf_size,
                        "unsuppoted constant expression of struct.new_canon");
                    return false;
                }
                case WASM_OP_STRUCT_NEW_CANON_DEFAULT:
                {
                    init_expr->init_expr_type =
                        INIT_EXPR_TYPE_STRUCT_NEW_CANON_DEFAULT;
                    read_leb_uint32(p, p_end, init_expr->u.type_index);
                    type_idx = init_expr->u.type_index;

                    if (!check_type_index(module, type_idx, error_buf,
                                          error_buf_size)) {
                        return false;
                    }
                    if (module->types[type_idx]->type_flag
                        != WASM_TYPE_STRUCT) {
                        set_error_buf(error_buf, error_buf_size,
                                      "unkown struct type");
                        return false;
                    }
                    break;
                }
                case WASM_OP_ARRAY_NEW_CANON:
                {
                    set_error_buf(
                        error_buf, error_buf_size,
                        "unsuppoted constant expression of array.new_canon");
                    return false;
                }
                case WASM_OP_ARRAY_NEW_CANON_DEFAULT:
                case WASM_OP_ARRAY_NEW_CANON_FIXED:
                {
                    init_expr->init_expr_type =
                        (opcode1 == WASM_OP_ARRAY_NEW_CANON_DEFAULT)
                            ? INIT_EXPR_TYPE_ARRAY_NEW_CANON_DEFAULT
                            : INIT_EXPR_TYPE_ARRAY_NEW_CANON_FIXED;
                    read_leb_uint32(p, p_end, init_expr->u.type_index);
                    type_idx = init_expr->u.type_index;

                    if (!check_type_index(module, type_idx, error_buf,
                                          error_buf_size)) {
                        return false;
                    }
                    if (module->types[type_idx]->type_flag != WASM_TYPE_ARRAY) {
                        set_error_buf(error_buf, error_buf_size,
                                      "unkown array type");
                        return false;
                    }

                    if (opcode1 == WASM_OP_ARRAY_NEW_CANON_FIXED) {
                        read_leb_uint32(p, p_end,
                                        init_expr->u.array_new_canon_fixed.N);
                    }

                    break;
                }
                case WASM_OP_EXTERN_INTERNALIZE:
                {
                    set_error_buf(
                        error_buf, error_buf_size,
                        "unsuppoted constant expression of extern.internalize");
                    return false;
                }
                case WASM_OP_EXTERN_EXTERNALIZE:
                {
                    set_error_buf(
                        error_buf, error_buf_size,
                        "unsuppoted constant expression of extern.externalize");
                    return false;
                }
                default:
                    goto fail_type_mismatch;
            }

            break;
        }
#endif /* end of WASM_ENABLE_GC != 0 */
        default:
        {
            set_error_buf(error_buf, error_buf_size,
                          "illegal opcode "
                          "or constant expression required "
                          "or type mismatch");
            goto fail;
        }
    }
    CHECK_BUF(p, p_end, 1);
    end_byte = read_uint8(p);
    if (end_byte != 0x0b)
        goto fail_type_mismatch;
    *p_buf = p;
    return true;

fail_type_mismatch:
    set_error_buf(error_buf, error_buf_size,
                  "type mismatch or constant expression required");
fail:
    return false;
}

static bool
check_mutability(uint8 mutable, char *error_buf, uint32 error_buf_size)
{
    if (mutable >= 2) {
        set_error_buf(error_buf, error_buf_size, "invalid mutability");
        return false;
    }
    return true;
}

#if WASM_ENABLE_GC != 0
static void
destroy_func_type(WASMFuncType *type)
{
    /* Destroy the reference type hash set */
    if (type->ref_type_maps)
        wasm_runtime_free(type->ref_type_maps);

#if WASM_ENABLE_FAST_JIT != 0 && WASM_ENABLE_JIT != 0 \
    && WASM_ENABLE_LAZY_JIT != 0
    if (type->call_to_llvm_jit_from_fast_jit)
        jit_code_cache_free(type->call_to_llvm_jit_from_fast_jit);
#endif
    /* Free the type */
    wasm_runtime_free(type);
}

static void
destroy_struct_type(WASMStructType *type)
{
    if (type->ref_type_maps)
        wasm_runtime_free(type->ref_type_maps);

    wasm_runtime_free(type);
}

static void
destroy_array_type(WASMArrayType *type)
{
    wasm_runtime_free(type);
}

static void
destroy_wasm_type(WASMType *type)
{
    if (type->type_flag == WASM_TYPE_FUNC)
        destroy_func_type((WASMFuncType *)type);
    else if (type->type_flag == WASM_TYPE_STRUCT)
        destroy_struct_type((WASMStructType *)type);
    else if (type->type_flag == WASM_TYPE_ARRAY)
        destroy_array_type((WASMArrayType *)type);
    else {
        bh_assert(0);
    }
}

/* Resolve (ref null ht) or (ref ht) */
static bool
resolve_reftype_htref(const uint8 **p_buf, const uint8 *buf_end,
                      WASMModule *module, bool nullable, WASMRefType *ref_type,
                      char *error_buf, uint32 error_buf_size)
{
    const uint8 *p = *p_buf, *p_end = buf_end;

    ref_type->ref_type =
        nullable ? REF_TYPE_HT_NULLABLE : REF_TYPE_HT_NON_NULLABLE;
    ref_type->ref_ht_common.nullable = nullable;
    read_leb_int32(p, p_end, ref_type->ref_ht_common.heap_type);

    if (wasm_is_refheaptype_typeidx(&ref_type->ref_ht_common)) {
        /* heap type is (type i), i : typeidx, >= 0 */
        if (!check_type_index(module, ref_type->ref_ht_typeidx.type_idx,
                              error_buf, error_buf_size)) {
            return false;
        }
    }
    else if (!wasm_is_refheaptype_common(&ref_type->ref_ht_common)) {
        /* heap type is func, extern, any, eq, i31 or data */
        set_error_buf(error_buf, error_buf_size, "unknown heap type");
        return false;
    }

    *p_buf = p;
    return true;
fail:
    return false;
}

static bool
resolve_value_type(const uint8 **p_buf, const uint8 *buf_end,
                   WASMModule *module, bool *p_need_ref_type_map,
                   WASMRefType *ref_type, bool allow_packed_type,
                   char *error_buf, uint32 error_buf_size)
{
    const uint8 *p = *p_buf, *p_end = buf_end;
    uint8 type;

    memset(ref_type, 0, sizeof(WASMRefType));

    CHECK_BUF(p, p_end, 1);
    type = read_uint8(p);

    if (wasm_is_reftype_htref_nullable(type)) {
        /* (ref null ht) */
        if (!resolve_reftype_htref(&p, p_end, module, true, ref_type, error_buf,
                                   error_buf_size))
            return false;
        if (!wasm_is_refheaptype_common(&ref_type->ref_ht_common))
            *p_need_ref_type_map = true;
        else {
            /* For (ref null func/extern/any/eq/i31/data), they are same as
               funcref/externref/anyref/eqref/i31ref/dataref, we convert the
               multi-byte type to one-byte type to reduce the footprint and
               the complexity of type equal/subtype checking */
            ref_type->ref_type =
                (uint8)((int32)0x80 + ref_type->ref_ht_common.heap_type);
            *p_need_ref_type_map = false;
        }
    }
    else if (wasm_is_reftype_htref_non_nullable(type)) {
        /* (ref ht) */
        if (!resolve_reftype_htref(&p, p_end, module, false, ref_type,
                                   error_buf, error_buf_size))
            return false;
        *p_need_ref_type_map = true;
    }
    else {
        /* type which can be represented by one byte */
        if (!is_value_type(type)
            && !(allow_packed_type && is_packed_type(type))) {
            set_error_buf(error_buf, error_buf_size, "type mismatch");
            return false;
        }
        ref_type->ref_type = type;
        *p_need_ref_type_map = false;
    }

    *p_buf = p;
    return true;
fail:
    return false;
}

static WASMRefType *
reftype_set_insert(HashMap *ref_type_set, const WASMRefType *ref_type,
                   char *error_buf, uint32 error_buf_size)
{
    WASMRefType *ret = wasm_reftype_set_insert(ref_type_set, ref_type);

    if (!ret) {
        set_error_buf(error_buf, error_buf_size,
                      "insert ref type to hash set failed");
    }
    return ret;
}

static bool
resolve_func_type(const uint8 **p_buf, const uint8 *buf_end, WASMModule *module,
                  uint32 type_idx, char *error_buf, uint32 error_buf_size)
{
    const uint8 *p = *p_buf, *p_end = buf_end, *p_org;
    uint32 param_count, result_count, i, j = 0;
    uint32 param_cell_num, ret_cell_num;
    uint32 ref_type_map_count = 0, result_ref_type_map_count = 0;
    uint64 total_size;
    bool need_ref_type_map;
    WASMRefType ref_type;
    WASMFuncType *type = NULL;

    /* Parse first time to resolve param count, result count and
       ref type map count */
    read_leb_uint32(p, p_end, param_count);
    p_org = p;
    for (i = 0; i < param_count; i++) {
        if (!resolve_value_type(&p, p_end, module, &need_ref_type_map,
                                &ref_type, false, error_buf, error_buf_size)) {
            return false;
        }
        if (need_ref_type_map)
            ref_type_map_count++;
    }

    read_leb_uint32(p, p_end, result_count);
    for (i = 0; i < result_count; i++) {
        if (!resolve_value_type(&p, p_end, module, &need_ref_type_map,
                                &ref_type, false, error_buf, error_buf_size)) {
            return false;
        }
        if (need_ref_type_map) {
            ref_type_map_count++;
            result_ref_type_map_count++;
        }
    }

    LOG_VERBOSE("type %u: func, param count: %d, result count: %d, "
                "ref type map count: %d\n",
                type_idx, param_count, result_count, ref_type_map_count);

    /* Parse second time to resolve param types, result types and
       ref type map info */
    p = p_org;

    total_size = offsetof(WASMFuncType, types)
                 + sizeof(uint8) * (uint64)(param_count + result_count);
    if (!(type = loader_malloc(total_size, error_buf, error_buf_size))) {
        return false;
    }
    if (ref_type_map_count > 0) {
        total_size = sizeof(WASMRefTypeMap) * (uint64)ref_type_map_count;
        if (!(type->ref_type_maps =
                  loader_malloc(total_size, error_buf, error_buf_size))) {
            goto fail;
        }
    }

    type->type_flag = WASM_TYPE_FUNC;
    type->param_count = param_count;
    type->result_count = result_count;
    type->ref_type_map_count = ref_type_map_count;
    type->result_ref_type_maps =
        type->ref_type_maps + ref_type_map_count - result_ref_type_map_count;

    for (i = 0; i < param_count; i++) {
        if (!resolve_value_type(&p, p_end, module, &need_ref_type_map,
                                &ref_type, false, error_buf, error_buf_size)) {
            goto fail;
        }
        type->types[i] = ref_type.ref_type;
        if (need_ref_type_map) {
            type->ref_type_maps[j].index = i;
            if (!(type->ref_type_maps[j++].ref_type =
                      reftype_set_insert(module->ref_type_set, &ref_type,
                                         error_buf, error_buf_size))) {
                goto fail;
            }
        }
    }

    read_leb_uint32(p, p_end, result_count);
    for (i = 0; i < result_count; i++) {
        if (!resolve_value_type(&p, p_end, module, &need_ref_type_map,
                                &ref_type, false, error_buf, error_buf_size)) {
            goto fail;
        }
        type->types[param_count + i] = ref_type.ref_type;
        if (need_ref_type_map) {
            type->ref_type_maps[j].index = param_count + i;
            if (!(type->ref_type_maps[j++].ref_type =
                      reftype_set_insert(module->ref_type_set, &ref_type,
                                         error_buf, error_buf_size))) {
                goto fail;
            }
        }
    }

    bh_assert(j == type->ref_type_map_count);
#if TRACE_WASM_LOADER != 0
    os_printf("type %d = ", type_idx);
    wasm_dump_func_type(type);
#endif

    param_cell_num = wasm_get_cell_num(type->types, param_count);
    ret_cell_num = wasm_get_cell_num(type->types + param_count, result_count);
    if (param_cell_num > UINT16_MAX || ret_cell_num > UINT16_MAX) {
        set_error_buf(error_buf, error_buf_size,
                      "param count or result count too large");
        goto fail;
    }
    type->param_cell_num = (uint16)param_cell_num;
    type->ret_cell_num = (uint16)ret_cell_num;

    *p_buf = p;

    module->types[type_idx] = (WASMType *)type;
    return true;

fail:
    if (type)
        destroy_func_type(type);
    return false;
}

static bool
resolve_struct_type(const uint8 **p_buf, const uint8 *buf_end,
                    WASMModule *module, uint32 type_idx, char *error_buf,
                    uint32 error_buf_size)
{
    const uint8 *p = *p_buf, *p_end = buf_end, *p_org;
    uint32 field_count, ref_type_map_count = 0, ref_field_count = 0;
    uint32 i, j = 0, offset;
    uint16 *reference_table;
    uint64 total_size;
    uint8 mutable;
    bool need_ref_type_map;
    WASMRefType ref_type;
    WASMStructType *type = NULL;

    /* Parse first time to resolve field count and ref type map count */
    read_leb_uint32(p, p_end, field_count);
    p_org = p;
    for (i = 0; i < field_count; i++) {
        if (!resolve_value_type(&p, p_end, module, &need_ref_type_map,
                                &ref_type, true, error_buf, error_buf_size)) {
            return false;
        }
        if (need_ref_type_map)
            ref_type_map_count++;

        if (wasm_is_type_reftype(ref_type.ref_type))
            ref_field_count++;

        CHECK_BUF(p, p_end, 1);
        mutable = read_uint8(p);
        if (!check_mutability(mutable, error_buf, error_buf_size)) {
            return false;
        }
    }

    LOG_VERBOSE("type %u: struct, field count: %d, ref type map count: %d\n",
                type_idx, field_count, ref_type_map_count);

    /* Parse second time to resolve field types and ref type map info */
    p = p_org;

    total_size = offsetof(WASMStructType, fields)
                 + sizeof(WASMStructFieldType) * (uint64)field_count
                 + sizeof(uint16) * (uint64)(ref_field_count + 1);
    if (!(type = loader_malloc(total_size, error_buf, error_buf_size))) {
        return false;
    }
    if (ref_type_map_count > 0) {
        total_size = sizeof(WASMRefTypeMap) * (uint64)ref_type_map_count;
        if (!(type->ref_type_maps =
                  loader_malloc(total_size, error_buf, error_buf_size))) {
            goto fail;
        }
    }

    type->reference_table = reference_table =
        (uint16 *)((uint8 *)type + offsetof(WASMStructType, fields)
                   + sizeof(WASMStructFieldType) * field_count);
    *reference_table++ = ref_field_count;

    type->type_flag = WASM_TYPE_STRUCT;
    type->field_count = field_count;
    type->ref_type_map_count = ref_type_map_count;

    offset = (uint32)sizeof(WASMStructObject);
    for (i = 0; i < field_count; i++) {
        if (!resolve_value_type(&p, p_end, module, &need_ref_type_map,
                                &ref_type, true, error_buf, error_buf_size)) {
            goto fail;
        }
        type->fields[i].field_type = ref_type.ref_type;
        if (need_ref_type_map) {
            type->ref_type_maps[j].index = i;
            if (!(type->ref_type_maps[j++].ref_type =
                      reftype_set_insert(module->ref_type_set, &ref_type,
                                         error_buf, error_buf_size))) {
                goto fail;
            }
        }

        type->fields[i].field_flags = read_uint8(p);
        type->fields[i].field_size =
            (uint8)wasm_reftype_size(ref_type.ref_type);
#if !(defined(BUILD_TARGET_X86_64) || defined(BUILD_TARGET_AMD_64) \
      || defined(BUILD_TARGET_X86_32))
        if (type->fields[i].field_size == 2)
            offset = align_uint(offset, 2);
        else if (type->fields[i].field_size >= 4) /* field size is 4 or 8 */
            offset = align_uint(offset, 4);
#endif
        type->fields[i].field_offset = offset;
        if (wasm_is_type_reftype(ref_type.ref_type))
            *reference_table++ = offset;
        offset += type->fields[i].field_size;
    }
    type->total_size = offset;

    bh_assert(j == type->ref_type_map_count);
#if TRACE_WASM_LOADER != 0
    os_printf("type %d = ", type_idx);
    wasm_dump_struct_type(type);
#endif

    *p_buf = p;

    module->types[type_idx] = (WASMType *)type;
    return true;

fail:
    if (type)
        destroy_struct_type(type);
    return false;
}

static bool
resolve_array_type(const uint8 **p_buf, const uint8 *buf_end,
                   WASMModule *module, uint32 type_idx, char *error_buf,
                   uint32 error_buf_size)
{
    const uint8 *p = *p_buf, *p_end = buf_end;
    uint8 mutable;
    bool need_ref_type_map;
    WASMRefType ref_type;
    WASMArrayType *type = NULL;

    if (!resolve_value_type(&p, p_end, module, &need_ref_type_map, &ref_type,
                            true, error_buf, error_buf_size)) {
        return false;
    }

    CHECK_BUF(p, p_end, 1);
    mutable = read_uint8(p);
    if (!check_mutability(mutable, error_buf, error_buf_size)) {
        return false;
    }

    LOG_VERBOSE("type %u: array\n", type_idx);

    if (!(type = loader_malloc(sizeof(WASMArrayType), error_buf,
                               error_buf_size))) {
        return false;
    }

    type->type_flag = WASM_TYPE_ARRAY;
    type->elem_flags = mutable;
    type->elem_type = ref_type.ref_type;
    if (need_ref_type_map) {
        if (!(type->elem_ref_type =
                  reftype_set_insert(module->ref_type_set, &ref_type, error_buf,
                                     error_buf_size))) {
            goto fail;
        }
    }

#if TRACE_WASM_LOADER != 0
    os_printf("type %d = ", type_idx);
    wasm_dump_array_type(type);
#endif

    *p_buf = p;

    module->types[type_idx] = (WASMType *)type;
    return true;

fail:
    if (type)
        destroy_array_type(type);
    return false;
}
#else /* else of WASM_ENABLE_GC != 0 */
static void
destroy_wasm_type(WASMType *type)
{
    if (type->ref_count > 1) {
        /* The type is referenced by other types
           of current wasm module */
        type->ref_count--;
        return;
    }

#if WASM_ENABLE_FAST_JIT != 0 && WASM_ENABLE_JIT != 0 \
    && WASM_ENABLE_LAZY_JIT != 0
    if (type->call_to_llvm_jit_from_fast_jit)
        jit_code_cache_free(type->call_to_llvm_jit_from_fast_jit);
#endif

    wasm_runtime_free(type);
}
#endif /* end of WASM_ENABLE_GC != 0 */

static bool
load_type_section(const uint8 *buf, const uint8 *buf_end, WASMModule *module,
                  char *error_buf, uint32 error_buf_size)
{
    const uint8 *p = buf, *p_end = buf_end;
    uint32 type_count, i;
    uint64 total_size;
    uint8 flag;

    read_leb_uint32(p, p_end, type_count);

    if (type_count) {
        module->type_count = type_count;
        total_size = sizeof(WASMFuncType *) * (uint64)type_count;
        if (!(module->types =
                  loader_malloc(total_size, error_buf, error_buf_size))) {
            return false;
        }

#if WASM_ENABLE_GC == 0
        for (i = 0; i < type_count; i++) {
            WASMFuncType *type;
            const uint8 *p_org;
            uint32 param_count, result_count, j;
            uint32 param_cell_num, ret_cell_num;

            CHECK_BUF(p, p_end, 1);
            flag = read_uint8(p);
            if (flag != 0x60) {
                set_error_buf(error_buf, error_buf_size, "invalid type flag");
                return false;
            }

            read_leb_uint32(p, p_end, param_count);

            /* Resolve param count and result count firstly */
            p_org = p;
            CHECK_BUF(p, p_end, param_count);
            p += param_count;
            read_leb_uint32(p, p_end, result_count);
            CHECK_BUF(p, p_end, result_count);
            p = p_org;

            if (param_count > UINT16_MAX || result_count > UINT16_MAX) {
                set_error_buf(error_buf, error_buf_size,
                              "param count or result count too large");
                return false;
            }

            total_size = offsetof(WASMFuncType, types)
                         + sizeof(uint8) * (uint64)(param_count + result_count);
            if (!(type = module->types[i] =
                      loader_malloc(total_size, error_buf, error_buf_size))) {
                return false;
            }

            /* Resolve param types and result types */
            type->ref_count = 1;
            type->param_count = (uint16)param_count;
            type->result_count = (uint16)result_count;
            for (j = 0; j < param_count; j++) {
                CHECK_BUF(p, p_end, 1);
                type->types[j] = read_uint8(p);
            }
            read_leb_uint32(p, p_end, result_count);
            for (j = 0; j < result_count; j++) {
                CHECK_BUF(p, p_end, 1);
                type->types[param_count + j] = read_uint8(p);
            }
            for (j = 0; j < param_count + result_count; j++) {
                if (!is_value_type(type->types[j])) {
                    set_error_buf(error_buf, error_buf_size,
                                  "unknown value type");
                    return false;
                }
            }

            param_cell_num = wasm_get_cell_num(type->types, param_count);
            ret_cell_num =
                wasm_get_cell_num(type->types + param_count, result_count);
            if (param_cell_num > UINT16_MAX || ret_cell_num > UINT16_MAX) {
                set_error_buf(error_buf, error_buf_size,
                              "param count or result count too large");
                return false;
            }
            type->param_cell_num = (uint16)param_cell_num;
            type->ret_cell_num = (uint16)ret_cell_num;

            /* If there is already a same type created, use it instead */
            for (j = 0; j < i; j++) {
                if (wasm_type_equal(type, module->types[j], module->types, i)) {
                    if (module->types[j]->ref_count == UINT16_MAX) {
                        set_error_buf(error_buf, error_buf_size,
                                      "wasm type's ref count too large");
                        return false;
                    }
                    destroy_wasm_type(type);
                    module->types[i] = module->types[j];
                    module->types[j]->ref_count++;
                    break;
                }
            }
        }
#else  /* else of WASM_ENABLE_GC == 0 */
        for (i = 0; i < type_count; i++) {
            uint32 super_type_count = 0, parent_type_idx = (uint32)-1;
            bool is_sub_final = true;

            CHECK_BUF(p, p_end, 1);
            flag = read_uint8(p);

            if (flag == DEFINED_TYPE_SUB || flag == DEFINED_TYPE_SUB_FINAL) {
                read_leb_uint32(p, p_end, super_type_count);
                if (super_type_count > 1) {
                    set_error_buf(error_buf, error_buf_size,
                                  "super type count too large");
                    return false;
                }

                if (super_type_count > 0) {
                    read_leb_uint32(p, p_end, parent_type_idx);
                    if (parent_type_idx >= i) {
                        set_error_buf_v(error_buf, error_buf_size,
                                        "unknown type %d", parent_type_idx);
                        return false;
                    }
                    if (module->types[parent_type_idx]->is_sub_final) {
                        set_error_buf(error_buf, error_buf_size,
                                      "sub type can not inherit from "
                                      "a final super type");
                        return false;
                    }
                }

                if (flag == DEFINED_TYPE_SUB)
                    is_sub_final = false;

                CHECK_BUF(p, p_end, 1);
                flag = read_uint8(p);
            }

            if (flag == DEFINED_TYPE_FUNC) {
                if (!resolve_func_type(&p, buf_end, module, i, error_buf,
                                       error_buf_size)) {
                    return false;
                }
            }
            else if (flag == DEFINED_TYPE_STRUCT) {
                if (!resolve_struct_type(&p, buf_end, module, i, error_buf,
                                         error_buf_size)) {
                    return false;
                }
            }
            else if (flag == DEFINED_TYPE_ARRAY) {
                if (!resolve_array_type(&p, buf_end, module, i, error_buf,
                                        error_buf_size)) {
                    return false;
                }
            }
            else {
                set_error_buf(error_buf, error_buf_size, "invalid type flag");
                return false;
            }

            if (parent_type_idx != (uint32)-1) { /* has parent */
                WASMType *parent_type = module->types[parent_type_idx];
                if (!wasm_type_is_subtype_of(module->types[i], parent_type,
                                             module->types, i)) {
                    set_error_buf(error_buf, error_buf_size,
                                  "sub type does not match super type");
                    return false;
                }

                module->types[i]->parent_type = parent_type;
                module->types[i]->root_type = parent_type->root_type;
                module->types[i]->inherit_depth =
                    parent_type->inherit_depth + 1;
            }
            else {
                module->types[i]->parent_type = NULL;
                module->types[i]->root_type = module->types[i];
                module->types[i]->inherit_depth = 0;
            }

            module->types[i]->parent_type_idx = parent_type_idx;
            module->types[i]->is_sub_final = is_sub_final;
        }

        if (!(module->rtt_types = loader_malloc((uint64)sizeof(WASMRttType *)
                                                    * module->type_count,
                                                error_buf, error_buf_size))) {
            return false;
        }
#endif /* end of WASM_ENABLE_GC == 0 */
    }

    if (p != p_end) {
        set_error_buf(error_buf, error_buf_size, "section size mismatch");
        return false;
    }

    LOG_VERBOSE("Load type section success.\n");
    return true;
fail:
    return false;
}

static void
adjust_table_max_size(uint32 init_size, uint32 max_size_flag, uint32 *max_size)
{
    uint32 default_max_size =
        init_size * 2 > TABLE_MAX_SIZE ? init_size * 2 : TABLE_MAX_SIZE;

    if (max_size_flag) {
        /* module defines the table limitation */
        bh_assert(init_size <= *max_size);

        if (init_size < *max_size) {
            *max_size =
                *max_size < default_max_size ? *max_size : default_max_size;
        }
    }
    else {
        /* partial defined table limitation, gives a default value */
        *max_size = default_max_size;
    }
}

#if WASM_ENABLE_LIBC_WASI != 0 || WASM_ENABLE_MULTI_MODULE != 0
/**
 * Find export item of a module with export info:
 *  module name, field name and export kind
 */
static WASMExport *
wasm_loader_find_export(const WASMModule *module, const char *module_name,
                        const char *field_name, uint8 export_kind,
                        char *error_buf, uint32 error_buf_size)
{
    WASMExport *export;
    uint32 i;

    for (i = 0, export = module->exports; i < module->export_count;
         ++i, ++export) {
        /**
         * need to consider a scenario that different kinds of exports
         * may have the same name, like
         * (table (export "m1" "exported") 10 funcref)
         * (memory (export "m1" "exported") 10)
         **/
        if (export->kind == export_kind && !strcmp(field_name, export->name)) {
            break;
        }
    }

    if (i == module->export_count) {
        LOG_DEBUG("can not find an export %d named %s in the module %s",
                  export_kind, field_name, module_name);
        set_error_buf(error_buf, error_buf_size,
                      "unknown import or incompatible import type");
        return NULL;
    }

    (void)module_name;

    /* since there is a validation in load_export_section(), it is for sure
     * export->index is valid*/
    return export;
}
#endif

#if WASM_ENABLE_MULTI_MODULE != 0
static WASMFunction *
wasm_loader_resolve_function(const char *module_name, const char *function_name,
                             const WASMFuncType *expected_function_type,
                             char *error_buf, uint32 error_buf_size)
{
    WASMModuleCommon *module_reg;
    WASMFunction *function = NULL;
    WASMExport *export = NULL;
    WASMModule *module = NULL;
    WASMFuncType *target_function_type = NULL;

    module_reg = wasm_runtime_find_module_registered(module_name);
    if (!module_reg || module_reg->module_type != Wasm_Module_Bytecode) {
        LOG_DEBUG("can not find a module named %s for function %s", module_name,
                  function_name);
        set_error_buf(error_buf, error_buf_size, "unknown import");
        return NULL;
    }

    module = (WASMModule *)module_reg;
    export =
        wasm_loader_find_export(module, module_name, function_name,
                                EXPORT_KIND_FUNC, error_buf, error_buf_size);
    if (!export) {
        return NULL;
    }

    /* resolve function type and function */
    if (export->index < module->import_function_count) {
        target_function_type =
            module->import_functions[export->index].u.function.func_type;
        function = module->import_functions[export->index]
                       .u.function.import_func_linked;
    }
    else {
        target_function_type =
            module->functions[export->index - module->import_function_count]
                ->func_type;
        function =
            module->functions[export->index - module->import_function_count];
    }

    /* check function type */
    if (!wasm_type_equal((WASMType *)expected_function_type,
                         (WASMType *)target_function_type, module->types,
                         module->type_count)) {
        LOG_DEBUG("%s.%s failed the type check", module_name, function_name);
        set_error_buf(error_buf, error_buf_size, "incompatible import type");
        return NULL;
    }

    return function;
}

static WASMTable *
wasm_loader_resolve_table(const char *module_name, const char *table_name,
                          uint32 init_size, uint32 max_size, char *error_buf,
                          uint32 error_buf_size)
{
    WASMModuleCommon *module_reg;
    WASMTable *table = NULL;
    WASMExport *export = NULL;
    WASMModule *module = NULL;

    module_reg = wasm_runtime_find_module_registered(module_name);
    if (!module_reg || module_reg->module_type != Wasm_Module_Bytecode) {
        LOG_DEBUG("can not find a module named %s for table", module_name);
        set_error_buf(error_buf, error_buf_size, "unknown import");
        return NULL;
    }

    module = (WASMModule *)module_reg;
    export =
        wasm_loader_find_export(module, module_name, table_name,
                                EXPORT_KIND_TABLE, error_buf, error_buf_size);
    if (!export) {
        return NULL;
    }

    /* resolve table and check the init/max size */
    if (export->index < module->import_table_count) {
        table =
            module->import_tables[export->index].u.table.import_table_linked;
    }
    else {
        table = &(module->tables[export->index - module->import_table_count]);
    }
    if (table->init_size < init_size || table->max_size > max_size) {
        LOG_DEBUG("%s,%s failed type check(%d-%d), expected(%d-%d)",
                  module_name, table_name, table->init_size, table->max_size,
                  init_size, max_size);
        set_error_buf(error_buf, error_buf_size, "incompatible import type");
        return NULL;
    }

    return table;
}

static WASMMemory *
wasm_loader_resolve_memory(const char *module_name, const char *memory_name,
                           uint32 init_page_count, uint32 max_page_count,
                           char *error_buf, uint32 error_buf_size)
{
    WASMModuleCommon *module_reg;
    WASMMemory *memory = NULL;
    WASMExport *export = NULL;
    WASMModule *module = NULL;

    module_reg = wasm_runtime_find_module_registered(module_name);
    if (!module_reg || module_reg->module_type != Wasm_Module_Bytecode) {
        LOG_DEBUG("can not find a module named %s for memory", module_name);
        set_error_buf(error_buf, error_buf_size, "unknown import");
        return NULL;
    }

    module = (WASMModule *)module_reg;
    export =
        wasm_loader_find_export(module, module_name, memory_name,
                                EXPORT_KIND_MEMORY, error_buf, error_buf_size);
    if (!export) {
        return NULL;
    }

    /* resolve memory and check the init/max page count */
    if (export->index < module->import_memory_count) {
        memory = module->import_memories[export->index]
                     .u.memory.import_memory_linked;
    }
    else {
        memory =
            &(module->memories[export->index - module->import_memory_count]);
    }
    if (memory->init_page_count < init_page_count
        || memory->max_page_count > max_page_count) {
        LOG_DEBUG("%s,%s failed type check(%d-%d), expected(%d-%d)",
                  module_name, memory_name, memory->init_page_count,
                  memory->max_page_count, init_page_count, max_page_count);
        set_error_buf(error_buf, error_buf_size, "incompatible import type");
        return NULL;
    }
    return memory;
}

static WASMGlobal *
wasm_loader_resolve_global(const char *module_name, const char *global_name,
                           uint8 type, bool is_mutable, char *error_buf,
                           uint32 error_buf_size)
{
    WASMModuleCommon *module_reg;
    WASMGlobal *global = NULL;
    WASMExport *export = NULL;
    WASMModule *module = NULL;

    module_reg = wasm_runtime_find_module_registered(module_name);
    if (!module_reg || module_reg->module_type != Wasm_Module_Bytecode) {
        LOG_DEBUG("can not find a module named %s for global", module_name);
        set_error_buf(error_buf, error_buf_size, "unknown import");
        return NULL;
    }

    module = (WASMModule *)module_reg;
    export =
        wasm_loader_find_export(module, module_name, global_name,
                                EXPORT_KIND_GLOBAL, error_buf, error_buf_size);
    if (!export) {
        return NULL;
    }

    /* resolve and check the global */
    if (export->index < module->import_global_count) {
        global =
            module->import_globals[export->index].u.global.import_global_linked;
    }
    else {
        global =
            &(module->globals[export->index - module->import_global_count]);
    }
    if (global->type != type || global->is_mutable != is_mutable) {
        LOG_DEBUG("%s,%s failed type check(%d, %d), expected(%d, %d)",
                  module_name, global_name, global->type, global->is_mutable,
                  type, is_mutable);
        set_error_buf(error_buf, error_buf_size, "incompatible import type");
        return NULL;
    }
    return global;
}

static WASMModule *
search_sub_module(const WASMModule *parent_module, const char *sub_module_name)
{
    WASMRegisteredModule *node =
        bh_list_first_elem(parent_module->import_module_list);
    while (node && strcmp(sub_module_name, node->module_name)) {
        node = bh_list_elem_next(node);
    }
    return node ? (WASMModule *)node->module : NULL;
}

static bool
register_sub_module(const WASMModule *parent_module,
                    const char *sub_module_name, WASMModule *sub_module)
{
<<<<<<< HEAD
    /* register sub_module into its parent sub module list */
    WASMRegisteredModule *node = NULL;
    bh_list_status ret;

    if (search_sub_module(parent_module, sub_module_name)) {
        LOG_DEBUG("%s has been registered in its parent", sub_module_name);
        return true;
=======
    const uint8 *p = *p_buf, *p_end = buf_end;
    uint8 declare_type = 0;
    uint8 declare_mutable = 0;
#if WASM_ENABLE_MULTI_MODULE != 0
    WASMModule *sub_module = NULL;
    WASMGlobal *linked_global = NULL;
#endif
    bool ret = false;

    CHECK_BUF(p, p_end, 2);
    declare_type = read_uint8(p);
    declare_mutable = read_uint8(p);
    *p_buf = p;

    if (declare_mutable >= 2) {
        set_error_buf(error_buf, error_buf_size, "invalid mutability");
        return false;
    }

#if WASM_ENABLE_LIBC_BUILTIN != 0
    ret = wasm_native_lookup_libc_builtin_global(sub_module_name, global_name,
                                                 global);
    if (ret) {
        if (global->type != declare_type
            || global->is_mutable != declare_mutable) {
            set_error_buf(error_buf, error_buf_size,
                          "incompatible import type");
            return false;
        }
        global->is_linked = true;
>>>>>>> ff388775
    }

    node = loader_malloc(sizeof(WASMRegisteredModule), NULL, 0);
    if (!node) {
        return false;
    }

<<<<<<< HEAD
    node->module_name = sub_module_name;
    node->module = (WASMModuleCommon *)sub_module;
    ret = bh_list_insert(parent_module->import_module_list, node);
    bh_assert(BH_LIST_SUCCESS == ret);
=======
    (void)parent_module;
>>>>>>> ff388775
    (void)ret;
    return true;
}

static WASMModule *
load_depended_module(const WASMModule *parent_module,
                     const char *sub_module_name, char *error_buf,
                     uint32 error_buf_size)
{
    WASMModule *sub_module = NULL;
    bool ret = false;
    uint8 *buffer = NULL;
    uint32 buffer_size = 0;
    const module_reader reader = wasm_runtime_get_module_reader();
    const module_destroyer destroyer = wasm_runtime_get_module_destroyer();

    /* check the registered module list of the parent */
    sub_module = search_sub_module(parent_module, sub_module_name);
    if (sub_module) {
        LOG_DEBUG("%s has been loaded before", sub_module_name);
        return sub_module;
    }

    /* check the global registered module list */
    sub_module =
        (WASMModule *)wasm_runtime_find_module_registered(sub_module_name);
    if (sub_module) {
        LOG_DEBUG("%s has been loaded", sub_module_name);
        goto register_sub_module;
    }

    LOG_VERBOSE("loading %s", sub_module_name);

    if (!reader) {
        set_error_buf_v(error_buf, error_buf_size,
                        "no sub module reader to load %s", sub_module_name);
        return NULL;
    }

    /* start to maintain a loading module list */
    ret = wasm_runtime_is_loading_module(sub_module_name);
    if (ret) {
        set_error_buf_v(error_buf, error_buf_size,
                        "found circular dependency on %s", sub_module_name);
        return NULL;
    }

    ret = wasm_runtime_add_loading_module(sub_module_name, error_buf,
                                          error_buf_size);
    if (!ret) {
        LOG_DEBUG("can not add %s into loading module list\n", sub_module_name);
        return NULL;
    }

    ret = reader(sub_module_name, &buffer, &buffer_size);
    if (!ret) {
        LOG_DEBUG("read the file of %s failed", sub_module_name);
        set_error_buf_v(error_buf, error_buf_size, "unknown import",
                        sub_module_name);
        goto delete_loading_module;
    }

    sub_module =
        wasm_loader_load(buffer, buffer_size, false, error_buf, error_buf_size);
    if (!sub_module) {
        LOG_DEBUG("error: can not load the sub_module %s", sub_module_name);
        /* others will be destroyed in runtime_destroy() */
        goto destroy_file_buffer;
    }

    wasm_runtime_delete_loading_module(sub_module_name);

    /* register on a global list */
    ret = wasm_runtime_register_module_internal(
        sub_module_name, (WASMModuleCommon *)sub_module, buffer, buffer_size,
        error_buf, error_buf_size);
    if (!ret) {
        LOG_DEBUG("error: can not register module %s globally\n",
                  sub_module_name);
        /* others will be unloaded in runtime_destroy() */
        goto unload_module;
    }

    /* register into its parent list */
register_sub_module:
    ret = register_sub_module(parent_module, sub_module_name, sub_module);
    if (!ret) {
        set_error_buf_v(error_buf, error_buf_size,
                        "failed to register sub module %s", sub_module_name);
        /* since it is in the global module list, no need to
         * unload the module. the runtime_destroy() will do it
         */
        return NULL;
    }

    return sub_module;

unload_module:
    wasm_loader_unload(sub_module);

destroy_file_buffer:
    if (destroyer) {
        destroyer(buffer, buffer_size);
    }
    else {
        LOG_WARNING("need to release the reading buffer of %s manually",
                    sub_module_name);
    }

delete_loading_module:
    wasm_runtime_delete_loading_module(sub_module_name);
    return NULL;
}
#endif /* end of WASM_ENABLE_MULTI_MODULE */

static bool
load_function_import(const uint8 **p_buf, const uint8 *buf_end,
                     const WASMModule *parent_module,
                     const char *sub_module_name, const char *function_name,
                     WASMFunctionImport *function, char *error_buf,
                     uint32 error_buf_size)
{
    const uint8 *p = *p_buf, *p_end = buf_end;
    uint32 declare_type_index = 0;
    WASMFuncType *declare_func_type = NULL;
    WASMFunction *linked_func = NULL;
#if WASM_ENABLE_MULTI_MODULE != 0
    WASMModule *sub_module = NULL;
#endif
    const char *linked_signature = NULL;
    void *linked_attachment = NULL;
    bool linked_call_conv_raw = false;
    bool is_native_symbol = false;

    read_leb_uint32(p, p_end, declare_type_index);
    *p_buf = p;

    if (declare_type_index >= parent_module->type_count) {
        set_error_buf(error_buf, error_buf_size, "unknown type");
        return false;
    }

#if WASM_ENABLE_GC != 0
    function->type_idx = declare_type_index;
#endif

#if (WASM_ENABLE_WAMR_COMPILER != 0) || (WASM_ENABLE_JIT != 0)
    declare_type_index = wasm_get_smallest_type_idx(
        parent_module->types, parent_module->type_count, declare_type_index);
#endif

    declare_func_type =
        (WASMFuncType *)parent_module->types[declare_type_index];

    /* lookup registered native symbols first */
    linked_func = wasm_native_resolve_symbol(
        sub_module_name, function_name, declare_func_type, &linked_signature,
        &linked_attachment, &linked_call_conv_raw);
    if (linked_func) {
        is_native_symbol = true;
    }
#if WASM_ENABLE_MULTI_MODULE != 0
    else {
        if (!wasm_runtime_is_built_in_module(sub_module_name)) {
            sub_module = load_depended_module(parent_module, sub_module_name,
                                              error_buf, error_buf_size);
            if (!sub_module) {
                return false;
            }
        }
        linked_func = wasm_loader_resolve_function(
            sub_module_name, function_name, declare_func_type, error_buf,
            error_buf_size);
    }
#endif

    function->module_name = (char *)sub_module_name;
    function->field_name = (char *)function_name;
    function->func_type = declare_func_type;
    /* func_ptr_linked is for native registered symbol */
    function->func_ptr_linked = is_native_symbol ? linked_func : NULL;
    function->signature = linked_signature;
    function->attachment = linked_attachment;
    function->call_conv_raw = linked_call_conv_raw;
#if WASM_ENABLE_MULTI_MODULE != 0
    function->import_module = is_native_symbol ? NULL : sub_module;
    function->import_func_linked = is_native_symbol ? NULL : linked_func;
#endif
    return true;
fail:
    return false;
}

static bool
check_table_max_size(uint32 init_size, uint32 max_size, char *error_buf,
                     uint32 error_buf_size)
{
    if (max_size < init_size) {
        set_error_buf(error_buf, error_buf_size,
                      "size minimum must not be greater than maximum");
        return false;
    }
    return true;
}

static bool
load_table_import(const uint8 **p_buf, const uint8 *buf_end,
                  WASMModule *parent_module, const char *sub_module_name,
                  const char *table_name, WASMTableImport *table,
                  char *error_buf, uint32 error_buf_size)
{
    const uint8 *p = *p_buf, *p_end = buf_end;
    uint32 declare_elem_type = 0, declare_max_size_flag = 0,
           declare_init_size = 0, declare_max_size = 0;
#if WASM_ENABLE_MULTI_MODULE != 0
    WASMModule *sub_module = NULL;
    WASMTable *linked_table = NULL;
#endif
#if WASM_ENABLE_GC != 0
    WASMRefType ref_type;
    bool need_ref_type_map;
#endif

#if WASM_ENABLE_GC == 0
    CHECK_BUF(p, p_end, 1);
    /* 0x70 or 0x6F */
    declare_elem_type = read_uint8(p);
    if (VALUE_TYPE_FUNCREF != declare_elem_type
#if WASM_ENABLE_REF_TYPES != 0
        && VALUE_TYPE_EXTERNREF != declare_elem_type
#endif
    ) {
        set_error_buf(error_buf, error_buf_size, "incompatible import type");
        return false;
    }
#else /* else of WASM_ENABLE_GC == 0 */
    if (!resolve_value_type(&p, p_end, parent_module, &need_ref_type_map,
                            &ref_type, false, error_buf, error_buf_size)) {
        return false;
    }
    if (wasm_is_reftype_htref_non_nullable(ref_type.ref_type)) {
        set_error_buf(error_buf, error_buf_size, "type mismatch");
        return false;
    }
    declare_elem_type = ref_type.ref_type;
    if (need_ref_type_map) {
        if (!(table->elem_ref_type =
                  reftype_set_insert(parent_module->ref_type_set, &ref_type,
                                     error_buf, error_buf_size))) {
            return false;
        }
    }
#if TRACE_WASM_LOADER != 0
    os_printf("import table type: ");
    wasm_dump_value_type(declare_elem_type, table->elem_ref_type);
    os_printf("\n");
#endif
#endif /* end of WASM_ENABLE_GC == 0 */

    read_leb_uint32(p, p_end, declare_max_size_flag);
    if (declare_max_size_flag > 1) {
        set_error_buf(error_buf, error_buf_size, "integer too large");
        return false;
    }

    read_leb_uint32(p, p_end, declare_init_size);

    if (declare_max_size_flag) {
        read_leb_uint32(p, p_end, declare_max_size);
        if (!check_table_max_size(declare_init_size, declare_max_size,
                                  error_buf, error_buf_size))
            return false;
    }

    adjust_table_max_size(declare_init_size, declare_max_size_flag,
                          &declare_max_size);

    *p_buf = p;

#if WASM_ENABLE_MULTI_MODULE != 0
    if (!wasm_runtime_is_built_in_module(sub_module_name)) {
        sub_module = load_depended_module(parent_module, sub_module_name,
                                          error_buf, error_buf_size);
        if (!sub_module) {
            return false;
        }

        linked_table = wasm_loader_resolve_table(
            sub_module_name, table_name, declare_init_size, declare_max_size,
            error_buf, error_buf_size);
        if (!linked_table) {
            return false;
        }

        /* reset with linked table limit */
        declare_elem_type = linked_table->elem_type;
        declare_init_size = linked_table->init_size;
        declare_max_size = linked_table->max_size;
        declare_max_size_flag = linked_table->flags;
        table->import_table_linked = linked_table;
        table->import_module = sub_module;
    }
#endif /* WASM_ENABLE_MULTI_MODULE != 0 */

    /* (table (export "table") 10 20 funcref) */
    /* we need this section working in wamrc */
    if (!strcmp("spectest", sub_module_name)) {
        const uint32 spectest_table_init_size = 10;
        const uint32 spectest_table_max_size = 20;

        if (strcmp("table", table_name)) {
            set_error_buf(error_buf, error_buf_size,
                          "incompatible import type or unknown import");
            return false;
        }

        if (declare_init_size > spectest_table_init_size
            || declare_max_size < spectest_table_max_size) {
            set_error_buf(error_buf, error_buf_size,
                          "incompatible import type");
            return false;
        }

        declare_init_size = spectest_table_init_size;
        declare_max_size = spectest_table_max_size;
    }

    /* now we believe all declaration are ok */
    table->elem_type = declare_elem_type;
    table->init_size = declare_init_size;
    table->flags = declare_max_size_flag;
    table->max_size = declare_max_size;

    (void)parent_module;
    return true;
fail:
    return false;
}

static bool
check_memory_init_size(uint32 init_size, char *error_buf, uint32 error_buf_size)
{
    if (init_size > DEFAULT_MAX_PAGES) {
        set_error_buf(error_buf, error_buf_size,
                      "memory size must be at most 65536 pages (4GiB)");
        return false;
    }
    return true;
}

static bool
check_memory_max_size(uint32 init_size, uint32 max_size, char *error_buf,
                      uint32 error_buf_size)
{
    if (max_size < init_size) {
        set_error_buf(error_buf, error_buf_size,
                      "size minimum must not be greater than maximum");
        return false;
    }

    if (max_size > DEFAULT_MAX_PAGES) {
        set_error_buf(error_buf, error_buf_size,
                      "memory size must be at most 65536 pages (4GiB)");
        return false;
    }
    return true;
}

static bool
load_memory_import(const uint8 **p_buf, const uint8 *buf_end,
                   WASMModule *parent_module, const char *sub_module_name,
                   const char *memory_name, WASMMemoryImport *memory,
                   char *error_buf, uint32 error_buf_size)
{
    const uint8 *p = *p_buf, *p_end = buf_end;
#if WASM_ENABLE_APP_FRAMEWORK != 0
    uint32 pool_size = wasm_runtime_memory_pool_size();
    uint32 max_page_count = pool_size * APP_MEMORY_MAX_GLOBAL_HEAP_PERCENT
                            / DEFAULT_NUM_BYTES_PER_PAGE;
#else
    uint32 max_page_count = DEFAULT_MAX_PAGES;
#endif /* WASM_ENABLE_APP_FRAMEWORK */
    uint32 declare_max_page_count_flag = 0;
    uint32 declare_init_page_count = 0;
    uint32 declare_max_page_count = 0;
#if WASM_ENABLE_MULTI_MODULE != 0
    WASMModule *sub_module = NULL;
    WASMMemory *linked_memory = NULL;
#endif

    read_leb_uint32(p, p_end, declare_max_page_count_flag);
    read_leb_uint32(p, p_end, declare_init_page_count);
    if (!check_memory_init_size(declare_init_page_count, error_buf,
                                error_buf_size)) {
        return false;
    }

    if (declare_max_page_count_flag & 1) {
        read_leb_uint32(p, p_end, declare_max_page_count);
        if (!check_memory_max_size(declare_init_page_count,
                                   declare_max_page_count, error_buf,
                                   error_buf_size)) {
            return false;
        }
        if (declare_max_page_count > max_page_count) {
            declare_max_page_count = max_page_count;
        }
    }
    else {
        /* Limit the maximum memory size to max_page_count */
        declare_max_page_count = max_page_count;
    }

#if WASM_ENABLE_MULTI_MODULE != 0
    if (!wasm_runtime_is_built_in_module(sub_module_name)) {
        sub_module = load_depended_module(parent_module, sub_module_name,
                                          error_buf, error_buf_size);
        if (!sub_module) {
            return false;
        }

        linked_memory = wasm_loader_resolve_memory(
            sub_module_name, memory_name, declare_init_page_count,
            declare_max_page_count, error_buf, error_buf_size);
        if (!linked_memory) {
            return false;
        }

        /**
         * reset with linked memory limit
         */
        memory->import_module = sub_module;
        memory->import_memory_linked = linked_memory;
        declare_init_page_count = linked_memory->init_page_count;
        declare_max_page_count = linked_memory->max_page_count;
    }
#endif

    /* (memory (export "memory") 1 2) */
    if (!strcmp("spectest", sub_module_name)) {
        uint32 spectest_memory_init_page = 1;
        uint32 spectest_memory_max_page = 2;

        if (strcmp("memory", memory_name)) {
            set_error_buf(error_buf, error_buf_size,
                          "incompatible import type or unknown import");
            return false;
        }

        if (declare_init_page_count > spectest_memory_init_page
            || declare_max_page_count < spectest_memory_max_page) {
            set_error_buf(error_buf, error_buf_size,
                          "incompatible import type");
            return false;
        }

        declare_init_page_count = spectest_memory_init_page;
        declare_max_page_count = spectest_memory_max_page;
    }

    /* now we believe all declaration are ok */
    memory->flags = declare_max_page_count_flag;
    memory->init_page_count = declare_init_page_count;
    memory->max_page_count = declare_max_page_count;
    memory->num_bytes_per_page = DEFAULT_NUM_BYTES_PER_PAGE;

    *p_buf = p;

    (void)parent_module;
    return true;
fail:
    return false;
}

static bool
load_global_import(const uint8 **p_buf, const uint8 *buf_end,
                   WASMModule *parent_module, char *sub_module_name,
                   char *global_name, WASMGlobalImport *global, char *error_buf,
                   uint32 error_buf_size)
{
    const uint8 *p = *p_buf, *p_end = buf_end;
    uint8 declare_type = 0;
    uint8 declare_mutable = 0;
#if WASM_ENABLE_MULTI_MODULE != 0
    WASMModule *sub_module = NULL;
    WASMGlobal *linked_global = NULL;
#endif
#if WASM_ENABLE_GC != 0
    WASMRefType ref_type;
    bool need_ref_type_map;
#endif

#if WASM_ENABLE_GC == 0
    CHECK_BUF(p, p_end, 2);
    declare_type = read_uint8(p);
    declare_mutable = read_uint8(p);
#else
    if (!resolve_value_type(&p, p_end, parent_module, &need_ref_type_map,
                            &ref_type, false, error_buf, error_buf_size)) {
        return false;
    }
    declare_type = ref_type.ref_type;
    if (need_ref_type_map) {
        if (!(global->ref_type =
                  reftype_set_insert(parent_module->ref_type_set, &ref_type,
                                     error_buf, error_buf_size))) {
            return false;
        }
    }
#if TRACE_WASM_LOADER != 0
    os_printf("import global type: ");
    wasm_dump_value_type(declare_type, global->ref_type);
    os_printf("\n");
#endif
    CHECK_BUF(p, p_end, 1);
    declare_mutable = read_uint8(p);
#endif /* end of WASM_ENABLE_GC == 0 */

    *p_buf = p;

    if (!check_mutability(declare_mutable, error_buf, error_buf_size)) {
        return false;
    }

#if WASM_ENABLE_LIBC_BUILTIN != 0
    global->is_linked = wasm_native_lookup_libc_builtin_global(
        sub_module_name, global_name, global);
    if (global->is_linked) {
        if (global->type != declare_type
            || global->is_mutable != declare_mutable) {
            set_error_buf(error_buf, error_buf_size,
                          "incompatible import type");
            return false;
        }
    }
#endif
#if WASM_ENABLE_MULTI_MODULE != 0
    if (!global->is_linked
        && !wasm_runtime_is_built_in_module(sub_module_name)) {
        sub_module = load_depended_module(parent_module, sub_module_name,
                                          error_buf, error_buf_size);
        if (!sub_module) {
            return false;
        }

        /* check sub modules */
        linked_global = wasm_loader_resolve_global(
            sub_module_name, global_name, declare_type, declare_mutable,
            error_buf, error_buf_size);
        if (linked_global) {
            global->import_module = sub_module;
            global->import_global_linked = linked_global;
            global->is_linked = true;
        }
    }
#endif

    global->module_name = sub_module_name;
    global->field_name = global_name;
    global->type = declare_type;
    global->is_mutable = (declare_mutable == 1);

    (void)parent_module;
    return true;
fail:
    return false;
}

static bool
load_table(const uint8 **p_buf, const uint8 *buf_end, WASMModule *module,
           WASMTable *table, char *error_buf, uint32 error_buf_size)
{
    const uint8 *p = *p_buf, *p_end = buf_end, *p_org;
#if WASM_ENABLE_GC != 0
    WASMRefType ref_type;
    bool need_ref_type_map;
#endif

#if WASM_ENABLE_GC == 0
    CHECK_BUF(p, p_end, 1);
    /* 0x70 or 0x6F */
    table->elem_type = read_uint8(p);
    if (VALUE_TYPE_FUNCREF != table->elem_type
#if WASM_ENABLE_REF_TYPES != 0
        && VALUE_TYPE_EXTERNREF != table->elem_type
#endif
    ) {
        set_error_buf(error_buf, error_buf_size, "incompatible import type");
        return false;
    }
#else /* else of WASM_ENABLE_GC == 0 */
    if (!resolve_value_type(&p, p_end, module, &need_ref_type_map, &ref_type,
                            false, error_buf, error_buf_size)) {
        return false;
    }
    if (wasm_is_reftype_htref_non_nullable(ref_type.ref_type)) {
        set_error_buf(error_buf, error_buf_size, "type mismatch");
        return false;
    }
    table->elem_type = ref_type.ref_type;
    if (need_ref_type_map) {
        if (!(table->elem_ref_type =
                  reftype_set_insert(module->ref_type_set, &ref_type, error_buf,
                                     error_buf_size))) {
            return false;
        }
    }
#if TRACE_WASM_LOADER != 0
    os_printf("table type: ");
    wasm_dump_value_type(table->elem_type, table->elem_ref_type);
    os_printf("\n");
#endif
#endif /* end of WASM_ENABLE_GC == 0 */

    p_org = p;
    read_leb_uint32(p, p_end, table->flags);
#if WASM_ENABLE_SHARED_MEMORY == 0
    if (p - p_org > 1) {
        set_error_buf(error_buf, error_buf_size,
                      "integer representation too long");
        return false;
    }
    if (table->flags > 1) {
        set_error_buf(error_buf, error_buf_size, "integer too large");
        return false;
    }
#else
    if (p - p_org > 1) {
        set_error_buf(error_buf, error_buf_size, "invalid limits flags");
        return false;
    }
    if (table->flags == 2) {
        set_error_buf(error_buf, error_buf_size, "tables cannot be shared");
        return false;
    }
    if (table->flags > 1) {
        set_error_buf(error_buf, error_buf_size, "invalid limits flags");
        return false;
    }
#endif

    read_leb_uint32(p, p_end, table->init_size);

    if (table->flags) {
        read_leb_uint32(p, p_end, table->max_size);
        if (!check_table_max_size(table->init_size, table->max_size, error_buf,
                                  error_buf_size))
            return false;
    }

    adjust_table_max_size(table->init_size, table->flags, &table->max_size);

    *p_buf = p;
    return true;
fail:
    return false;
}

static bool
load_memory(const uint8 **p_buf, const uint8 *buf_end, WASMMemory *memory,
            char *error_buf, uint32 error_buf_size)
{
    const uint8 *p = *p_buf, *p_end = buf_end, *p_org;
#if WASM_ENABLE_APP_FRAMEWORK != 0
    uint32 pool_size = wasm_runtime_memory_pool_size();
    uint32 max_page_count = pool_size * APP_MEMORY_MAX_GLOBAL_HEAP_PERCENT
                            / DEFAULT_NUM_BYTES_PER_PAGE;
#else
    uint32 max_page_count = DEFAULT_MAX_PAGES;
#endif

    p_org = p;
    read_leb_uint32(p, p_end, memory->flags);
#if WASM_ENABLE_SHARED_MEMORY == 0
    if (p - p_org > 1) {
        set_error_buf(error_buf, error_buf_size,
                      "integer representation too long");
        return false;
    }
    if (memory->flags > 1) {
        set_error_buf(error_buf, error_buf_size, "integer too large");
        return false;
    }
#else
    if (p - p_org > 1) {
        set_error_buf(error_buf, error_buf_size, "invalid limits flags");
        return false;
    }
    if (memory->flags > 3) {
        set_error_buf(error_buf, error_buf_size, "invalid limits flags");
        return false;
    }
    else if (memory->flags == 2) {
        set_error_buf(error_buf, error_buf_size,
                      "shared memory must have maximum");
        return false;
    }
#endif

    read_leb_uint32(p, p_end, memory->init_page_count);
    if (!check_memory_init_size(memory->init_page_count, error_buf,
                                error_buf_size))
        return false;

    if (memory->flags & 1) {
        read_leb_uint32(p, p_end, memory->max_page_count);
        if (!check_memory_max_size(memory->init_page_count,
                                   memory->max_page_count, error_buf,
                                   error_buf_size))
            return false;
        if (memory->max_page_count > max_page_count)
            memory->max_page_count = max_page_count;
    }
    else {
        /* Limit the maximum memory size to max_page_count */
        memory->max_page_count = max_page_count;
    }

    memory->num_bytes_per_page = DEFAULT_NUM_BYTES_PER_PAGE;

    *p_buf = p;
    return true;
fail:
    return false;
}

static bool
load_import_section(const uint8 *buf, const uint8 *buf_end, WASMModule *module,
                    bool is_load_from_file_buf, char *error_buf,
                    uint32 error_buf_size)
{
    const uint8 *p = buf, *p_end = buf_end, *p_old;
    uint32 import_count, name_len, type_index, i, u32, flags;
    uint64 total_size;
    WASMImport *import;
    WASMImport *import_functions = NULL, *import_tables = NULL;
    WASMImport *import_memories = NULL, *import_globals = NULL;
    char *sub_module_name, *field_name;
    uint8 u8, kind;

    read_leb_uint32(p, p_end, import_count);

    if (import_count) {
        module->import_count = import_count;
        total_size = sizeof(WASMImport) * (uint64)import_count;
        if (!(module->imports =
                  loader_malloc(total_size, error_buf, error_buf_size))) {
            return false;
        }

        p_old = p;

        /* Scan firstly to get import count of each type */
        for (i = 0; i < import_count; i++) {
            /* module name */
            read_leb_uint32(p, p_end, name_len);
            CHECK_BUF(p, p_end, name_len);
            p += name_len;

            /* field name */
            read_leb_uint32(p, p_end, name_len);
            CHECK_BUF(p, p_end, name_len);
            p += name_len;

            CHECK_BUF(p, p_end, 1);
            /* 0x00/0x01/0x02/0x03 */
            kind = read_uint8(p);

            switch (kind) {
                case IMPORT_KIND_FUNC: /* import function */
                    read_leb_uint32(p, p_end, type_index);
                    module->import_function_count++;
                    break;

                case IMPORT_KIND_TABLE: /* import table */
                    CHECK_BUF(p, p_end, 1);
                    /* 0x70 */
                    u8 = read_uint8(p);
                    read_leb_uint32(p, p_end, flags);
                    read_leb_uint32(p, p_end, u32);
                    if (flags & 1)
                        read_leb_uint32(p, p_end, u32);
                    module->import_table_count++;

#if WASM_ENABLE_REF_TYPES == 0 && WASM_ENABLE_GC == 0
                    if (module->import_table_count > 1) {
                        set_error_buf(error_buf, error_buf_size,
                                      "multiple tables");
                        return false;
                    }
#endif
                    break;

                case IMPORT_KIND_MEMORY: /* import memory */
                    read_leb_uint32(p, p_end, flags);
                    read_leb_uint32(p, p_end, u32);
                    if (flags & 1)
                        read_leb_uint32(p, p_end, u32);
                    module->import_memory_count++;
                    if (module->import_memory_count > 1) {
                        set_error_buf(error_buf, error_buf_size,
                                      "multiple memories");
                        return false;
                    }
                    break;

                case IMPORT_KIND_GLOBAL: /* import global */
                    CHECK_BUF(p, p_end, 2);
                    p += 2;
                    module->import_global_count++;
                    break;

                default:
                    set_error_buf(error_buf, error_buf_size,
                                  "invalid import kind");
                    return false;
            }
        }

        if (module->import_function_count)
            import_functions = module->import_functions = module->imports;
        if (module->import_table_count)
            import_tables = module->import_tables =
                module->imports + module->import_function_count;
        if (module->import_memory_count)
            import_memories = module->import_memories =
                module->imports + module->import_function_count
                + module->import_table_count;
        if (module->import_global_count)
            import_globals = module->import_globals =
                module->imports + module->import_function_count
                + module->import_table_count + module->import_memory_count;

        p = p_old;

        /* Scan again to resolve the data */
        for (i = 0; i < import_count; i++) {
            /* load module name */
            read_leb_uint32(p, p_end, name_len);
            CHECK_BUF(p, p_end, name_len);
            if (!(sub_module_name = const_str_list_insert(
                      p, name_len, module, is_load_from_file_buf, error_buf,
                      error_buf_size))) {
                return false;
            }
            p += name_len;

            /* load field name */
            read_leb_uint32(p, p_end, name_len);
            CHECK_BUF(p, p_end, name_len);
            if (!(field_name = const_str_list_insert(
                      p, name_len, module, is_load_from_file_buf, error_buf,
                      error_buf_size))) {
                return false;
            }
            p += name_len;

            CHECK_BUF(p, p_end, 1);
            /* 0x00/0x01/0x02/0x03 */
            kind = read_uint8(p);

            switch (kind) {
                case IMPORT_KIND_FUNC: /* import function */
                    bh_assert(import_functions);
                    import = import_functions++;
                    if (!load_function_import(
                            &p, p_end, module, sub_module_name, field_name,
                            &import->u.function, error_buf, error_buf_size)) {
                        return false;
                    }
                    break;

                case IMPORT_KIND_TABLE: /* import table */
                    bh_assert(import_tables);
                    import = import_tables++;
                    if (!load_table_import(&p, p_end, module, sub_module_name,
                                           field_name, &import->u.table,
                                           error_buf, error_buf_size)) {
                        LOG_DEBUG("can not import such a table (%s,%s)",
                                  sub_module_name, field_name);
                        return false;
                    }
                    break;

                case IMPORT_KIND_MEMORY: /* import memory */
                    bh_assert(import_memories);
                    import = import_memories++;
                    if (!load_memory_import(&p, p_end, module, sub_module_name,
                                            field_name, &import->u.memory,
                                            error_buf, error_buf_size)) {
                        return false;
                    }
                    break;

                case IMPORT_KIND_GLOBAL: /* import global */
                    bh_assert(import_globals);
                    import = import_globals++;
                    if (!load_global_import(&p, p_end, module, sub_module_name,
                                            field_name, &import->u.global,
                                            error_buf, error_buf_size)) {
                        return false;
                    }
                    break;

                default:
                    set_error_buf(error_buf, error_buf_size,
                                  "invalid import kind");
                    return false;
            }
            import->kind = kind;
            import->u.names.module_name = sub_module_name;
            import->u.names.field_name = field_name;
        }

#if WASM_ENABLE_LIBC_WASI != 0
        import = module->import_functions;
        for (i = 0; i < module->import_function_count; i++, import++) {
            if (!strcmp(import->u.names.module_name, "wasi_unstable")
                || !strcmp(import->u.names.module_name,
                           "wasi_snapshot_preview1")) {
                module->import_wasi_api = true;
                break;
            }
        }
#endif
    }

    if (p != p_end) {
        set_error_buf(error_buf, error_buf_size, "section size mismatch");
        return false;
    }

    LOG_VERBOSE("Load import section success.\n");
    (void)u8;
    (void)u32;
    (void)type_index;
    return true;
fail:
    return false;
}

static bool
init_function_local_offsets(WASMFunction *func, char *error_buf,
                            uint32 error_buf_size)
{
    WASMFuncType *param_type = func->func_type;
    uint32 param_count = param_type->param_count;
    uint8 *param_types = param_type->types;
    uint32 local_count = func->local_count;
    uint8 *local_types = func->local_types;
    uint32 i, local_offset = 0;
    uint64 total_size = sizeof(uint16) * ((uint64)param_count + local_count);

    /*
     * Only allocate memory when total_size is not 0,
     * or the return value of malloc(0) might be NULL on some platforms,
     * which causes wasm loader return false.
     */
    if (total_size > 0
        && !(func->local_offsets =
                 loader_malloc(total_size, error_buf, error_buf_size))) {
        return false;
    }

    for (i = 0; i < param_count; i++) {
        func->local_offsets[i] = (uint16)local_offset;
        local_offset += wasm_value_type_cell_num(param_types[i]);
    }

    for (i = 0; i < local_count; i++) {
        func->local_offsets[param_count + i] = (uint16)local_offset;
        local_offset += wasm_value_type_cell_num(local_types[i]);
    }

    bh_assert(local_offset == func->param_cell_num + func->local_cell_num);
    return true;
}

static bool
load_function_section(const uint8 *buf, const uint8 *buf_end,
                      const uint8 *buf_code, const uint8 *buf_code_end,
                      WASMModule *module, char *error_buf,
                      uint32 error_buf_size)
{
    const uint8 *p = buf, *p_end = buf_end;
    const uint8 *p_code = buf_code, *p_code_end, *p_code_save;
    uint32 func_count;
    uint64 total_size;
    uint32 code_count = 0, code_size, type_index, i, j, k, local_type_index;
    uint32 local_count, local_set_count, sub_local_count, local_cell_num;
    uint8 type;
    WASMFunction *func;
#if WASM_ENABLE_GC != 0
    bool need_ref_type_map;
    WASMRefType ref_type;
    uint32 ref_type_map_count = 0, t = 0, type_index_org;
#endif

    read_leb_uint32(p, p_end, func_count);

    if (buf_code)
        read_leb_uint32(p_code, buf_code_end, code_count);

    if (func_count != code_count) {
        set_error_buf(error_buf, error_buf_size,
                      "function and code section have inconsistent lengths or "
                      "unexpected end");
        return false;
    }

    if (func_count) {
        module->function_count = func_count;
        total_size = sizeof(WASMFunction *) * (uint64)func_count;
        if (!(module->functions =
                  loader_malloc(total_size, error_buf, error_buf_size))) {
            return false;
        }

        for (i = 0; i < func_count; i++) {
            /* Resolve function type */
            read_leb_uint32(p, p_end, type_index);
            if (type_index >= module->type_count) {
                set_error_buf(error_buf, error_buf_size, "unknown type");
                return false;
            }

#if WASM_ENABLE_GC != 0
            type_index_org = type_index;
#endif

#if (WASM_ENABLE_WAMR_COMPILER != 0) || (WASM_ENABLE_JIT != 0)
            type_index = wasm_get_smallest_type_idx(
                module->types, module->type_count, type_index);
#endif

            read_leb_uint32(p_code, buf_code_end, code_size);
            if (code_size == 0 || p_code + code_size > buf_code_end) {
                set_error_buf(error_buf, error_buf_size,
                              "invalid function code size");
                return false;
            }

            /* Resolve local set count */
            p_code_end = p_code + code_size;
            local_count = 0;
            read_leb_uint32(p_code, buf_code_end, local_set_count);
            p_code_save = p_code;

#if WASM_ENABLE_GC != 0
            ref_type_map_count = 0;
#endif

            /* Calculate total local count */
            for (j = 0; j < local_set_count; j++) {
                read_leb_uint32(p_code, buf_code_end, sub_local_count);
                if (sub_local_count > UINT32_MAX - local_count) {
                    set_error_buf(error_buf, error_buf_size, "too many locals");
                    return false;
                }
#if WASM_ENABLE_GC == 0
                CHECK_BUF(p_code, buf_code_end, 1);
                /* 0x7F/0x7E/0x7D/0x7C */
                type = read_uint8(p_code);
                local_count += sub_local_count;
#else
                if (!resolve_value_type(&p_code, buf_code_end, module,
                                        &need_ref_type_map, &ref_type, false,
                                        error_buf, error_buf_size)) {
                    return false;
                }
                local_count += sub_local_count;
                if (need_ref_type_map)
                    ref_type_map_count += sub_local_count;
#endif
            }

            /* Alloc memory, layout: function structure + local types */
            code_size = (uint32)(p_code_end - p_code);

            total_size = sizeof(WASMFunction) + (uint64)local_count;
            if (!(func = module->functions[i] =
                      loader_malloc(total_size, error_buf, error_buf_size))) {
                return false;
            }
#if WASM_ENABLE_GC != 0
            if (ref_type_map_count > 0) {
                total_size =
                    sizeof(WASMRefTypeMap) * (uint64)ref_type_map_count;
                if (!(func->local_ref_type_maps = loader_malloc(
                          total_size, error_buf, error_buf_size))) {
                    return false;
                }
                func->local_ref_type_map_count = ref_type_map_count;
            }
#endif

            /* Set function type, local count, code size and code body */
            func->func_type = (WASMFuncType *)module->types[type_index];
            func->local_count = local_count;
            if (local_count > 0)
                func->local_types = (uint8 *)func + sizeof(WASMFunction);
            func->code_size = code_size;
            /*
             * we shall make a copy of code body [p_code, p_code + code_size]
             * when we are worrying about inappropriate releasing behaviour.
             * all code bodies are actually in a buffer which user allocates in
             * his embedding environment and we don't have power on them.
             * it will be like:
             * code_body_cp = malloc(code_size);
             * memcpy(code_body_cp, p_code, code_size);
             * func->code = code_body_cp;
             */
            func->code = (uint8 *)p_code;
#if WASM_ENABLE_GC != 0
            func->type_idx = type_index_org;
#endif

#if WASM_ENABLE_GC != 0
            t = 0;
#endif

            /* Load each local type */
            p_code = p_code_save;
            local_type_index = 0;
            for (j = 0; j < local_set_count; j++) {
                read_leb_uint32(p_code, buf_code_end, sub_local_count);
                /* Note: sub_local_count is allowed to be 0 */
                if (local_type_index > UINT32_MAX - sub_local_count
                    || local_type_index + sub_local_count > local_count) {
                    set_error_buf(error_buf, error_buf_size,
                                  "invalid local count");
                    return false;
                }
#if WASM_ENABLE_GC == 0
                CHECK_BUF(p_code, buf_code_end, 1);
                /* 0x7F/0x7E/0x7D/0x7C */
                type = read_uint8(p_code);
                if (!is_value_type(type)) {
                    if (type == VALUE_TYPE_V128)
                        set_error_buf(error_buf, error_buf_size,
                                      "v128 value type requires simd feature");
                    else if (type == VALUE_TYPE_FUNCREF
                             || type == VALUE_TYPE_EXTERNREF)
                        set_error_buf(error_buf, error_buf_size,
                                      "ref value type requires "
                                      "reference types feature");
                    else
                        set_error_buf_v(error_buf, error_buf_size,
                                        "invalid local type 0x%02X", type);
                    return false;
                }
#else
                if (!resolve_value_type(&p_code, buf_code_end, module,
                                        &need_ref_type_map, &ref_type, false,
                                        error_buf, error_buf_size)) {
                    return false;
                }
                if (need_ref_type_map) {
                    WASMRefType *ref_type_tmp;
                    if (!(ref_type_tmp = reftype_set_insert(
                              module->ref_type_set, &ref_type, error_buf,
                              error_buf_size))) {
                        return false;
                    }
                    for (k = 0; k < sub_local_count; k++) {
                        func->local_ref_type_maps[t + k].ref_type =
                            ref_type_tmp;
                        func->local_ref_type_maps[t + k].index =
                            local_type_index + k;
                    }
                    t += sub_local_count;
                }
                type = ref_type.ref_type;
#endif
                for (k = 0; k < sub_local_count; k++) {
                    func->local_types[local_type_index++] = type;
                }
            }

            bh_assert(local_type_index == func->local_count);
#if WASM_ENABLE_GC != 0
            bh_assert(t == func->local_ref_type_map_count);
#if TRACE_WASM_LOADER != 0
            os_printf("func %u, local types: [", i);
            k = 0;
            for (j = 0; j < func->local_count; j++) {
                WASMRefType *ref_type_tmp = NULL;
                if (wasm_is_type_multi_byte_type(func->local_types[j])) {
                    bh_assert(j == func->local_ref_type_maps[k].index);
                    ref_type_tmp = func->local_ref_type_maps[k++].ref_type;
                }
                wasm_dump_value_type(func->local_types[j], ref_type_tmp);
                if (j < func->local_count - 1)
                    os_printf(" ");
            }
            os_printf("]\n");
#endif
#endif

            func->param_cell_num = func->func_type->param_cell_num;
            func->ret_cell_num = func->func_type->ret_cell_num;
            local_cell_num =
                wasm_get_cell_num(func->local_types, func->local_count);

            if (local_cell_num > UINT16_MAX) {
                set_error_buf(error_buf, error_buf_size,
                              "local count too large");
                return false;
            }

            func->local_cell_num = (uint16)local_cell_num;

            if (!init_function_local_offsets(func, error_buf, error_buf_size))
                return false;

            p_code = p_code_end;
        }
    }

    if (p != p_end) {
        set_error_buf(error_buf, error_buf_size, "section size mismatch");
        return false;
    }

    LOG_VERBOSE("Load function section success.\n");
    return true;
fail:
    return false;
}

static bool
load_table_section(const uint8 *buf, const uint8 *buf_end, WASMModule *module,
                   char *error_buf, uint32 error_buf_size)
{
    const uint8 *p = buf, *p_end = buf_end;
    uint32 table_count, i;
    uint64 total_size;
    WASMTable *table;

    read_leb_uint32(p, p_end, table_count);
#if WASM_ENABLE_REF_TYPES == 0 && WASM_ENABLE_GC == 0
    if (module->import_table_count + table_count > 1) {
        /* a total of one table is allowed */
        set_error_buf(error_buf, error_buf_size, "multiple tables");
        return false;
    }
#endif

    if (table_count) {
        module->table_count = table_count;
        total_size = sizeof(WASMTable) * (uint64)table_count;
        if (!(module->tables =
                  loader_malloc(total_size, error_buf, error_buf_size))) {
            return false;
        }

        /* load each table */
        table = module->tables;
        for (i = 0; i < table_count; i++, table++)
            if (!load_table(&p, p_end, module, table, error_buf,
                            error_buf_size))
                return false;
    }

    if (p != p_end) {
        set_error_buf(error_buf, error_buf_size, "section size mismatch");
        return false;
    }

    LOG_VERBOSE("Load table section success.\n");
    return true;
fail:
    return false;
}

static bool
load_memory_section(const uint8 *buf, const uint8 *buf_end, WASMModule *module,
                    char *error_buf, uint32 error_buf_size)
{
    const uint8 *p = buf, *p_end = buf_end;
    uint32 memory_count, i;
    uint64 total_size;
    WASMMemory *memory;

    read_leb_uint32(p, p_end, memory_count);
    /* a total of one memory is allowed */
    if (module->import_memory_count + memory_count > 1) {
        set_error_buf(error_buf, error_buf_size, "multiple memories");
        return false;
    }

    if (memory_count) {
        module->memory_count = memory_count;
        total_size = sizeof(WASMMemory) * (uint64)memory_count;
        if (!(module->memories =
                  loader_malloc(total_size, error_buf, error_buf_size))) {
            return false;
        }

        /* load each memory */
        memory = module->memories;
        for (i = 0; i < memory_count; i++, memory++)
            if (!load_memory(&p, p_end, memory, error_buf, error_buf_size))
                return false;
    }

    if (p != p_end) {
        set_error_buf(error_buf, error_buf_size, "section size mismatch");
        return false;
    }

    LOG_VERBOSE("Load memory section success.\n");
    return true;
fail:
    return false;
}

static bool
load_global_section(const uint8 *buf, const uint8 *buf_end, WASMModule *module,
                    char *error_buf, uint32 error_buf_size)
{
    const uint8 *p = buf, *p_end = buf_end;
    uint32 global_count, i;
    uint64 total_size;
    WASMGlobal *global;
    uint8 mutable;
#if WASM_ENABLE_GC != 0
    bool need_ref_type_map;
    WASMRefType ref_type;
#endif

    read_leb_uint32(p, p_end, global_count);

    if (global_count) {
        module->global_count = global_count;
        total_size = sizeof(WASMGlobal) * (uint64)global_count;
        if (!(module->globals =
                  loader_malloc(total_size, error_buf, error_buf_size))) {
            return false;
        }

        global = module->globals;

        for (i = 0; i < global_count; i++, global++) {
#if WASM_ENABLE_GC == 0
            CHECK_BUF(p, p_end, 2);
            global->type = read_uint8(p);
            mutable = read_uint8(p);
#else
            if (!resolve_value_type(&p, p_end, module, &need_ref_type_map,
                                    &ref_type, false, error_buf,
                                    error_buf_size)) {
                return false;
            }
            global->type = ref_type.ref_type;
            CHECK_BUF(p, p_end, 1);
            mutable = read_uint8(p);
#endif /* end of WASM_ENABLE_GC */

            if (!check_mutability(mutable, error_buf, error_buf_size)) {
                return false;
            }
            global->is_mutable = mutable ? true : false;

            /* initialize expression */
            if (!load_init_expr(module, &p, p_end, &(global->init_expr),
                                global->type,
#if WASM_ENABLE_GC == 0
                                NULL,
#else
                                &ref_type,
#endif
                                error_buf, error_buf_size))
                return false;

#if WASM_ENABLE_GC != 0
            if (global->init_expr.init_expr_type == INIT_EXPR_TYPE_GET_GLOBAL) {
                uint8 global_type;
                WASMRefType *global_ref_type;
                uint32 global_idx = global->init_expr.u.global_index;

                if (global->init_expr.u.global_index
                    >= module->import_global_count + i) {
                    set_error_buf(error_buf, error_buf_size, "unknown global");
                    return false;
                }

                if (global_idx < module->import_global_count) {
                    global_type =
                        module->import_globals[global_idx].u.global.type;
                    global_ref_type =
                        module->import_globals[global_idx].u.global.ref_type;
                }
                else {
                    global_type = module->globals[global_idx].type;
                    global_ref_type = module->globals[global_idx].ref_type;
                }
                if (!wasm_reftype_is_subtype_of(
                        global_type, global_ref_type, global->type,
                        global->ref_type, module->types, module->type_count)) {
                    set_error_buf(error_buf, error_buf_size, "type mismatch");
                    return false;
                }
            }

            if (need_ref_type_map) {
                if (!(global->ref_type =
                          reftype_set_insert(module->ref_type_set, &ref_type,
                                             error_buf, error_buf_size))) {
                    return false;
                }
            }
#if TRACE_WASM_LOADER != 0
            os_printf("global type: ");
            wasm_dump_value_type(global->type, global->ref_type);
            os_printf("\n");
#endif
#endif
        }
    }

    if (p != p_end) {
        set_error_buf(error_buf, error_buf_size, "section size mismatch");
        return false;
    }

    LOG_VERBOSE("Load global section success.\n");
    return true;
fail:
    return false;
}

static bool
load_export_section(const uint8 *buf, const uint8 *buf_end, WASMModule *module,
                    bool is_load_from_file_buf, char *error_buf,
                    uint32 error_buf_size)
{
    const uint8 *p = buf, *p_end = buf_end;
    uint32 export_count, i, j, index;
    uint64 total_size;
    uint32 str_len;
    WASMExport *export;
    const char *name;

    read_leb_uint32(p, p_end, export_count);

    if (export_count) {
        module->export_count = export_count;
        total_size = sizeof(WASMExport) * (uint64)export_count;
        if (!(module->exports =
                  loader_malloc(total_size, error_buf, error_buf_size))) {
            return false;
        }

        export = module->exports;
        for (i = 0; i < export_count; i++, export ++) {
#if WASM_ENABLE_THREAD_MGR == 0
            if (p == p_end) {
                /* export section with inconsistent count:
                   n export declared, but less than n given */
                set_error_buf(error_buf, error_buf_size,
                              "length out of bounds");
                return false;
            }
#endif
            read_leb_uint32(p, p_end, str_len);
            CHECK_BUF(p, p_end, str_len);

            for (j = 0; j < i; j++) {
                name = module->exports[j].name;
                if (strlen(name) == str_len && memcmp(name, p, str_len) == 0) {
                    set_error_buf(error_buf, error_buf_size,
                                  "duplicate export name");
                    return false;
                }
            }

            if (!(export->name = const_str_list_insert(
                      p, str_len, module, is_load_from_file_buf, error_buf,
                      error_buf_size))) {
                return false;
            }

            p += str_len;
            CHECK_BUF(p, p_end, 1);
            export->kind = read_uint8(p);
            read_leb_uint32(p, p_end, index);
            export->index = index;

            switch (export->kind) {
                /* function index */
                case EXPORT_KIND_FUNC:
                    if (index >= module->function_count
                                     + module->import_function_count) {
                        set_error_buf(error_buf, error_buf_size,
                                      "unknown function");
                        return false;
                    }
#if WASM_ENABLE_SIMD != 0
#if (WASM_ENABLE_WAMR_COMPILER != 0) || (WASM_ENABLE_JIT != 0)
                    /* TODO: check func type, if it has v128 param or result,
                             report error */
#endif
#endif
                    break;
                /* table index */
                case EXPORT_KIND_TABLE:
                    if (index
                        >= module->table_count + module->import_table_count) {
                        set_error_buf(error_buf, error_buf_size,
                                      "unknown table");
                        return false;
                    }
                    break;
                /* memory index */
                case EXPORT_KIND_MEMORY:
                    if (index
                        >= module->memory_count + module->import_memory_count) {
                        set_error_buf(error_buf, error_buf_size,
                                      "unknown memory");
                        return false;
                    }
                    break;
                /* global index */
                case EXPORT_KIND_GLOBAL:
                    if (index
                        >= module->global_count + module->import_global_count) {
                        set_error_buf(error_buf, error_buf_size,
                                      "unknown global");
                        return false;
                    }
                    break;
                default:
                    set_error_buf(error_buf, error_buf_size,
                                  "invalid export kind");
                    return false;
            }
        }
    }

    if (p != p_end) {
        set_error_buf(error_buf, error_buf_size, "section size mismatch");
        return false;
    }

    LOG_VERBOSE("Load export section success.\n");
    return true;
fail:
    return false;
}

static bool
check_table_index(const WASMModule *module, uint32 table_index, char *error_buf,
                  uint32 error_buf_size)
{
#if WASM_ENABLE_REF_TYPES == 0 && WASM_ENABLE_GC == 0
    if (table_index != 0) {
        set_error_buf(error_buf, error_buf_size, "zero byte expected");
        return false;
    }
#endif

    if (table_index >= module->import_table_count + module->table_count) {
        set_error_buf_v(error_buf, error_buf_size, "unknown table %d",
                        table_index);
        return false;
    }
    return true;
}

static bool
load_table_index(const uint8 **p_buf, const uint8 *buf_end, WASMModule *module,
                 uint32 *p_table_index, char *error_buf, uint32 error_buf_size)
{
    const uint8 *p = *p_buf, *p_end = buf_end;
    uint32 table_index;

    read_leb_uint32(p, p_end, table_index);
    if (!check_table_index(module, table_index, error_buf, error_buf_size)) {
        return false;
    }

    *p_table_index = table_index;
    *p_buf = p;
    return true;
fail:
    return false;
}

#if WASM_ENABLE_REF_TYPES != 0 || WASM_ENABLE_GC != 0
static bool
load_elem_type(WASMModule *module, const uint8 **p_buf, const uint8 *buf_end,
               uint32 *p_elem_type,
#if WASM_ENABLE_GC != 0
               WASMRefType **p_elem_ref_type,
#endif
               bool elemkind_zero, char *error_buf, uint32 error_buf_size)
{
    const uint8 *p = *p_buf, *p_end = buf_end;
    uint8 elem_type;
#if WASM_ENABLE_GC != 0
    WASMRefType elem_ref_type;
    bool need_ref_type_map;
#endif

    CHECK_BUF(p, p_end, 1);
    elem_type = read_uint8(p);
    if (elemkind_zero) {
        if (elem_type != 0) {
            set_error_buf(error_buf, error_buf_size,
                          "invalid reference type or unknown type");
            return false;
        }
        else {
            *p_elem_type = VALUE_TYPE_FUNCREF;
            *p_buf = p;
            return true;
        }
    }

#if WASM_ENABLE_GC == 0
    if (elem_type != VALUE_TYPE_FUNCREF && elem_type != VALUE_TYPE_EXTERNREF) {
        set_error_buf(error_buf, error_buf_size,
                      "invalid reference type or unknown type");
        return false;
    }
    *p_elem_type = elem_type;
#else
    p--;
    if (!resolve_value_type((const uint8 **)&p, p_end, module,
                            &need_ref_type_map, &elem_ref_type, false,
                            error_buf, error_buf_size)) {
        return false;
    }
    if (!wasm_is_type_reftype(elem_ref_type.ref_type)) {
        set_error_buf(error_buf, error_buf_size,
                      "invalid reference type or unknown type");
        return false;
    }
    *p_elem_type = elem_ref_type.ref_type;
    if (need_ref_type_map) {
        if (!(*p_elem_ref_type =
                  reftype_set_insert(module->ref_type_set, &elem_ref_type,
                                     error_buf, error_buf_size))) {
            return false;
        }
    }
#endif

    *p_buf = p;
    return true;
fail:
    return false;
}
#endif /* end of WASM_ENABLE_REF_TYPES != 0 || WASM_ENABLE_GC != 0 */

static bool
load_func_index_vec(const uint8 **p_buf, const uint8 *buf_end,
                    WASMModule *module, WASMTableSeg *table_segment,
                    bool use_init_expr, char *error_buf, uint32 error_buf_size)
{
    const uint8 *p = *p_buf, *p_end = buf_end;
    uint32 function_count, function_index = 0, i;
    uint64 total_size;

    read_leb_uint32(p, p_end, function_count);
    table_segment->function_count = function_count;
    total_size = sizeof(uint32) * (uint64)function_count;
    if (total_size > 0
        && !(table_segment->func_indexes = (uint32 *)loader_malloc(
                 total_size, error_buf, error_buf_size))) {
        return false;
    }

    for (i = 0; i < function_count; i++) {
        InitializerExpression init_expr = { 0 };

#if (WASM_ENABLE_GC != 0) || (WASM_ENABLE_REF_TYPES != 0)
        if (!use_init_expr) {
            read_leb_uint32(p, p_end, function_index);
        }
        else {
            if (!load_init_expr(module, &p, p_end, &init_expr,
                                table_segment->elem_type,
#if WASM_ENABLE_GC == 0
                                NULL,
#else
                                table_segment->elem_ref_type,
#endif
                                error_buf, error_buf_size))
                return false;

            function_index = init_expr.u.ref_index;
        }
#else
        read_leb_uint32(p, p_end, function_index);
#endif

        /* since we are using -1 to indicate ref.null */
        if (init_expr.init_expr_type != INIT_EXPR_TYPE_REFNULL_CONST
            && !check_function_index(module, function_index, error_buf,
                                     error_buf_size)) {
            return false;
        }
        table_segment->func_indexes[i] = function_index;
    }

    *p_buf = p;
    return true;
fail:
    return false;
}

static bool
load_table_segment_section(const uint8 *buf, const uint8 *buf_end,
                           WASMModule *module, char *error_buf,
                           uint32 error_buf_size)
{
    const uint8 *p = buf, *p_end = buf_end;
    uint32 table_segment_count, i;
    uint64 total_size;
    WASMTableSeg *table_segment;

    read_leb_uint32(p, p_end, table_segment_count);

    if (table_segment_count) {
        module->table_seg_count = table_segment_count;
        total_size = sizeof(WASMTableSeg) * (uint64)table_segment_count;
        if (!(module->table_segments =
                  loader_malloc(total_size, error_buf, error_buf_size))) {
            return false;
        }

        table_segment = module->table_segments;
        for (i = 0; i < table_segment_count; i++, table_segment++) {
            if (p >= p_end) {
                set_error_buf(error_buf, error_buf_size,
                              "invalid value type or "
                              "invalid elements segment kind");
                return false;
            }

#if WASM_ENABLE_REF_TYPES != 0 || WASM_ENABLE_GC != 0
            read_leb_uint32(p, p_end, table_segment->mode);
            /* last three bits */
            table_segment->mode = table_segment->mode & 0x07;
            switch (table_segment->mode) {
                /* elemkind/elemtype + active */
                case 0:
                case 4:
                    table_segment->elem_type = VALUE_TYPE_FUNCREF;
                    table_segment->table_index = 0;

                    if (!check_table_index(module, table_segment->table_index,
                                           error_buf, error_buf_size))
                        return false;
                    if (!load_init_expr(
                            module, &p, p_end, &table_segment->base_offset,
                            VALUE_TYPE_I32, NULL, error_buf, error_buf_size))
                        return false;
                    if (!load_func_index_vec(&p, p_end, module, table_segment,
                                             table_segment->mode == 0 ? false
                                                                      : true,
                                             error_buf, error_buf_size))
                        return false;
                    break;
                /* elemkind + passive/declarative */
                case 1:
                case 3:
                    if (!load_elem_type(module, &p, p_end,
                                        &table_segment->elem_type,
#if WASM_ENABLE_GC != 0
                                        &table_segment->elem_ref_type,
#endif
                                        true, error_buf, error_buf_size))
                        return false;
                    if (!load_func_index_vec(&p, p_end, module, table_segment,
                                             false, error_buf, error_buf_size))
                        return false;
                    break;
                /* elemkind/elemtype + table_idx + active */
                case 2:
                case 6:
                    if (!load_table_index(&p, p_end, module,
                                          &table_segment->table_index,
                                          error_buf, error_buf_size))
                        return false;
                    if (!load_init_expr(
                            module, &p, p_end, &table_segment->base_offset,
                            VALUE_TYPE_I32, NULL, error_buf, error_buf_size))
                        return false;
                    if (!load_elem_type(module, &p, p_end,
                                        &table_segment->elem_type,
#if WASM_ENABLE_GC != 0
                                        &table_segment->elem_ref_type,
#endif
                                        table_segment->mode == 2 ? true : false,
                                        error_buf, error_buf_size))
                        return false;
                    if (!load_func_index_vec(&p, p_end, module, table_segment,
                                             table_segment->mode == 2 ? false
                                                                      : true,
                                             error_buf, error_buf_size))
                        return false;
                    break;
                case 5:
                case 7:
                    if (!load_elem_type(module, &p, p_end,
                                        &table_segment->elem_type,
#if WASM_ENABLE_GC != 0
                                        &table_segment->elem_ref_type,
#endif
                                        false, error_buf, error_buf_size))
                        return false;
                    if (!load_func_index_vec(&p, p_end, module, table_segment,
                                             true, error_buf, error_buf_size))
                        return false;
                    break;
                default:
                    set_error_buf(error_buf, error_buf_size,
                                  "unknown element segment kind");
                    return false;
            }
#else
            /*
             * like:      00  41 05 0b               04 00 01 00 01
             * for: (elem 0   (offset (i32.const 5)) $f1 $f2 $f1 $f2)
             */
            if (!load_table_index(&p, p_end, module,
                                  &table_segment->table_index, error_buf,
                                  error_buf_size))
                return false;
            if (!load_init_expr(module, &p, p_end, &table_segment->base_offset,
                                VALUE_TYPE_I32, NULL, error_buf,
                                error_buf_size))
                return false;
            if (!load_func_index_vec(&p, p_end, module, table_segment, false,
                                     error_buf, error_buf_size))
                return false;
#endif /* WASM_ENABLE_REF_TYPES != 0 */
        }
    }

    if (p != p_end) {
        set_error_buf(error_buf, error_buf_size, "section size mismatch");
        return false;
    }

    LOG_VERBOSE("Load table segment section success.\n");
    return true;
fail:
    return false;
}

static bool
load_data_segment_section(const uint8 *buf, const uint8 *buf_end,
                          WASMModule *module, char *error_buf,
                          uint32 error_buf_size)
{
    const uint8 *p = buf, *p_end = buf_end;
    uint32 data_seg_count, i, mem_index, data_seg_len;
    uint64 total_size;
    WASMDataSeg *dataseg;
    InitializerExpression init_expr;
#if WASM_ENABLE_BULK_MEMORY != 0
    bool is_passive = false;
    uint32 mem_flag;
#endif

    read_leb_uint32(p, p_end, data_seg_count);

#if WASM_ENABLE_BULK_MEMORY != 0
    if ((module->data_seg_count1 != 0)
        && (data_seg_count != module->data_seg_count1)) {
        set_error_buf(error_buf, error_buf_size,
                      "data count and data section have inconsistent lengths");
        return false;
    }
#endif

    if (data_seg_count) {
        module->data_seg_count = data_seg_count;
        total_size = sizeof(WASMDataSeg *) * (uint64)data_seg_count;
        if (!(module->data_segments =
                  loader_malloc(total_size, error_buf, error_buf_size))) {
            return false;
        }

        for (i = 0; i < data_seg_count; i++) {
            read_leb_uint32(p, p_end, mem_index);
#if WASM_ENABLE_BULK_MEMORY != 0
            is_passive = false;
            mem_flag = mem_index & 0x03;
            switch (mem_flag) {
                case 0x01:
                    is_passive = true;
                    break;
                case 0x00:
                    /* no memory index, treat index as 0 */
                    mem_index = 0;
                    goto check_mem_index;
                case 0x02:
                    /* read following memory index */
                    read_leb_uint32(p, p_end, mem_index);
                check_mem_index:
                    if (mem_index
                        >= module->import_memory_count + module->memory_count) {
                        set_error_buf_v(error_buf, error_buf_size,
                                        "unknown memory %d", mem_index);
                        return false;
                    }
                    break;
                case 0x03:
                default:
                    set_error_buf(error_buf, error_buf_size, "unknown memory");
                    return false;
                    break;
            }
#else
            if (mem_index
                >= module->import_memory_count + module->memory_count) {
                set_error_buf_v(error_buf, error_buf_size, "unknown memory %d",
                                mem_index);
                return false;
            }
#endif /* WASM_ENABLE_BULK_MEMORY */

#if WASM_ENABLE_BULK_MEMORY != 0
            if (!is_passive)
#endif
                if (!load_init_expr(module, &p, p_end, &init_expr,
                                    VALUE_TYPE_I32, NULL, error_buf,
                                    error_buf_size))
                    return false;

            read_leb_uint32(p, p_end, data_seg_len);

            if (!(dataseg = module->data_segments[i] = loader_malloc(
                      sizeof(WASMDataSeg), error_buf, error_buf_size))) {
                return false;
            }

#if WASM_ENABLE_BULK_MEMORY != 0
            dataseg->is_passive = is_passive;
            if (!is_passive)
#endif
            {
                bh_memcpy_s(&dataseg->base_offset,
                            sizeof(InitializerExpression), &init_expr,
                            sizeof(InitializerExpression));

                dataseg->memory_index = mem_index;
            }

            dataseg->data_length = data_seg_len;
            CHECK_BUF(p, p_end, data_seg_len);
            dataseg->data = (uint8 *)p;
            p += data_seg_len;
        }
    }

    if (p != p_end) {
        set_error_buf(error_buf, error_buf_size, "section size mismatch");
        return false;
    }

    LOG_VERBOSE("Load data segment section success.\n");
    return true;
fail:
    return false;
}

#if WASM_ENABLE_BULK_MEMORY != 0
static bool
load_datacount_section(const uint8 *buf, const uint8 *buf_end,
                       WASMModule *module, char *error_buf,
                       uint32 error_buf_size)
{
    const uint8 *p = buf, *p_end = buf_end;
    uint32 data_seg_count1 = 0;

    read_leb_uint32(p, p_end, data_seg_count1);
    module->data_seg_count1 = data_seg_count1;

    if (p != p_end) {
        set_error_buf(error_buf, error_buf_size, "section size mismatch");
        return false;
    }

    LOG_VERBOSE("Load datacount section success.\n");
    return true;
fail:
    return false;
}
#endif

static bool
load_code_section(const uint8 *buf, const uint8 *buf_end, const uint8 *buf_func,
                  const uint8 *buf_func_end, WASMModule *module,
                  char *error_buf, uint32 error_buf_size)
{
    const uint8 *p = buf, *p_end = buf_end;
    const uint8 *p_func = buf_func;
    uint32 func_count = 0, code_count;

    /* code has been loaded in function section, so pass it here, just check
     * whether function and code section have inconsistent lengths */
    read_leb_uint32(p, p_end, code_count);

    if (buf_func)
        read_leb_uint32(p_func, buf_func_end, func_count);

    if (func_count != code_count) {
        set_error_buf(error_buf, error_buf_size,
                      "function and code section have inconsistent lengths");
        return false;
    }

    LOG_VERBOSE("Load code segment section success.\n");
    (void)module;
    return true;
fail:
    return false;
}

static bool
load_start_section(const uint8 *buf, const uint8 *buf_end, WASMModule *module,
                   char *error_buf, uint32 error_buf_size)
{
    const uint8 *p = buf, *p_end = buf_end;
    WASMFuncType *type;
    uint32 start_function;

    read_leb_uint32(p, p_end, start_function);

    if (start_function
        >= module->function_count + module->import_function_count) {
        set_error_buf(error_buf, error_buf_size, "unknown function");
        return false;
    }

    if (start_function < module->import_function_count)
        type = module->import_functions[start_function].u.function.func_type;
    else
        type = module->functions[start_function - module->import_function_count]
                   ->func_type;
    if (type->param_count != 0 || type->result_count != 0) {
        set_error_buf(error_buf, error_buf_size, "invalid start function");
        return false;
    }

    module->start_function = start_function;

    if (p != p_end) {
        set_error_buf(error_buf, error_buf_size, "section size mismatch");
        return false;
    }

    LOG_VERBOSE("Load start section success.\n");
    return true;
fail:
    return false;
}

#if WASM_ENABLE_CUSTOM_NAME_SECTION != 0
static bool
handle_name_section(const uint8 *buf, const uint8 *buf_end, WASMModule *module,
                    bool is_load_from_file_buf, char *error_buf,
                    uint32 error_buf_size)
{
    const uint8 *p = buf, *p_end = buf_end;
    uint32 name_type, subsection_size;
    uint32 previous_name_type = 0;
    uint32 num_func_name;
    uint32 func_index;
    uint32 previous_func_index = ~0U;
    uint32 func_name_len;
    uint32 name_index;
    int i = 0;

    if (p >= p_end) {
        set_error_buf(error_buf, error_buf_size, "unexpected end");
        return false;
    }

    while (p < p_end) {
        read_leb_uint32(p, p_end, name_type);
        if (i != 0) {
            if (name_type == previous_name_type) {
                set_error_buf(error_buf, error_buf_size,
                              "duplicate sub-section");
                return false;
            }
            if (name_type < previous_name_type) {
                set_error_buf(error_buf, error_buf_size,
                              "out-of-order sub-section");
                return false;
            }
        }
        previous_name_type = name_type;
        read_leb_uint32(p, p_end, subsection_size);
        CHECK_BUF(p, p_end, subsection_size);
        switch (name_type) {
            case SUB_SECTION_TYPE_FUNC:
                if (subsection_size) {
                    read_leb_uint32(p, p_end, num_func_name);
                    for (name_index = 0; name_index < num_func_name;
                         name_index++) {
                        read_leb_uint32(p, p_end, func_index);
                        if (func_index == previous_func_index) {
                            set_error_buf(error_buf, error_buf_size,
                                          "duplicate function name");
                            return false;
                        }
                        if (func_index < previous_func_index
                            && previous_func_index != ~0U) {
                            set_error_buf(error_buf, error_buf_size,
                                          "out-of-order function index ");
                            return false;
                        }
                        previous_func_index = func_index;
                        read_leb_uint32(p, p_end, func_name_len);
                        CHECK_BUF(p, p_end, func_name_len);
                        /* Skip the import functions */
                        if (func_index >= module->import_function_count) {
                            func_index -= module->import_function_count;
                            if (func_index >= module->function_count) {
                                set_error_buf(error_buf, error_buf_size,
                                              "out-of-range function index");
                                return false;
                            }
                            if (!(module->functions[func_index]->field_name =
                                      const_str_list_insert(
                                          p, func_name_len, module,
                                          is_load_from_file_buf, error_buf,
                                          error_buf_size))) {
                                return false;
                            }
                        }
                        p += func_name_len;
                    }
                }
                break;
            case SUB_SECTION_TYPE_MODULE: /* TODO: Parse for module subsection
                                           */
            case SUB_SECTION_TYPE_LOCAL:  /* TODO: Parse for local subsection */
            default:
                p = p + subsection_size;
                break;
        }
        i++;
    }

    return true;
fail:
    return false;
}
#endif

static bool
load_user_section(const uint8 *buf, const uint8 *buf_end, WASMModule *module,
                  bool is_load_from_file_buf, char *error_buf,
                  uint32 error_buf_size)
{
    const uint8 *p = buf, *p_end = buf_end;
    char section_name[32];
    uint32 name_len, buffer_len;

    if (p >= p_end) {
        set_error_buf(error_buf, error_buf_size, "unexpected end");
        return false;
    }

    read_leb_uint32(p, p_end, name_len);

    if (name_len == 0 || p + name_len > p_end) {
        set_error_buf(error_buf, error_buf_size, "unexpected end");
        return false;
    }

    if (!check_utf8_str(p, name_len)) {
        set_error_buf(error_buf, error_buf_size, "invalid UTF-8 encoding");
        return false;
    }

    buffer_len = sizeof(section_name);
    memset(section_name, 0, buffer_len);
    if (name_len < buffer_len) {
        bh_memcpy_s(section_name, buffer_len, p, name_len);
    }
    else {
        bh_memcpy_s(section_name, buffer_len, p, buffer_len - 4);
        memset(section_name + buffer_len - 4, '.', 3);
    }

#if WASM_ENABLE_CUSTOM_NAME_SECTION != 0
    if (memcmp(p, "name", 4) == 0) {
        module->name_section_buf = buf;
        module->name_section_buf_end = buf_end;
        p += name_len;
        handle_name_section(p, p_end, module, is_load_from_file_buf, error_buf,
                            error_buf_size);
        LOG_VERBOSE("Load custom name section success.");
        return true;
    }
#endif

#if WASM_ENABLE_LOAD_CUSTOM_SECTION != 0
    {
        WASMCustomSection *section =
            loader_malloc(sizeof(WASMCustomSection), error_buf, error_buf_size);

        if (!section) {
            return false;
        }

        section->name_addr = (char *)p;
        section->name_len = name_len;
        section->content_addr = (uint8 *)(p + name_len);
        section->content_len = (uint32)(p_end - p - name_len);

        section->next = module->custom_section_list;
        module->custom_section_list = section;
        LOG_VERBOSE("Load custom section [%s] success.", section_name);
        return true;
    }
#endif

    LOG_VERBOSE("Ignore custom section [%s].", section_name);

    (void)is_load_from_file_buf;
    (void)module;
    return true;
fail:
    return false;
}

static void
calculate_global_data_offset(WASMModule *module)
{
    uint32 i, data_offset;

    data_offset = 0;
    for (i = 0; i < module->import_global_count; i++) {
        WASMGlobalImport *import_global =
            &((module->import_globals + i)->u.global);
#if WASM_ENABLE_FAST_JIT != 0
        import_global->data_offset = data_offset;
#endif
        data_offset += wasm_value_type_size(import_global->type);
    }

    for (i = 0; i < module->global_count; i++) {
        WASMGlobal *global = module->globals + i;
#if WASM_ENABLE_FAST_JIT != 0
        global->data_offset = data_offset;
#endif
        data_offset += wasm_value_type_size(global->type);
    }

    module->global_data_size = data_offset;
}

#if WASM_ENABLE_FAST_JIT != 0
static bool
init_fast_jit_functions(WASMModule *module, char *error_buf,
                        uint32 error_buf_size)
{
#if WASM_ENABLE_LAZY_JIT != 0
    JitGlobals *jit_globals = jit_compiler_get_jit_globals();
#endif
    uint32 i;

    if (!module->function_count)
        return true;

    if (!(module->fast_jit_func_ptrs =
              loader_malloc(sizeof(void *) * module->function_count, error_buf,
                            error_buf_size))) {
        return false;
    }

#if WASM_ENABLE_LAZY_JIT != 0
    for (i = 0; i < module->function_count; i++) {
        module->fast_jit_func_ptrs[i] =
            jit_globals->compile_fast_jit_and_then_call;
    }
#endif

    for (i = 0; i < WASM_ORC_JIT_BACKEND_THREAD_NUM; i++) {
        if (os_mutex_init(&module->fast_jit_thread_locks[i]) != 0) {
            set_error_buf(error_buf, error_buf_size,
                          "init fast jit thread lock failed");
            return false;
        }
        module->fast_jit_thread_locks_inited[i] = true;
    }

    return true;
}
#endif /* end of WASM_ENABLE_FAST_JIT != 0 */

#if WASM_ENABLE_JIT != 0
static bool
init_llvm_jit_functions_stage1(WASMModule *module, char *error_buf,
                               uint32 error_buf_size)
{
    LLVMJITOptions llvm_jit_options = wasm_runtime_get_llvm_jit_options();
    AOTCompOption option = { 0 };
    char *aot_last_error;
    uint64 size;

    if (module->function_count == 0)
        return true;

#if WASM_ENABLE_FAST_JIT != 0 && WASM_ENABLE_LLVM_JIT != 0
    if (os_mutex_init(&module->tierup_wait_lock) != 0) {
        set_error_buf(error_buf, error_buf_size, "init jit tierup lock failed");
        return false;
    }
    if (os_cond_init(&module->tierup_wait_cond) != 0) {
        set_error_buf(error_buf, error_buf_size, "init jit tierup cond failed");
        os_mutex_destroy(&module->tierup_wait_lock);
        return false;
    }
    module->tierup_wait_lock_inited = true;
#endif

    size = sizeof(void *) * (uint64)module->function_count
           + sizeof(bool) * (uint64)module->function_count;
    if (!(module->func_ptrs = loader_malloc(size, error_buf, error_buf_size))) {
        return false;
    }
    module->func_ptrs_compiled =
        (bool *)((uint8 *)module->func_ptrs
                 + sizeof(void *) * module->function_count);

    module->comp_data = aot_create_comp_data(module);
    if (!module->comp_data) {
        aot_last_error = aot_get_last_error();
        bh_assert(aot_last_error != NULL);
        set_error_buf(error_buf, error_buf_size, aot_last_error);
        return false;
    }

    option.is_jit_mode = true;

    llvm_jit_options = wasm_runtime_get_llvm_jit_options();
    option.opt_level = llvm_jit_options.opt_level;
    option.size_level = llvm_jit_options.size_level;

#if WASM_ENABLE_BULK_MEMORY != 0
    option.enable_bulk_memory = true;
#endif
#if WASM_ENABLE_THREAD_MGR != 0
    option.enable_thread_mgr = true;
#endif
#if WASM_ENABLE_TAIL_CALL != 0
    option.enable_tail_call = true;
#endif
#if WASM_ENABLE_SIMD != 0
    option.enable_simd = true;
#endif
#if WASM_ENABLE_REF_TYPES != 0
    option.enable_ref_types = true;
#endif
    option.enable_aux_stack_check = true;
#if (WASM_ENABLE_PERF_PROFILING != 0) || (WASM_ENABLE_DUMP_CALL_STACK != 0)
    option.enable_aux_stack_frame = true;
#endif
#if WASM_ENABLE_MEMORY_PROFILING != 0
    option.enable_stack_estimation = true;
#endif

    module->comp_ctx = aot_create_comp_context(module->comp_data, &option);
    if (!module->comp_ctx) {
        aot_last_error = aot_get_last_error();
        bh_assert(aot_last_error != NULL);
        set_error_buf(error_buf, error_buf_size, aot_last_error);
        return false;
    }

    return true;
}

static bool
init_llvm_jit_functions_stage2(WASMModule *module, char *error_buf,
                               uint32 error_buf_size)
{
    char *aot_last_error;
    uint32 i;

    if (module->function_count == 0)
        return true;

    if (!aot_compile_wasm(module->comp_ctx)) {
        aot_last_error = aot_get_last_error();
        bh_assert(aot_last_error != NULL);
        set_error_buf(error_buf, error_buf_size, aot_last_error);
        return false;
    }

#if WASM_ENABLE_FAST_JIT != 0 && WASM_ENABLE_LAZY_JIT != 0
    if (module->orcjit_stop_compiling)
        return false;
#endif

    bh_print_time("Begin to lookup llvm jit functions");

    for (i = 0; i < module->function_count; i++) {
        LLVMOrcJITTargetAddress func_addr = 0;
        LLVMErrorRef error;
        char func_name[48];

        snprintf(func_name, sizeof(func_name), "%s%d", AOT_FUNC_PREFIX, i);
        error = LLVMOrcLLLazyJITLookup(module->comp_ctx->orc_jit, &func_addr,
                                       func_name);
        if (error != LLVMErrorSuccess) {
            char *err_msg = LLVMGetErrorMessage(error);
            set_error_buf_v(error_buf, error_buf_size,
                            "failed to compile llvm jit function: %s", err_msg);
            LLVMDisposeErrorMessage(err_msg);
            return false;
        }

        /**
         * No need to lock the func_ptr[func_idx] here as it is basic
         * data type, the load/store for it can be finished by one cpu
         * instruction, and there can be only one cpu instruction
         * loading/storing at the same time.
         */
        module->func_ptrs[i] = (void *)func_addr;

#if WASM_ENABLE_FAST_JIT != 0 && WASM_ENABLE_LAZY_JIT != 0
        module->functions[i]->llvm_jit_func_ptr = (void *)func_addr;

        if (module->orcjit_stop_compiling)
            return false;
#endif
    }

    bh_print_time("End lookup llvm jit functions");

    return true;
}
#endif /* end of WASM_ENABLE_JIT != 0 */

#if WASM_ENABLE_FAST_JIT != 0 && WASM_ENABLE_JIT != 0 \
    && WASM_ENABLE_LAZY_JIT != 0
static void *
init_llvm_jit_functions_stage2_callback(void *arg)
{
    WASMModule *module = (WASMModule *)arg;
    char error_buf[128];
    uint32 error_buf_size = (uint32)sizeof(error_buf);

    if (!init_llvm_jit_functions_stage2(module, error_buf, error_buf_size)) {
        module->orcjit_stop_compiling = true;
        return NULL;
    }

    os_mutex_lock(&module->tierup_wait_lock);
    module->llvm_jit_inited = true;
    os_cond_broadcast(&module->tierup_wait_cond);
    os_mutex_unlock(&module->tierup_wait_lock);

    return NULL;
}
#endif

#if WASM_ENABLE_FAST_JIT != 0 || WASM_ENABLE_JIT != 0
/* The callback function to compile jit functions */
static void *
orcjit_thread_callback(void *arg)
{
    OrcJitThreadArg *thread_arg = (OrcJitThreadArg *)arg;
#if WASM_ENABLE_JIT != 0
    AOTCompContext *comp_ctx = thread_arg->comp_ctx;
#endif
    WASMModule *module = thread_arg->module;
    uint32 group_idx = thread_arg->group_idx;
    uint32 group_stride = WASM_ORC_JIT_BACKEND_THREAD_NUM;
    uint32 func_count = module->function_count;
    uint32 i;

#if WASM_ENABLE_FAST_JIT != 0
    /* Compile fast jit funcitons of this group */
    for (i = group_idx; i < func_count; i += group_stride) {
        if (!jit_compiler_compile(module, i + module->import_function_count)) {
            os_printf("failed to compile fast jit function %u\n", i);
            break;
        }

        if (module->orcjit_stop_compiling) {
            return NULL;
        }
    }
#endif

#if WASM_ENABLE_FAST_JIT != 0 && WASM_ENABLE_JIT != 0 \
    && WASM_ENABLE_LAZY_JIT != 0
    /* For JIT tier-up, set each llvm jit func to call_to_fast_jit */
    for (i = group_idx; i < func_count;
         i += group_stride * WASM_ORC_JIT_COMPILE_THREAD_NUM) {
        uint32 j;

        for (j = 0; j < WASM_ORC_JIT_COMPILE_THREAD_NUM; j++) {
            if (i + j * group_stride < func_count) {
                if (!jit_compiler_set_call_to_fast_jit(
                        module,
                        i + j * group_stride + module->import_function_count)) {
                    os_printf(
                        "failed to compile call_to_fast_jit for func %u\n",
                        i + j * group_stride + module->import_function_count);
                    module->orcjit_stop_compiling = true;
                    return NULL;
                }
            }
            if (module->orcjit_stop_compiling) {
                return NULL;
            }
        }
    }

    /* Wait until init_llvm_jit_functions_stage2 finishes */
    os_mutex_lock(&module->tierup_wait_lock);
    while (!(module->llvm_jit_inited && module->enable_llvm_jit_compilation)) {
        os_cond_reltimedwait(&module->tierup_wait_cond,
                             &module->tierup_wait_lock, 10000);
        if (module->orcjit_stop_compiling) {
            /* init_llvm_jit_functions_stage2 failed */
            os_mutex_unlock(&module->tierup_wait_lock);
            return NULL;
        }
    }
    os_mutex_unlock(&module->tierup_wait_lock);
#endif

#if WASM_ENABLE_JIT != 0
    /* Compile llvm jit functions of this group */
    for (i = group_idx; i < func_count;
         i += group_stride * WASM_ORC_JIT_COMPILE_THREAD_NUM) {
        LLVMOrcJITTargetAddress func_addr = 0;
        LLVMErrorRef error;
        char func_name[48];
        typedef void (*F)(void);
        union {
            F f;
            void *v;
        } u;
        uint32 j;

        snprintf(func_name, sizeof(func_name), "%s%d%s", AOT_FUNC_PREFIX, i,
                 "_wrapper");
        LOG_DEBUG("compile llvm jit func %s", func_name);
        error =
            LLVMOrcLLLazyJITLookup(comp_ctx->orc_jit, &func_addr, func_name);
        if (error != LLVMErrorSuccess) {
            char *err_msg = LLVMGetErrorMessage(error);
            os_printf("failed to compile llvm jit function %u: %s", i, err_msg);
            LLVMDisposeErrorMessage(err_msg);
            break;
        }

        /* Call the jit wrapper function to trigger its compilation, so as
           to compile the actual jit functions, since we add the latter to
           function list in the PartitionFunction callback */
        u.v = (void *)func_addr;
        u.f();

        for (j = 0; j < WASM_ORC_JIT_COMPILE_THREAD_NUM; j++) {
            if (i + j * group_stride < func_count) {
                module->func_ptrs_compiled[i + j * group_stride] = true;
#if WASM_ENABLE_FAST_JIT != 0 && WASM_ENABLE_LAZY_JIT != 0
                snprintf(func_name, sizeof(func_name), "%s%d", AOT_FUNC_PREFIX,
                         i + j * group_stride);
                error = LLVMOrcLLLazyJITLookup(comp_ctx->orc_jit, &func_addr,
                                               func_name);
                if (error != LLVMErrorSuccess) {
                    char *err_msg = LLVMGetErrorMessage(error);
                    os_printf("failed to compile llvm jit function %u: %s", i,
                              err_msg);
                    LLVMDisposeErrorMessage(err_msg);
                    /* Ignore current llvm jit func, as its func ptr is
                       previous set to call_to_fast_jit, which also works */
                    continue;
                }

                jit_compiler_set_llvm_jit_func_ptr(
                    module,
                    i + j * group_stride + module->import_function_count,
                    (void *)func_addr);

                /* Try to switch to call this llvm jit funtion instead of
                   fast jit function from fast jit jitted code */
                jit_compiler_set_call_to_llvm_jit(
                    module,
                    i + j * group_stride + module->import_function_count);
#endif
            }
        }

        if (module->orcjit_stop_compiling) {
            break;
        }
    }
#endif

    return NULL;
}

static void
orcjit_stop_compile_threads(WASMModule *module)
{
    uint32 i, thread_num = (uint32)(sizeof(module->orcjit_thread_args)
                                    / sizeof(OrcJitThreadArg));

    module->orcjit_stop_compiling = true;
    for (i = 0; i < thread_num; i++) {
        if (module->orcjit_threads[i])
            os_thread_join(module->orcjit_threads[i], NULL);
    }
}

static bool
compile_jit_functions(WASMModule *module, char *error_buf,
                      uint32 error_buf_size)
{
    uint32 thread_num =
        (uint32)(sizeof(module->orcjit_thread_args) / sizeof(OrcJitThreadArg));
    uint32 i, j;

    bh_print_time("Begin to compile jit functions");

    /* Create threads to compile the jit functions */
    for (i = 0; i < thread_num && i < module->function_count; i++) {
#if WASM_ENABLE_JIT != 0
        module->orcjit_thread_args[i].comp_ctx = module->comp_ctx;
#endif
        module->orcjit_thread_args[i].module = module;
        module->orcjit_thread_args[i].group_idx = i;

        if (os_thread_create(&module->orcjit_threads[i], orcjit_thread_callback,
                             (void *)&module->orcjit_thread_args[i],
                             APP_THREAD_STACK_SIZE_DEFAULT)
            != 0) {
            set_error_buf(error_buf, error_buf_size,
                          "create orcjit compile thread failed");
            /* Terminate the threads created */
            module->orcjit_stop_compiling = true;
            for (j = 0; j < i; j++) {
                os_thread_join(module->orcjit_threads[j], NULL);
            }
            return false;
        }
    }

#if WASM_ENABLE_LAZY_JIT == 0
    /* Wait until all jit functions are compiled for eager mode */
    for (i = 0; i < thread_num; i++) {
        if (module->orcjit_threads[i])
            os_thread_join(module->orcjit_threads[i], NULL);
    }

#if WASM_ENABLE_FAST_JIT != 0
    /* Ensure all the fast-jit functions are compiled */
    for (i = 0; i < module->function_count; i++) {
        if (!jit_compiler_is_compiled(module,
                                      i + module->import_function_count)) {
            set_error_buf(error_buf, error_buf_size,
                          "failed to compile fast jit function");
            return false;
        }
    }
#endif

#if WASM_ENABLE_JIT != 0
    /* Ensure all the llvm-jit functions are compiled */
    for (i = 0; i < module->function_count; i++) {
        if (!module->func_ptrs_compiled[i]) {
            set_error_buf(error_buf, error_buf_size,
                          "failed to compile llvm jit function");
            return false;
        }
    }
#endif
#endif /* end of WASM_ENABLE_LAZY_JIT == 0 */

    bh_print_time("End compile jit functions");

    return true;
}
#endif /* end of WASM_ENABLE_FAST_JIT != 0 || WASM_ENABLE_JIT != 0 */

static bool
wasm_loader_prepare_bytecode(WASMModule *module, WASMFunction *func,
                             uint32 cur_func_idx, char *error_buf,
                             uint32 error_buf_size);

#if WASM_ENABLE_FAST_INTERP != 0 && WASM_ENABLE_LABELS_AS_VALUES != 0
void **
wasm_interp_get_handle_table();

static void **handle_table;
#endif

static bool
load_from_sections(WASMModule *module, WASMSection *sections,
                   bool is_load_from_file_buf, char *error_buf,
                   uint32 error_buf_size)
{
    WASMExport *export;
    WASMSection *section = sections;
    const uint8 *buf, *buf_end, *buf_code = NULL, *buf_code_end = NULL,
                                *buf_func = NULL, *buf_func_end = NULL;
    WASMGlobal *aux_data_end_global = NULL, *aux_heap_base_global = NULL;
    WASMGlobal *aux_stack_top_global = NULL, *global;
    uint32 aux_data_end = (uint32)-1, aux_heap_base = (uint32)-1;
    uint32 aux_stack_top = (uint32)-1, global_index, func_index, i;
    uint32 aux_data_end_global_index = (uint32)-1;
    uint32 aux_heap_base_global_index = (uint32)-1;
    WASMFuncType *func_type;

    /* Find code and function sections if have */
    while (section) {
        if (section->section_type == SECTION_TYPE_CODE) {
            buf_code = section->section_body;
            buf_code_end = buf_code + section->section_body_size;
#if WASM_ENABLE_DEBUG_INTERP != 0 || WASM_ENABLE_DEBUG_AOT != 0
            module->buf_code = (uint8 *)buf_code;
            module->buf_code_size = section->section_body_size;
#endif
        }
        else if (section->section_type == SECTION_TYPE_FUNC) {
            buf_func = section->section_body;
            buf_func_end = buf_func + section->section_body_size;
        }
        section = section->next;
    }

    section = sections;
    while (section) {
        buf = section->section_body;
        buf_end = buf + section->section_body_size;
        switch (section->section_type) {
            case SECTION_TYPE_USER:
                /* unsupported user section, ignore it. */
                if (!load_user_section(buf, buf_end, module,
                                       is_load_from_file_buf, error_buf,
                                       error_buf_size))
                    return false;
                break;
            case SECTION_TYPE_TYPE:
                if (!load_type_section(buf, buf_end, module, error_buf,
                                       error_buf_size))
                    return false;
                break;
            case SECTION_TYPE_IMPORT:
                if (!load_import_section(buf, buf_end, module,
                                         is_load_from_file_buf, error_buf,
                                         error_buf_size))
                    return false;
                break;
            case SECTION_TYPE_FUNC:
                if (!load_function_section(buf, buf_end, buf_code, buf_code_end,
                                           module, error_buf, error_buf_size))
                    return false;
                break;
            case SECTION_TYPE_TABLE:
                if (!load_table_section(buf, buf_end, module, error_buf,
                                        error_buf_size))
                    return false;
                break;
            case SECTION_TYPE_MEMORY:
                if (!load_memory_section(buf, buf_end, module, error_buf,
                                         error_buf_size))
                    return false;
                break;
            case SECTION_TYPE_GLOBAL:
                if (!load_global_section(buf, buf_end, module, error_buf,
                                         error_buf_size))
                    return false;
                break;
            case SECTION_TYPE_EXPORT:
                if (!load_export_section(buf, buf_end, module,
                                         is_load_from_file_buf, error_buf,
                                         error_buf_size))
                    return false;
                break;
            case SECTION_TYPE_START:
                if (!load_start_section(buf, buf_end, module, error_buf,
                                        error_buf_size))
                    return false;
                break;
            case SECTION_TYPE_ELEM:
                if (!load_table_segment_section(buf, buf_end, module, error_buf,
                                                error_buf_size))
                    return false;
                break;
            case SECTION_TYPE_CODE:
                if (!load_code_section(buf, buf_end, buf_func, buf_func_end,
                                       module, error_buf, error_buf_size))
                    return false;
                break;
            case SECTION_TYPE_DATA:
                if (!load_data_segment_section(buf, buf_end, module, error_buf,
                                               error_buf_size))
                    return false;
                break;
#if WASM_ENABLE_BULK_MEMORY != 0
            case SECTION_TYPE_DATACOUNT:
                if (!load_datacount_section(buf, buf_end, module, error_buf,
                                            error_buf_size))
                    return false;
                break;
#endif
            default:
                set_error_buf(error_buf, error_buf_size, "invalid section id");
                return false;
        }

        section = section->next;
    }

    module->aux_data_end_global_index = (uint32)-1;
    module->aux_heap_base_global_index = (uint32)-1;
    module->aux_stack_top_global_index = (uint32)-1;

    /* Resolve auxiliary data/stack/heap info and reset memory info */
    export = module->exports;
    for (i = 0; i < module->export_count; i++, export ++) {
        if (export->kind == EXPORT_KIND_GLOBAL) {
            if (!strcmp(export->name, "__heap_base")) {
                global_index = export->index - module->import_global_count;
                global = module->globals + global_index;
                if (global->type == VALUE_TYPE_I32 && !global->is_mutable
                    && global->init_expr.init_expr_type
                           == INIT_EXPR_TYPE_I32_CONST) {
                    aux_heap_base_global = global;
                    aux_heap_base = global->init_expr.u.i32;
                    aux_heap_base_global_index = export->index;
                    LOG_VERBOSE("Found aux __heap_base global, value: %d",
                                aux_heap_base);
                }
            }
            else if (!strcmp(export->name, "__data_end")) {
                global_index = export->index - module->import_global_count;
                global = module->globals + global_index;
                if (global->type == VALUE_TYPE_I32 && !global->is_mutable
                    && global->init_expr.init_expr_type
                           == INIT_EXPR_TYPE_I32_CONST) {
                    aux_data_end_global = global;
                    aux_data_end = global->init_expr.u.i32;
                    aux_data_end_global_index = export->index;
                    LOG_VERBOSE("Found aux __data_end global, value: %d",
                                aux_data_end);

                    aux_data_end = align_uint(aux_data_end, 16);
                }
            }

            /* For module compiled with -pthread option, the global is:
                [0] stack_top       <-- 0
                [1] tls_pointer
                [2] tls_size
                [3] data_end        <-- 3
                [4] global_base
                [5] heap_base       <-- 5
                [6] dso_handle

                For module compiled without -pthread option:
                [0] stack_top       <-- 0
                [1] data_end        <-- 1
                [2] global_base
                [3] heap_base       <-- 3
                [4] dso_handle
            */
            if (aux_data_end_global && aux_heap_base_global
                && aux_data_end <= aux_heap_base) {
                module->aux_data_end_global_index = aux_data_end_global_index;
                module->aux_data_end = aux_data_end;
                module->aux_heap_base_global_index = aux_heap_base_global_index;
                module->aux_heap_base = aux_heap_base;

                /* Resolve aux stack top global */
                for (global_index = 0; global_index < module->global_count;
                     global_index++) {
                    global = module->globals + global_index;
                    if (global->is_mutable /* heap_base and data_end is
                                              not mutable */
                        && global->type == VALUE_TYPE_I32
                        && global->init_expr.init_expr_type
                               == INIT_EXPR_TYPE_I32_CONST
                        && (uint32)global->init_expr.u.i32 <= aux_heap_base) {
                        aux_stack_top_global = global;
                        aux_stack_top = (uint32)global->init_expr.u.i32;
                        module->aux_stack_top_global_index =
                            module->import_global_count + global_index;
                        module->aux_stack_bottom = aux_stack_top;
                        module->aux_stack_size =
                            aux_stack_top > aux_data_end
                                ? aux_stack_top - aux_data_end
                                : aux_stack_top;
                        LOG_VERBOSE("Found aux stack top global, value: %d, "
                                    "global index: %d, stack size: %d",
                                    aux_stack_top, global_index,
                                    module->aux_stack_size);
                        break;
                    }
                }
                if (!aux_stack_top_global) {
                    /* Auxiliary stack global isn't found, it must be unused
                       in the wasm app, as if it is used, the global must be
                       defined. Here we set it to __heap_base global and set
                       its size to 0. */
                    aux_stack_top_global = aux_heap_base_global;
                    aux_stack_top = aux_heap_base;
                    module->aux_stack_top_global_index =
                        module->aux_heap_base_global_index;
                    module->aux_stack_bottom = aux_stack_top;
                    module->aux_stack_size = 0;
                }
                break;
            }
        }
    }

    module->malloc_function = (uint32)-1;
    module->free_function = (uint32)-1;
    module->retain_function = (uint32)-1;

    /* Resolve malloc/free function exported by wasm module */
    export = module->exports;
    for (i = 0; i < module->export_count; i++, export ++) {
        if (export->kind == EXPORT_KIND_FUNC) {
            if (!strcmp(export->name, "malloc")
                && export->index >= module->import_function_count) {
                func_index = export->index - module->import_function_count;
                func_type = module->functions[func_index]->func_type;
                if (func_type->param_count == 1 && func_type->result_count == 1
                    && func_type->types[0] == VALUE_TYPE_I32
                    && func_type->types[1] == VALUE_TYPE_I32) {
                    bh_assert(module->malloc_function == (uint32)-1);
                    module->malloc_function = export->index;
                    LOG_VERBOSE("Found malloc function, name: %s, index: %u",
                                export->name, export->index);
                }
            }
            else if (!strcmp(export->name, "__new")
                     && export->index >= module->import_function_count) {
                /* __new && __pin for AssemblyScript */
                func_index = export->index - module->import_function_count;
                func_type = module->functions[func_index]->func_type;
                if (func_type->param_count == 2 && func_type->result_count == 1
                    && func_type->types[0] == VALUE_TYPE_I32
                    && func_type->types[1] == VALUE_TYPE_I32
                    && func_type->types[2] == VALUE_TYPE_I32) {
                    uint32 j;
                    WASMExport *export_tmp;

                    bh_assert(module->malloc_function == (uint32)-1);
                    module->malloc_function = export->index;
                    LOG_VERBOSE("Found malloc function, name: %s, index: %u",
                                export->name, export->index);

                    /* resolve retain function.
                       If not found, reset malloc function index */
                    export_tmp = module->exports;
                    for (j = 0; j < module->export_count; j++, export_tmp++) {
                        if ((export_tmp->kind == EXPORT_KIND_FUNC)
                            && (!strcmp(export_tmp->name, "__retain")
                                || (!strcmp(export_tmp->name, "__pin")))
                            && (export_tmp->index
                                >= module->import_function_count)) {
                            func_index = export_tmp->index
                                         - module->import_function_count;
                            func_type =
                                module->functions[func_index]->func_type;
                            if (func_type->param_count == 1
                                && func_type->result_count == 1
                                && func_type->types[0] == VALUE_TYPE_I32
                                && func_type->types[1] == VALUE_TYPE_I32) {
                                bh_assert(module->retain_function
                                          == (uint32)-1);
                                module->retain_function = export_tmp->index;
                                LOG_VERBOSE("Found retain function, name: %s, "
                                            "index: %u",
                                            export_tmp->name,
                                            export_tmp->index);
                                break;
                            }
                        }
                    }
                    if (j == module->export_count) {
                        module->malloc_function = (uint32)-1;
                        LOG_VERBOSE("Can't find retain function,"
                                    "reset malloc function index to -1");
                    }
                }
            }
            else if (((!strcmp(export->name, "free"))
                      || (!strcmp(export->name, "__release"))
                      || (!strcmp(export->name, "__unpin")))
                     && export->index >= module->import_function_count) {
                func_index = export->index - module->import_function_count;
                func_type = module->functions[func_index]->func_type;
                if (func_type->param_count == 1 && func_type->result_count == 0
                    && func_type->types[0] == VALUE_TYPE_I32) {
                    bh_assert(module->free_function == (uint32)-1);
                    module->free_function = export->index;
                    LOG_VERBOSE("Found free function, name: %s, index: %u",
                                export->name, export->index);
                }
            }
        }
    }

#if WASM_ENABLE_FAST_INTERP != 0 && WASM_ENABLE_LABELS_AS_VALUES != 0
    handle_table = wasm_interp_get_handle_table();
#endif

    for (i = 0; i < module->function_count; i++) {
        WASMFunction *func = module->functions[i];
        if (!wasm_loader_prepare_bytecode(module, func, i, error_buf,
                                          error_buf_size)) {
            return false;
        }

        if (i == module->function_count - 1
            && func->code + func->code_size != buf_code_end) {
            set_error_buf(error_buf, error_buf_size,
                          "code section size mismatch");
            return false;
        }
    }

    if (!module->possible_memory_grow) {
        WASMMemoryImport *memory_import;
        WASMMemory *memory;

        if (aux_data_end_global && aux_heap_base_global
            && aux_stack_top_global) {
            uint64 init_memory_size;
            uint32 shrunk_memory_size = align_uint(aux_heap_base, 8);

            if (module->import_memory_count) {
                memory_import = &module->import_memories[0].u.memory;
                init_memory_size = (uint64)memory_import->num_bytes_per_page
                                   * memory_import->init_page_count;
                if (shrunk_memory_size <= init_memory_size) {
                    /* Reset memory info to decrease memory usage */
                    memory_import->num_bytes_per_page = shrunk_memory_size;
                    memory_import->init_page_count = 1;
                    LOG_VERBOSE("Shrink import memory size to %d",
                                shrunk_memory_size);
                }
            }
            if (module->memory_count) {
                memory = &module->memories[0];
                init_memory_size = (uint64)memory->num_bytes_per_page
                                   * memory->init_page_count;
                if (shrunk_memory_size <= init_memory_size) {
                    /* Reset memory info to decrease memory usage */
                    memory->num_bytes_per_page = shrunk_memory_size;
                    memory->init_page_count = 1;
                    LOG_VERBOSE("Shrink memory size to %d", shrunk_memory_size);
                }
            }
        }

#if WASM_ENABLE_MULTI_MODULE == 0
        if (module->import_memory_count) {
            memory_import = &module->import_memories[0].u.memory;
            if (memory_import->init_page_count < DEFAULT_MAX_PAGES)
                memory_import->num_bytes_per_page *=
                    memory_import->init_page_count;
            else
                memory_import->num_bytes_per_page = UINT32_MAX;

            if (memory_import->init_page_count > 0)
                memory_import->init_page_count = memory_import->max_page_count =
                    1;
            else
                memory_import->init_page_count = memory_import->max_page_count =
                    0;
        }
        if (module->memory_count) {
            memory = &module->memories[0];
            if (memory->init_page_count < DEFAULT_MAX_PAGES)
                memory->num_bytes_per_page *= memory->init_page_count;
            else
                memory->num_bytes_per_page = UINT32_MAX;

            if (memory->init_page_count > 0)
                memory->init_page_count = memory->max_page_count = 1;
            else
                memory->init_page_count = memory->max_page_count = 0;
        }
#endif
    }

    calculate_global_data_offset(module);

#if WASM_ENABLE_FAST_JIT != 0
    if (!init_fast_jit_functions(module, error_buf, error_buf_size)) {
        return false;
    }
#endif

#if WASM_ENABLE_JIT != 0
    if (!init_llvm_jit_functions_stage1(module, error_buf, error_buf_size)) {
        return false;
    }
#if !(WASM_ENABLE_FAST_JIT != 0 && WASM_ENABLE_LAZY_JIT != 0)
    if (!init_llvm_jit_functions_stage2(module, error_buf, error_buf_size)) {
        return false;
    }
#else
    /* Run aot_compile_wasm in a backend thread, so as not to block the main
       thread fast jit execution, since applying llvm optimizations in
       aot_compile_wasm may cost a lot of time.
       Create thread with enough native stack to apply llvm optimizations */
    if (os_thread_create(&module->llvm_jit_init_thread,
                         init_llvm_jit_functions_stage2_callback,
                         (void *)module, APP_THREAD_STACK_SIZE_DEFAULT * 8)
        != 0) {
        set_error_buf(error_buf, error_buf_size,
                      "create orcjit compile thread failed");
        return false;
    }
#endif
#endif

#if WASM_ENABLE_FAST_JIT != 0 || WASM_ENABLE_JIT != 0
    /* Create threads to compile the jit functions */
    if (!compile_jit_functions(module, error_buf, error_buf_size)) {
        return false;
    }
#endif

#if WASM_ENABLE_MEMORY_TRACING != 0
    wasm_runtime_dump_module_mem_consumption((WASMModuleCommon *)module);
#endif
    return true;
}

static WASMModule *
create_module(char *error_buf, uint32 error_buf_size)
{
    WASMModule *module =
        loader_malloc(sizeof(WASMModule), error_buf, error_buf_size);
    bh_list_status ret;

    if (!module) {
        return NULL;
    }

    module->module_type = Wasm_Module_Bytecode;

    /* Set start_function to -1, means no start function */
    module->start_function = (uint32)-1;

#if WASM_ENABLE_FAST_INTERP == 0
    module->br_table_cache_list = &module->br_table_cache_list_head;
    ret = bh_list_init(module->br_table_cache_list);
    bh_assert(ret == BH_LIST_SUCCESS);
#endif

#if WASM_ENABLE_MULTI_MODULE != 0
    module->import_module_list = &module->import_module_list_head;
    ret = bh_list_init(module->import_module_list);
    bh_assert(ret == BH_LIST_SUCCESS);
#endif

#if WASM_ENABLE_DEBUG_INTERP != 0
    ret = bh_list_init(&module->fast_opcode_list);
    bh_assert(ret == BH_LIST_SUCCESS);
#endif

<<<<<<< HEAD
#if WASM_ENABLE_GC != 0
    if (!(module->ref_type_set =
              wasm_reftype_set_create(GC_REFTYPE_MAP_SIZE_DEFAULT))) {
        set_error_buf(error_buf, error_buf_size, "create reftype map failed");
        goto fail1;
    }

    if (os_mutex_init(&module->rtt_type_lock)) {
        set_error_buf(error_buf, error_buf_size, "init rtt type lock failed");
        goto fail2;
    }
#endif

#if WASM_ENABLE_DEBUG_INTERP != 0                    \
    || (WASM_ENABLE_FAST_JIT != 0 && WASM_ENABLE_JIT \
=======
#if WASM_ENABLE_DEBUG_INTERP != 0                         \
    || (WASM_ENABLE_FAST_JIT != 0 && WASM_ENABLE_JIT != 0 \
>>>>>>> ff388775
        && WASM_ENABLE_LAZY_JIT != 0)
    if (os_mutex_init(&module->instance_list_lock) != 0) {
        set_error_buf(error_buf, error_buf_size,
                      "init instance list lock failed");
        goto fail3;
    }
#endif

    (void)ret;
    return module;

#if WASM_ENABLE_DEBUG_INTERP != 0                    \
    || (WASM_ENABLE_FAST_JIT != 0 && WASM_ENABLE_JIT \
        && WASM_ENABLE_LAZY_JIT != 0)
fail3:
#endif
#if WASM_ENABLE_GC != 0
    os_mutex_destroy(&module->rtt_type_lock);
fail2:
    bh_hash_map_destroy(module->ref_type_set);
fail1:
#endif
    wasm_runtime_free(module);
    return NULL;
}

#if WASM_ENABLE_DEBUG_INTERP != 0
static bool
record_fast_op(WASMModule *module, uint8 *pos, uint8 orig_op, char *error_buf,
               uint32 error_buf_size)
{
    WASMFastOPCodeNode *fast_op =
        loader_malloc(sizeof(WASMFastOPCodeNode), error_buf, error_buf_size);
    if (fast_op) {
        fast_op->offset = pos - module->load_addr;
        fast_op->orig_op = orig_op;
        bh_list_insert(&module->fast_opcode_list, fast_op);
    }
    return fast_op ? true : false;
}
#endif

WASMModule *
wasm_loader_load_from_sections(WASMSection *section_list, char *error_buf,
                               uint32 error_buf_size)
{
    WASMModule *module = create_module(error_buf, error_buf_size);
    if (!module)
        return NULL;

    if (!load_from_sections(module, section_list, false, error_buf,
                            error_buf_size)) {
        wasm_loader_unload(module);
        return NULL;
    }

    LOG_VERBOSE("Load module from sections success.\n");
    return module;
}

static void
destroy_sections(WASMSection *section_list)
{
    WASMSection *section = section_list, *next;
    while (section) {
        next = section->next;
        wasm_runtime_free(section);
        section = next;
    }
}

/* clang-format off */
static uint8 section_ids[] = {
    SECTION_TYPE_USER,
    SECTION_TYPE_TYPE,
    SECTION_TYPE_IMPORT,
    SECTION_TYPE_FUNC,
    SECTION_TYPE_TABLE,
    SECTION_TYPE_MEMORY,
    SECTION_TYPE_GLOBAL,
    SECTION_TYPE_EXPORT,
    SECTION_TYPE_START,
    SECTION_TYPE_ELEM,
#if WASM_ENABLE_BULK_MEMORY != 0
    SECTION_TYPE_DATACOUNT,
#endif
    SECTION_TYPE_CODE,
    SECTION_TYPE_DATA
};
/* clang-format on */

static uint8
get_section_index(uint8 section_type)
{
    uint8 max_id = sizeof(section_ids) / sizeof(uint8);

    for (uint8 i = 0; i < max_id; i++) {
        if (section_type == section_ids[i])
            return i;
    }

    return (uint8)-1;
}

static bool
create_sections(const uint8 *buf, uint32 size, WASMSection **p_section_list,
                char *error_buf, uint32 error_buf_size)
{
    WASMSection *section_list_end = NULL, *section;
    const uint8 *p = buf, *p_end = buf + size /*, *section_body*/;
    uint8 section_type, section_index, last_section_index = (uint8)-1;
    uint32 section_size;

    bh_assert(!*p_section_list);

    p += 8;
    while (p < p_end) {
        CHECK_BUF(p, p_end, 1);
        section_type = read_uint8(p);
        section_index = get_section_index(section_type);
        if (section_index != (uint8)-1) {
            if (section_type != SECTION_TYPE_USER) {
                /* Custom sections may be inserted at any place,
                   while other sections must occur at most once
                   and in prescribed order. */
                if (last_section_index != (uint8)-1
                    && (section_index <= last_section_index)) {
                    set_error_buf(error_buf, error_buf_size,
                                  "unexpected content after last section or "
                                  "junk after last section");
                    return false;
                }
                last_section_index = section_index;
            }
            read_leb_uint32(p, p_end, section_size);
            CHECK_BUF1(p, p_end, section_size);

            if (!(section = loader_malloc(sizeof(WASMSection), error_buf,
                                          error_buf_size))) {
                return false;
            }

            section->section_type = section_type;
            section->section_body = (uint8 *)p;
            section->section_body_size = section_size;

            if (!section_list_end)
                *p_section_list = section_list_end = section;
            else {
                section_list_end->next = section;
                section_list_end = section;
            }

            p += section_size;
        }
        else {
            set_error_buf(error_buf, error_buf_size, "invalid section id");
            return false;
        }
    }

    return true;
fail:
    return false;
}

static void
exchange32(uint8 *p_data)
{
    uint8 value = *p_data;
    *p_data = *(p_data + 3);
    *(p_data + 3) = value;

    value = *(p_data + 1);
    *(p_data + 1) = *(p_data + 2);
    *(p_data + 2) = value;
}

static union {
    int a;
    char b;
} __ue = { .a = 1 };

#define is_little_endian() (__ue.b == 1)

static bool
load(const uint8 *buf, uint32 size, WASMModule *module, char *error_buf,
     uint32 error_buf_size)
{
    const uint8 *buf_end = buf + size;
    const uint8 *p = buf, *p_end = buf_end;
    uint32 magic_number, version;
    WASMSection *section_list = NULL;

    CHECK_BUF1(p, p_end, sizeof(uint32));
    magic_number = read_uint32(p);
    if (!is_little_endian())
        exchange32((uint8 *)&magic_number);

    if (magic_number != WASM_MAGIC_NUMBER) {
        set_error_buf(error_buf, error_buf_size, "magic header not detected");
        return false;
    }

    CHECK_BUF1(p, p_end, sizeof(uint32));
    version = read_uint32(p);
    if (!is_little_endian())
        exchange32((uint8 *)&version);

    if (version != WASM_CURRENT_VERSION) {
        set_error_buf(error_buf, error_buf_size, "unknown binary version");
        return false;
    }

    if (!create_sections(buf, size, &section_list, error_buf, error_buf_size)
        || !load_from_sections(module, section_list, true, error_buf,
                               error_buf_size)) {
        destroy_sections(section_list);
        return false;
    }

    destroy_sections(section_list);
    return true;
fail:
    return false;
}

#if WASM_ENABLE_LIBC_WASI != 0
/**
 * refer to
 * https://github.com/WebAssembly/WASI/blob/main/design/application-abi.md
 */
static bool
check_wasi_abi_compatibility(const WASMModule *module,
#if WASM_ENABLE_MULTI_MODULE != 0
                             bool main_module,
#endif
                             char *error_buf, uint32 error_buf_size)
{
    /**
     * be careful with:
     * wasi compatiable modules(command/reactor) which don't import any wasi
     * APIs. Usually, a command has to import a "prox_exit" at least, but a
     * reactor can depend on nothing. At the same time, each has its own entry
     * point.
     *
     * observations:
     * - clang always injects `_start` into a command
     * - clang always injects `_initialize` into a reactor
     * - `iwasm -f` allows to run a function in the reactor
     *
     * strong assumptions:
     * - no one will define either `_start` or `_initialize` on purpose
     * - `_start` should always be `void _start(void)`
     * - `_initialize` should always be `void _initialize(void)`
     *
     */

    /* clang-format off */
    /**
     *
     * |             | import_wasi_api True |                  | import_wasi_api False |                  |
     * | ----------- | -------------------- | ---------------- | --------------------- | ---------------- |
     * |             | \_initialize() Y     | \_initialize() N | \_initialize() Y      | \_initialize() N |
     * | \_start() Y | N                    | COMMANDER        | N                     | COMMANDER        |
     * | \_start() N | REACTOR              | N                | REACTOR               | OTHERS           |
     */
    /* clang-format on */

    WASMExport *initialize = NULL, *memory = NULL, *start = NULL;

    /* (func (export "_start") (...) */
    start = wasm_loader_find_export(module, "", "_start", EXPORT_KIND_FUNC,
                                    error_buf, error_buf_size);
    if (start) {
        WASMFuncType *func_type =
            module->functions[start->index - module->import_function_count]
                ->func_type;
        if (func_type->param_count || func_type->result_count) {
            set_error_buf(error_buf, error_buf_size,
                          "the signature of builtin _start function is wrong");
            return false;
        }
    }

    /* (func (export "_initialize") (...) */
    initialize = wasm_loader_find_export(
        module, "", "_initialize", EXPORT_KIND_FUNC, error_buf, error_buf_size);
    if (initialize) {
        WASMFuncType *func_type =
            module->functions[initialize->index - module->import_function_count]
                ->func_type;
        if (func_type->param_count || func_type->result_count) {
            set_error_buf(
                error_buf, error_buf_size,
                "the signature of builtin _initialize function is wrong");
            return false;
        }
    }

    /* filter out non-wasi compatiable modules */
    if (!module->import_wasi_api && !start && !initialize) {
        return true;
    }

    /* should have one at least */
    if (module->import_wasi_api && !start && !initialize) {
        LOG_WARNING("warning: a module with WASI apis should be either "
                    "a command or a reactor");
    }

    /*
     * there is at least one of `_start` and `_initialize` in below cases.
     * according to the assumption, they should be all wasi compatiable
     */

    /* always can not have both at the same time  */
    if (start && initialize) {
        set_error_buf(
            error_buf, error_buf_size,
            "neither a command nor a reactor can both have _start function "
            "and _initialize function at the same time");
        return false;
    }

#if WASM_ENABLE_MULTI_MODULE != 0
    /* filter out commands (with `_start`) cases */
    if (start && !main_module) {
        set_error_buf(
            error_buf, error_buf_size,
            "a command (with _start function) can not be a sub-module");
        return false;
    }
#endif

    /*
     * it is ok a reactor acts as a main module,
     * so skip the check about (with `_initialize`)
     */

    memory = wasm_loader_find_export(module, "", "memory", EXPORT_KIND_MEMORY,
                                     error_buf, error_buf_size);
    if (!memory
#if WASM_ENABLE_LIB_WASI_THREADS != 0
        /*
         * with wasi-threads, it's still an open question if a memory
         * should be exported.
         *
         * https://github.com/WebAssembly/wasi-threads/issues/22
         * https://github.com/WebAssembly/WASI/issues/502
         *
         * Note: this code assumes the number of memories is at most 1.
         */
        && module->import_memory_count == 0
#endif
    ) {
        set_error_buf(error_buf, error_buf_size,
                      "a module with WASI apis must export memory by default");
        return false;
    }

    return true;
}
#endif

WASMModule *
wasm_loader_load(uint8 *buf, uint32 size,
#if WASM_ENABLE_MULTI_MODULE != 0
                 bool main_module,
#endif
                 char *error_buf, uint32 error_buf_size)
{
    WASMModule *module = create_module(error_buf, error_buf_size);
    if (!module) {
        return NULL;
    }

#if WASM_ENABLE_DEBUG_INTERP != 0 || WASM_ENABLE_FAST_JIT != 0
    module->load_addr = (uint8 *)buf;
    module->load_size = size;
#endif

    if (!load(buf, size, module, error_buf, error_buf_size)) {
        goto fail;
    }

#if WASM_ENABLE_LIBC_WASI != 0
    /* Check the WASI application ABI */
    if (!check_wasi_abi_compatibility(module,
#if WASM_ENABLE_MULTI_MODULE != 0
                                      main_module,
#endif
                                      error_buf, error_buf_size)) {
        goto fail;
    }
#endif

    LOG_VERBOSE("Load module success.\n");
    return module;

fail:
    wasm_loader_unload(module);
    return NULL;
}

void
wasm_loader_unload(WASMModule *module)
{
    uint32 i;

    if (!module)
        return;

#if WASM_ENABLE_FAST_JIT != 0 && WASM_ENABLE_JIT != 0 \
    && WASM_ENABLE_LAZY_JIT != 0
    module->orcjit_stop_compiling = true;
    if (module->llvm_jit_init_thread)
        os_thread_join(module->llvm_jit_init_thread, NULL);
#endif

#if WASM_ENABLE_FAST_JIT != 0 || WASM_ENABLE_JIT != 0
    /* Stop Fast/LLVM JIT compilation firstly to avoid accessing
       module internal data after they were freed */
    orcjit_stop_compile_threads(module);
#endif

#if WASM_ENABLE_JIT != 0
    if (module->func_ptrs)
        wasm_runtime_free(module->func_ptrs);
    if (module->comp_ctx)
        aot_destroy_comp_context(module->comp_ctx);
    if (module->comp_data)
        aot_destroy_comp_data(module->comp_data);
#endif

#if WASM_ENABLE_FAST_JIT != 0 && WASM_ENABLE_JIT != 0 \
    && WASM_ENABLE_LAZY_JIT != 0
    if (module->tierup_wait_lock_inited) {
        os_mutex_destroy(&module->tierup_wait_lock);
        os_cond_destroy(&module->tierup_wait_cond);
    }
#endif

    if (module->types) {
        for (i = 0; i < module->type_count; i++) {
            if (module->types[i])
                destroy_wasm_type(module->types[i]);
        }
        wasm_runtime_free(module->types);
    }

    if (module->imports)
        wasm_runtime_free(module->imports);

    if (module->functions) {
        for (i = 0; i < module->function_count; i++) {
            if (module->functions[i]) {
                if (module->functions[i]->local_offsets)
                    wasm_runtime_free(module->functions[i]->local_offsets);
#if WASM_ENABLE_FAST_INTERP != 0
                if (module->functions[i]->code_compiled)
                    wasm_runtime_free(module->functions[i]->code_compiled);
                if (module->functions[i]->consts)
                    wasm_runtime_free(module->functions[i]->consts);
#endif
#if WASM_ENABLE_FAST_JIT != 0
                if (module->functions[i]->fast_jit_jitted_code) {
                    jit_code_cache_free(
                        module->functions[i]->fast_jit_jitted_code);
                }
#if WASM_ENABLE_JIT != 0 && WASM_ENABLE_LAZY_JIT != 0
                if (module->functions[i]->call_to_fast_jit_from_llvm_jit) {
                    jit_code_cache_free(
                        module->functions[i]->call_to_fast_jit_from_llvm_jit);
                }
#endif
#endif
#if WASM_ENABLE_GC != 0
                /* TODO
                if (module->functions[i]->local_ref_type_maps)
                    wasm_runtime_free(
                        module->functions[i]->local_ref_type_maps);
                */
#endif
                wasm_runtime_free(module->functions[i]);
            }
        }
        wasm_runtime_free(module->functions);
    }

    if (module->tables)
        wasm_runtime_free(module->tables);

    if (module->memories)
        wasm_runtime_free(module->memories);

    if (module->globals)
        wasm_runtime_free(module->globals);

    if (module->exports)
        wasm_runtime_free(module->exports);

    if (module->table_segments) {
        for (i = 0; i < module->table_seg_count; i++) {
            if (module->table_segments[i].func_indexes)
                wasm_runtime_free(module->table_segments[i].func_indexes);
        }
        wasm_runtime_free(module->table_segments);
    }

    if (module->data_segments) {
        for (i = 0; i < module->data_seg_count; i++) {
            if (module->data_segments[i])
                wasm_runtime_free(module->data_segments[i]);
        }
        wasm_runtime_free(module->data_segments);
    }

    if (module->const_str_list) {
        StringNode *node = module->const_str_list, *node_next;
        while (node) {
            node_next = node->next;
            wasm_runtime_free(node);
            node = node_next;
        }
    }

#if WASM_ENABLE_FAST_INTERP == 0
    if (module->br_table_cache_list) {
        BrTableCache *node = bh_list_first_elem(module->br_table_cache_list);
        BrTableCache *node_next;
        while (node) {
            node_next = bh_list_elem_next(node);
            wasm_runtime_free(node);
            node = node_next;
        }
    }
#endif

#if WASM_ENABLE_MULTI_MODULE != 0
    /* just release the sub module list */
    if (module->import_module_list) {
        WASMRegisteredModule *node =
            bh_list_first_elem(module->import_module_list);
        while (node) {
            WASMRegisteredModule *next = bh_list_elem_next(node);
            bh_list_remove(module->import_module_list, node);
            /*
             * unload(sub_module) will be trigged during runtime_destroy().
             * every module in the global module list will be unloaded one by
             * one. so don't worry.
             */
            wasm_runtime_free(node);
            /*
             * the module file reading buffer will be released
             * in runtime_destroy()
             */
            node = next;
        }
    }
#endif

#if WASM_ENABLE_DEBUG_INTERP != 0
    WASMFastOPCodeNode *fast_opcode =
        bh_list_first_elem(&module->fast_opcode_list);
    while (fast_opcode) {
        WASMFastOPCodeNode *next = bh_list_elem_next(fast_opcode);
        wasm_runtime_free(fast_opcode);
        fast_opcode = next;
    }
#endif

#if WASM_ENABLE_DEBUG_INTERP != 0                         \
    || (WASM_ENABLE_FAST_JIT != 0 && WASM_ENABLE_JIT != 0 \
        && WASM_ENABLE_LAZY_JIT != 0)
    os_mutex_destroy(&module->instance_list_lock);
#endif

#if WASM_ENABLE_LOAD_CUSTOM_SECTION != 0
    wasm_runtime_destroy_custom_sections(module->custom_section_list);
#endif

#if WASM_ENABLE_FAST_JIT != 0
    if (module->fast_jit_func_ptrs) {
        wasm_runtime_free(module->fast_jit_func_ptrs);
    }

    for (i = 0; i < WASM_ORC_JIT_BACKEND_THREAD_NUM; i++) {
        if (module->fast_jit_thread_locks_inited[i]) {
            os_mutex_destroy(&module->fast_jit_thread_locks[i]);
        }
    }
#endif

#if WASM_ENABLE_GC != 0
    os_mutex_destroy(&module->rtt_type_lock);
    bh_hash_map_destroy(module->ref_type_set);
    if (module->rtt_types) {
        for (i = 0; i < module->type_count; i++) {
            if (module->rtt_types[i])
                wasm_runtime_free(module->rtt_types[i]);
        }
        wasm_runtime_free(module->rtt_types);
    }
#endif

    wasm_runtime_free(module);
}

bool
wasm_loader_find_block_addr(WASMExecEnv *exec_env, BlockAddr *block_addr_cache,
                            const uint8 *start_addr, const uint8 *code_end_addr,
                            uint8 label_type, uint8 **p_else_addr,
                            uint8 **p_end_addr)
{
    const uint8 *p = start_addr, *p_end = code_end_addr;
    uint8 *else_addr = NULL;
    char error_buf[128];
    uint32 block_nested_depth = 1, count, i, j, t;
    uint32 error_buf_size = sizeof(error_buf);
    uint8 opcode, u8;
    BlockAddr block_stack[16] = { { 0 } }, *block;

    i = ((uintptr_t)start_addr) & (uintptr_t)(BLOCK_ADDR_CACHE_SIZE - 1);
    block = block_addr_cache + BLOCK_ADDR_CONFLICT_SIZE * i;

    for (j = 0; j < BLOCK_ADDR_CONFLICT_SIZE; j++) {
        if (block[j].start_addr == start_addr) {
            /* Cache hit */
            *p_else_addr = block[j].else_addr;
            *p_end_addr = block[j].end_addr;
            return true;
        }
    }

    /* Cache unhit */
    block_stack[0].start_addr = start_addr;

    while (p < code_end_addr) {
        opcode = *p++;
#if WASM_ENABLE_DEBUG_INTERP != 0
    op_break_retry:
#endif
        switch (opcode) {
            case WASM_OP_UNREACHABLE:
            case WASM_OP_NOP:
                break;

            case WASM_OP_BLOCK:
            case WASM_OP_LOOP:
            case WASM_OP_IF:
            {
                /* block result type: 0x40/0x7F/0x7E/0x7D/0x7C */
                u8 = read_uint8(p);
                if (is_byte_a_type(u8)) {
#if WASM_ENABLE_GC != 0
                    if (wasm_is_type_multi_byte_type(u8)) {
                        /* the possible extra bytes of GC ref type have been
                           modified to OP_NOP, no need to resolve them again */
                    }
#endif
                }
                else {
                    p--;
                    skip_leb_uint32(p, p_end);
                }
                if (block_nested_depth
                    < sizeof(block_stack) / sizeof(BlockAddr)) {
                    block_stack[block_nested_depth].start_addr = p;
                    block_stack[block_nested_depth].else_addr = NULL;
                }
                block_nested_depth++;
                break;
            }

            case EXT_OP_BLOCK:
            case EXT_OP_LOOP:
            case EXT_OP_IF:
                /* block type */
                skip_leb_uint32(p, p_end);
                if (block_nested_depth
                    < sizeof(block_stack) / sizeof(BlockAddr)) {
                    block_stack[block_nested_depth].start_addr = p;
                    block_stack[block_nested_depth].else_addr = NULL;
                }
                block_nested_depth++;
                break;

            case WASM_OP_ELSE:
                if (label_type == LABEL_TYPE_IF && block_nested_depth == 1)
                    else_addr = (uint8 *)(p - 1);
                if (block_nested_depth - 1
                    < sizeof(block_stack) / sizeof(BlockAddr))
                    block_stack[block_nested_depth - 1].else_addr =
                        (uint8 *)(p - 1);
                break;

            case WASM_OP_END:
                if (block_nested_depth == 1) {
                    if (label_type == LABEL_TYPE_IF)
                        *p_else_addr = else_addr;
                    *p_end_addr = (uint8 *)(p - 1);

                    block_stack[0].end_addr = (uint8 *)(p - 1);
                    for (t = 0; t < sizeof(block_stack) / sizeof(BlockAddr);
                         t++) {
                        start_addr = block_stack[t].start_addr;
                        if (start_addr) {
                            i = ((uintptr_t)start_addr)
                                & (uintptr_t)(BLOCK_ADDR_CACHE_SIZE - 1);
                            block =
                                block_addr_cache + BLOCK_ADDR_CONFLICT_SIZE * i;
                            for (j = 0; j < BLOCK_ADDR_CONFLICT_SIZE; j++)
                                if (!block[j].start_addr)
                                    break;

                            if (j == BLOCK_ADDR_CONFLICT_SIZE) {
                                memmove(block + 1, block,
                                        (BLOCK_ADDR_CONFLICT_SIZE - 1)
                                            * sizeof(BlockAddr));
                                j = 0;
                            }
                            block[j].start_addr = block_stack[t].start_addr;
                            block[j].else_addr = block_stack[t].else_addr;
                            block[j].end_addr = block_stack[t].end_addr;
                        }
                        else
                            break;
                    }
                    return true;
                }
                else {
                    block_nested_depth--;
                    if (block_nested_depth
                        < sizeof(block_stack) / sizeof(BlockAddr))
                        block_stack[block_nested_depth].end_addr =
                            (uint8 *)(p - 1);
                }
                break;

            case WASM_OP_BR:
            case WASM_OP_BR_IF:
                skip_leb_uint32(p, p_end); /* labelidx */
                break;

            case WASM_OP_BR_TABLE:
                read_leb_uint32(p, p_end, count); /* lable num */
#if WASM_ENABLE_FAST_INTERP != 0
                for (i = 0; i <= count; i++) /* lableidxs */
                    skip_leb_uint32(p, p_end);
#else
                p += count + 1;
                while (*p == WASM_OP_NOP)
                    p++;
#endif
                break;

#if WASM_ENABLE_FAST_INTERP == 0
            case EXT_OP_BR_TABLE_CACHE:
                read_leb_uint32(p, p_end, count); /* lable num */
                while (*p == WASM_OP_NOP)
                    p++;
                break;
#endif

            case WASM_OP_RETURN:
                break;

            case WASM_OP_CALL:
#if WASM_ENABLE_TAIL_CALL != 0
            case WASM_OP_RETURN_CALL:
#endif
                skip_leb_uint32(p, p_end); /* funcidx */
                break;

            case WASM_OP_CALL_INDIRECT:
#if WASM_ENABLE_TAIL_CALL != 0
            case WASM_OP_RETURN_CALL_INDIRECT:
#endif
                skip_leb_uint32(p, p_end); /* typeidx */
#if WASM_ENABLE_REF_TYPES == 0 && WASM_ENABLE_GC == 0
                u8 = read_uint8(p); /* 0x00 */
#else
                skip_leb_uint32(p, p_end); /* talbeidx */
#endif
                break;

#if WASM_ENABLE_GC != 0
            case WASM_OP_CALL_REF:
            case WASM_OP_RETURN_CALL_REF:
                skip_leb_uint32(p, p_end); /* typeidx */
                break;
#endif

            case WASM_OP_DROP:
            case WASM_OP_SELECT:
            case WASM_OP_DROP_64:
            case WASM_OP_SELECT_64:
                break;

#if WASM_ENABLE_REF_TYPES != 0 || WASM_ENABLE_GC != 0
            case WASM_OP_SELECT_T:
            {
                skip_leb_uint32(p, p_end); /* vec length */
                u8 = read_uint8(p);        /* typeidx */
                /* the possible extra bytes of GC ref type have been
                   modified to OP_NOP, no need to resolve them again */
                break;
            }

            case WASM_OP_TABLE_GET:
            case WASM_OP_TABLE_SET:
                skip_leb_uint32(p, p_end); /* table index */
                break;
            case WASM_OP_REF_NULL:
            {
                u8 = read_uint8(p); /* type */
                if (is_byte_a_type(u8)) {
#if WASM_ENABLE_GC != 0
                    if (wasm_is_type_multi_byte_type(u8)) {
                        /* the possible extra bytes of GC ref type have been
                           modified to OP_NOP, no need to resolve them again */
                    }
#endif
                }
                else {
                    p--;
                    skip_leb_uint32(p, p_end);
                }
                break;
            }
            case WASM_OP_REF_IS_NULL:
                break;
            case WASM_OP_REF_FUNC:
                skip_leb_uint32(p, p_end); /* func index */
                break;
#endif /* end of WASM_ENABLE_REF_TYPES != 0 || WASM_ENABLE_GC != 0 */

#if WASM_ENABLE_GC != 0
            case WASM_OP_REF_AS_NON_NULL:
            case WASM_OP_REF_EQ:
                break;
            case WASM_OP_BR_ON_NULL:
            case WASM_OP_BR_ON_NON_NULL:
                skip_leb_uint32(p, p_end); /* label index */
                break;
#endif /* end of WASM_ENABLE_GC != 0 */

            case WASM_OP_GET_LOCAL:
            case WASM_OP_SET_LOCAL:
            case WASM_OP_TEE_LOCAL:
            case WASM_OP_GET_GLOBAL:
            case WASM_OP_SET_GLOBAL:
            case WASM_OP_GET_GLOBAL_64:
            case WASM_OP_SET_GLOBAL_64:
            case WASM_OP_SET_GLOBAL_AUX_STACK:
                skip_leb_uint32(p, p_end); /* local index */
                break;

            case EXT_OP_GET_LOCAL_FAST:
            case EXT_OP_SET_LOCAL_FAST:
            case EXT_OP_TEE_LOCAL_FAST:
                CHECK_BUF(p, p_end, 1);
                p++;
                break;

            case WASM_OP_I32_LOAD:
            case WASM_OP_I64_LOAD:
            case WASM_OP_F32_LOAD:
            case WASM_OP_F64_LOAD:
            case WASM_OP_I32_LOAD8_S:
            case WASM_OP_I32_LOAD8_U:
            case WASM_OP_I32_LOAD16_S:
            case WASM_OP_I32_LOAD16_U:
            case WASM_OP_I64_LOAD8_S:
            case WASM_OP_I64_LOAD8_U:
            case WASM_OP_I64_LOAD16_S:
            case WASM_OP_I64_LOAD16_U:
            case WASM_OP_I64_LOAD32_S:
            case WASM_OP_I64_LOAD32_U:
            case WASM_OP_I32_STORE:
            case WASM_OP_I64_STORE:
            case WASM_OP_F32_STORE:
            case WASM_OP_F64_STORE:
            case WASM_OP_I32_STORE8:
            case WASM_OP_I32_STORE16:
            case WASM_OP_I64_STORE8:
            case WASM_OP_I64_STORE16:
            case WASM_OP_I64_STORE32:
                skip_leb_uint32(p, p_end); /* align */
                skip_leb_uint32(p, p_end); /* offset */
                break;

            case WASM_OP_MEMORY_SIZE:
            case WASM_OP_MEMORY_GROW:
                skip_leb_uint32(p, p_end); /* 0x00 */
                break;

            case WASM_OP_I32_CONST:
                skip_leb_int32(p, p_end);
                break;
            case WASM_OP_I64_CONST:
                skip_leb_int64(p, p_end);
                break;
            case WASM_OP_F32_CONST:
                p += sizeof(float32);
                break;
            case WASM_OP_F64_CONST:
                p += sizeof(float64);
                break;

            case WASM_OP_I32_EQZ:
            case WASM_OP_I32_EQ:
            case WASM_OP_I32_NE:
            case WASM_OP_I32_LT_S:
            case WASM_OP_I32_LT_U:
            case WASM_OP_I32_GT_S:
            case WASM_OP_I32_GT_U:
            case WASM_OP_I32_LE_S:
            case WASM_OP_I32_LE_U:
            case WASM_OP_I32_GE_S:
            case WASM_OP_I32_GE_U:
            case WASM_OP_I64_EQZ:
            case WASM_OP_I64_EQ:
            case WASM_OP_I64_NE:
            case WASM_OP_I64_LT_S:
            case WASM_OP_I64_LT_U:
            case WASM_OP_I64_GT_S:
            case WASM_OP_I64_GT_U:
            case WASM_OP_I64_LE_S:
            case WASM_OP_I64_LE_U:
            case WASM_OP_I64_GE_S:
            case WASM_OP_I64_GE_U:
            case WASM_OP_F32_EQ:
            case WASM_OP_F32_NE:
            case WASM_OP_F32_LT:
            case WASM_OP_F32_GT:
            case WASM_OP_F32_LE:
            case WASM_OP_F32_GE:
            case WASM_OP_F64_EQ:
            case WASM_OP_F64_NE:
            case WASM_OP_F64_LT:
            case WASM_OP_F64_GT:
            case WASM_OP_F64_LE:
            case WASM_OP_F64_GE:
            case WASM_OP_I32_CLZ:
            case WASM_OP_I32_CTZ:
            case WASM_OP_I32_POPCNT:
            case WASM_OP_I32_ADD:
            case WASM_OP_I32_SUB:
            case WASM_OP_I32_MUL:
            case WASM_OP_I32_DIV_S:
            case WASM_OP_I32_DIV_U:
            case WASM_OP_I32_REM_S:
            case WASM_OP_I32_REM_U:
            case WASM_OP_I32_AND:
            case WASM_OP_I32_OR:
            case WASM_OP_I32_XOR:
            case WASM_OP_I32_SHL:
            case WASM_OP_I32_SHR_S:
            case WASM_OP_I32_SHR_U:
            case WASM_OP_I32_ROTL:
            case WASM_OP_I32_ROTR:
            case WASM_OP_I64_CLZ:
            case WASM_OP_I64_CTZ:
            case WASM_OP_I64_POPCNT:
            case WASM_OP_I64_ADD:
            case WASM_OP_I64_SUB:
            case WASM_OP_I64_MUL:
            case WASM_OP_I64_DIV_S:
            case WASM_OP_I64_DIV_U:
            case WASM_OP_I64_REM_S:
            case WASM_OP_I64_REM_U:
            case WASM_OP_I64_AND:
            case WASM_OP_I64_OR:
            case WASM_OP_I64_XOR:
            case WASM_OP_I64_SHL:
            case WASM_OP_I64_SHR_S:
            case WASM_OP_I64_SHR_U:
            case WASM_OP_I64_ROTL:
            case WASM_OP_I64_ROTR:
            case WASM_OP_F32_ABS:
            case WASM_OP_F32_NEG:
            case WASM_OP_F32_CEIL:
            case WASM_OP_F32_FLOOR:
            case WASM_OP_F32_TRUNC:
            case WASM_OP_F32_NEAREST:
            case WASM_OP_F32_SQRT:
            case WASM_OP_F32_ADD:
            case WASM_OP_F32_SUB:
            case WASM_OP_F32_MUL:
            case WASM_OP_F32_DIV:
            case WASM_OP_F32_MIN:
            case WASM_OP_F32_MAX:
            case WASM_OP_F32_COPYSIGN:
            case WASM_OP_F64_ABS:
            case WASM_OP_F64_NEG:
            case WASM_OP_F64_CEIL:
            case WASM_OP_F64_FLOOR:
            case WASM_OP_F64_TRUNC:
            case WASM_OP_F64_NEAREST:
            case WASM_OP_F64_SQRT:
            case WASM_OP_F64_ADD:
            case WASM_OP_F64_SUB:
            case WASM_OP_F64_MUL:
            case WASM_OP_F64_DIV:
            case WASM_OP_F64_MIN:
            case WASM_OP_F64_MAX:
            case WASM_OP_F64_COPYSIGN:
            case WASM_OP_I32_WRAP_I64:
            case WASM_OP_I32_TRUNC_S_F32:
            case WASM_OP_I32_TRUNC_U_F32:
            case WASM_OP_I32_TRUNC_S_F64:
            case WASM_OP_I32_TRUNC_U_F64:
            case WASM_OP_I64_EXTEND_S_I32:
            case WASM_OP_I64_EXTEND_U_I32:
            case WASM_OP_I64_TRUNC_S_F32:
            case WASM_OP_I64_TRUNC_U_F32:
            case WASM_OP_I64_TRUNC_S_F64:
            case WASM_OP_I64_TRUNC_U_F64:
            case WASM_OP_F32_CONVERT_S_I32:
            case WASM_OP_F32_CONVERT_U_I32:
            case WASM_OP_F32_CONVERT_S_I64:
            case WASM_OP_F32_CONVERT_U_I64:
            case WASM_OP_F32_DEMOTE_F64:
            case WASM_OP_F64_CONVERT_S_I32:
            case WASM_OP_F64_CONVERT_U_I32:
            case WASM_OP_F64_CONVERT_S_I64:
            case WASM_OP_F64_CONVERT_U_I64:
            case WASM_OP_F64_PROMOTE_F32:
            case WASM_OP_I32_REINTERPRET_F32:
            case WASM_OP_I64_REINTERPRET_F64:
            case WASM_OP_F32_REINTERPRET_I32:
            case WASM_OP_F64_REINTERPRET_I64:
            case WASM_OP_I32_EXTEND8_S:
            case WASM_OP_I32_EXTEND16_S:
            case WASM_OP_I64_EXTEND8_S:
            case WASM_OP_I64_EXTEND16_S:
            case WASM_OP_I64_EXTEND32_S:
                break;

#if WASM_ENABLE_GC != 0
            case WASM_OP_GC_PREFIX:
            {
                uint32 opcode1;

                read_leb_uint32(p, p_end, opcode1);

                switch (opcode1) {
                    case WASM_OP_STRUCT_NEW_CANON:
                    case WASM_OP_STRUCT_NEW_CANON_DEFAULT:
                        skip_leb_uint32(p, p_end); /* typeidx */
                        break;
                    case WASM_OP_STRUCT_GET:
                    case WASM_OP_STRUCT_GET_S:
                    case WASM_OP_STRUCT_GET_U:
                    case WASM_OP_STRUCT_SET:
                        skip_leb_uint32(p, p_end); /* typeidx */
                        skip_leb_uint32(p, p_end); /* fieldidx */
                        break;

                    case WASM_OP_ARRAY_NEW_CANON:
                    case WASM_OP_ARRAY_NEW_CANON_DEFAULT:
                    case WASM_OP_ARRAY_GET:
                    case WASM_OP_ARRAY_GET_S:
                    case WASM_OP_ARRAY_GET_U:
                    case WASM_OP_ARRAY_SET:
                        skip_leb_uint32(p, p_end); /* typeidx */
                        break;
                    case WASM_OP_ARRAY_LEN:
                        break;
                    case WASM_OP_ARRAY_NEW_CANON_FIXED:
                    case WASM_OP_ARRAY_NEW_CANON_DATA:
                    case WASM_OP_ARRAY_NEW_CANON_ELEM:
                        skip_leb_uint32(p, p_end); /* typeidx */
                        skip_leb_uint32(p, p_end); /* N/dataidx/elemidx */
                        break;

                    case WASM_OP_I31_NEW:
                    case WASM_OP_I31_GET_S:
                    case WASM_OP_I31_GET_U:
                        break;

                    case WASM_OP_REF_TEST:
                    case WASM_OP_REF_CAST:
                    case WASM_OP_REF_TEST_NULLABLE:
                    case WASM_OP_REF_CAST_NULLABLE:
                        skip_leb_int32(p, p_end); /* heaptype */
                        break;
                    case WASM_OP_BR_ON_CAST:
                    case WASM_OP_BR_ON_CAST_FAIL:
                    case WASM_OP_BR_ON_CAST_NULLABLE:
                    case WASM_OP_BR_ON_CAST_FAIL_NULLABLE:
                        skip_leb_uint32(p, p_end); /* labelidx */
                        skip_leb_int32(p, p_end);  /* heaptype */
                        break;

                    case WASM_OP_EXTERN_INTERNALIZE:
                    case WASM_OP_EXTERN_EXTERNALIZE:
                        break;

                    default:
                        return false;
                }
                break;
            }
#endif /* end of WASM_ENABLE_GC != 0 */

            case WASM_OP_MISC_PREFIX:
            {
                uint32 opcode1;

                read_leb_uint32(p, p_end, opcode1);

                switch (opcode1) {
                    case WASM_OP_I32_TRUNC_SAT_S_F32:
                    case WASM_OP_I32_TRUNC_SAT_U_F32:
                    case WASM_OP_I32_TRUNC_SAT_S_F64:
                    case WASM_OP_I32_TRUNC_SAT_U_F64:
                    case WASM_OP_I64_TRUNC_SAT_S_F32:
                    case WASM_OP_I64_TRUNC_SAT_U_F32:
                    case WASM_OP_I64_TRUNC_SAT_S_F64:
                    case WASM_OP_I64_TRUNC_SAT_U_F64:
                        break;
#if WASM_ENABLE_BULK_MEMORY != 0
                    case WASM_OP_MEMORY_INIT:
                        skip_leb_uint32(p, p_end);
                        /* skip memory idx */
                        p++;
                        break;
                    case WASM_OP_DATA_DROP:
                        skip_leb_uint32(p, p_end);
                        break;
                    case WASM_OP_MEMORY_COPY:
                        /* skip two memory idx */
                        p += 2;
                        break;
                    case WASM_OP_MEMORY_FILL:
                        /* skip memory idx */
                        p++;
                        break;
#endif /* WASM_ENABLE_BULK_MEMORY */
#if WASM_ENABLE_REF_TYPES != 0
                    case WASM_OP_TABLE_INIT:
                    case WASM_OP_TABLE_COPY:
                        /* tableidx */
                        skip_leb_uint32(p, p_end);
                        /* elemidx */
                        skip_leb_uint32(p, p_end);
                        break;
                    case WASM_OP_ELEM_DROP:
                        /* elemidx */
                        skip_leb_uint32(p, p_end);
                        break;
                    case WASM_OP_TABLE_SIZE:
                    case WASM_OP_TABLE_GROW:
                    case WASM_OP_TABLE_FILL:
                        skip_leb_uint32(p, p_end); /* table idx */
                        break;
#endif /* WASM_ENABLE_REF_TYPES */
                    default:
                        return false;
                }
                break;
            }

#if WASM_ENABLE_SIMD != 0
#if (WASM_ENABLE_WAMR_COMPILER != 0) || (WASM_ENABLE_JIT != 0)
            case WASM_OP_SIMD_PREFIX:
            {
                /* TODO: shall we ceate a table to be friendly to branch
                 * prediction */
                opcode = read_uint8(p);
                /* follow the order of enum WASMSimdEXTOpcode in wasm_opcode.h
                 */
                switch (opcode) {
                    case SIMD_v128_load:
                    case SIMD_v128_load8x8_s:
                    case SIMD_v128_load8x8_u:
                    case SIMD_v128_load16x4_s:
                    case SIMD_v128_load16x4_u:
                    case SIMD_v128_load32x2_s:
                    case SIMD_v128_load32x2_u:
                    case SIMD_v128_load8_splat:
                    case SIMD_v128_load16_splat:
                    case SIMD_v128_load32_splat:
                    case SIMD_v128_load64_splat:
                    case SIMD_v128_store:
                        /* memarg align */
                        skip_leb_uint32(p, p_end);
                        /* memarg offset*/
                        skip_leb_uint32(p, p_end);
                        break;

                    case SIMD_v128_const:
                    case SIMD_v8x16_shuffle:
                        /* immByte[16] immLaneId[16] */
                        CHECK_BUF1(p, p_end, 16);
                        p += 16;
                        break;

                    case SIMD_i8x16_extract_lane_s:
                    case SIMD_i8x16_extract_lane_u:
                    case SIMD_i8x16_replace_lane:
                    case SIMD_i16x8_extract_lane_s:
                    case SIMD_i16x8_extract_lane_u:
                    case SIMD_i16x8_replace_lane:
                    case SIMD_i32x4_extract_lane:
                    case SIMD_i32x4_replace_lane:
                    case SIMD_i64x2_extract_lane:
                    case SIMD_i64x2_replace_lane:
                    case SIMD_f32x4_extract_lane:
                    case SIMD_f32x4_replace_lane:
                    case SIMD_f64x2_extract_lane:
                    case SIMD_f64x2_replace_lane:
                        /* ImmLaneId */
                        CHECK_BUF(p, p_end, 1);
                        p++;
                        break;

                    case SIMD_v128_load8_lane:
                    case SIMD_v128_load16_lane:
                    case SIMD_v128_load32_lane:
                    case SIMD_v128_load64_lane:
                    case SIMD_v128_store8_lane:
                    case SIMD_v128_store16_lane:
                    case SIMD_v128_store32_lane:
                    case SIMD_v128_store64_lane:
                        /* memarg align */
                        skip_leb_uint32(p, p_end);
                        /* memarg offset*/
                        skip_leb_uint32(p, p_end);
                        /* ImmLaneId */
                        CHECK_BUF(p, p_end, 1);
                        p++;
                        break;

                    case SIMD_v128_load32_zero:
                    case SIMD_v128_load64_zero:
                        /* memarg align */
                        skip_leb_uint32(p, p_end);
                        /* memarg offset*/
                        skip_leb_uint32(p, p_end);
                        break;

                    default:
                        /*
                         * since latest SIMD specific used almost every value
                         * from 0x00 to 0xff, the default branch will present
                         * all opcodes without imm
                         * https://github.com/WebAssembly/simd/blob/main/proposals/simd/NewOpcodes.md
                         */
                        break;
                }
                break;
            }
#endif /* end of (WASM_ENABLE_WAMR_COMPILER != 0) || (WASM_ENABLE_JIT != 0) */
#endif /* end of WASM_ENABLE_SIMD */

#if WASM_ENABLE_SHARED_MEMORY != 0
            case WASM_OP_ATOMIC_PREFIX:
            {
                /* atomic_op (1 u8) + memarg (2 u32_leb) */
                opcode = read_uint8(p);
                if (opcode != WASM_OP_ATOMIC_FENCE) {
                    skip_leb_uint32(p, p_end); /* align */
                    skip_leb_uint32(p, p_end); /* offset */
                }
                else {
                    /* atomic.fence doesn't have memarg */
                    p++;
                }
                break;
            }
#endif
#if WASM_ENABLE_DEBUG_INTERP != 0
            case DEBUG_OP_BREAK:
            {
                WASMDebugInstance *debug_instance =
                    wasm_exec_env_get_instance(exec_env);
                char orignal_opcode[1];
                uint64 size = 1;
                WASMModuleInstance *module_inst =
                    (WASMModuleInstance *)exec_env->module_inst;
                uint64 offset = (p - 1) >= module_inst->module->load_addr
                                    ? (p - 1) - module_inst->module->load_addr
                                    : ~0;
                if (debug_instance) {
                    if (wasm_debug_instance_get_obj_mem(debug_instance, offset,
                                                        orignal_opcode, &size)
                        && size == 1) {
                        LOG_VERBOSE("WASM loader find OP_BREAK , recover it "
                                    "with  %02x: ",
                                    orignal_opcode[0]);
                        opcode = orignal_opcode[0];
                        goto op_break_retry;
                    }
                }
                break;
            }
#endif

            default:
                return false;
        }
    }

    (void)u8;
    (void)exec_env;
    return false;
fail:
    return false;
}

#if WASM_ENABLE_FAST_INTERP != 0

#if WASM_DEBUG_PREPROCESSOR != 0
#define LOG_OP(...) os_printf(__VA_ARGS__)
#else
#define LOG_OP(...) (void)0
#endif

#define PATCH_ELSE 0
#define PATCH_END 1
typedef struct BranchBlockPatch {
    struct BranchBlockPatch *next;
    uint8 patch_type;
    uint8 *code_compiled;
} BranchBlockPatch;
#endif

typedef struct BranchBlock {
    uint8 label_type;
    BlockType block_type;
    uint8 *start_addr;
    uint8 *else_addr;
    uint8 *end_addr;
    uint32 stack_cell_num;
#if WASM_ENABLE_GC != 0
    uint32 reftype_map_num;
#endif
#if WASM_ENABLE_FAST_INTERP != 0
    uint16 dynamic_offset;
    uint8 *code_compiled;
    BranchBlockPatch *patch_list;
    /* This is used to save params frame_offset of of if block */
    int16 *param_frame_offsets;
#endif

    /* Indicate the operand stack is in polymorphic state.
     * If the opcode is one of unreachable/br/br_table/return, stack is marked
     * to polymorphic state until the block's 'end' opcode is processed.
     * If stack is in polymorphic state and stack is empty, instruction can
     * pop any type of value directly without decreasing stack top pointer
     * and stack cell num. */
    bool is_stack_polymorphic;
} BranchBlock;

typedef struct WASMLoaderContext {
    /* frame ref stack */
    uint8 *frame_ref;
    uint8 *frame_ref_bottom;
    uint8 *frame_ref_boundary;
    uint32 frame_ref_size;
    uint32 stack_cell_num;
    uint32 max_stack_cell_num;

#if WASM_ENABLE_GC != 0
    /* frame reftype map stack */
    WASMRefTypeMap *frame_reftype_map;
    WASMRefTypeMap *frame_reftype_map_bottom;
    WASMRefTypeMap *frame_reftype_map_boundary;
    uint32 frame_reftype_map_size;
    uint32 reftype_map_num;
    uint32 max_reftype_map_num;
    /* Current module */
    WASMModule *module;
    /* Current module's ref_type_set */
    HashMap *ref_type_set;
    /* Always point to local variable ref_type of
       wasm_loader_prepare_bytecode */
    WASMRefType *ref_type_tmp;
#endif

    /* frame csp stack */
    BranchBlock *frame_csp;
    BranchBlock *frame_csp_bottom;
    BranchBlock *frame_csp_boundary;
    uint32 frame_csp_size;
    uint32 csp_num;
    uint32 max_csp_num;

#if WASM_ENABLE_FAST_INTERP != 0
    /* frame offset stack */
    int16 *frame_offset;
    int16 *frame_offset_bottom;
    int16 *frame_offset_boundary;
    uint32 frame_offset_size;
    int16 dynamic_offset;
    int16 start_dynamic_offset;
    int16 max_dynamic_offset;

    /* preserved local offset */
    int16 preserved_local_offset;

    /* const buffer */
    uint8 *const_buf;
    uint16 num_const;
    uint16 const_cell_num;
    uint32 const_buf_size;

    /* processed code */
    uint8 *p_code_compiled;
    uint8 *p_code_compiled_end;
    uint32 code_compiled_size;
    /* If the last opcode will be dropped, the peak memory usage will be larger
     * than the final code_compiled_size, we record the peak size to ensure
     * there will not be invalid memory access during second traverse */
    uint32 code_compiled_peak_size;
#endif
} WASMLoaderContext;

typedef struct Const {
    WASMValue value;
    uint16 slot_index;
    uint8 value_type;
} Const;

static void *
memory_realloc(void *mem_old, uint32 size_old, uint32 size_new, char *error_buf,
               uint32 error_buf_size)
{
    uint8 *mem_new;
    bh_assert(size_new > size_old);
    if ((mem_new = loader_malloc(size_new, error_buf, error_buf_size))) {
        bh_memcpy_s(mem_new, size_new, mem_old, size_old);
        memset(mem_new + size_old, 0, size_new - size_old);
        wasm_runtime_free(mem_old);
    }
    return mem_new;
}

#define MEM_REALLOC(mem, size_old, size_new)                               \
    do {                                                                   \
        void *mem_new = memory_realloc(mem, size_old, size_new, error_buf, \
                                       error_buf_size);                    \
        if (!mem_new)                                                      \
            goto fail;                                                     \
        mem = mem_new;                                                     \
    } while (0)

#define CHECK_CSP_PUSH()                                                  \
    do {                                                                  \
        if (ctx->frame_csp >= ctx->frame_csp_boundary) {                  \
            MEM_REALLOC(                                                  \
                ctx->frame_csp_bottom, ctx->frame_csp_size,               \
                (uint32)(ctx->frame_csp_size + 8 * sizeof(BranchBlock))); \
            ctx->frame_csp_size += (uint32)(8 * sizeof(BranchBlock));     \
            ctx->frame_csp_boundary =                                     \
                ctx->frame_csp_bottom                                     \
                + ctx->frame_csp_size / sizeof(BranchBlock);              \
            ctx->frame_csp = ctx->frame_csp_bottom + ctx->csp_num;        \
        }                                                                 \
    } while (0)

#define CHECK_CSP_POP()                                             \
    do {                                                            \
        if (ctx->csp_num < 1) {                                     \
            set_error_buf(error_buf, error_buf_size,                \
                          "type mismatch: "                         \
                          "expect data but block stack was empty"); \
            goto fail;                                              \
        }                                                           \
    } while (0)

#if WASM_ENABLE_FAST_INTERP != 0
static bool
check_offset_push(WASMLoaderContext *ctx, char *error_buf,
                  uint32 error_buf_size)
{
    uint32 cell_num = (uint32)(ctx->frame_offset - ctx->frame_offset_bottom);
    if (ctx->frame_offset >= ctx->frame_offset_boundary) {
        MEM_REALLOC(ctx->frame_offset_bottom, ctx->frame_offset_size,
                    ctx->frame_offset_size + 16);
        ctx->frame_offset_size += 16;
        ctx->frame_offset_boundary =
            ctx->frame_offset_bottom + ctx->frame_offset_size / sizeof(int16);
        ctx->frame_offset = ctx->frame_offset_bottom + cell_num;
    }
    return true;
fail:
    return false;
}

static bool
check_offset_pop(WASMLoaderContext *ctx, uint32 cells)
{
    if (ctx->frame_offset - cells < ctx->frame_offset_bottom)
        return false;
    return true;
}

static void
free_label_patch_list(BranchBlock *frame_csp)
{
    BranchBlockPatch *label_patch = frame_csp->patch_list;
    BranchBlockPatch *next;
    while (label_patch != NULL) {
        next = label_patch->next;
        wasm_runtime_free(label_patch);
        label_patch = next;
    }
    frame_csp->patch_list = NULL;
}

static void
free_all_label_patch_lists(BranchBlock *frame_csp, uint32 csp_num)
{
    BranchBlock *tmp_csp = frame_csp;

    for (uint32 i = 0; i < csp_num; i++) {
        free_label_patch_list(tmp_csp);
        tmp_csp++;
    }
}

#endif /* end of WASM_ENABLE_FAST_INTERP */

static void
wasm_loader_ctx_destroy(WASMLoaderContext *ctx)
{
    if (ctx) {
        if (ctx->frame_ref_bottom)
            wasm_runtime_free(ctx->frame_ref_bottom);
#if WASM_ENABLE_GC != 0
        if (ctx->frame_reftype_map_bottom)
            wasm_runtime_free(ctx->frame_reftype_map_bottom);
#endif
        if (ctx->frame_csp_bottom) {
#if WASM_ENABLE_FAST_INTERP != 0
            free_all_label_patch_lists(ctx->frame_csp_bottom, ctx->csp_num);
#endif
            wasm_runtime_free(ctx->frame_csp_bottom);
        }
#if WASM_ENABLE_FAST_INTERP != 0
        if (ctx->frame_offset_bottom)
            wasm_runtime_free(ctx->frame_offset_bottom);
        if (ctx->const_buf)
            wasm_runtime_free(ctx->const_buf);
#endif
        wasm_runtime_free(ctx);
    }
}

static WASMLoaderContext *
wasm_loader_ctx_init(WASMFunction *func, char *error_buf, uint32 error_buf_size)
{
    WASMLoaderContext *loader_ctx =
        loader_malloc(sizeof(WASMLoaderContext), error_buf, error_buf_size);
    if (!loader_ctx)
        return NULL;

    loader_ctx->frame_ref_size = 32;
    if (!(loader_ctx->frame_ref_bottom = loader_ctx->frame_ref = loader_malloc(
              loader_ctx->frame_ref_size, error_buf, error_buf_size)))
        goto fail;
    loader_ctx->frame_ref_boundary = loader_ctx->frame_ref_bottom + 32;

#if WASM_ENABLE_GC != 0
    loader_ctx->frame_reftype_map_size = sizeof(WASMRefTypeMap) * 16;
    if (!(loader_ctx->frame_reftype_map_bottom = loader_ctx->frame_reftype_map =
              loader_malloc(loader_ctx->frame_reftype_map_size, error_buf,
                            error_buf_size)))
        goto fail;
    loader_ctx->frame_reftype_map_boundary =
        loader_ctx->frame_reftype_map_bottom + 16;
#endif

    loader_ctx->frame_csp_size = sizeof(BranchBlock) * 8;
    if (!(loader_ctx->frame_csp_bottom = loader_ctx->frame_csp = loader_malloc(
              loader_ctx->frame_csp_size, error_buf, error_buf_size)))
        goto fail;
    loader_ctx->frame_csp_boundary = loader_ctx->frame_csp_bottom + 8;

#if WASM_ENABLE_FAST_INTERP != 0
    loader_ctx->frame_offset_size = sizeof(int16) * 32;
    if (!(loader_ctx->frame_offset_bottom = loader_ctx->frame_offset =
              loader_malloc(loader_ctx->frame_offset_size, error_buf,
                            error_buf_size)))
        goto fail;
    loader_ctx->frame_offset_boundary = loader_ctx->frame_offset_bottom + 32;

    loader_ctx->num_const = 0;
    loader_ctx->const_buf_size = sizeof(Const) * 8;
    if (!(loader_ctx->const_buf = loader_malloc(loader_ctx->const_buf_size,
                                                error_buf, error_buf_size)))
        goto fail;

    if (func->param_cell_num >= (int32)INT16_MAX - func->local_cell_num) {
        set_error_buf(error_buf, error_buf_size,
                      "fast interpreter offset overflow");
        goto fail;
    }

    loader_ctx->start_dynamic_offset = loader_ctx->dynamic_offset =
        loader_ctx->max_dynamic_offset =
            func->param_cell_num + func->local_cell_num;
#endif
    return loader_ctx;

fail:
    wasm_loader_ctx_destroy(loader_ctx);
    return NULL;
}

static bool
check_stack_push(WASMLoaderContext *ctx, uint8 type, char *error_buf,
                 uint32 error_buf_size)
{
    uint32 cell_num_needed = wasm_value_type_cell_num(type);

    if (ctx->frame_ref + cell_num_needed > ctx->frame_ref_boundary) {
        /* Increase the frame ref stack */
        MEM_REALLOC(ctx->frame_ref_bottom, ctx->frame_ref_size,
                    ctx->frame_ref_size + 16);
        ctx->frame_ref_size += 16;
        ctx->frame_ref_boundary = ctx->frame_ref_bottom + ctx->frame_ref_size;
        ctx->frame_ref = ctx->frame_ref_bottom + ctx->stack_cell_num;
    }

#if WASM_ENABLE_GC != 0
    if (wasm_is_type_multi_byte_type(type)
        && ctx->frame_reftype_map >= ctx->frame_reftype_map_boundary) {
        /* Increase the frame reftype map stack */
        bh_assert(
            (uint32)((ctx->frame_reftype_map - ctx->frame_reftype_map_bottom)
                     * sizeof(WASMRefTypeMap))
            == ctx->frame_reftype_map_size);
        MEM_REALLOC(ctx->frame_reftype_map_bottom, ctx->frame_reftype_map_size,
                    ctx->frame_reftype_map_size
                        + (uint32)sizeof(WASMRefTypeMap) * 8);
        ctx->frame_reftype_map =
            ctx->frame_reftype_map_bottom
            + ctx->frame_reftype_map_size / ((uint32)sizeof(WASMRefTypeMap));
        ctx->frame_reftype_map_size += (uint32)sizeof(WASMRefTypeMap) * 8;
        ctx->frame_reftype_map_boundary =
            ctx->frame_reftype_map_bottom
            + ctx->frame_reftype_map_size / ((uint32)sizeof(WASMRefTypeMap));
    }
#endif
    return true;
fail:
    return false;
}

static bool
wasm_loader_push_frame_ref(WASMLoaderContext *ctx, uint8 type, char *error_buf,
                           uint32 error_buf_size)
{
    uint32 type_cell_num = wasm_value_type_cell_num(type);
    uint32 i;

    if (!check_stack_push(ctx, type, error_buf, error_buf_size))
        return false;

#if WASM_ENABLE_GC != 0
    if (wasm_is_type_multi_byte_type(type)) {
        WASMRefType *ref_type;
        if (!(ref_type =
                  reftype_set_insert(ctx->ref_type_set, ctx->ref_type_tmp,
                                     error_buf, error_buf_size))) {
            return false;
        }

        if (ctx->frame_reftype_map >= ctx->frame_reftype_map_boundary) {
            /* Increase the frame reftype map stack */
            bh_assert((uint32)((ctx->frame_reftype_map
                                - ctx->frame_reftype_map_bottom)
                               * sizeof(WASMRefTypeMap))
                      == ctx->frame_reftype_map_size);
            MEM_REALLOC(ctx->frame_reftype_map_bottom,
                        ctx->frame_reftype_map_size,
                        ctx->frame_reftype_map_size
                            + (uint32)sizeof(WASMRefTypeMap) * 8);
            ctx->frame_reftype_map = ctx->frame_reftype_map_bottom
                                     + ctx->frame_reftype_map_size
                                           / ((uint32)sizeof(WASMRefTypeMap));
            ctx->frame_reftype_map_size += (uint32)sizeof(WASMRefTypeMap) * 8;
            ctx->frame_reftype_map_boundary =
                ctx->frame_reftype_map_bottom
                + ctx->frame_reftype_map_size
                      / ((uint32)sizeof(WASMRefTypeMap));
        }

        ctx->frame_reftype_map->index = ctx->stack_cell_num;
        ctx->frame_reftype_map->ref_type = ref_type;
        ctx->frame_reftype_map++;
        ctx->reftype_map_num++;
        if (ctx->reftype_map_num > ctx->max_reftype_map_num)
            ctx->max_reftype_map_num = ctx->reftype_map_num;
    }
#endif

    for (i = 0; i < type_cell_num; i++)
        *ctx->frame_ref++ = type;
    ctx->stack_cell_num += type_cell_num;

    if (ctx->stack_cell_num > ctx->max_stack_cell_num) {
        ctx->max_stack_cell_num = ctx->stack_cell_num;
        if (ctx->max_stack_cell_num > UINT16_MAX) {
            set_error_buf(error_buf, error_buf_size,
                          "operand stack depth limit exceeded");
            return false;
        }
    }
    return true;
#if WASM_ENABLE_GC != 0
fail:
    return false;
#endif
}

static bool
check_stack_top_values(WASMLoaderContext *ctx, uint8 *frame_ref,
                       int32 stack_cell_num,
#if WASM_ENABLE_GC != 0
                       WASMRefTypeMap *frame_reftype_map, int32 reftype_map_num,
#endif
                       uint8 type,
#if WASM_ENABLE_GC != 0
                       WASMRefType *ref_type,
#endif
                       char *error_buf, uint32 error_buf_size)
{
    int32 type_cell_num = (int32)wasm_value_type_cell_num(type), i;
#if WASM_ENABLE_GC != 0
    WASMRefType *frame_reftype = NULL;
#endif

    if (stack_cell_num < type_cell_num) {
        set_error_buf(error_buf, error_buf_size,
                      "type mismatch: expect data but stack was empty");
        return false;
    }

#if WASM_ENABLE_GC == 0
    for (i = 0; i < type_cell_num; i++) {
        if (*(frame_ref - 1 - i) != type) {
            set_error_buf_v(error_buf, error_buf_size, "%s%s%s",
                            "type mismatch: expect ", type2str(type),
                            " but got other");
            return false;
        }
    }
#else
    if (wasm_is_type_multi_byte_type(*(frame_ref - 1))) {
        bh_assert(reftype_map_num > 0);
        frame_reftype = (frame_reftype_map - 1)->ref_type;
    }
    if (!wasm_reftype_is_subtype_of(*(frame_ref - 1), frame_reftype, type,
                                    ref_type, ctx->module->types,
                                    ctx->module->type_count)) {
        set_error_buf_v(error_buf, error_buf_size, "%s%s%s",
                        "type mismatch: expect ", type2str(type),
                        " but got other");
        return false;
    }
    for (i = 0; i < type_cell_num - 1; i++) {
        if (*(frame_ref - 2 - i) != *(frame_ref - 1)) {
            set_error_buf_v(error_buf, error_buf_size, "%s%s%s",
                            "type mismatch: expect ", type2str(type),
                            " but got other");
            return false;
        }
    }
#endif

    return true;
}

static bool
check_stack_pop(WASMLoaderContext *ctx, uint8 type, char *error_buf,
                uint32 error_buf_size)
{
    int32 block_stack_cell_num =
        (int32)(ctx->stack_cell_num - (ctx->frame_csp - 1)->stack_cell_num);
#if WASM_ENABLE_GC != 0
    int32 reftype_map_num =
        (int32)(ctx->reftype_map_num - (ctx->frame_csp - 1)->reftype_map_num);
#endif

    if (block_stack_cell_num > 0) {
        if (*(ctx->frame_ref - 1) == VALUE_TYPE_ANY)
            /* the stack top is a value of any type, return success */
            return true;
    }

#if WASM_ENABLE_GC != 0
    if (wasm_is_type_reftype(type) && block_stack_cell_num > 0) {
        uint8 stack_top_type = *(ctx->frame_ref - 1);
        WASMRefType *stack_top_ref_type = NULL;

        if (wasm_is_type_multi_byte_type(stack_top_type)) {
            bh_assert(reftype_map_num > 0);
            stack_top_ref_type = (*(ctx->frame_reftype_map - 1)).ref_type;
        }

        if (wasm_reftype_is_subtype_of(stack_top_type, stack_top_ref_type, type,
                                       ctx->ref_type_tmp, ctx->module->types,
                                       ctx->module->type_count)) {
            if (wasm_is_type_multi_byte_type(stack_top_type)) {
                uint32 ref_type_struct_size =
                    wasm_reftype_struct_size(stack_top_ref_type);
                bh_memcpy_s(ctx->ref_type_tmp, (uint32)sizeof(WASMRefType),
                            stack_top_ref_type, ref_type_struct_size);
            }
            return true;
        }
    }
#endif

    if (!check_stack_top_values(ctx, ctx->frame_ref, block_stack_cell_num,
#if WASM_ENABLE_GC != 0
                                ctx->frame_reftype_map, reftype_map_num,
#endif
                                type,
#if WASM_ENABLE_GC != 0
                                ctx->ref_type_tmp,
#endif
                                error_buf, error_buf_size)) {
        return false;
    }

    return true;
}

static bool
wasm_loader_pop_frame_ref(WASMLoaderContext *ctx, uint8 type, char *error_buf,
                          uint32 error_buf_size)
{
    BranchBlock *cur_block = ctx->frame_csp - 1;
    int32 available_stack_cell =
        (int32)(ctx->stack_cell_num - cur_block->stack_cell_num);
    uint32 cell_num_to_pop = wasm_value_type_cell_num(type);

    /* Directly return success if current block is in stack
       polymorphic state while stack is empty. */
    if (available_stack_cell <= 0 && cur_block->is_stack_polymorphic)
        return true;

    if (type == VALUE_TYPE_VOID)
        return true;

    if (!check_stack_pop(ctx, type, error_buf, error_buf_size))
        return false;

    bh_assert(available_stack_cell > 0);
    if (*(ctx->frame_ref - 1) == VALUE_TYPE_ANY) {
        type = VALUE_TYPE_ANY;
        cell_num_to_pop = 1;
    }

    ctx->frame_ref -= cell_num_to_pop;
    ctx->stack_cell_num -= cell_num_to_pop;
#if WASM_ENABLE_GC != 0
    if (wasm_is_type_multi_byte_type(type)) {
        ctx->frame_reftype_map--;
        ctx->reftype_map_num--;
    }
#endif

    return true;
}

#if WASM_ENABLE_GC != 0
/* Get the stack top element of current block */
static bool
wasm_loader_get_frame_ref_top(WASMLoaderContext *ctx, uint8 *p_type,
                              WASMRefType **p_ref_type, char *error_buf,
                              uint32 error_buf_size)
{
    BranchBlock *cur_block = ctx->frame_csp - 1;
    int32 available_stack_cell =
        (int32)(ctx->stack_cell_num - cur_block->stack_cell_num);

    if (available_stack_cell <= 0) {
        /* Directly return success if current block is in stack
           polymorphic state while stack is empty. */
        if (cur_block->is_stack_polymorphic) {
            *p_type = VALUE_TYPE_ANY;
            return true;
        }
        else {
            set_error_buf(
                error_buf, error_buf_size,
                "type mismatch: expect data but block stack was empty");
            return false;
        }
    }

    *p_type = *(ctx->frame_ref - 1);
    if (wasm_is_type_multi_byte_type(*p_type)) {
        int32 available_reftype_map =
            (int32)(ctx->reftype_map_num
                    - (ctx->frame_csp - 1)->reftype_map_num);
        bh_assert(available_reftype_map > 0);
        (void)available_reftype_map;
        *p_ref_type = (ctx->frame_reftype_map - 1)->ref_type;
    }

    return true;
}

#if WASM_ENABLE_FAST_INTERP != 0
static bool
wasm_loader_pop_frame_ref_offset(WASMLoaderContext *ctx, uint8 type,
                                 char *error_buf, uint32 error_buf_size);
#endif

/* Check whether the stack top elem is a heap object, and if yes,
   pop and return it */
static bool
wasm_loader_pop_heap_obj(WASMLoaderContext *ctx, uint8 *p_type,
                         WASMRefType *ref_ht_ret, char *error_buf,
                         uint32 error_buf_size)
{
    uint8 type = 0;
    WASMRefType *ref_type = NULL;

    /* Get stack top element */
    if (!wasm_loader_get_frame_ref_top(ctx, &type, &ref_type, error_buf,
                                       error_buf_size)) {
        return false;
    }

    if (type != VALUE_TYPE_ANY /* block isn't in stack polymorphic state */
        /* stack top isn't a ref type */
        && !wasm_is_type_reftype(type)) {
        set_error_buf(error_buf, error_buf_size,
                      "type mismatch: expect heap object but got others");
        return false;
    }

    /* POP stack top */
    if (wasm_is_type_multi_byte_type(type)) {
        bh_assert(ref_type);
        bh_memcpy_s(ctx->ref_type_tmp, sizeof(WASMRefType), ref_type,
                    wasm_reftype_struct_size(ref_type));
    }

#if WASM_ENABLE_FAST_INTERP != 0
    if (!wasm_loader_pop_frame_ref_offset(ctx, type, error_buf,
                                          error_buf_size)) {
        return false;
    }
#else
    if (!wasm_loader_pop_frame_ref(ctx, type, error_buf, error_buf_size)) {
        return false;
    }
#endif

    if (p_type)
        *p_type = type;
    if (wasm_is_type_multi_byte_type(type) && ref_ht_ret) {
        bh_memcpy_s(ref_ht_ret, sizeof(WASMRefType), ref_type,
                    wasm_reftype_struct_size(ref_type));
    }
    return true;
}

/* Check whether the stack top elem is subtype of (ref null ht),
   and if yes, pop it and return the converted (ref ht) */
static bool
wasm_loader_pop_nullable_ht(WASMLoaderContext *ctx, uint8 *p_type,
                            WASMRefType *ref_ht_ret, char *error_buf,
                            uint32 error_buf_size)
{
    uint8 type = 0;
    WASMRefType ref_type = { 0 };

    if (!wasm_loader_pop_heap_obj(ctx, &type, &ref_type, error_buf,
                                  error_buf_size)) {
        return false;
    }

    /* Convert to related (ref ht) and return */
    if ((type >= REF_TYPE_EQREF && type <= REF_TYPE_FUNCREF)
        || (type >= REF_TYPE_NULLREF && type <= REF_TYPE_I31REF)) {
        /* Return (ref func/extern/any/eq/i31/nofunc/noextern/struct/array/none)
         */
        wasm_set_refheaptype_common(&ref_ht_ret->ref_ht_common, false,
                                    HEAP_TYPE_FUNC + (type - REF_TYPE_FUNCREF));
        type = ref_ht_ret->ref_type;
    }
    else if (wasm_is_reftype_htref_nullable(type)
             || wasm_is_reftype_htref_non_nullable(type)) {
        bh_memcpy_s(ref_ht_ret, (uint32)sizeof(WASMRefType), &ref_type,
                    wasm_reftype_struct_size(&ref_type));
        /* Convert to (ref ht) */
        ref_ht_ret->ref_ht_common.ref_type = REF_TYPE_HT_NON_NULLABLE;
        ref_ht_ret->ref_ht_common.nullable = false;
        type = ref_ht_ret->ref_type;
    }
    *p_type = type;

    return true;
}

/* Check whether the stack top elem is (ref null $t) or (ref $t),
   and if yes, pop it and return the type_idx */
static bool
wasm_loader_pop_nullable_typeidx(WASMLoaderContext *ctx, uint8 *p_type,
                                 uint32 *p_type_idx, char *error_buf,
                                 uint32 error_buf_size)
{
    uint8 type = 0;
    int32 type_idx = -1;
    WASMRefType *ref_type = NULL;

    /* Get stack top element */
    if (!wasm_loader_get_frame_ref_top(ctx, &type, &ref_type, error_buf,
                                       error_buf_size)) {
        return false;
    }

    if (type != VALUE_TYPE_ANY) {
        /* stack top isn't (ref null $t) */
        if (!((wasm_is_reftype_htref_nullable(type)
               || wasm_is_reftype_htref_non_nullable(type))
              && wasm_is_refheaptype_typeidx(&ref_type->ref_ht_common))) {
            set_error_buf(error_buf, error_buf_size,
                          "type mismatch: expect (ref null $t) but got others");
            return false;
        }
        type_idx = ref_type->ref_ht_typeidx.type_idx;

        bh_memcpy_s(ctx->ref_type_tmp, sizeof(WASMRefType), ref_type,
                    wasm_reftype_struct_size(ref_type));
    }

    /* POP stack top */
#if WASM_ENABLE_FAST_INTERP != 0
    if (!wasm_loader_pop_frame_ref_offset(ctx, type, error_buf,
                                          error_buf_size)) {
        return false;
    }
#else
    if (!wasm_loader_pop_frame_ref(ctx, type, error_buf, error_buf_size)) {
        return false;
    }
#endif

    /* Convert to type_idx and return */
    *p_type = type;
    if (type != VALUE_TYPE_ANY)
        *p_type_idx = (uint32)type_idx;
    return true;
}
#endif /* WASM_ENABLE_GC != 0 */

static bool
wasm_loader_push_pop_frame_ref(WASMLoaderContext *ctx, uint8 pop_cnt,
                               uint8 type_push, uint8 type_pop, char *error_buf,
                               uint32 error_buf_size)
{
    for (int i = 0; i < pop_cnt; i++) {
        if (!wasm_loader_pop_frame_ref(ctx, type_pop, error_buf,
                                       error_buf_size))
            return false;
    }
    if (!wasm_loader_push_frame_ref(ctx, type_push, error_buf, error_buf_size))
        return false;
    return true;
}

static bool
wasm_loader_push_frame_csp(WASMLoaderContext *ctx, uint8 label_type,
                           BlockType block_type, uint8 *start_addr,
                           char *error_buf, uint32 error_buf_size)
{
    CHECK_CSP_PUSH();
    memset(ctx->frame_csp, 0, sizeof(BranchBlock));
    ctx->frame_csp->label_type = label_type;
    ctx->frame_csp->block_type = block_type;
    ctx->frame_csp->start_addr = start_addr;
    ctx->frame_csp->stack_cell_num = ctx->stack_cell_num;
#if WASM_ENABLE_GC != 0
    ctx->frame_csp->reftype_map_num = ctx->reftype_map_num;
#endif
#if WASM_ENABLE_FAST_INTERP != 0
    ctx->frame_csp->dynamic_offset = ctx->dynamic_offset;
    ctx->frame_csp->patch_list = NULL;
#endif
    ctx->frame_csp++;
    ctx->csp_num++;
    if (ctx->csp_num > ctx->max_csp_num) {
        ctx->max_csp_num = ctx->csp_num;
        if (ctx->max_csp_num > UINT16_MAX) {
            set_error_buf(error_buf, error_buf_size,
                          "label stack depth limit exceeded");
            return false;
        }
    }
    return true;
fail:
    return false;
}

static bool
wasm_loader_pop_frame_csp(WASMLoaderContext *ctx, char *error_buf,
                          uint32 error_buf_size)
{
    CHECK_CSP_POP();
#if WASM_ENABLE_FAST_INTERP != 0
    if ((ctx->frame_csp - 1)->param_frame_offsets)
        wasm_runtime_free((ctx->frame_csp - 1)->param_frame_offsets);
#endif
    ctx->frame_csp--;
    ctx->csp_num--;

    return true;
fail:
    return false;
}

#if WASM_ENABLE_FAST_INTERP != 0

#if WASM_ENABLE_LABELS_AS_VALUES != 0
#if WASM_CPU_SUPPORTS_UNALIGNED_ADDR_ACCESS != 0
#define emit_label(opcode)                                      \
    do {                                                        \
        wasm_loader_emit_ptr(loader_ctx, handle_table[opcode]); \
        LOG_OP("\nemit_op [%02x]\t", opcode);                   \
    } while (0)
#define skip_label()                                            \
    do {                                                        \
        wasm_loader_emit_backspace(loader_ctx, sizeof(void *)); \
        LOG_OP("\ndelete last op\n");                           \
    } while (0)
#else /* else of WASM_CPU_SUPPORTS_UNALIGNED_ADDR_ACCESS */
#define emit_label(opcode)                                                     \
    do {                                                                       \
        int32 offset =                                                         \
            (int32)((uint8 *)handle_table[opcode] - (uint8 *)handle_table[0]); \
        if (!(offset >= INT16_MIN && offset < INT16_MAX)) {                    \
            set_error_buf(error_buf, error_buf_size,                           \
                          "pre-compiled label offset out of range");           \
            goto fail;                                                         \
        }                                                                      \
        wasm_loader_emit_int16(loader_ctx, offset);                            \
        LOG_OP("\nemit_op [%02x]\t", opcode);                                  \
    } while (0)
#define skip_label()                                           \
    do {                                                       \
        wasm_loader_emit_backspace(loader_ctx, sizeof(int16)); \
        LOG_OP("\ndelete last op\n");                          \
    } while (0)
#endif /* end of WASM_CPU_SUPPORTS_UNALIGNED_ADDR_ACCESS */
#else  /* else of WASM_ENABLE_LABELS_AS_VALUES */
#define emit_label(opcode)                          \
    do {                                            \
        wasm_loader_emit_uint8(loader_ctx, opcode); \
        LOG_OP("\nemit_op [%02x]\t", opcode);       \
    } while (0)
#define skip_label()                                           \
    do {                                                       \
        wasm_loader_emit_backspace(loader_ctx, sizeof(uint8)); \
        LOG_OP("\ndelete last op\n");                          \
    } while (0)
#endif /* end of WASM_ENABLE_LABELS_AS_VALUES */

#define emit_empty_label_addr_and_frame_ip(type)                             \
    do {                                                                     \
        if (!add_label_patch_to_list(loader_ctx->frame_csp - 1, type,        \
                                     loader_ctx->p_code_compiled, error_buf, \
                                     error_buf_size))                        \
            goto fail;                                                       \
        /* label address, to be patched */                                   \
        wasm_loader_emit_ptr(loader_ctx, NULL);                              \
    } while (0)

#define emit_br_info(frame_csp)                                         \
    do {                                                                \
        if (!wasm_loader_emit_br_info(loader_ctx, frame_csp, error_buf, \
                                      error_buf_size))                  \
            goto fail;                                                  \
    } while (0)

#define LAST_OP_OUTPUT_I32()                                                   \
    (last_op >= WASM_OP_I32_EQZ && last_op <= WASM_OP_I32_ROTR)                \
        || (last_op == WASM_OP_I32_LOAD || last_op == WASM_OP_F32_LOAD)        \
        || (last_op >= WASM_OP_I32_LOAD8_S && last_op <= WASM_OP_I32_LOAD16_U) \
        || (last_op >= WASM_OP_F32_ABS && last_op <= WASM_OP_F32_COPYSIGN)     \
        || (last_op >= WASM_OP_I32_WRAP_I64                                    \
            && last_op <= WASM_OP_I32_TRUNC_U_F64)                             \
        || (last_op >= WASM_OP_F32_CONVERT_S_I32                               \
            && last_op <= WASM_OP_F32_DEMOTE_F64)                              \
        || (last_op == WASM_OP_I32_REINTERPRET_F32)                            \
        || (last_op == WASM_OP_F32_REINTERPRET_I32)                            \
        || (last_op == EXT_OP_COPY_STACK_TOP)

#define LAST_OP_OUTPUT_I64()                                                   \
    (last_op >= WASM_OP_I64_CLZ && last_op <= WASM_OP_I64_ROTR)                \
        || (last_op >= WASM_OP_F64_ABS && last_op <= WASM_OP_F64_COPYSIGN)     \
        || (last_op == WASM_OP_I64_LOAD || last_op == WASM_OP_F64_LOAD)        \
        || (last_op >= WASM_OP_I64_LOAD8_S && last_op <= WASM_OP_I64_LOAD32_U) \
        || (last_op >= WASM_OP_I64_EXTEND_S_I32                                \
            && last_op <= WASM_OP_I64_TRUNC_U_F64)                             \
        || (last_op >= WASM_OP_F64_CONVERT_S_I32                               \
            && last_op <= WASM_OP_F64_PROMOTE_F32)                             \
        || (last_op == WASM_OP_I64_REINTERPRET_F64)                            \
        || (last_op == WASM_OP_F64_REINTERPRET_I64)                            \
        || (last_op == EXT_OP_COPY_STACK_TOP_I64)

#define GET_CONST_OFFSET(type, val)                                    \
    do {                                                               \
        if (!(wasm_loader_get_const_offset(loader_ctx, type, &val,     \
                                           &operand_offset, error_buf, \
                                           error_buf_size)))           \
            goto fail;                                                 \
    } while (0)

#define GET_CONST_F32_OFFSET(type, fval)                               \
    do {                                                               \
        if (!(wasm_loader_get_const_offset(loader_ctx, type, &fval,    \
                                           &operand_offset, error_buf, \
                                           error_buf_size)))           \
            goto fail;                                                 \
    } while (0)

#define GET_CONST_F64_OFFSET(type, fval)                               \
    do {                                                               \
        if (!(wasm_loader_get_const_offset(loader_ctx, type, &fval,    \
                                           &operand_offset, error_buf, \
                                           error_buf_size)))           \
            goto fail;                                                 \
    } while (0)

#define emit_operand(ctx, offset)            \
    do {                                     \
        wasm_loader_emit_int16(ctx, offset); \
        LOG_OP("%d\t", offset);              \
    } while (0)

#define emit_byte(ctx, byte)               \
    do {                                   \
        wasm_loader_emit_uint8(ctx, byte); \
        LOG_OP("%d\t", byte);              \
    } while (0)

#define emit_uint32(ctx, value)              \
    do {                                     \
        wasm_loader_emit_uint32(ctx, value); \
        LOG_OP("%d\t", value);               \
    } while (0)

#define emit_uint64(ctx, value)                     \
    do {                                            \
        wasm_loader_emit_const(ctx, &value, false); \
        LOG_OP("%lld\t", value);                    \
    } while (0)

#define emit_float32(ctx, value)                   \
    do {                                           \
        wasm_loader_emit_const(ctx, &value, true); \
        LOG_OP("%f\t", value);                     \
    } while (0)

#define emit_float64(ctx, value)                    \
    do {                                            \
        wasm_loader_emit_const(ctx, &value, false); \
        LOG_OP("%f\t", value);                      \
    } while (0)

static bool
wasm_loader_ctx_reinit(WASMLoaderContext *ctx)
{
    if (!(ctx->p_code_compiled =
              loader_malloc(ctx->code_compiled_peak_size, NULL, 0)))
        return false;
    ctx->p_code_compiled_end =
        ctx->p_code_compiled + ctx->code_compiled_peak_size;

    /* clean up frame ref */
    memset(ctx->frame_ref_bottom, 0, ctx->frame_ref_size);
    ctx->frame_ref = ctx->frame_ref_bottom;
    ctx->stack_cell_num = 0;

#if WASM_ENABLE_GC != 0
    /* clean up reftype map */
    memset(ctx->frame_reftype_map_bottom, 0, ctx->frame_reftype_map_size);
    ctx->frame_reftype_map = ctx->frame_reftype_map_bottom;
    ctx->reftype_map_num = 0;
#endif

    /* clean up frame csp */
    memset(ctx->frame_csp_bottom, 0, ctx->frame_csp_size);
    ctx->frame_csp = ctx->frame_csp_bottom;
    ctx->csp_num = 0;
    ctx->max_csp_num = 0;

    /* clean up frame offset */
    memset(ctx->frame_offset_bottom, 0, ctx->frame_offset_size);
    ctx->frame_offset = ctx->frame_offset_bottom;
    ctx->dynamic_offset = ctx->start_dynamic_offset;

    /* init preserved local offsets */
    ctx->preserved_local_offset = ctx->max_dynamic_offset;

    /* const buf is reserved */
    return true;
}

static void
increase_compiled_code_space(WASMLoaderContext *ctx, int32 size)
{
    ctx->code_compiled_size += size;
    if (ctx->code_compiled_size >= ctx->code_compiled_peak_size) {
        ctx->code_compiled_peak_size = ctx->code_compiled_size;
    }
}

static void
wasm_loader_emit_const(WASMLoaderContext *ctx, void *value, bool is_32_bit)
{
    uint32 size = is_32_bit ? sizeof(uint32) : sizeof(uint64);

    if (ctx->p_code_compiled) {
#if WASM_CPU_SUPPORTS_UNALIGNED_ADDR_ACCESS == 0
        bh_assert(((uintptr_t)ctx->p_code_compiled & 1) == 0);
#endif
        bh_memcpy_s(ctx->p_code_compiled,
                    (uint32)(ctx->p_code_compiled_end - ctx->p_code_compiled),
                    value, size);
        ctx->p_code_compiled += size;
    }
    else {
#if WASM_CPU_SUPPORTS_UNALIGNED_ADDR_ACCESS == 0
        bh_assert((ctx->code_compiled_size & 1) == 0);
#endif
        increase_compiled_code_space(ctx, size);
    }
}

static void
wasm_loader_emit_uint32(WASMLoaderContext *ctx, uint32 value)
{
    if (ctx->p_code_compiled) {
#if WASM_CPU_SUPPORTS_UNALIGNED_ADDR_ACCESS == 0
        bh_assert(((uintptr_t)ctx->p_code_compiled & 1) == 0);
#endif
        STORE_U32(ctx->p_code_compiled, value);
        ctx->p_code_compiled += sizeof(uint32);
    }
    else {
#if WASM_CPU_SUPPORTS_UNALIGNED_ADDR_ACCESS == 0
        bh_assert((ctx->code_compiled_size & 1) == 0);
#endif
        increase_compiled_code_space(ctx, sizeof(uint32));
    }
}

static void
wasm_loader_emit_int16(WASMLoaderContext *ctx, int16 value)
{
    if (ctx->p_code_compiled) {
#if WASM_CPU_SUPPORTS_UNALIGNED_ADDR_ACCESS == 0
        bh_assert(((uintptr_t)ctx->p_code_compiled & 1) == 0);
#endif
        STORE_U16(ctx->p_code_compiled, (uint16)value);
        ctx->p_code_compiled += sizeof(int16);
    }
    else {
#if WASM_CPU_SUPPORTS_UNALIGNED_ADDR_ACCESS == 0
        bh_assert((ctx->code_compiled_size & 1) == 0);
#endif
        increase_compiled_code_space(ctx, sizeof(uint16));
    }
}

static void
wasm_loader_emit_uint8(WASMLoaderContext *ctx, uint8 value)
{
    if (ctx->p_code_compiled) {
        *(ctx->p_code_compiled) = value;
        ctx->p_code_compiled += sizeof(uint8);
#if WASM_CPU_SUPPORTS_UNALIGNED_ADDR_ACCESS == 0
        ctx->p_code_compiled++;
        bh_assert(((uintptr_t)ctx->p_code_compiled & 1) == 0);
#endif
    }
    else {
        increase_compiled_code_space(ctx, sizeof(uint8));
#if WASM_CPU_SUPPORTS_UNALIGNED_ADDR_ACCESS == 0
        increase_compiled_code_space(ctx, sizeof(uint8));
        bh_assert((ctx->code_compiled_size & 1) == 0);
#endif
    }
}

static void
wasm_loader_emit_ptr(WASMLoaderContext *ctx, void *value)
{
    if (ctx->p_code_compiled) {
#if WASM_CPU_SUPPORTS_UNALIGNED_ADDR_ACCESS == 0
        bh_assert(((uintptr_t)ctx->p_code_compiled & 1) == 0);
#endif
        STORE_PTR(ctx->p_code_compiled, value);
        ctx->p_code_compiled += sizeof(void *);
    }
    else {
#if WASM_CPU_SUPPORTS_UNALIGNED_ADDR_ACCESS == 0
        bh_assert((ctx->code_compiled_size & 1) == 0);
#endif
        increase_compiled_code_space(ctx, sizeof(void *));
    }
}

static void
wasm_loader_emit_backspace(WASMLoaderContext *ctx, uint32 size)
{
    if (ctx->p_code_compiled) {
        ctx->p_code_compiled -= size;
#if WASM_CPU_SUPPORTS_UNALIGNED_ADDR_ACCESS == 0
        if (size == sizeof(uint8)) {
            ctx->p_code_compiled--;
            bh_assert(((uintptr_t)ctx->p_code_compiled & 1) == 0);
        }
#endif
    }
    else {
        ctx->code_compiled_size -= size;
#if WASM_CPU_SUPPORTS_UNALIGNED_ADDR_ACCESS == 0
        if (size == sizeof(uint8)) {
            ctx->code_compiled_size--;
            bh_assert((ctx->code_compiled_size & 1) == 0);
        }
#endif
    }
}

static bool
preserve_referenced_local(WASMLoaderContext *loader_ctx, uint8 opcode,
                          uint32 local_index, uint32 local_type,
                          bool *preserved, char *error_buf,
                          uint32 error_buf_size)
{
    uint32 i = 0;
    int16 preserved_offset = (int16)local_index;

    *preserved = false;
    while (i < loader_ctx->stack_cell_num) {
        uint8 cur_type = loader_ctx->frame_ref_bottom[i];

        /* move previous local into dynamic space before a set/tee_local opcode
         */
        if (loader_ctx->frame_offset_bottom[i] == (int16)local_index) {
            if (!(*preserved)) {
                *preserved = true;
                skip_label();
                preserved_offset = loader_ctx->preserved_local_offset;
                if (loader_ctx->p_code_compiled) {
                    bh_assert(preserved_offset != (int16)local_index);
                }
                if (is_32bit_type(local_type)) {
                    /* Only increase preserve offset in the second traversal */
                    if (loader_ctx->p_code_compiled)
                        loader_ctx->preserved_local_offset++;
                    emit_label(EXT_OP_COPY_STACK_TOP);
                }
                else {
                    if (loader_ctx->p_code_compiled)
                        loader_ctx->preserved_local_offset += 2;
                    emit_label(EXT_OP_COPY_STACK_TOP_I64);
                }
                emit_operand(loader_ctx, local_index);
                emit_operand(loader_ctx, preserved_offset);
                emit_label(opcode);
            }
            loader_ctx->frame_offset_bottom[i] = preserved_offset;
        }

        if (is_32bit_type(cur_type))
            i++;
        else
            i += 2;
    }

    (void)error_buf;
    (void)error_buf_size;
    return true;
#if WASM_ENABLE_LABELS_AS_VALUES != 0
#if WASM_CPU_SUPPORTS_UNALIGNED_ADDR_ACCESS == 0
fail:
    return false;
#endif
#endif
}

static bool
preserve_local_for_block(WASMLoaderContext *loader_ctx, uint8 opcode,
                         char *error_buf, uint32 error_buf_size)
{
    uint32 i = 0;
    bool preserve_local;

    /* preserve locals before blocks to ensure that "tee/set_local" inside
        blocks will not influence the value of these locals */
    while (i < loader_ctx->stack_cell_num) {
        int16 cur_offset = loader_ctx->frame_offset_bottom[i];
        uint8 cur_type = loader_ctx->frame_ref_bottom[i];

        if ((cur_offset < loader_ctx->start_dynamic_offset)
            && (cur_offset >= 0)) {
            if (!(preserve_referenced_local(loader_ctx, opcode, cur_offset,
                                            cur_type, &preserve_local,
                                            error_buf, error_buf_size)))
                return false;
        }

        if (is_32bit_type(cur_type)) {
            i++;
        }
        else {
            i += 2;
        }
    }

    return true;
}

static bool
add_label_patch_to_list(BranchBlock *frame_csp, uint8 patch_type,
                        uint8 *p_code_compiled, char *error_buf,
                        uint32 error_buf_size)
{
    BranchBlockPatch *patch =
        loader_malloc(sizeof(BranchBlockPatch), error_buf, error_buf_size);
    if (!patch) {
        return false;
    }
    patch->patch_type = patch_type;
    patch->code_compiled = p_code_compiled;
    if (!frame_csp->patch_list) {
        frame_csp->patch_list = patch;
        patch->next = NULL;
    }
    else {
        patch->next = frame_csp->patch_list;
        frame_csp->patch_list = patch;
    }
    return true;
}

static void
apply_label_patch(WASMLoaderContext *ctx, uint8 depth, uint8 patch_type)
{
    BranchBlock *frame_csp = ctx->frame_csp - depth;
    BranchBlockPatch *node = frame_csp->patch_list;
    BranchBlockPatch *node_prev = NULL, *node_next;

    if (!ctx->p_code_compiled)
        return;

    while (node) {
        node_next = node->next;
        if (node->patch_type == patch_type) {
            STORE_PTR(node->code_compiled, ctx->p_code_compiled);
            if (node_prev == NULL) {
                frame_csp->patch_list = node_next;
            }
            else {
                node_prev->next = node_next;
            }
            wasm_runtime_free(node);
        }
        else {
            node_prev = node;
        }
        node = node_next;
    }
}

static bool
wasm_loader_emit_br_info(WASMLoaderContext *ctx, BranchBlock *frame_csp,
                         char *error_buf, uint32 error_buf_size)
{
    /* br info layout:
     *  a) arity of target block
     *  b) total cell num of arity values
     *  c) each arity value's cell num
     *  d) each arity value's src frame offset
     *  e) each arity values's dst dynamic offset
     *  f) branch target address
     *
     *  Note: b-e are omitted when arity is 0 so that
     *  interpreter can recover the br info quickly.
     */
    BlockType *block_type = &frame_csp->block_type;
    uint8 *types = NULL, cell;
#if WASM_ENABLE_GC != 0
    WASMRefTypeMap *reftype_maps;
    uint32 reftype_map_count;
#endif
    uint32 arity = 0;
    int32 i;
    int16 *frame_offset = ctx->frame_offset;
    uint16 dynamic_offset;

    /* Note: loop's arity is different from if and block. loop's arity is
     * its parameter count while if and block arity is result count.
     */
#if WASM_ENABLE_GC == 0
    if (frame_csp->label_type == LABEL_TYPE_LOOP)
        arity = block_type_get_param_types(block_type, &types);
    else
        arity = block_type_get_result_types(block_type, &types);
#else
    if (frame_csp->label_type == LABEL_TYPE_LOOP)
        arity = block_type_get_param_types(block_type, &types, &reftype_maps,
                                           &reftype_map_count);
    else
        arity = block_type_get_result_types(block_type, &types, &reftype_maps,
                                            &reftype_map_count);
#endif

    /* Part a */
    emit_uint32(ctx, arity);

    if (arity) {
        /* Part b */
        emit_uint32(ctx, wasm_get_cell_num(types, arity));
        /* Part c */
        for (i = (int32)arity - 1; i >= 0; i--) {
            cell = (uint8)wasm_value_type_cell_num(types[i]);
            emit_byte(ctx, cell);
        }
        /* Part d */
        for (i = (int32)arity - 1; i >= 0; i--) {
            cell = (uint8)wasm_value_type_cell_num(types[i]);
            frame_offset -= cell;
            emit_operand(ctx, *(int16 *)(frame_offset));
        }
        /* Part e */
        dynamic_offset =
            frame_csp->dynamic_offset + wasm_get_cell_num(types, arity);
        for (i = (int32)arity - 1; i >= 0; i--) {
            cell = (uint8)wasm_value_type_cell_num(types[i]);
            dynamic_offset -= cell;
            emit_operand(ctx, dynamic_offset);
        }
    }

    /* Part f */
    if (frame_csp->label_type == LABEL_TYPE_LOOP) {
        wasm_loader_emit_ptr(ctx, frame_csp->code_compiled);
    }
    else {
        if (!add_label_patch_to_list(frame_csp, PATCH_END, ctx->p_code_compiled,
                                     error_buf, error_buf_size))
            return false;
        /* label address, to be patched */
        wasm_loader_emit_ptr(ctx, NULL);
    }

    return true;
}

static bool
wasm_loader_push_frame_offset(WASMLoaderContext *ctx, uint8 type,
                              bool disable_emit, int16 operand_offset,
                              char *error_buf, uint32 error_buf_size)
{
    if (type == VALUE_TYPE_VOID)
        return true;

    /* only check memory overflow in first traverse */
    if (ctx->p_code_compiled == NULL) {
        if (!check_offset_push(ctx, error_buf, error_buf_size))
            return false;
    }

    if (disable_emit)
        *(ctx->frame_offset)++ = operand_offset;
    else {
        emit_operand(ctx, ctx->dynamic_offset);
        *(ctx->frame_offset)++ = ctx->dynamic_offset;
        ctx->dynamic_offset++;
        if (ctx->dynamic_offset > ctx->max_dynamic_offset) {
            ctx->max_dynamic_offset = ctx->dynamic_offset;
            if (ctx->max_dynamic_offset >= INT16_MAX) {
                goto fail;
            }
        }
    }

    if (is_32bit_type(type))
        return true;

    if (ctx->p_code_compiled == NULL) {
        if (!check_offset_push(ctx, error_buf, error_buf_size))
            return false;
    }

    ctx->frame_offset++;
    if (!disable_emit) {
        ctx->dynamic_offset++;
        if (ctx->dynamic_offset > ctx->max_dynamic_offset) {
            ctx->max_dynamic_offset = ctx->dynamic_offset;
            if (ctx->max_dynamic_offset >= INT16_MAX) {
                goto fail;
            }
        }
    }
    return true;

fail:
    set_error_buf(error_buf, error_buf_size,
                  "fast interpreter offset overflow");
    return false;
}

/* This function should be in front of wasm_loader_pop_frame_ref
    as they both use ctx->stack_cell_num, and ctx->stack_cell_num
    will be modified by wasm_loader_pop_frame_ref */
static bool
wasm_loader_pop_frame_offset(WASMLoaderContext *ctx, uint8 type,
                             char *error_buf, uint32 error_buf_size)
{
    /* if ctx->frame_csp equals ctx->frame_csp_bottom,
        then current block is the function block */
    uint32 depth = ctx->frame_csp > ctx->frame_csp_bottom ? 1 : 0;
    BranchBlock *cur_block = ctx->frame_csp - depth;
    int32 available_stack_cell =
        (int32)(ctx->stack_cell_num - cur_block->stack_cell_num);

    /* Directly return success if current block is in stack
     * polymorphic state while stack is empty. */
    if (available_stack_cell <= 0 && cur_block->is_stack_polymorphic)
        return true;

    if (type == VALUE_TYPE_VOID)
        return true;

    if (is_32bit_type(type)) {
        /* Check the offset stack bottom to ensure the frame offset
            stack will not go underflow. But we don't thrown error
            and return true here, because the error msg should be
            given in wasm_loader_pop_frame_ref */
        if (!check_offset_pop(ctx, 1))
            return true;

        ctx->frame_offset -= 1;
        if ((*(ctx->frame_offset) > ctx->start_dynamic_offset)
            && (*(ctx->frame_offset) < ctx->max_dynamic_offset))
            ctx->dynamic_offset -= 1;
    }
    else {
        if (!check_offset_pop(ctx, 2))
            return true;

        ctx->frame_offset -= 2;
        if ((*(ctx->frame_offset) > ctx->start_dynamic_offset)
            && (*(ctx->frame_offset) < ctx->max_dynamic_offset))
            ctx->dynamic_offset -= 2;
    }
    emit_operand(ctx, *(ctx->frame_offset));

    (void)error_buf;
    (void)error_buf_size;
    return true;
}

static bool
wasm_loader_push_pop_frame_offset(WASMLoaderContext *ctx, uint8 pop_cnt,
                                  uint8 type_push, uint8 type_pop,
                                  bool disable_emit, int16 operand_offset,
                                  char *error_buf, uint32 error_buf_size)
{
    uint8 i;

    for (i = 0; i < pop_cnt; i++) {
        if (!wasm_loader_pop_frame_offset(ctx, type_pop, error_buf,
                                          error_buf_size))
            return false;
    }
    if (!wasm_loader_push_frame_offset(ctx, type_push, disable_emit,
                                       operand_offset, error_buf,
                                       error_buf_size))
        return false;

    return true;
}

static bool
wasm_loader_push_frame_ref_offset(WASMLoaderContext *ctx, uint8 type,
                                  bool disable_emit, int16 operand_offset,
                                  char *error_buf, uint32 error_buf_size)
{
    if (!(wasm_loader_push_frame_offset(ctx, type, disable_emit, operand_offset,
                                        error_buf, error_buf_size)))
        return false;
    if (!(wasm_loader_push_frame_ref(ctx, type, error_buf, error_buf_size)))
        return false;

    return true;
}

static bool
wasm_loader_pop_frame_ref_offset(WASMLoaderContext *ctx, uint8 type,
                                 char *error_buf, uint32 error_buf_size)
{
    /* put wasm_loader_pop_frame_offset in front of wasm_loader_pop_frame_ref */
    if (!wasm_loader_pop_frame_offset(ctx, type, error_buf, error_buf_size))
        return false;
    if (!wasm_loader_pop_frame_ref(ctx, type, error_buf, error_buf_size))
        return false;

    return true;
}

static bool
wasm_loader_push_pop_frame_ref_offset(WASMLoaderContext *ctx, uint8 pop_cnt,
                                      uint8 type_push, uint8 type_pop,
                                      bool disable_emit, int16 operand_offset,
                                      char *error_buf, uint32 error_buf_size)
{
    if (!wasm_loader_push_pop_frame_offset(ctx, pop_cnt, type_push, type_pop,
                                           disable_emit, operand_offset,
                                           error_buf, error_buf_size))
        return false;
    if (!wasm_loader_push_pop_frame_ref(ctx, pop_cnt, type_push, type_pop,
                                        error_buf, error_buf_size))
        return false;

    return true;
}

static bool
wasm_loader_get_const_offset(WASMLoaderContext *ctx, uint8 type, void *value,
                             int16 *offset, char *error_buf,
                             uint32 error_buf_size)
{
    int8 bytes_to_increase;
    int16 operand_offset = 0;
    Const *c;

    /* Search existing constant */
    for (c = (Const *)ctx->const_buf;
         (uint8 *)c < ctx->const_buf + ctx->num_const * sizeof(Const); c++) {
        /* TODO: handle v128 type? */
        if ((type == c->value_type)
            && ((type == VALUE_TYPE_I64 && *(int64 *)value == c->value.i64)
                || (type == VALUE_TYPE_I32 && *(int32 *)value == c->value.i32)
#if WASM_ENABLE_REF_TYPES != 0 && WASM_ENABLE_GC == 0
                || (type == VALUE_TYPE_FUNCREF
                    && *(int32 *)value == c->value.i32)
                || (type == VALUE_TYPE_EXTERNREF
                    && *(int32 *)value == c->value.i32)
#endif
                || (type == VALUE_TYPE_F64
                    && (0 == memcmp(value, &(c->value.f64), sizeof(float64))))
                || (type == VALUE_TYPE_F32
                    && (0
                        == memcmp(value, &(c->value.f32), sizeof(float32)))))) {
            operand_offset = c->slot_index;
            break;
        }
        if (is_32bit_type(c->value_type))
            operand_offset += 1;
        else
            operand_offset += 2;
    }

    if ((uint8 *)c == ctx->const_buf + ctx->num_const * sizeof(Const)) {
        /* New constant, append to the const buffer */
        if ((type == VALUE_TYPE_F64) || (type == VALUE_TYPE_I64)) {
            bytes_to_increase = 2;
        }
        else {
            bytes_to_increase = 1;
        }

        /* The max cell num of const buffer is 32768 since the valid index range
         * is -32768 ~ -1. Return an invalid index 0 to indicate the buffer is
         * full */
        if (ctx->const_cell_num > INT16_MAX - bytes_to_increase + 1) {
            *offset = 0;
            return true;
        }

        if ((uint8 *)c == ctx->const_buf + ctx->const_buf_size) {
            MEM_REALLOC(ctx->const_buf, ctx->const_buf_size,
                        ctx->const_buf_size + 4 * sizeof(Const));
            ctx->const_buf_size += 4 * sizeof(Const);
            c = (Const *)(ctx->const_buf + ctx->num_const * sizeof(Const));
        }
        c->value_type = type;
        switch (type) {
            case VALUE_TYPE_F64:
                bh_memcpy_s(&(c->value.f64), sizeof(WASMValue), value,
                            sizeof(float64));
                ctx->const_cell_num += 2;
                /* The const buf will be reversed, we use the second cell */
                /* of the i64/f64 const so the finnal offset is corrent */
                operand_offset++;
                break;
            case VALUE_TYPE_I64:
                c->value.i64 = *(int64 *)value;
                ctx->const_cell_num += 2;
                operand_offset++;
                break;
            case VALUE_TYPE_F32:
                bh_memcpy_s(&(c->value.f32), sizeof(WASMValue), value,
                            sizeof(float32));
                ctx->const_cell_num++;
                break;
            case VALUE_TYPE_I32:
                c->value.i32 = *(int32 *)value;
                ctx->const_cell_num++;
                break;
#if WASM_ENABLE_REF_TYPES != 0 && WASM_ENABLE_GC == 0
            case VALUE_TYPE_EXTERNREF:
            case VALUE_TYPE_FUNCREF:
                c->value.i32 = *(int32 *)value;
                ctx->const_cell_num++;
                break;
#endif
            default:
                break;
        }
        c->slot_index = operand_offset;
        ctx->num_const++;
        LOG_OP("#### new const [%d]: %ld\n", ctx->num_const,
               (int64)c->value.i64);
    }
    /* use negetive index for const */
    operand_offset = -(operand_offset + 1);
    *offset = operand_offset;
    return true;
fail:
    return false;
}

/*
    PUSH(POP)_XXX = push(pop) frame_ref + push(pop) frame_offset
    -- Mostly used for the binary / compare operation
    PUSH(POP)_OFFSET_TYPE only push(pop) the frame_offset stack
    -- Mostly used in block / control instructions

    The POP will always emit the offset on the top of the frame_offset stack
    PUSH can be used in two ways:
    1. directly PUSH:
            PUSH_XXX();
        will allocate a dynamic space and emit
    2. silent PUSH:
            operand_offset = xxx; disable_emit = true;
            PUSH_XXX();
        only push the frame_offset stack, no emit
*/

#define TEMPLATE_PUSH(Type)                                                   \
    do {                                                                      \
        if (!wasm_loader_push_frame_ref_offset(loader_ctx, VALUE_TYPE_##Type, \
                                               disable_emit, operand_offset,  \
                                               error_buf, error_buf_size))    \
            goto fail;                                                        \
    } while (0)

#define TEMPLATE_PUSH_REF(Type)                                                \
    do {                                                                       \
        if (!wasm_loader_push_frame_ref_offset(loader_ctx, Type, disable_emit, \
                                               operand_offset, error_buf,      \
                                               error_buf_size))                \
            goto fail;                                                         \
    } while (0)

#define TEMPLATE_POP(Type)                                                   \
    do {                                                                     \
        if (!wasm_loader_pop_frame_ref_offset(loader_ctx, VALUE_TYPE_##Type, \
                                              error_buf, error_buf_size))    \
            goto fail;                                                       \
    } while (0)

#define TEMPLATE_POP_REF(Type)                                             \
    do {                                                                   \
        if (!wasm_loader_pop_frame_ref_offset(loader_ctx, Type, error_buf, \
                                              error_buf_size))             \
            goto fail;                                                     \
    } while (0)

#define PUSH_OFFSET_TYPE(type)                                              \
    do {                                                                    \
        if (!(wasm_loader_push_frame_offset(loader_ctx, type, disable_emit, \
                                            operand_offset, error_buf,      \
                                            error_buf_size)))               \
            goto fail;                                                      \
    } while (0)

#define POP_OFFSET_TYPE(type)                                           \
    do {                                                                \
        if (!(wasm_loader_pop_frame_offset(loader_ctx, type, error_buf, \
                                           error_buf_size)))            \
            goto fail;                                                  \
    } while (0)

#define POP_AND_PUSH(type_pop, type_push)                         \
    do {                                                          \
        if (!(wasm_loader_push_pop_frame_ref_offset(              \
                loader_ctx, 1, type_push, type_pop, disable_emit, \
                operand_offset, error_buf, error_buf_size)))      \
            goto fail;                                            \
    } while (0)

/* type of POPs should be the same */
#define POP2_AND_PUSH(type_pop, type_push)                        \
    do {                                                          \
        if (!(wasm_loader_push_pop_frame_ref_offset(              \
                loader_ctx, 2, type_push, type_pop, disable_emit, \
                operand_offset, error_buf, error_buf_size)))      \
            goto fail;                                            \
    } while (0)

#else /* WASM_ENABLE_FAST_INTERP */

#define TEMPLATE_PUSH(Type)                                             \
    do {                                                                \
        if (!(wasm_loader_push_frame_ref(loader_ctx, VALUE_TYPE_##Type, \
                                         error_buf, error_buf_size)))   \
            goto fail;                                                  \
    } while (0)

#define TEMPLATE_PUSH_REF(Type)                                       \
    do {                                                              \
        if (!(wasm_loader_push_frame_ref(loader_ctx, Type, error_buf, \
                                         error_buf_size)))            \
            goto fail;                                                \
    } while (0)

#define TEMPLATE_POP(Type)                                             \
    do {                                                               \
        if (!(wasm_loader_pop_frame_ref(loader_ctx, VALUE_TYPE_##Type, \
                                        error_buf, error_buf_size)))   \
            goto fail;                                                 \
    } while (0)

#define TEMPLATE_POP_REF(Type)                                       \
    do {                                                             \
        if (!(wasm_loader_pop_frame_ref(loader_ctx, Type, error_buf, \
                                        error_buf_size)))            \
            goto fail;                                               \
    } while (0)

#define POP_AND_PUSH(type_pop, type_push)                              \
    do {                                                               \
        if (!(wasm_loader_push_pop_frame_ref(loader_ctx, 1, type_push, \
                                             type_pop, error_buf,      \
                                             error_buf_size)))         \
            goto fail;                                                 \
    } while (0)

/* type of POPs should be the same */
#define POP2_AND_PUSH(type_pop, type_push)                             \
    do {                                                               \
        if (!(wasm_loader_push_pop_frame_ref(loader_ctx, 2, type_push, \
                                             type_pop, error_buf,      \
                                             error_buf_size)))         \
            goto fail;                                                 \
    } while (0)
#endif /* WASM_ENABLE_FAST_INTERP */

#define PUSH_I32() TEMPLATE_PUSH(I32)
#define PUSH_F32() TEMPLATE_PUSH(F32)
#define PUSH_I64() TEMPLATE_PUSH(I64)
#define PUSH_F64() TEMPLATE_PUSH(F64)
#define PUSH_V128() TEMPLATE_PUSH(V128)
#define PUSH_FUNCREF() TEMPLATE_PUSH(FUNCREF)
#define PUSH_EXTERNREF() TEMPLATE_PUSH(EXTERNREF)
#define PUSH_REF(Type) TEMPLATE_PUSH_REF(Type)
#define POP_REF(Type) TEMPLATE_POP_REF(Type)

#define POP_I32() TEMPLATE_POP(I32)
#define POP_F32() TEMPLATE_POP(F32)
#define POP_I64() TEMPLATE_POP(I64)
#define POP_F64() TEMPLATE_POP(F64)
#define POP_V128() TEMPLATE_POP(V128)
#define POP_FUNCREF() TEMPLATE_POP(FUNCREF)
#define POP_EXTERNREF() TEMPLATE_POP(EXTERNREF)

#if WASM_ENABLE_FAST_INTERP != 0

static bool
reserve_block_ret(WASMLoaderContext *loader_ctx, uint8 opcode,
                  bool disable_emit, char *error_buf, uint32 error_buf_size)
{
    int16 operand_offset = 0;
    BranchBlock *block = (opcode == WASM_OP_ELSE) ? loader_ctx->frame_csp - 1
                                                  : loader_ctx->frame_csp;
    BlockType *block_type = &block->block_type;
    uint8 *return_types = NULL;
#if WASM_ENABLE_GC != 0
    WASMRefTypeMap *reftype_maps = NULL;
    uint32 reftype_map_count;
#endif
    uint32 return_count = 0, value_count = 0, total_cel_num = 0;
    int32 i = 0;
    int16 dynamic_offset, dynamic_offset_org, *frame_offset = NULL,
                                              *frame_offset_org = NULL;

#if WASM_ENABLE_GC == 0
    return_count = block_type_get_result_types(block_type, &return_types);
#else
    return_count = block_type_get_result_types(
        block_type, &return_types, &reftype_maps, &reftype_map_count);
#endif

    /* If there is only one return value, use EXT_OP_COPY_STACK_TOP/_I64 instead
     * of EXT_OP_COPY_STACK_VALUES for interpreter performance. */
    if (return_count == 1) {
        uint8 cell = (uint8)wasm_value_type_cell_num(return_types[0]);
        if (cell <= 2 /* V128 isn't supported whose cell num is 4 */
            && block->dynamic_offset != *(loader_ctx->frame_offset - cell)) {
            /* insert op_copy before else opcode */
            if (opcode == WASM_OP_ELSE)
                skip_label();
            emit_label(cell == 1 ? EXT_OP_COPY_STACK_TOP
                                 : EXT_OP_COPY_STACK_TOP_I64);
            emit_operand(loader_ctx, *(loader_ctx->frame_offset - cell));
            emit_operand(loader_ctx, block->dynamic_offset);

            if (opcode == WASM_OP_ELSE) {
                *(loader_ctx->frame_offset - cell) = block->dynamic_offset;
            }
            else {
                loader_ctx->frame_offset -= cell;
                loader_ctx->dynamic_offset = block->dynamic_offset;
                PUSH_OFFSET_TYPE(return_types[0]);
                wasm_loader_emit_backspace(loader_ctx, sizeof(int16));
            }
            if (opcode == WASM_OP_ELSE)
                emit_label(opcode);
        }
        return true;
    }

    /* Copy stack top values to block's results which are in dynamic space.
     * The instruction format:
     *   Part a: values count
     *   Part b: all values total cell num
     *   Part c: each value's cell_num, src offset and dst offset
     *   Part d: each value's src offset and dst offset
     *   Part e: each value's dst offset
     */
    frame_offset = frame_offset_org = loader_ctx->frame_offset;
    dynamic_offset = dynamic_offset_org =
        block->dynamic_offset + wasm_get_cell_num(return_types, return_count);

    /* First traversal to get the count of values needed to be copied. */
    for (i = (int32)return_count - 1; i >= 0; i--) {
        uint8 cells = (uint8)wasm_value_type_cell_num(return_types[i]);

        frame_offset -= cells;
        dynamic_offset -= cells;
        if (dynamic_offset != *frame_offset) {
            value_count++;
            total_cel_num += cells;
        }
    }

    if (value_count) {
        uint32 j = 0;
        uint8 *emit_data = NULL, *cells = NULL;
        int16 *src_offsets = NULL;
        uint16 *dst_offsets = NULL;
        uint64 size =
            (uint64)value_count
            * (sizeof(*cells) + sizeof(*src_offsets) + sizeof(*dst_offsets));

        /* Allocate memory for the emit data */
        if (!(emit_data = loader_malloc(size, error_buf, error_buf_size)))
            return false;

        cells = emit_data;
        src_offsets = (int16 *)(cells + value_count);
        dst_offsets = (uint16 *)(src_offsets + value_count);

        /* insert op_copy before else opcode */
        if (opcode == WASM_OP_ELSE)
            skip_label();
        emit_label(EXT_OP_COPY_STACK_VALUES);
        /* Part a) */
        emit_uint32(loader_ctx, value_count);
        /* Part b) */
        emit_uint32(loader_ctx, total_cel_num);

        /* Second traversal to get each value's cell num,  src offset and dst
         * offset. */
        frame_offset = frame_offset_org;
        dynamic_offset = dynamic_offset_org;
        for (i = (int32)return_count - 1, j = 0; i >= 0; i--) {
            uint8 cell = (uint8)wasm_value_type_cell_num(return_types[i]);
            frame_offset -= cell;
            dynamic_offset -= cell;
            if (dynamic_offset != *frame_offset) {
                /* cell num */
                cells[j] = cell;
                /* src offset */
                src_offsets[j] = *frame_offset;
                /* dst offset */
                dst_offsets[j] = dynamic_offset;
                j++;
            }
            if (opcode == WASM_OP_ELSE) {
                *frame_offset = dynamic_offset;
            }
            else {
                loader_ctx->frame_offset = frame_offset;
                loader_ctx->dynamic_offset = dynamic_offset;
                PUSH_OFFSET_TYPE(return_types[i]);
                wasm_loader_emit_backspace(loader_ctx, sizeof(int16));
                loader_ctx->frame_offset = frame_offset_org;
                loader_ctx->dynamic_offset = dynamic_offset_org;
            }
        }

        bh_assert(j == value_count);

        /* Emit the cells, src_offsets and dst_offsets */
        for (j = 0; j < value_count; j++)
            emit_byte(loader_ctx, cells[j]);
        for (j = 0; j < value_count; j++)
            emit_operand(loader_ctx, src_offsets[j]);
        for (j = 0; j < value_count; j++)
            emit_operand(loader_ctx, dst_offsets[j]);

        if (opcode == WASM_OP_ELSE)
            emit_label(opcode);

        wasm_runtime_free(emit_data);
    }

    return true;

fail:
    return false;
}
#endif /* WASM_ENABLE_FAST_INTERP */

#define RESERVE_BLOCK_RET()                                                 \
    do {                                                                    \
        if (!reserve_block_ret(loader_ctx, opcode, disable_emit, error_buf, \
                               error_buf_size))                             \
            goto fail;                                                      \
    } while (0)

#define PUSH_TYPE(type)                                               \
    do {                                                              \
        if (!(wasm_loader_push_frame_ref(loader_ctx, type, error_buf, \
                                         error_buf_size)))            \
            goto fail;                                                \
    } while (0)

#define POP_TYPE(type)                                               \
    do {                                                             \
        if (!(wasm_loader_pop_frame_ref(loader_ctx, type, error_buf, \
                                        error_buf_size)))            \
            goto fail;                                               \
    } while (0)

#define PUSH_CSP(label_type, block_type, _start_addr)                       \
    do {                                                                    \
        if (!wasm_loader_push_frame_csp(loader_ctx, label_type, block_type, \
                                        _start_addr, error_buf,             \
                                        error_buf_size))                    \
            goto fail;                                                      \
    } while (0)

#define POP_CSP()                                                              \
    do {                                                                       \
        if (!wasm_loader_pop_frame_csp(loader_ctx, error_buf, error_buf_size)) \
            goto fail;                                                         \
    } while (0)

#if WASM_ENABLE_GC == 0
#define GET_LOCAL_REFTYPE() (void)0
#else
#define GET_LOCAL_REFTYPE()                                                  \
    do {                                                                     \
        if (wasm_is_type_multi_byte_type(local_type)) {                      \
            WASMRefType *_ref_type;                                          \
            if (local_idx < param_count)                                     \
                _ref_type = wasm_reftype_map_find(                           \
                    param_reftype_maps, param_reftype_map_count, local_idx); \
            else                                                             \
                _ref_type = wasm_reftype_map_find(local_reftype_maps,        \
                                                  local_reftype_map_count,   \
                                                  local_idx - param_count);  \
            bh_assert(_ref_type);                                            \
            bh_memcpy_s(&wasm_ref_type, sizeof(WASMRefType), _ref_type,      \
                        wasm_reftype_struct_size(_ref_type));                \
        }                                                                    \
    } while (0)
#endif

#define GET_LOCAL_INDEX_TYPE_AND_OFFSET()                              \
    do {                                                               \
        read_leb_uint32(p, p_end, local_idx);                          \
        if (local_idx >= param_count + local_count) {                  \
            set_error_buf(error_buf, error_buf_size, "unknown local"); \
            goto fail;                                                 \
        }                                                              \
        local_type = local_idx < param_count                           \
                         ? param_types[local_idx]                      \
                         : local_types[local_idx - param_count];       \
        local_offset = local_offsets[local_idx];                       \
        GET_LOCAL_REFTYPE();                                           \
    } while (0)

#define CHECK_BR(depth)                                         \
    do {                                                        \
        if (!wasm_loader_check_br(loader_ctx, depth, error_buf, \
                                  error_buf_size))              \
            goto fail;                                          \
    } while (0)

static bool
check_memory(WASMModule *module, char *error_buf, uint32 error_buf_size)
{
    if (module->memory_count == 0 && module->import_memory_count == 0) {
        set_error_buf(error_buf, error_buf_size, "unknown memory");
        return false;
    }
    return true;
}

#define CHECK_MEMORY()                                        \
    do {                                                      \
        if (!check_memory(module, error_buf, error_buf_size)) \
            goto fail;                                        \
    } while (0)

static bool
check_memory_access_align(uint8 opcode, uint32 align, char *error_buf,
                          uint32 error_buf_size)
{
    uint8 mem_access_aligns[] = {
        2, 3, 2, 3, 0, 0, 1, 1, 0, 0, 1, 1, 2, 2, /* loads */
        2, 3, 2, 3, 0, 1, 0, 1, 2                 /* stores */
    };
    bh_assert(opcode >= WASM_OP_I32_LOAD && opcode <= WASM_OP_I64_STORE32);
    if (align > mem_access_aligns[opcode - WASM_OP_I32_LOAD]) {
        set_error_buf(error_buf, error_buf_size,
                      "alignment must not be larger than natural");
        return false;
    }
    return true;
}

#if WASM_ENABLE_SIMD != 0
#if (WASM_ENABLE_WAMR_COMPILER != 0) || (WASM_ENABLE_JIT != 0)
static bool
check_simd_memory_access_align(uint8 opcode, uint32 align, char *error_buf,
                               uint32 error_buf_size)
{
    uint8 mem_access_aligns[] = {
        4,                /* load */
        3, 3, 3, 3, 3, 3, /* load and extend */
        0, 1, 2, 3,       /* load and splat */
        4,                /* store */
    };

    uint8 mem_access_aligns_load_lane[] = {
        0, 1, 2, 3, /* load lane */
        0, 1, 2, 3, /* store lane */
        2, 3        /* store zero */
    };

    if (!((opcode <= SIMD_v128_store)
          || (SIMD_v128_load8_lane <= opcode
              && opcode <= SIMD_v128_load64_zero))) {
        set_error_buf(error_buf, error_buf_size,
                      "the opcode doesn't include memarg");
        return false;
    }

    if ((opcode <= SIMD_v128_store
         && align > mem_access_aligns[opcode - SIMD_v128_load])
        || (SIMD_v128_load8_lane <= opcode && opcode <= SIMD_v128_load64_zero
            && align > mem_access_aligns_load_lane[opcode
                                                   - SIMD_v128_load8_lane])) {
        set_error_buf(error_buf, error_buf_size,
                      "alignment must not be larger than natural");
        return false;
    }

    return true;
}

static bool
check_simd_access_lane(uint8 opcode, uint8 lane, char *error_buf,
                       uint32 error_buf_size)
{
    switch (opcode) {
        case SIMD_i8x16_extract_lane_s:
        case SIMD_i8x16_extract_lane_u:
        case SIMD_i8x16_replace_lane:
            if (lane >= 16) {
                goto fail;
            }
            break;
        case SIMD_i16x8_extract_lane_s:
        case SIMD_i16x8_extract_lane_u:
        case SIMD_i16x8_replace_lane:
            if (lane >= 8) {
                goto fail;
            }
            break;
        case SIMD_i32x4_extract_lane:
        case SIMD_i32x4_replace_lane:
        case SIMD_f32x4_extract_lane:
        case SIMD_f32x4_replace_lane:
            if (lane >= 4) {
                goto fail;
            }
            break;
        case SIMD_i64x2_extract_lane:
        case SIMD_i64x2_replace_lane:
        case SIMD_f64x2_extract_lane:
        case SIMD_f64x2_replace_lane:
            if (lane >= 2) {
                goto fail;
            }
            break;

        case SIMD_v128_load8_lane:
        case SIMD_v128_load16_lane:
        case SIMD_v128_load32_lane:
        case SIMD_v128_load64_lane:
        case SIMD_v128_store8_lane:
        case SIMD_v128_store16_lane:
        case SIMD_v128_store32_lane:
        case SIMD_v128_store64_lane:
        case SIMD_v128_load32_zero:
        case SIMD_v128_load64_zero:
        {
            uint8 max_lanes[] = { 16, 8, 4, 2, 16, 8, 4, 2, 4, 2 };
            if (lane >= max_lanes[opcode - SIMD_v128_load8_lane]) {
                goto fail;
            }
            break;
        }
        default:
            goto fail;
    }

    return true;
fail:
    set_error_buf(error_buf, error_buf_size, "invalid lane index");
    return false;
}

static bool
check_simd_shuffle_mask(V128 mask, char *error_buf, uint32 error_buf_size)
{
    uint8 i;
    for (i = 0; i != 16; ++i) {
        if (mask.i8x16[i] < 0 || mask.i8x16[i] >= 32) {
            set_error_buf(error_buf, error_buf_size, "invalid lane index");
            return false;
        }
    }
    return true;
}
#endif /* end of (WASM_ENABLE_WAMR_COMPILER != 0) || (WASM_ENABLE_JIT != 0) */
#endif /* end of WASM_ENABLE_SIMD */

#if WASM_ENABLE_SHARED_MEMORY != 0
static bool
check_memory_align_equal(uint8 opcode, uint32 align, char *error_buf,
                         uint32 error_buf_size)
{
    uint8 wait_notify_aligns[] = { 2, 2, 3 };
    uint8 mem_access_aligns[] = {
        2, 3, 0, 1, 0, 1, 2,
    };
    uint8 expect;

    bh_assert((opcode <= WASM_OP_ATOMIC_WAIT64)
              || (opcode >= WASM_OP_ATOMIC_I32_LOAD
                  && opcode <= WASM_OP_ATOMIC_RMW_I64_CMPXCHG32_U));
    if (opcode <= WASM_OP_ATOMIC_WAIT64) {
        expect = wait_notify_aligns[opcode - WASM_OP_ATOMIC_NOTIFY];
    }
    else {
        /* 7 opcodes in every group */
        expect = mem_access_aligns[(opcode - WASM_OP_ATOMIC_I32_LOAD) % 7];
    }
    if (align != expect) {
        set_error_buf(error_buf, error_buf_size,
                      "alignment isn't equal to natural");
        return false;
    }
    return true;
}
#endif /* end of WASM_ENABLE_SHARED_MEMORY */

static bool
wasm_loader_check_br(WASMLoaderContext *loader_ctx, uint32 depth,
                     bool is_br_table, char *error_buf, uint32 error_buf_size)
{
    BranchBlock *target_block, *cur_block;
    BlockType *target_block_type;
    uint8 type, *types = NULL, *frame_ref;
    uint32 arity = 0;
    int32 i, available_stack_cell;
    uint16 cell_num;
#if WASM_ENABLE_GC != 0
    WASMRefTypeMap *frame_reftype_map;
    WASMRefTypeMap *reftype_maps = NULL, *reftype_map = NULL;
    WASMRefType *ref_type;
    uint32 reftype_map_count = 0;
    int32 available_reftype_map;
    bool is_type_multi_byte;
#endif

    if (loader_ctx->csp_num < depth + 1) {
        set_error_buf(error_buf, error_buf_size,
                      "unknown label, "
                      "unexpected end of section or function");
        return false;
    }

    cur_block = loader_ctx->frame_csp - 1;
    target_block = loader_ctx->frame_csp - (depth + 1);
    target_block_type = &target_block->block_type;
    frame_ref = loader_ctx->frame_ref;
#if WASM_ENABLE_GC != 0
    frame_reftype_map = loader_ctx->frame_reftype_map;
#endif

    /* Note: loop's arity is different from if and block. loop's arity is
     * its parameter count while if and block arity is result count.
     */
#if WASM_ENABLE_GC == 0
    if (target_block->label_type == LABEL_TYPE_LOOP)
        arity = block_type_get_param_types(target_block_type, &types);
    else
        arity = block_type_get_result_types(target_block_type, &types);
#else
    if (target_block->label_type == LABEL_TYPE_LOOP)
        arity = block_type_get_param_types(target_block_type, &types,
                                           &reftype_maps, &reftype_map_count);
    else
        arity = block_type_get_result_types(target_block_type, &types,
                                            &reftype_maps, &reftype_map_count);
#endif

    /* If the stack is in polymorphic state, just clear the stack
     * and then re-push the values to make the stack top values
     * match block type. */
    if (cur_block->is_stack_polymorphic && !is_br_table) {
#if WASM_ENABLE_GC != 0
        int32 j = reftype_map_count - 1;
#endif
        for (i = (int32)arity - 1; i >= 0; i--) {
#if WASM_ENABLE_GC != 0
            if (wasm_is_type_multi_byte_type(types[i])) {
                bh_assert(reftype_maps[j].index == i);
                bh_memcpy_s(loader_ctx->ref_type_tmp, sizeof(WASMRefType),
                            reftype_maps[j].ref_type,
                            wasm_reftype_struct_size(reftype_maps[j].ref_type));
                j--;
            }
#endif
#if WASM_ENABLE_FAST_INTERP != 0
            POP_OFFSET_TYPE(types[i]);
#endif
            POP_TYPE(types[i]);
        }
#if WASM_ENABLE_GC != 0
        j = 0;
#endif
        for (i = 0; i < (int32)arity; i++) {
#if WASM_ENABLE_GC != 0
            if (wasm_is_type_multi_byte_type(types[i])) {
                bh_assert(reftype_maps[j].index == i);
                bh_memcpy_s(loader_ctx->ref_type_tmp, sizeof(WASMRefType),
                            reftype_maps[j].ref_type,
                            wasm_reftype_struct_size(reftype_maps[j].ref_type));
                j++;
            }
#endif
#if WASM_ENABLE_FAST_INTERP != 0
            bool disable_emit = true;
            int16 operand_offset = 0;
            PUSH_OFFSET_TYPE(types[i]);
#endif
            PUSH_TYPE(types[i]);
        }
        return true;
    }

    available_stack_cell =
        (int32)(loader_ctx->stack_cell_num - cur_block->stack_cell_num);
#if WASM_ENABLE_GC != 0
    available_reftype_map =
        (int32)(loader_ctx->reftype_map_num
                - (loader_ctx->frame_csp - 1)->reftype_map_num);
    reftype_map = reftype_maps ? reftype_maps + reftype_map_count - 1 : NULL;
#endif

    /* Check stack top values match target block type */
    for (i = (int32)arity - 1; i >= 0; i--) {
        type = types[i];
#if WASM_ENABLE_GC != 0
        is_type_multi_byte = wasm_is_type_multi_byte_type(type);
        ref_type = is_type_multi_byte ? reftype_map->ref_type : NULL;
#endif

        if (available_stack_cell <= 0 && cur_block->is_stack_polymorphic)
            break;

        if (!check_stack_top_values(loader_ctx, frame_ref, available_stack_cell,
#if WASM_ENABLE_GC != 0
                                    frame_reftype_map, available_reftype_map,
#endif
                                    type,
#if WASM_ENABLE_GC != 0
                                    ref_type,
#endif
                                    error_buf, error_buf_size)) {
            return false;
        }
        cell_num = wasm_value_type_cell_num(types[i]);
        frame_ref -= cell_num;
        available_stack_cell -= cell_num;
#if WASM_ENABLE_GC != 0
        if (is_type_multi_byte) {
            frame_reftype_map--;
            available_reftype_map--;
            reftype_map--;
        }
#endif
    }

    return true;

fail:
    return false;
}

static BranchBlock *
check_branch_block(WASMLoaderContext *loader_ctx, uint8 **p_buf, uint8 *buf_end,
                   bool is_br_table, char *error_buf, uint32 error_buf_size)
{
    uint8 *p = *p_buf, *p_end = buf_end;
    BranchBlock *frame_csp_tmp;
    uint32 depth;

    read_leb_uint32(p, p_end, depth);
    if (!wasm_loader_check_br(loader_ctx, depth, is_br_table, error_buf,
                              error_buf_size)) {
        goto fail;
    }

    frame_csp_tmp = loader_ctx->frame_csp - depth - 1;
#if WASM_ENABLE_FAST_INTERP != 0
    emit_br_info(frame_csp_tmp);
#endif

    *p_buf = p;
    return frame_csp_tmp;
fail:
    return NULL;
}

static bool
check_block_stack(WASMLoaderContext *loader_ctx, BranchBlock *block,
                  char *error_buf, uint32 error_buf_size)
{
    BlockType *block_type = &block->block_type;
    uint8 *return_types = NULL;
    uint32 return_count = 0;
    int32 available_stack_cell, return_cell_num, i;
    uint8 *frame_ref = NULL;
#if WASM_ENABLE_GC != 0
    WASMRefTypeMap *frame_reftype_map;
    WASMRefTypeMap *return_reftype_maps = NULL, *return_reftype_map;
    WASMRefType *ref_type;
    uint32 param_count, return_reftype_map_count = 0;
    int32 available_reftype_map =
        (int32)(loader_ctx->reftype_map_num - block->reftype_map_num);
#endif

    available_stack_cell =
        (int32)(loader_ctx->stack_cell_num - block->stack_cell_num);

#if WASM_ENABLE_GC == 0
    return_count = block_type_get_result_types(block_type, &return_types);
#else
    return_count = block_type_get_result_types(block_type, &return_types,
                                               &return_reftype_maps,
                                               &return_reftype_map_count);
    param_count =
        block_type->is_value_type ? 0 : block_type->u.type->param_count;
    (void)param_count;
#endif
    return_cell_num =
        return_count > 0 ? wasm_get_cell_num(return_types, return_count) : 0;

    /* If the stack is in polymorphic state, just clear the stack
     * and then re-push the values to make the stack top values
     * match block type. */
    if (block->is_stack_polymorphic) {
#if WASM_ENABLE_GC != 0
        int32 j = return_reftype_map_count - 1;
#endif
        for (i = (int32)return_count - 1; i >= 0; i--) {
#if WASM_ENABLE_GC != 0
            if (wasm_is_type_multi_byte_type(return_types[i])) {
                bh_assert(return_reftype_maps[j].index == i + param_count);
                bh_memcpy_s(
                    loader_ctx->ref_type_tmp, sizeof(WASMRefType),
                    return_reftype_maps[j].ref_type,
                    wasm_reftype_struct_size(return_reftype_maps[j].ref_type));
                j--;
            }
#endif
#if WASM_ENABLE_FAST_INTERP != 0
            POP_OFFSET_TYPE(return_types[i]);
#endif
            POP_TYPE(return_types[i]);
        }

        /* Check stack is empty */
        if (loader_ctx->stack_cell_num != block->stack_cell_num) {
            set_error_buf(
                error_buf, error_buf_size,
                "type mismatch: stack size does not match block type");
            goto fail;
        }

#if WASM_ENABLE_GC != 0
        j = 0;
#endif
        for (i = 0; i < (int32)return_count; i++) {
#if WASM_ENABLE_GC != 0
            if (wasm_is_type_multi_byte_type(return_types[i])) {
                bh_assert(return_reftype_maps[j].index == i + param_count);
                bh_memcpy_s(
                    loader_ctx->ref_type_tmp, sizeof(WASMRefType),
                    return_reftype_maps[j].ref_type,
                    wasm_reftype_struct_size(return_reftype_maps[j].ref_type));
                j++;
            }
#endif
#if WASM_ENABLE_FAST_INTERP != 0
            bool disable_emit = true;
            int16 operand_offset = 0;
            PUSH_OFFSET_TYPE(return_types[i]);
#endif
            PUSH_TYPE(return_types[i]);
        }
        return true;
    }

    /* Check stack cell num equals return cell num */
    if (available_stack_cell != return_cell_num) {
        set_error_buf(error_buf, error_buf_size,
                      "type mismatch: stack size does not match block type");
        goto fail;
    }

    /* Check stack values match return types */
    frame_ref = loader_ctx->frame_ref;
#if WASM_ENABLE_GC != 0
    frame_reftype_map = loader_ctx->frame_reftype_map;
    return_reftype_map =
        return_reftype_map_count
            ? return_reftype_maps + return_reftype_map_count - 1
            : NULL;
#endif
    for (i = (int32)return_count - 1; i >= 0; i--) {
        uint8 type = return_types[i];
#if WASM_ENABLE_GC != 0
        bool is_type_multi_byte = wasm_is_type_multi_byte_type(type);
        ref_type = is_type_multi_byte ? return_reftype_map->ref_type : NULL;
#endif
        if (!check_stack_top_values(loader_ctx, frame_ref, available_stack_cell,
#if WASM_ENABLE_GC != 0
                                    frame_reftype_map, available_reftype_map,
#endif
                                    type,
#if WASM_ENABLE_GC != 0
                                    ref_type,
#endif
                                    error_buf, error_buf_size))
            return false;
        frame_ref -= wasm_value_type_cell_num(return_types[i]);
        available_stack_cell -= wasm_value_type_cell_num(return_types[i]);
#if WASM_ENABLE_GC != 0
        if (is_type_multi_byte) {
            frame_reftype_map--;
            available_reftype_map--;
            return_reftype_map--;
        }
#endif
    }

    return true;

fail:
    return false;
}

#if WASM_ENABLE_FAST_INTERP != 0
/* Copy parameters to dynamic space.
 * 1) POP original parameter out;
 * 2) Push and copy original values to dynamic space.
 * The copy instruction format:
 *   Part a: param count
 *   Part b: all param total cell num
 *   Part c: each param's cell_num, src offset and dst offset
 *   Part d: each param's src offset
 *   Part e: each param's dst offset
 */
static bool
copy_params_to_dynamic_space(WASMLoaderContext *loader_ctx, bool is_if_block,
                             char *error_buf, uint32 error_buf_size)
{
    int16 *frame_offset = NULL;
    uint8 *cells = NULL, cell;
    int16 *src_offsets = NULL;
    uint8 *emit_data = NULL;
    uint32 i;
    BranchBlock *block = loader_ctx->frame_csp - 1;
    BlockType *block_type = &block->block_type;
    WASMFuncType *wasm_type = block_type->u.type;
    uint32 param_count = block_type->u.type->param_count;
    int16 condition_offset = 0;
    bool disable_emit = false;
    int16 operand_offset = 0;

    uint64 size = (uint64)param_count * (sizeof(*cells) + sizeof(*src_offsets));

    /* For if block, we also need copy the condition operand offset. */
    if (is_if_block)
        size += sizeof(*cells) + sizeof(*src_offsets);

    /* Allocate memory for the emit data */
    if (!(emit_data = loader_malloc(size, error_buf, error_buf_size)))
        return false;

    cells = emit_data;
    src_offsets = (int16 *)(cells + param_count);

    if (is_if_block)
        condition_offset = *loader_ctx->frame_offset;

    /* POP original parameter out */
    for (i = 0; i < param_count; i++) {
        POP_OFFSET_TYPE(wasm_type->types[param_count - i - 1]);
        wasm_loader_emit_backspace(loader_ctx, sizeof(int16));
    }
    frame_offset = loader_ctx->frame_offset;

    /* Get each param's cell num and src offset */
    for (i = 0; i < param_count; i++) {
        cell = (uint8)wasm_value_type_cell_num(wasm_type->types[i]);
        cells[i] = cell;
        src_offsets[i] = *frame_offset;
        frame_offset += cell;
    }

    /* emit copy instruction */
    emit_label(EXT_OP_COPY_STACK_VALUES);
    /* Part a) */
    emit_uint32(loader_ctx, is_if_block ? param_count + 1 : param_count);
    /* Part b) */
    emit_uint32(loader_ctx, is_if_block ? wasm_type->param_cell_num + 1
                                        : wasm_type->param_cell_num);
    /* Part c) */
    for (i = 0; i < param_count; i++)
        emit_byte(loader_ctx, cells[i]);
    if (is_if_block)
        emit_byte(loader_ctx, 1);

    /* Part d) */
    for (i = 0; i < param_count; i++)
        emit_operand(loader_ctx, src_offsets[i]);
    if (is_if_block)
        emit_operand(loader_ctx, condition_offset);

    /* Part e) */
    /* Push to dynamic space. The push will emit the dst offset. */
    for (i = 0; i < param_count; i++)
        PUSH_OFFSET_TYPE(wasm_type->types[i]);
    if (is_if_block)
        PUSH_OFFSET_TYPE(VALUE_TYPE_I32);

    /* Free the emit data */
    wasm_runtime_free(emit_data);

    return true;

fail:
    return false;
}
#endif

#if WASM_ENABLE_GC == 0
#define RESET_REFTYPE_MAP_STACK() (void)0
#else
#define RESET_REFTYPE_MAP_STACK()                                            \
    do {                                                                     \
        loader_ctx->reftype_map_num =                                        \
            (loader_ctx->frame_csp - 1)->reftype_map_num;                    \
        loader_ctx->frame_reftype_map = loader_ctx->frame_reftype_map_bottom \
                                        + loader_ctx->reftype_map_num;       \
    } while (0)
#endif

/* reset the stack to the state of before entering the last block */
#if WASM_ENABLE_FAST_INTERP != 0
#define RESET_STACK()                                                     \
    do {                                                                  \
        loader_ctx->stack_cell_num =                                      \
            (loader_ctx->frame_csp - 1)->stack_cell_num;                  \
        loader_ctx->frame_ref =                                           \
            loader_ctx->frame_ref_bottom + loader_ctx->stack_cell_num;    \
        loader_ctx->frame_offset =                                        \
            loader_ctx->frame_offset_bottom + loader_ctx->stack_cell_num; \
        RESET_REFTYPE_MAP_STACK();                                        \
    } while (0)
#else
#define RESET_STACK()                                                  \
    do {                                                               \
        loader_ctx->stack_cell_num =                                   \
            (loader_ctx->frame_csp - 1)->stack_cell_num;               \
        loader_ctx->frame_ref =                                        \
            loader_ctx->frame_ref_bottom + loader_ctx->stack_cell_num; \
        RESET_REFTYPE_MAP_STACK();                                     \
    } while (0)
#endif

/* set current block's stack polymorphic state */
#define SET_CUR_BLOCK_STACK_POLYMORPHIC_STATE(flag)          \
    do {                                                     \
        BranchBlock *_cur_block = loader_ctx->frame_csp - 1; \
        _cur_block->is_stack_polymorphic = flag;             \
    } while (0)

#define BLOCK_HAS_PARAM(block_type) \
    (!block_type.is_value_type && block_type.u.type->param_count > 0)

#define PRESERVE_LOCAL_FOR_BLOCK()                                    \
    do {                                                              \
        if (!(preserve_local_for_block(loader_ctx, opcode, error_buf, \
                                       error_buf_size))) {            \
            goto fail;                                                \
        }                                                             \
    } while (0)

#if WASM_ENABLE_REF_TYPES != 0 || WASM_ENABLE_GC != 0
static bool
get_table_elem_type(const WASMModule *module, uint32 table_idx,
                    uint8 *p_elem_type, void **p_ref_type, char *error_buf,
                    uint32 error_buf_size)
{
    if (!check_table_index(module, table_idx, error_buf, error_buf_size)) {
        return false;
    }

    if (table_idx < module->import_table_count) {
        if (p_elem_type)
            *p_elem_type = module->import_tables[table_idx].u.table.elem_type;
#if WASM_ENABLE_GC != 0
        if (p_ref_type)
            *((WASMRefType **)p_ref_type) =
                module->import_tables[table_idx].u.table.elem_ref_type;
#endif
    }
    else {
        if (p_elem_type)
            *p_elem_type =
                module->tables[module->import_table_count + table_idx]
                    .elem_type;
#if WASM_ENABLE_GC != 0
        if (p_ref_type)
            *((WASMRefType **)p_ref_type) =
                module->tables[module->import_table_count + table_idx]
                    .elem_ref_type;
#endif
    }
    return true;
}

static bool
get_table_seg_elem_type(const WASMModule *module, uint32 table_seg_idx,
                        uint8 *p_elem_type, void **p_elem_ref_type,
                        char *error_buf, uint32 error_buf_size)
{
    if (table_seg_idx >= module->table_seg_count) {
        set_error_buf_v(error_buf, error_buf_size, "unknown elem segment %u",
                        table_seg_idx);
        return false;
    }

    if (p_elem_type) {
        *p_elem_type = module->table_segments[table_seg_idx].elem_type;
    }
#if WASM_ENABLE_GC != 0
    if (p_elem_ref_type)
        *((WASMRefType **)p_elem_ref_type) =
            module->table_segments[table_seg_idx].elem_ref_type;
#endif
    return true;
}
#endif

#if WASM_ENABLE_LOAD_CUSTOM_SECTION != 0
const uint8 *
wasm_loader_get_custom_section(WASMModule *module, const char *name,
                               uint32 *len)
{
    WASMCustomSection *section = module->custom_section_list;

    while (section) {
        if ((section->name_len == strlen(name))
            && (memcmp(section->name_addr, name, section->name_len) == 0)) {
            if (len) {
                *len = section->content_len;
            }
            return section->content_addr;
        }

        section = section->next;
    }

    return false;
}
#endif

static bool
wasm_loader_prepare_bytecode(WASMModule *module, WASMFunction *func,
                             uint32 cur_func_idx, char *error_buf,
                             uint32 error_buf_size)
{
    uint8 *p = func->code, *p_end = func->code + func->code_size, *p_org;
    uint32 param_count, local_count, global_count;
    uint8 *param_types, *local_types, local_type, global_type;
    BlockType func_block_type;
    uint16 *local_offsets, local_offset;
    uint32 type_idx, func_idx, local_idx, global_idx, table_idx;
    uint32 table_seg_idx, data_seg_idx, count, align, mem_offset, i;
    int32 i32_const = 0;
    int64 i64_const;
    uint8 opcode;
    bool return_value = false;
    WASMLoaderContext *loader_ctx;
    BranchBlock *frame_csp_tmp;
#if WASM_ENABLE_GC != 0
    WASMRefTypeMap *param_reftype_maps, *local_reftype_maps;
    uint32 param_reftype_map_count, local_reftype_map_count;
    int32 heap_type;
    WASMRefType wasm_ref_type = { 0 };
    bool need_ref_type_map;
#endif
#if WASM_ENABLE_FAST_INTERP != 0
    uint8 *func_const_end, *func_const = NULL;
    int16 operand_offset = 0;
    uint8 last_op = 0;
    bool disable_emit, preserve_local = false;
    float32 f32_const;
    float64 f64_const;

    LOG_OP("\nProcessing func | [%d] params | [%d] locals | [%d] return\n",
           func->param_cell_num, func->local_cell_num, func->ret_cell_num);
#endif

    global_count = module->import_global_count + module->global_count;

    param_count = func->func_type->param_count;
    param_types = func->func_type->types;

    func_block_type.is_value_type = false;
    func_block_type.u.type = func->func_type;

    local_count = func->local_count;
    local_types = func->local_types;
    local_offsets = func->local_offsets;

#if WASM_ENABLE_GC != 0
    param_reftype_maps = func->func_type->ref_type_maps;
    param_reftype_map_count = func->func_type->ref_type_map_count;
    local_reftype_maps = func->local_ref_type_maps;
    local_reftype_map_count = func->local_ref_type_map_count;
#endif

    if (!(loader_ctx = wasm_loader_ctx_init(func, error_buf, error_buf_size))) {
        goto fail;
    }
#if WASM_ENABLE_GC != 0
    loader_ctx->module = module;
    loader_ctx->ref_type_set = module->ref_type_set;
    loader_ctx->ref_type_tmp = &wasm_ref_type;
#endif

#if WASM_ENABLE_FAST_INTERP != 0
    /* For the first traverse, the initial value of preserved_local_offset has
     * not been determined, we use the INT16_MAX to represent that a slot has
     * been copied to preserve space. For second traverse, this field will be
     * set to the appropriate value in wasm_loader_ctx_reinit.
     * This is for Issue #1230,
     * https://github.com/bytecodealliance/wasm-micro-runtime/issues/1230, the
     * drop opcodes need to know which slots are preserved, so those slots will
     * not be treated as dynamically allocated slots */
    loader_ctx->preserved_local_offset = INT16_MAX;

re_scan:
    if (loader_ctx->code_compiled_size > 0) {
        if (!wasm_loader_ctx_reinit(loader_ctx)) {
            set_error_buf(error_buf, error_buf_size, "allocate memory failed");
            goto fail;
        }
        p = func->code;
        func->code_compiled = loader_ctx->p_code_compiled;
        func->code_compiled_size = loader_ctx->code_compiled_size;
    }
#endif

    PUSH_CSP(LABEL_TYPE_FUNCTION, func_block_type, p);

    while (p < p_end) {
        opcode = *p++;
#if WASM_ENABLE_FAST_INTERP != 0
        p_org = p;
        disable_emit = false;
        emit_label(opcode);
#endif
        switch (opcode) {
            case WASM_OP_UNREACHABLE:
                RESET_STACK();
                SET_CUR_BLOCK_STACK_POLYMORPHIC_STATE(true);
                break;

            case WASM_OP_NOP:
#if WASM_ENABLE_FAST_INTERP != 0
                skip_label();
#endif
                break;

            case WASM_OP_IF:
#if WASM_ENABLE_FAST_INTERP != 0
                PRESERVE_LOCAL_FOR_BLOCK();
#endif
                POP_I32();
                goto handle_op_block_and_loop;
            case WASM_OP_BLOCK:
            case WASM_OP_LOOP:
#if WASM_ENABLE_FAST_INTERP != 0
                PRESERVE_LOCAL_FOR_BLOCK();
#endif
            handle_op_block_and_loop:
            {
                uint8 value_type;
                BlockType block_type;

                CHECK_BUF(p, p_end, 1);
                value_type = read_uint8(p);
                if (is_byte_a_type(value_type)) {
                    /* If the first byte is one of these special values:
                     * 0x40/0x7F/0x7E/0x7D/0x7C, take it as the type of
                     * the single return value. */
                    block_type.is_value_type = true;
                    block_type.u.value_type.type = value_type;
#if WASM_ENABLE_GC != 0
                    if (value_type != VALUE_TYPE_VOID) {
                        p_org = p;
                        p--;
                        if (!resolve_value_type((const uint8 **)&p, p_end,
                                                module, &need_ref_type_map,
                                                &wasm_ref_type, false,
                                                error_buf, error_buf_size)) {
                            goto fail;
                        }
                        if (need_ref_type_map) {
                            block_type.u.value_type.ref_type_map.index = 0;
                            if (!(block_type.u.value_type.ref_type_map
                                      .ref_type = reftype_set_insert(
                                      module->ref_type_set, &wasm_ref_type,
                                      error_buf, error_buf_size))) {
                                goto fail;
                            }
                        }
                        /* Set again as the type might be changed, e.g.
                           (ref null any) to anyref */
                        block_type.u.value_type.type = wasm_ref_type.ref_type;
#if WASM_ENABLE_FAST_INTERP == 0
                        while (p_org < p) {
#if WASM_ENABLE_DEBUG_INTERP != 0
                            if (!record_fast_op(module, p_org, *p_org,
                                                error_buf, error_buf_size)) {
                                goto fail;
                            }
#endif
                            /* Ignore extra bytes for interpreter */
                            *p_org++ = WASM_OP_NOP;
                        }
#endif
                    }
#endif /* end of WASM_ENABLE_GC != 0 */
                }
                else {
                    uint32 type_index;
                    /* Resolve the leb128 encoded type index as block type */
                    p--;
                    p_org = p - 1;
                    read_leb_uint32(p, p_end, type_index);
                    if (type_index >= module->type_count) {
                        set_error_buf(error_buf, error_buf_size,
                                      "unknown type");
                        goto fail;
                    }
                    block_type.is_value_type = false;
                    block_type.u.type =
                        (WASMFuncType *)module->types[type_index];
#if WASM_ENABLE_FAST_INTERP == 0 && WASM_ENABLE_WAMR_COMPILER == 0 \
    && WASM_ENABLE_JIT == 0
                    /* If block use type index as block type, change the opcode
                     * to new extended opcode so that interpreter can resolve
                     * the block quickly.
                     */
#if WASM_ENABLE_DEBUG_INTERP != 0
                    if (!record_fast_op(module, p_org, *p_org, error_buf,
                                        error_buf_size)) {
                        goto fail;
                    }
#endif
                    *p_org = EXT_OP_BLOCK + (opcode - WASM_OP_BLOCK);
#endif
                }

                /* Pop block parameters from stack */
                if (BLOCK_HAS_PARAM(block_type)) {
                    WASMFuncType *func_type = block_type.u.type;
                    for (i = 0; i < block_type.u.type->param_count; i++)
                        POP_TYPE(
                            func_type->types[func_type->param_count - i - 1]);
                }

                PUSH_CSP(LABEL_TYPE_BLOCK + (opcode - WASM_OP_BLOCK),
                         block_type, p);

                /* Pass parameters to block */
                if (BLOCK_HAS_PARAM(block_type)) {
                    for (i = 0; i < block_type.u.type->param_count; i++)
                        PUSH_TYPE(block_type.u.type->types[i]);
                }

#if WASM_ENABLE_FAST_INTERP != 0
                if (opcode == WASM_OP_BLOCK) {
                    skip_label();
                }
                else if (opcode == WASM_OP_LOOP) {
                    skip_label();
                    if (BLOCK_HAS_PARAM(block_type)) {
                        /* Make sure params are in dynamic space */
                        if (!copy_params_to_dynamic_space(
                                loader_ctx, false, error_buf, error_buf_size))
                            goto fail;
                    }
                    (loader_ctx->frame_csp - 1)->code_compiled =
                        loader_ctx->p_code_compiled;
                }
                else if (opcode == WASM_OP_IF) {
                    /* If block has parameters, we should make sure they are in
                     * dynamic space. Otherwise, when else branch is missing,
                     * the later opcode may consume incorrect operand offset.
                     * Spec case:
                     *   (func (export "params-id") (param i32) (result i32)
                     *       (i32.const 1)
                     *       (i32.const 2)
                     *       (if (param i32 i32) (result i32 i32) (local.get 0)
                     *       (then)) (i32.add)
                     *   )
                     *
                     * So we should emit a copy instruction before the if.
                     *
                     * And we also need to save the parameter offsets and
                     * recover them before entering else branch.
                     *
                     */
                    if (BLOCK_HAS_PARAM(block_type)) {
                        BranchBlock *block = loader_ctx->frame_csp - 1;
                        uint64 size;

                        /* skip the if condition operand offset */
                        wasm_loader_emit_backspace(loader_ctx, sizeof(int16));
                        /* skip the if label */
                        skip_label();
                        /* Emit a copy instruction */
                        if (!copy_params_to_dynamic_space(
                                loader_ctx, true, error_buf, error_buf_size))
                            goto fail;

                        /* Emit the if instruction */
                        emit_label(opcode);
                        /* Emit the new condition operand offset */
                        POP_OFFSET_TYPE(VALUE_TYPE_I32);

                        /* Save top param_count values of frame_offset stack, so
                         * that we can recover it before executing else branch
                         */
                        size = sizeof(int16)
                               * (uint64)block_type.u.type->param_cell_num;
                        if (!(block->param_frame_offsets = loader_malloc(
                                  size, error_buf, error_buf_size)))
                            goto fail;
                        bh_memcpy_s(block->param_frame_offsets, (uint32)size,
                                    loader_ctx->frame_offset
                                        - size / sizeof(int16),
                                    (uint32)size);
                    }

                    emit_empty_label_addr_and_frame_ip(PATCH_ELSE);
                    emit_empty_label_addr_and_frame_ip(PATCH_END);
                }
#endif
                break;
            }

            case WASM_OP_ELSE:
            {
                BlockType block_type = (loader_ctx->frame_csp - 1)->block_type;

                if (loader_ctx->csp_num < 2
                    || (loader_ctx->frame_csp - 1)->label_type
                           != LABEL_TYPE_IF) {
                    set_error_buf(
                        error_buf, error_buf_size,
                        "opcode else found without matched opcode if");
                    goto fail;
                }

                /* check whether if branch's stack matches its result type */
                if (!check_block_stack(loader_ctx, loader_ctx->frame_csp - 1,
                                       error_buf, error_buf_size))
                    goto fail;

                (loader_ctx->frame_csp - 1)->else_addr = p - 1;

#if WASM_ENABLE_FAST_INTERP != 0
                /* if the result of if branch is in local or const area, add a
                 * copy op */
                RESERVE_BLOCK_RET();

                emit_empty_label_addr_and_frame_ip(PATCH_END);
                apply_label_patch(loader_ctx, 1, PATCH_ELSE);
#endif
                RESET_STACK();
                SET_CUR_BLOCK_STACK_POLYMORPHIC_STATE(false);

                /* Pass parameters to if-false branch */
                if (BLOCK_HAS_PARAM(block_type)) {
                    for (i = 0; i < block_type.u.type->param_count; i++)
                        PUSH_TYPE(block_type.u.type->types[i]);
                }

#if WASM_ENABLE_FAST_INTERP != 0
                /* Recover top param_count values of frame_offset stack */
                if (BLOCK_HAS_PARAM((block_type))) {
                    uint32 size;
                    BranchBlock *block = loader_ctx->frame_csp - 1;
                    size = sizeof(int16) * block_type.u.type->param_cell_num;
                    bh_memcpy_s(loader_ctx->frame_offset, size,
                                block->param_frame_offsets, size);
                    loader_ctx->frame_offset += (size / sizeof(int16));
                }
#endif

                break;
            }

            case WASM_OP_END:
            {
                BranchBlock *cur_block = loader_ctx->frame_csp - 1;

                /* check whether block stack matches its result type */
                if (!check_block_stack(loader_ctx, cur_block, error_buf,
                                       error_buf_size))
                    goto fail;

                /* if no else branch, and return types do not match param types,
                   report failure */
                if (cur_block->label_type == LABEL_TYPE_IF
                    && !cur_block->else_addr) {
                    uint32 block_param_count = 0, block_ret_count = 0;
                    uint8 *block_param_types = NULL, *block_ret_types = NULL;
                    BlockType *cur_block_type = &cur_block->block_type;
#if WASM_ENABLE_GC != 0
                    uint32 block_param_reftype_map_count;
                    uint32 block_ret_reftype_map_count;
                    WASMRefTypeMap *block_param_reftype_maps;
                    WASMRefTypeMap *block_ret_reftype_maps;
#endif

                    block_param_count = block_type_get_param_types(
                        cur_block_type, &block_param_types
#if WASM_ENABLE_GC != 0
                        ,
                        &block_param_reftype_maps,
                        &block_param_reftype_map_count
#endif
                    );
                    block_ret_count = block_type_get_result_types(
                        cur_block_type, &block_ret_types
#if WASM_ENABLE_GC != 0
                        ,
                        &block_ret_reftype_maps, &block_ret_reftype_map_count
#endif
                    );

                    if (block_param_count != block_ret_count
                        || (block_param_count
                            && memcmp(block_param_types, block_ret_types,
                                      block_param_count))) {
                        set_error_buf(error_buf, error_buf_size,
                                      "type mismatch: else branch missing");
                        goto fail;
                    }
#if WASM_ENABLE_GC != 0
                    if (block_param_reftype_map_count
                            != block_ret_reftype_map_count
                        || (block_param_reftype_map_count
                            && memcmp(block_param_reftype_maps,
                                      block_ret_reftype_maps,
                                      sizeof(WASMRefTypeMap)
                                          * block_param_reftype_map_count))) {
                        set_error_buf(error_buf, error_buf_size,
                                      "type mismatch: else branch missing");
                        goto fail;
                    }
#endif
                }

                POP_CSP();

#if WASM_ENABLE_FAST_INTERP != 0
                skip_label();
                /* copy the result to the block return address */
                RESERVE_BLOCK_RET();

                apply_label_patch(loader_ctx, 0, PATCH_END);
                free_label_patch_list(loader_ctx->frame_csp);
                if (loader_ctx->frame_csp->label_type == LABEL_TYPE_FUNCTION) {
                    int32 idx;
                    uint8 ret_type;

                    emit_label(WASM_OP_RETURN);
                    for (idx = (int32)func->func_type->result_count - 1;
                         idx >= 0; idx--) {
                        ret_type = *(func->func_type->types
                                     + func->func_type->param_count + idx);
                        POP_OFFSET_TYPE(ret_type);
                    }
                }
#endif
                if (loader_ctx->csp_num > 0) {
                    loader_ctx->frame_csp->end_addr = p - 1;
                }
                else {
                    /* end of function block, function will return */
                    if (p < p_end) {
                        set_error_buf(error_buf, error_buf_size,
                                      "section size mismatch");
                        goto fail;
                    }
                }

                break;
            }

            case WASM_OP_BR:
            {
                if (!(frame_csp_tmp =
                          check_branch_block(loader_ctx, &p, p_end, false,
                                             error_buf, error_buf_size)))
                    goto fail;

                RESET_STACK();
                SET_CUR_BLOCK_STACK_POLYMORPHIC_STATE(true);
                break;
            }

            case WASM_OP_BR_IF:
            {
                POP_I32();

                if (!(frame_csp_tmp =
                          check_branch_block(loader_ctx, &p, p_end, false,
                                             error_buf, error_buf_size)))
                    goto fail;

                break;
            }

            case WASM_OP_BR_TABLE:
            {
                uint32 depth, default_arity, arity = 0;
                BranchBlock *target_block;
                BlockType *target_block_type;
#if WASM_ENABLE_FAST_INTERP == 0
                BrTableCache *br_table_cache = NULL;
                uint8 *p_depth_begin, *p_depth, *p_opcode = p - 1;
                uint32 j;
#endif

                read_leb_uint32(p, p_end, count);
#if WASM_ENABLE_FAST_INTERP != 0
                emit_uint32(loader_ctx, count);
#endif
                POP_I32();

                /* Get the default depth and check it */
                p_org = p;
                for (i = 0; i <= count; i++) {
                    read_leb_uint32(p, p_end, depth);
                }
                if (loader_ctx->csp_num < depth + 1) {
                    set_error_buf(error_buf, error_buf_size,
                                  "unknown label, "
                                  "unexpected end of section or function");
                    goto fail;
                }
                p = p_org;

                /* Get the default block's arity */
                target_block = loader_ctx->frame_csp - (depth + 1);
                target_block_type = &target_block->block_type;
                default_arity = block_type_get_arity(target_block_type,
                                                     target_block->label_type);

#if WASM_ENABLE_FAST_INTERP == 0
                p_depth_begin = p_depth = p;
#endif
                for (i = 0; i <= count; i++) {
                    p_org = p;
                    read_leb_uint32(p, p_end, depth);
                    if (loader_ctx->csp_num < depth + 1) {
                        set_error_buf(error_buf, error_buf_size,
                                      "unknown label, "
                                      "unexpected end of section or function");
                        goto fail;
                    }
                    p = p_org;

                    /* Get the target block's arity and check it */
                    target_block = loader_ctx->frame_csp - (depth + 1);
                    target_block_type = &target_block->block_type;
                    arity = block_type_get_arity(target_block_type,
                                                 target_block->label_type);
                    if (arity != default_arity) {
                        set_error_buf(error_buf, error_buf_size,
                                      "type mismatch: br_table targets must "
                                      "all use same result type");
                        goto fail;
                    }

                    if (!(frame_csp_tmp =
                              check_branch_block(loader_ctx, &p, p_end, true,
                                                 error_buf, error_buf_size))) {
                        goto fail;
                    }

#if WASM_ENABLE_FAST_INTERP == 0
                    if (br_table_cache) {
                        br_table_cache->br_depths[i] = depth;
                    }
                    else {
                        if (depth > 255) {
                            /* The depth cannot be stored in one byte,
                               create br_table cache to store each depth */
#if WASM_ENABLE_DEBUG_INTERP != 0
                            if (!record_fast_op(module, p_opcode, *p_opcode,
                                                error_buf, error_buf_size)) {
                                goto fail;
                            }
#endif
                            if (!(br_table_cache = loader_malloc(
                                      offsetof(BrTableCache, br_depths)
                                          + sizeof(uint32)
                                                * (uint64)(count + 1),
                                      error_buf, error_buf_size))) {
                                goto fail;
                            }
                            *p_opcode = EXT_OP_BR_TABLE_CACHE;
                            br_table_cache->br_table_op_addr = p_opcode;
                            br_table_cache->br_count = count;
                            /* Copy previous depths which are one byte */
                            for (j = 0; j < i; j++) {
                                br_table_cache->br_depths[j] = p_depth_begin[j];
                            }
                            br_table_cache->br_depths[i] = depth;
                            bh_list_insert(module->br_table_cache_list,
                                           br_table_cache);
                        }
                        else {
                            /* The depth can be stored in one byte, use the
                               byte of the leb to store it */
                            *p_depth++ = (uint8)depth;
                        }
                    }
#endif
                }

#if WASM_ENABLE_FAST_INTERP == 0
                /* Set the tailing bytes to nop */
                if (br_table_cache)
                    p_depth = p_depth_begin;
                while (p_depth < p)
                    *p_depth++ = WASM_OP_NOP;
#endif

                RESET_STACK();
                SET_CUR_BLOCK_STACK_POLYMORPHIC_STATE(true);
                break;
            }

            case WASM_OP_RETURN:
            {
                int32 idx;
                uint8 ret_type;
                for (idx = (int32)func->func_type->result_count - 1; idx >= 0;
                     idx--) {
                    ret_type = *(func->func_type->types
                                 + func->func_type->param_count + idx);
                    POP_TYPE(ret_type);
#if WASM_ENABLE_FAST_INTERP != 0
                    /* emit the offset after return opcode */
                    POP_OFFSET_TYPE(ret_type);
#endif
                }

                RESET_STACK();
                SET_CUR_BLOCK_STACK_POLYMORPHIC_STATE(true);

                break;
            }

            case WASM_OP_CALL:
#if WASM_ENABLE_TAIL_CALL != 0
            case WASM_OP_RETURN_CALL:
#endif
#if WASM_ENABLE_GC != 0
            case WASM_OP_CALL_REF:
            case WASM_OP_RETURN_CALL_REF:
#endif
            {
                WASMFuncType *func_type;
                uint8 type;
                int32 idx;
#if WASM_ENABLE_GC != 0
                WASMRefType *ref_type;
                uint32 type_idx1;
                int32 j;
#endif

#if WASM_ENABLE_GC != 0
                if (opcode == WASM_OP_CALL_REF
                    || opcode == WASM_OP_RETURN_CALL_REF) {
                    read_leb_uint32(p, p_end, type_idx1);
                    if (!wasm_loader_pop_nullable_typeidx(loader_ctx, &type,
                                                          &type_idx, error_buf,
                                                          error_buf_size)) {
                        goto fail;
                    }
                    if (type == VALUE_TYPE_ANY) {
                        type_idx = type_idx1;
                    }
                    if (!check_type_index(module, type_idx, error_buf,
                                          error_buf_size)) {
                        goto fail;
                    }
                    if (module->types[type_idx]->type_flag != WASM_TYPE_FUNC) {
                        set_error_buf(error_buf, error_buf_size,
                                      "unkown function type");
                        goto fail;
                    }
                    if (type_idx != type_idx1) {
                        set_error_buf(error_buf, error_buf_size,
                                      "function type mismatch");
                        goto fail;
                    }
                    func_type = (WASMFuncType *)module->types[type_idx];
                }
                else
#endif
                {
                    read_leb_uint32(p, p_end, func_idx);
#if WASM_ENABLE_FAST_INTERP != 0
                    /* we need to emit func_idx before arguments */
                    emit_uint32(loader_ctx, func_idx);
#endif

                    if (!check_function_index(module, func_idx, error_buf,
                                              error_buf_size)) {
                        goto fail;
                    }

                    if (func_idx < module->import_function_count)
                        func_type = module->import_functions[func_idx]
                                        .u.function.func_type;
                    else
                        func_type =
                            module
                                ->functions[func_idx
                                            - module->import_function_count]
                                ->func_type;
                }

                if (func_type->param_count > 0) {
#if WASM_ENABLE_GC != 0
                    j = (int32)(func_type->result_ref_type_maps
                                - func_type->ref_type_maps - 1);
#endif
                    for (idx = (int32)(func_type->param_count - 1); idx >= 0;
                         idx--) {
#if WASM_ENABLE_GC != 0
                        if (wasm_is_type_multi_byte_type(
                                func_type->types[idx])) {
                            ref_type = func_type->ref_type_maps[j].ref_type;
                            bh_memcpy_s(&wasm_ref_type, sizeof(WASMRefType),
                                        ref_type,
                                        wasm_reftype_struct_size(ref_type));
                            j--;
                        }
#endif
                        POP_TYPE(func_type->types[idx]);
#if WASM_ENABLE_FAST_INTERP != 0
                        POP_OFFSET_TYPE(func_type->types[idx]);
#endif
                    }
                }

#if WASM_ENABLE_TAIL_CALL != 0 || WASM_ENABLE_GC != 0
                if (opcode == WASM_OP_CALL || opcode == WASM_OP_CALL_REF) {
#endif
#if WASM_ENABLE_GC != 0
                    j = (int32)(func_type->result_ref_type_maps
                                - func_type->ref_type_maps);
#endif
                    for (i = 0; i < func_type->result_count; i++) {
#if WASM_ENABLE_GC != 0
                        if (wasm_is_type_multi_byte_type(
                                func_type->types[func_type->param_count + i])) {
                            ref_type = func_type->ref_type_maps[j].ref_type;
                            bh_memcpy_s(&wasm_ref_type, sizeof(WASMRefType),
                                        ref_type,
                                        wasm_reftype_struct_size(ref_type));
                            j++;
                        }
#endif
                        PUSH_TYPE(func_type->types[func_type->param_count + i]);
#if WASM_ENABLE_FAST_INTERP != 0
                        /* Here we emit each return value's dynamic_offset. But
                         * in fact these offsets are continuous, so interpreter
                         * only need to get the first return value's offset.
                         */
                        PUSH_OFFSET_TYPE(
                            func_type->types[func_type->param_count + i]);
#endif
                    }
#if WASM_ENABLE_TAIL_CALL != 0 || WASM_ENABLE_GC != 0
                }
                else {
#if WASM_ENABLE_GC == 0
                    if (func_type->result_count
                        != func->func_type->result_count) {
                        set_error_buf_v(error_buf, error_buf_size, "%s%u%s",
                                        "type mismatch: expect ",
                                        func->func_type->result_count,
                                        " return values but got other");
                        goto fail;
                    }
                    for (i = 0; i < func_type->result_count; i++) {
                        type = func->func_type
                                   ->types[func->func_type->param_count + i];
                        if (func_type->types[func_type->param_count + i]
                            != type) {
                            set_error_buf_v(error_buf, error_buf_size, "%s%s%s",
                                            "type mismatch: expect ",
                                            type2str(type), " but got other");
                            goto fail;
                        }
                    }
#else
                    if (!wasm_func_type_result_is_subtype_of(
                            func_type, func->func_type, module->types,
                            module->type_count)) {
                        set_error_buf(
                            error_buf, error_buf_size,
                            "type mismatch: invalid func result types");
                        goto fail;
                    }
#endif
                    RESET_STACK();
                    SET_CUR_BLOCK_STACK_POLYMORPHIC_STATE(true);
                }
#endif

#if WASM_ENABLE_FAST_JIT != 0 || WASM_ENABLE_JIT != 0 \
    || WASM_ENABLE_WAMR_COMPILER != 0
                func->has_op_func_call = true;
#endif
                (void)type;
                break;
            }

            /*
             * if disable reference type: call_indirect typeidx, 0x00
             * if enable reference type:  call_indirect typeidx, tableidx
             */
            case WASM_OP_CALL_INDIRECT:
#if WASM_ENABLE_TAIL_CALL != 0
            case WASM_OP_RETURN_CALL_INDIRECT:
#endif
            {
                int32 idx;
                WASMFuncType *func_type;

                read_leb_uint32(p, p_end, type_idx);
#if WASM_ENABLE_REF_TYPES != 0 || WASM_ENABLE_GC != 0
                read_leb_uint32(p, p_end, table_idx);
#else
                CHECK_BUF(p, p_end, 1);
                table_idx = read_uint8(p);
#endif
                if (!check_table_index(module, table_idx, error_buf,
                                       error_buf_size)) {
                    goto fail;
                }

#if WASM_ENABLE_FAST_INTERP != 0
                /* we need to emit before arguments */
#if WASM_ENABLE_TAIL_CALL != 0
                emit_byte(loader_ctx, opcode);
#endif
                emit_uint32(loader_ctx, type_idx);
                emit_uint32(loader_ctx, table_idx);
#endif

                /* skip elem idx */
                POP_I32();

                if (type_idx >= module->type_count) {
                    set_error_buf(error_buf, error_buf_size, "unknown type");
                    goto fail;
                }

                func_type = (WASMFuncType *)module->types[type_idx];

                if (func_type->param_count > 0) {
                    for (idx = (int32)(func_type->param_count - 1); idx >= 0;
                         idx--) {
                        POP_TYPE(func_type->types[idx]);
#if WASM_ENABLE_FAST_INTERP != 0
                        POP_OFFSET_TYPE(func_type->types[idx]);
#endif
                    }
                }

#if WASM_ENABLE_TAIL_CALL != 0
                if (opcode == WASM_OP_CALL_INDIRECT) {
#endif
                    for (i = 0; i < func_type->result_count; i++) {
                        PUSH_TYPE(func_type->types[func_type->param_count + i]);
#if WASM_ENABLE_FAST_INTERP != 0
                        PUSH_OFFSET_TYPE(
                            func_type->types[func_type->param_count + i]);
#endif
                    }
#if WASM_ENABLE_TAIL_CALL != 0
                }
                else {
                    uint8 type;
                    if (func_type->result_count
                        != func->func_type->result_count) {
                        set_error_buf_v(error_buf, error_buf_size, "%s%u%s",
                                        "type mismatch: expect ",
                                        func->func_type->result_count,
                                        " return values but got other");
                        goto fail;
                    }
                    for (i = 0; i < func_type->result_count; i++) {
                        type = func->func_type
                                   ->types[func->func_type->param_count + i];
                        if (func_type->types[func_type->param_count + i]
                            != type) {
                            set_error_buf_v(error_buf, error_buf_size, "%s%s%s",
                                            "type mismatch: expect ",
                                            type2str(type), " but got other");
                            goto fail;
                        }
                    }
                    RESET_STACK();
                    SET_CUR_BLOCK_STACK_POLYMORPHIC_STATE(true);
                }
#endif
#if WASM_ENABLE_FAST_JIT != 0 || WASM_ENABLE_JIT != 0 \
    || WASM_ENABLE_WAMR_COMPILER != 0
                func->has_op_func_call = true;
#endif
#if WASM_ENABLE_JIT != 0 || WASM_ENABLE_WAMR_COMPILER != 0
                func->has_op_call_indirect = true;
#endif
                break;
            }

            case WASM_OP_DROP:
            {
                BranchBlock *cur_block = loader_ctx->frame_csp - 1;
                int32 available_stack_cell =
                    (int32)(loader_ctx->stack_cell_num
                            - cur_block->stack_cell_num);

                if (available_stack_cell <= 0
                    && !cur_block->is_stack_polymorphic) {
                    set_error_buf(error_buf, error_buf_size,
                                  "type mismatch, opcode drop was found "
                                  "but stack was empty");
                    goto fail;
                }

                if (available_stack_cell > 0) {
#if WASM_ENABLE_GC != 0
                    if (wasm_is_type_multi_byte_type(
                            *(loader_ctx->frame_ref - 1))) {
                        bh_assert((int32)(loader_ctx->reftype_map_num
                                          - cur_block->reftype_map_num)
                                  > 0);
                        loader_ctx->frame_reftype_map--;
                        loader_ctx->reftype_map_num--;
                    }
#endif
                    if (is_32bit_type(*(loader_ctx->frame_ref - 1))) {
                        loader_ctx->frame_ref--;
                        loader_ctx->stack_cell_num--;
#if WASM_ENABLE_FAST_INTERP != 0
                        skip_label();
                        loader_ctx->frame_offset--;
                        if ((*(loader_ctx->frame_offset)
                             > loader_ctx->start_dynamic_offset)
                            && (*(loader_ctx->frame_offset)
                                < loader_ctx->max_dynamic_offset))
                            loader_ctx->dynamic_offset--;
#endif
                    }
                    else if (is_64bit_type(*(loader_ctx->frame_ref - 1))) {
                        loader_ctx->frame_ref -= 2;
                        loader_ctx->stack_cell_num -= 2;
#if WASM_ENABLE_FAST_INTERP == 0
                        *(p - 1) = WASM_OP_DROP_64;
#endif
#if WASM_ENABLE_FAST_INTERP != 0
                        skip_label();
                        loader_ctx->frame_offset -= 2;
                        if ((*(loader_ctx->frame_offset)
                             > loader_ctx->start_dynamic_offset)
                            && (*(loader_ctx->frame_offset)
                                < loader_ctx->max_dynamic_offset))
                            loader_ctx->dynamic_offset -= 2;
#endif
                    }
#if WASM_ENABLE_SIMD != 0
#if (WASM_ENABLE_WAMR_COMPILER != 0) || (WASM_ENABLE_JIT != 0)
                    else if (*(loader_ctx->frame_ref - 1) == VALUE_TYPE_V128) {
                        loader_ctx->frame_ref -= 4;
                        loader_ctx->stack_cell_num -= 4;
                    }
#endif
#endif
                    else {
                        set_error_buf(error_buf, error_buf_size,
                                      "type mismatch");
                        goto fail;
                    }
                }
                else {
#if WASM_ENABLE_FAST_INTERP != 0
                    skip_label();
#endif
                }
                break;
            }

            case WASM_OP_SELECT:
            {
                uint8 ref_type;
                BranchBlock *cur_block = loader_ctx->frame_csp - 1;
                int32 available_stack_cell;

                POP_I32();

                available_stack_cell = (int32)(loader_ctx->stack_cell_num
                                               - cur_block->stack_cell_num);

                if (available_stack_cell <= 0
                    && !cur_block->is_stack_polymorphic) {
                    set_error_buf(error_buf, error_buf_size,
                                  "type mismatch or invalid result arity, "
                                  "opcode select was found "
                                  "but stack was empty");
                    goto fail;
                }

                if (available_stack_cell > 0) {
                    switch (*(loader_ctx->frame_ref - 1)) {
                        case VALUE_TYPE_I32:
                        case VALUE_TYPE_F32:
                            break;
                        case VALUE_TYPE_I64:
                        case VALUE_TYPE_F64:
#if WASM_ENABLE_FAST_INTERP == 0
                            *(p - 1) = WASM_OP_SELECT_64;
#endif
#if WASM_ENABLE_FAST_INTERP != 0
                            if (loader_ctx->p_code_compiled) {
                                uint8 opcode_tmp = WASM_OP_SELECT_64;
                                uint8 *p_code_compiled_tmp =
                                    loader_ctx->p_code_compiled - 2;
#if WASM_ENABLE_LABELS_AS_VALUES != 0
#if WASM_CPU_SUPPORTS_UNALIGNED_ADDR_ACCESS != 0
                                *(void **)(p_code_compiled_tmp
                                           - sizeof(void *)) =
                                    handle_table[opcode_tmp];
#else
                                int32 offset =
                                    (int32)((uint8 *)handle_table[opcode_tmp]
                                            - (uint8 *)handle_table[0]);
                                if (!(offset >= INT16_MIN
                                      && offset < INT16_MAX)) {
                                    set_error_buf(error_buf, error_buf_size,
                                                  "pre-compiled label offset "
                                                  "out of range");
                                    goto fail;
                                }
                                *(int16 *)(p_code_compiled_tmp
                                           - sizeof(int16)) = (int16)offset;
#endif /* end of WASM_CPU_SUPPORTS_UNALIGNED_ADDR_ACCESS */
#else  /* else of WASM_ENABLE_LABELS_AS_VALUES */
#if WASM_CPU_SUPPORTS_UNALIGNED_ADDR_ACCESS != 0
                                *(p_code_compiled_tmp - 1) = opcode_tmp;
#else
                                *(p_code_compiled_tmp - 2) = opcode_tmp;
#endif /* end of WASM_CPU_SUPPORTS_UNALIGNED_ADDR_ACCESS */
#endif /* end of WASM_ENABLE_LABELS_AS_VALUES */
                            }
#endif /* end of WASM_ENABLE_FAST_INTERP */
                            break;
#if WASM_ENABLE_SIMD != 0
#if (WASM_ENABLE_WAMR_COMPILER != 0) || (WASM_ENABLE_JIT != 0)
                        case VALUE_TYPE_V128:
                            break;
#endif /* (WASM_ENABLE_WAMR_COMPILER != 0) || (WASM_ENABLE_JIT != 0) */
#endif /* WASM_ENABLE_SIMD != 0 */
                        default:
                        {
                            set_error_buf(error_buf, error_buf_size,
                                          "type mismatch");
                            goto fail;
                        }
                    }

                    ref_type = *(loader_ctx->frame_ref - 1);
#if WASM_ENABLE_FAST_INTERP != 0
                    POP_OFFSET_TYPE(ref_type);
                    POP_TYPE(ref_type);
                    POP_OFFSET_TYPE(ref_type);
                    POP_TYPE(ref_type);
                    PUSH_OFFSET_TYPE(ref_type);
                    PUSH_TYPE(ref_type);
#else
                    POP2_AND_PUSH(ref_type, ref_type);
#endif
                }
                else {
#if WASM_ENABLE_FAST_INTERP != 0
                    PUSH_OFFSET_TYPE(VALUE_TYPE_ANY);
#endif
                    PUSH_TYPE(VALUE_TYPE_ANY);
                }
                break;
            }

#if WASM_ENABLE_REF_TYPES != 0 || WASM_ENABLE_GC != 0
            case WASM_OP_SELECT_T:
            {
                uint8 vec_len, type;
#if WASM_ENABLE_GC != 0
                WASMRefType *ref_type = NULL;
#endif

                read_leb_uint32(p, p_end, vec_len);
                if (!vec_len) {
                    set_error_buf(error_buf, error_buf_size,
                                  "invalid result arity");
                    goto fail;
                }

#if WASM_ENABLE_GC == 0
                CHECK_BUF(p, p_end, 1);
                type = read_uint8(p);
                if (!is_value_type(type)) {
                    set_error_buf(error_buf, error_buf_size,
                                  "unknown value type");
                    goto fail;
                }
#else
                p_org = p + 1;
                if (!resolve_value_type((const uint8 **)&p, p_end, module,
                                        &need_ref_type_map, &wasm_ref_type,
                                        false, error_buf, error_buf_size)) {
                    goto fail;
                }
                type = wasm_ref_type.ref_type;
                if (need_ref_type_map) {
                    if (!(ref_type = reftype_set_insert(
                              module->ref_type_set, &wasm_ref_type, error_buf,
                              error_buf_size))) {
                        goto fail;
                    }
                }
#if WASM_ENABLE_FAST_INTERP == 0
                while (p_org < p) {
#if WASM_ENABLE_DEBUG_INTERP != 0
                    if (!record_fast_op(module, p_org, *p_org, error_buf,
                                        error_buf_size)) {
                        goto fail;
                    }
#endif
                    /* Ignore extra bytes for interpreter */
                    *p_org++ = WASM_OP_NOP;
                }
#endif
#endif /* end of WASM_ENABLE_GC == 0 */

                POP_I32();

#if WASM_ENABLE_FAST_INTERP != 0
                if (loader_ctx->p_code_compiled) {
                    uint8 opcode_tmp = WASM_OP_SELECT;
                    uint8 *p_code_compiled_tmp =
                        loader_ctx->p_code_compiled - 2;

                    if (type == VALUE_TYPE_V128) {
#if (WASM_ENABLE_SIMD == 0) \
    || ((WASM_ENABLE_WAMR_COMPILER == 0) && (WASM_ENABLE_JIT == 0))
                        set_error_buf(error_buf, error_buf_size,
                                      "SIMD v128 type isn't supported");
                        goto fail;
#endif
                    }
                    else {
                        if (type == VALUE_TYPE_F64 || type == VALUE_TYPE_I64)
                            opcode_tmp = WASM_OP_SELECT_64;
#if WASM_ENABLE_GC != 0
                        if (wasm_is_type_reftype(type))
                            opcode_tmp = WASM_OP_SELECT_T;
#endif
#if WASM_ENABLE_LABELS_AS_VALUES != 0
#if WASM_CPU_SUPPORTS_UNALIGNED_ADDR_ACCESS != 0
                        *(void **)(p_code_compiled_tmp - sizeof(void *)) =
                            handle_table[opcode_tmp];
#else
                        int32 offset = (int32)((uint8 *)handle_table[opcode_tmp]
                                               - (uint8 *)handle_table[0]);
                        if (!(offset >= INT16_MIN && offset < INT16_MAX)) {
                            set_error_buf(
                                error_buf, error_buf_size,
                                "pre-compiled label offset out of range");
                            goto fail;
                        }
                        *(int16 *)(p_code_compiled_tmp - sizeof(int16)) =
                            (int16)offset;
#endif /* end of WASM_CPU_SUPPORTS_UNALIGNED_ADDR_ACCESS */
#else  /* else of WASM_ENABLE_LABELS_AS_VALUES */
#if WASM_CPU_SUPPORTS_UNALIGNED_ADDR_ACCESS != 0
                        *(p_code_compiled_tmp - 1) = opcode_tmp;
#else
                        *(p_code_compiled_tmp - 2) = opcode_tmp;
#endif /* end of WASM_CPU_SUPPORTS_UNALIGNED_ADDR_ACCESS */
#endif /* end of WASM_ENABLE_LABELS_AS_VALUES */
                    }
                }
#endif /* WASM_ENABLE_FAST_INTERP != 0 */

                POP_REF(type);

#if WASM_ENABLE_GC != 0
                if (need_ref_type_map) {
                    bh_memcpy_s(&wasm_ref_type, sizeof(WASMRefType), ref_type,
                                wasm_reftype_struct_size(ref_type));
                }
#endif
                POP_REF(type);

#if WASM_ENABLE_GC != 0
                if (need_ref_type_map) {
                    bh_memcpy_s(&wasm_ref_type, sizeof(WASMRefType), ref_type,
                                wasm_reftype_struct_size(ref_type));
                }
#endif
                PUSH_REF(type);

                (void)vec_len;
                break;
            }

            /* table.get x. tables[x]. [i32] -> [t] */
            /* table.set x. tables[x]. [i32 t] -> [] */
            case WASM_OP_TABLE_GET:
            case WASM_OP_TABLE_SET:
            {
                uint8 decl_ref_type;
#if WASM_ENABLE_GC != 0
                WASMRefType *ref_type;
#endif

                read_leb_uint32(p, p_end, table_idx);
                if (!get_table_elem_type(module, table_idx, &decl_ref_type,
#if WASM_ENABLE_GC != 0
                                         (void **)&ref_type,
#else
                                         NULL,
#endif
                                         error_buf, error_buf_size))
                    goto fail;

#if WASM_ENABLE_GC != 0
                if (wasm_is_type_multi_byte_type(decl_ref_type)) {
                    bh_assert(ref_type);
                    bh_memcpy_s(&wasm_ref_type, (uint32)sizeof(WASMRefType),
                                ref_type, wasm_reftype_struct_size(ref_type));
                }
#endif

#if WASM_ENABLE_FAST_INTERP != 0
                emit_uint32(loader_ctx, table_idx);
#endif

                if (opcode == WASM_OP_TABLE_GET) {
                    POP_I32();
#if WASM_ENABLE_FAST_INTERP != 0
                    PUSH_OFFSET_TYPE(decl_ref_type);
#endif
                    PUSH_TYPE(decl_ref_type);
                }
                else {
#if WASM_ENABLE_FAST_INTERP != 0
                    POP_OFFSET_TYPE(decl_ref_type);
#endif
                    POP_TYPE(decl_ref_type);
                    POP_I32();
                }

                break;
            }
            case WASM_OP_REF_NULL:
            {
                uint8 ref_type;

                CHECK_BUF(p, p_end, 1);
                ref_type = read_uint8(p);
#if WASM_ENABLE_GC == 0
                if (ref_type != VALUE_TYPE_FUNCREF
                    && ref_type != VALUE_TYPE_EXTERNREF) {
                    set_error_buf(error_buf, error_buf_size, "type mismatch");
                    goto fail;
                }
#else
                p--;
                if (is_byte_a_type(ref_type)) {
                    p_org = p + 1;
                    if (!resolve_value_type((const uint8 **)&p, p_end, module,
                                            &need_ref_type_map, &wasm_ref_type,
                                            false, error_buf, error_buf_size)) {
                        goto fail;
                    }
                    ref_type = wasm_ref_type.ref_type;
#if WASM_ENABLE_FAST_INTERP == 0
                    while (p_org < p) {
#if WASM_ENABLE_DEBUG_INTERP != 0
                        if (!record_fast_op(module, p_org, *p_org, error_buf,
                                            error_buf_size)) {
                            goto fail;
                        }
#endif
                        /* Ignore extra bytes for interpreter */
                        *p_org++ = WASM_OP_NOP;
                    }
#endif
                }
                else {
                    read_leb_uint32(p, p_end, type_idx);
                    if (!check_type_index(module, type_idx, error_buf,
                                          error_buf_size)) {
                        goto fail;
                    }
                    wasm_set_refheaptype_typeidx(&wasm_ref_type.ref_ht_typeidx,
                                                 true, type_idx);
                    ref_type = wasm_ref_type.ref_type;
                }
#endif /* end of WASM_ENABLE_GC == 0 */

#if WASM_ENABLE_FAST_INTERP != 0
                PUSH_OFFSET_TYPE(ref_type);
#endif
                PUSH_TYPE(ref_type);
                break;
            }
            case WASM_OP_REF_IS_NULL:
            {
#if WASM_ENABLE_GC == 0
#if WASM_ENABLE_FAST_INTERP != 0
                if (!wasm_loader_pop_frame_ref_offset(loader_ctx,
                                                      VALUE_TYPE_FUNCREF,
                                                      error_buf, error_buf_size)
                    && !wasm_loader_pop_frame_ref_offset(
                        loader_ctx, VALUE_TYPE_EXTERNREF, error_buf,
                        error_buf_size)) {
                    goto fail;
                }
#else
                if (!wasm_loader_pop_frame_ref(loader_ctx, VALUE_TYPE_FUNCREF,
                                               error_buf, error_buf_size)
                    && !wasm_loader_pop_frame_ref(loader_ctx,
                                                  VALUE_TYPE_EXTERNREF,
                                                  error_buf, error_buf_size)) {
                    goto fail;
                }
#endif
#else /* else of WASM_ENABLE_GC == 0 */
                uint8 type;
                if (!wasm_loader_pop_heap_obj(loader_ctx, &type, &wasm_ref_type,
                                              error_buf, error_buf_size)) {
                    goto fail;
                }
#endif
                PUSH_I32();
                break;
            }
            case WASM_OP_REF_FUNC:
            {
                read_leb_uint32(p, p_end, func_idx);

                if (!check_function_index(module, func_idx, error_buf,
                                          error_buf_size)) {
                    goto fail;
                }

                if (func_idx == cur_func_idx + module->import_function_count) {
                    WASMTableSeg *table_seg = module->table_segments;
                    bool func_declared = false;
                    uint32 j;

                    /* Check whether current function is declared */
                    for (i = 0; i < module->table_seg_count; i++, table_seg++) {
                        if (table_seg->elem_type == VALUE_TYPE_FUNCREF
                            && wasm_elem_is_declarative(table_seg->mode)) {
                            for (j = 0; j < table_seg->function_count; j++) {
                                if (table_seg->func_indexes[j] == func_idx) {
                                    func_declared = true;
                                    break;
                                }
                            }
                        }
                    }
                    if (!func_declared) {
                        set_error_buf(error_buf, error_buf_size,
                                      "undeclared function reference");
                        goto fail;
                    }
                }

#if WASM_ENABLE_FAST_INTERP != 0
                emit_uint32(loader_ctx, func_idx);
#endif
#if WASM_ENABLE_GC == 0
                PUSH_FUNCREF();
#else
                if (func_idx < module->import_function_count)
                    type_idx =
                        module->import_functions[func_idx].u.function.type_idx;
                else
                    type_idx = module
                                   ->functions[func_idx
                                               - module->import_function_count]
                                   ->type_idx;
                wasm_set_refheaptype_typeidx(&wasm_ref_type.ref_ht_typeidx,
                                             false, type_idx);
                PUSH_REF(wasm_ref_type.ref_type);
#endif
                break;
            }
#endif /* end of WASM_ENABLE_REF_TYPES != 0 || WASM_ENABLE_GC != 0 */

#if WASM_ENABLE_GC != 0
            case WASM_OP_REF_AS_NON_NULL:
            case WASM_OP_BR_ON_NULL:
            {
                uint8 type;
                WASMRefType ref_type;

                /* POP (ref null ht) and get the converted (ref ht) */
                if (!wasm_loader_pop_nullable_ht(loader_ctx, &type, &ref_type,
                                                 error_buf, error_buf_size)) {
                    goto fail;
                }

                if (opcode == WASM_OP_BR_ON_NULL) {
                    if (!(frame_csp_tmp =
                              check_branch_block(loader_ctx, &p, p_end, false,
                                                 error_buf, error_buf_size))) {
                        goto fail;
                    }
                }

#if WASM_ENABLE_FAST_INTERP != 0
                disable_emit = true;
#endif

                /* PUSH the converted (ref ht) */
                if (type != VALUE_TYPE_ANY) {
                    bh_memcpy_s(&wasm_ref_type, sizeof(WASMRefType), &ref_type,
                                sizeof(WASMRefType));
                }
                PUSH_REF(type);
                break;
            }

            case WASM_OP_BR_ON_NON_NULL:
            {
                uint8 type;
                WASMRefType ref_type;
                uint32 available_stack_cell =
                    loader_ctx->stack_cell_num
                    - (loader_ctx->frame_csp - 1)->stack_cell_num;

                /* POP (ref null ht) and get the converted (ref ht) */
                if (!wasm_loader_pop_nullable_ht(loader_ctx, &type, &ref_type,
                                                 error_buf, error_buf_size)) {
                    goto fail;
                }

#if WASM_ENABLE_FAST_INTERP != 0
                disable_emit = true;
#endif

                /* Temporarily PUSH back (ref ht), check brach block and
                   then POP it */
                if (available_stack_cell
                    > 0) { /* stack isn't in polymorphic state */
                    if (type != VALUE_TYPE_ANY) {
                        bh_memcpy_s(&wasm_ref_type, sizeof(WASMRefType),
                                    &ref_type, sizeof(WASMRefType));
                    }
                    PUSH_REF(type);
                }
                if (!(frame_csp_tmp =
                          check_branch_block(loader_ctx, &p, p_end, false,
                                             error_buf, error_buf_size))) {
                    goto fail;
                }
                if (available_stack_cell
                    > 0) { /* stack isn't in polymorphic state */
                    POP_REF(type);
#if WASM_ENABLE_FAST_INTERP != 0
                    /* Erase the opnd offset emitted by POP_REF() */
                    wasm_loader_emit_backspace(loader_ctx, sizeof(uint16));
#endif
                }
                break;
            }

            case WASM_OP_REF_EQ:
                POP_REF(REF_TYPE_EQREF);
                POP_REF(REF_TYPE_EQREF);
                PUSH_I32();
                break;
#endif /* end of WASM_ENABLE_GC != 0 */

            case WASM_OP_GET_LOCAL:
            {
                p_org = p - 1;
                GET_LOCAL_INDEX_TYPE_AND_OFFSET();
                PUSH_TYPE(local_type);

#if WASM_ENABLE_GC != 0
                /* Cannot get a non-nullable and unset local */
                if (local_idx >= param_count
                    && wasm_is_reftype_htref_non_nullable(local_type)) {
                    set_error_buf(error_buf, error_buf_size,
                                  "uninitialized local");
                    return false;
                }
#endif

#if WASM_ENABLE_FAST_INTERP != 0
                /* Get Local is optimized out */
                skip_label();
                disable_emit = true;
                operand_offset = local_offset;
                PUSH_OFFSET_TYPE(local_type);
#else
#if (WASM_ENABLE_WAMR_COMPILER == 0) && (WASM_ENABLE_JIT == 0) \
    && (WASM_ENABLE_FAST_JIT == 0) && (WASM_ENABLE_DEBUG_INTERP == 0)
                if (local_offset < 0x80
#if WASM_ENABLE_GC != 0
                    && !wasm_is_type_reftype(local_type)
#endif
                ) {
                    *p_org++ = EXT_OP_GET_LOCAL_FAST;
                    if (is_32bit_type(local_type)) {
                        *p_org++ = (uint8)local_offset;
                    }
                    else {
                        *p_org++ = (uint8)(local_offset | 0x80);
                    }
                    while (p_org < p) {
                        *p_org++ = WASM_OP_NOP;
                    }
                }
#endif
#endif /* end of WASM_ENABLE_FAST_INTERP != 0 */
                break;
            }

            case WASM_OP_SET_LOCAL:
            {
                p_org = p - 1;
                GET_LOCAL_INDEX_TYPE_AND_OFFSET();
                POP_TYPE(local_type);

#if WASM_ENABLE_FAST_INTERP != 0
                if (!(preserve_referenced_local(
                        loader_ctx, opcode, local_offset, local_type,
                        &preserve_local, error_buf, error_buf_size)))
                    goto fail;

                if (local_offset < 256
#if WASM_ENABLE_GC != 0
                    && !wasm_is_type_reftype(local_type)
#endif
                ) {
                    skip_label();
                    if ((!preserve_local) && (LAST_OP_OUTPUT_I32())) {
                        if (loader_ctx->p_code_compiled)
                            STORE_U16(loader_ctx->p_code_compiled - 2,
                                      local_offset);
                        loader_ctx->frame_offset--;
                        loader_ctx->dynamic_offset--;
                    }
                    else if ((!preserve_local) && (LAST_OP_OUTPUT_I64())) {
                        if (loader_ctx->p_code_compiled)
                            STORE_U16(loader_ctx->p_code_compiled - 2,
                                      local_offset);
                        loader_ctx->frame_offset -= 2;
                        loader_ctx->dynamic_offset -= 2;
                    }
                    else {
                        if (is_32bit_type(local_type)) {
                            emit_label(EXT_OP_SET_LOCAL_FAST);
                            emit_byte(loader_ctx, (uint8)local_offset);
                        }
                        else {
                            emit_label(EXT_OP_SET_LOCAL_FAST_I64);
                            emit_byte(loader_ctx, (uint8)local_offset);
                        }
                        POP_OFFSET_TYPE(local_type);
                    }
                }
                else { /* local index larger than 255, reserve leb */
                    emit_uint32(loader_ctx, local_idx);
                    POP_OFFSET_TYPE(local_type);
                }
#else
#if (WASM_ENABLE_WAMR_COMPILER == 0) && (WASM_ENABLE_JIT == 0) \
    && (WASM_ENABLE_FAST_JIT == 0) && (WASM_ENABLE_DEBUG_INTERP == 0)
                if (local_offset < 0x80
#if WASM_ENABLE_GC != 0
                    && !wasm_is_type_reftype(local_type)
#endif
                ) {
                    *p_org++ = EXT_OP_SET_LOCAL_FAST;
                    if (is_32bit_type(local_type)) {
                        *p_org++ = (uint8)local_offset;
                    }
                    else {
                        *p_org++ = (uint8)(local_offset | 0x80);
                    }
                    while (p_org < p) {
                        *p_org++ = WASM_OP_NOP;
                    }
                }
#endif
#endif /* end of WASM_ENABLE_FAST_INTERP != 0 */
                break;
            }

            case WASM_OP_TEE_LOCAL:
            {
                p_org = p - 1;
                GET_LOCAL_INDEX_TYPE_AND_OFFSET();
#if WASM_ENABLE_FAST_INTERP != 0
                /* If the stack is in polymorphic state, do fake pop and push on
                    offset stack to keep the depth of offset stack to be the
                   same with ref stack */
                BranchBlock *cur_block = loader_ctx->frame_csp - 1;
                if (cur_block->is_stack_polymorphic) {
                    POP_OFFSET_TYPE(local_type);
                    PUSH_OFFSET_TYPE(local_type);
                }
#endif
                POP_TYPE(local_type);
                PUSH_TYPE(local_type);

#if WASM_ENABLE_FAST_INTERP != 0
                if (!(preserve_referenced_local(
                        loader_ctx, opcode, local_offset, local_type,
                        &preserve_local, error_buf, error_buf_size)))
                    goto fail;

                if (local_offset < 256
#if WASM_ENABLE_GC != 0
                    && !wasm_is_type_reftype(local_type)
#endif
                ) {
                    skip_label();
                    if (is_32bit_type(local_type)) {
                        emit_label(EXT_OP_TEE_LOCAL_FAST);
                        emit_byte(loader_ctx, (uint8)local_offset);
                    }
                    else {
                        emit_label(EXT_OP_TEE_LOCAL_FAST_I64);
                        emit_byte(loader_ctx, (uint8)local_offset);
                    }
                }
                else { /* local index larger than 255, reserve leb */
                    emit_uint32(loader_ctx, local_idx);
                }
                emit_operand(loader_ctx,
                             *(loader_ctx->frame_offset
                               - wasm_value_type_cell_num(local_type)));
#else
#if (WASM_ENABLE_WAMR_COMPILER == 0) && (WASM_ENABLE_JIT == 0) \
    && (WASM_ENABLE_FAST_JIT == 0) && (WASM_ENABLE_DEBUG_INTERP == 0)
                if (local_offset < 0x80
#if WASM_ENABLE_GC != 0
                    && !wasm_is_type_reftype(local_type)
#endif
                ) {
                    *p_org++ = EXT_OP_TEE_LOCAL_FAST;
                    if (is_32bit_type(local_type)) {
                        *p_org++ = (uint8)local_offset;
                    }
                    else {
                        *p_org++ = (uint8)(local_offset | 0x80);
                    }
                    while (p_org < p) {
                        *p_org++ = WASM_OP_NOP;
                    }
                }
#endif
#endif /* end of WASM_ENABLE_FAST_INTERP != 0 */
                break;
            }

            case WASM_OP_GET_GLOBAL:
            {
#if WASM_ENABLE_GC != 0
                WASMRefType *ref_type;
#endif

                p_org = p - 1;
                read_leb_uint32(p, p_end, global_idx);
                if (global_idx >= global_count) {
                    set_error_buf(error_buf, error_buf_size, "unknown global");
                    goto fail;
                }

                global_type =
                    global_idx < module->import_global_count
                        ? module->import_globals[global_idx].u.global.type
                        : module
                              ->globals[global_idx
                                        - module->import_global_count]
                              .type;
#if WASM_ENABLE_GC != 0
                ref_type =
                    global_idx < module->import_global_count
                        ? module->import_globals[global_idx].u.global.ref_type
                        : module
                              ->globals[global_idx
                                        - module->import_global_count]
                              .ref_type;
                if (wasm_is_type_multi_byte_type(global_type)) {
                    bh_memcpy_s(&wasm_ref_type, sizeof(WASMRefType), ref_type,
                                wasm_reftype_struct_size(ref_type));
                }
#endif

                PUSH_TYPE(global_type);

#if WASM_ENABLE_FAST_INTERP == 0
                if (global_type == VALUE_TYPE_I64
                    || global_type == VALUE_TYPE_F64) {
#if WASM_ENABLE_DEBUG_INTERP != 0
                    if (!record_fast_op(module, p_org, *p_org, error_buf,
                                        error_buf_size)) {
                        goto fail;
                    }
#endif
                    *p_org = WASM_OP_GET_GLOBAL_64;
                }
#else  /* else of WASM_ENABLE_FAST_INTERP */
                if (global_type == VALUE_TYPE_I64
                    || global_type == VALUE_TYPE_F64) {
                    skip_label();
                    emit_label(WASM_OP_GET_GLOBAL_64);
                }
                emit_uint32(loader_ctx, global_idx);
                PUSH_OFFSET_TYPE(global_type);
#endif /* end of WASM_ENABLE_FAST_INTERP */
                break;
            }

            case WASM_OP_SET_GLOBAL:
            {
                bool is_mutable = false;
#if WASM_ENABLE_GC != 0
                WASMRefType *ref_type;
#endif

                p_org = p - 1;
                read_leb_uint32(p, p_end, global_idx);
                if (global_idx >= global_count) {
                    set_error_buf(error_buf, error_buf_size, "unknown global");
                    goto fail;
                }

                is_mutable =
                    global_idx < module->import_global_count
                        ? module->import_globals[global_idx].u.global.is_mutable
                        : module
                              ->globals[global_idx
                                        - module->import_global_count]
                              .is_mutable;
                if (!is_mutable) {
#if WASM_ENABLE_GC == 0
                    set_error_buf(error_buf, error_buf_size,
                                  "global is immutable");
#else
                    set_error_buf(error_buf, error_buf_size,
                                  "immutable global");
#endif
                    goto fail;
                }

                global_type =
                    global_idx < module->import_global_count
                        ? module->import_globals[global_idx].u.global.type
                        : module
                              ->globals[global_idx
                                        - module->import_global_count]
                              .type;
#if WASM_ENABLE_GC != 0
                ref_type =
                    global_idx < module->import_global_count
                        ? module->import_globals[global_idx].u.global.ref_type
                        : module
                              ->globals[global_idx
                                        - module->import_global_count]
                              .ref_type;
                if (wasm_is_type_multi_byte_type(global_type)) {
                    bh_memcpy_s(&wasm_ref_type, sizeof(WASMRefType), ref_type,
                                wasm_reftype_struct_size(ref_type));
                }
#endif

                POP_TYPE(global_type);

#if WASM_ENABLE_FAST_INTERP == 0
                if (global_type == VALUE_TYPE_I64
                    || global_type == VALUE_TYPE_F64) {
#if WASM_ENABLE_DEBUG_INTERP != 0
                    if (!record_fast_op(module, p_org, *p_org, error_buf,
                                        error_buf_size)) {
                        goto fail;
                    }
#endif
                    *p_org = WASM_OP_SET_GLOBAL_64;
                }
                else if (module->aux_stack_size > 0
                         && global_idx == module->aux_stack_top_global_index) {
#if WASM_ENABLE_DEBUG_INTERP != 0
                    if (!record_fast_op(module, p_org, *p_org, error_buf,
                                        error_buf_size)) {
                        goto fail;
                    }
#endif
                    *p_org = WASM_OP_SET_GLOBAL_AUX_STACK;
#if WASM_ENABLE_JIT != 0 || WASM_ENABLE_WAMR_COMPILER != 0
                    func->has_op_set_global_aux_stack = true;
#endif
                }
#else  /* else of WASM_ENABLE_FAST_INTERP */
                if (global_type == VALUE_TYPE_I64
                    || global_type == VALUE_TYPE_F64) {
                    skip_label();
                    emit_label(WASM_OP_SET_GLOBAL_64);
                }
                else if (module->aux_stack_size > 0
                         && global_idx == module->aux_stack_top_global_index) {
                    skip_label();
                    emit_label(WASM_OP_SET_GLOBAL_AUX_STACK);
                }
                emit_uint32(loader_ctx, global_idx);
                POP_OFFSET_TYPE(global_type);
#endif /* end of WASM_ENABLE_FAST_INTERP */
                break;
            }

            /* load */
            case WASM_OP_I32_LOAD:
            case WASM_OP_I32_LOAD8_S:
            case WASM_OP_I32_LOAD8_U:
            case WASM_OP_I32_LOAD16_S:
            case WASM_OP_I32_LOAD16_U:
            case WASM_OP_I64_LOAD:
            case WASM_OP_I64_LOAD8_S:
            case WASM_OP_I64_LOAD8_U:
            case WASM_OP_I64_LOAD16_S:
            case WASM_OP_I64_LOAD16_U:
            case WASM_OP_I64_LOAD32_S:
            case WASM_OP_I64_LOAD32_U:
            case WASM_OP_F32_LOAD:
            case WASM_OP_F64_LOAD:
            /* store */
            case WASM_OP_I32_STORE:
            case WASM_OP_I32_STORE8:
            case WASM_OP_I32_STORE16:
            case WASM_OP_I64_STORE:
            case WASM_OP_I64_STORE8:
            case WASM_OP_I64_STORE16:
            case WASM_OP_I64_STORE32:
            case WASM_OP_F32_STORE:
            case WASM_OP_F64_STORE:
            {
#if WASM_ENABLE_FAST_INTERP != 0
                /* change F32/F64 into I32/I64 */
                if (opcode == WASM_OP_F32_LOAD) {
                    skip_label();
                    emit_label(WASM_OP_I32_LOAD);
                }
                else if (opcode == WASM_OP_F64_LOAD) {
                    skip_label();
                    emit_label(WASM_OP_I64_LOAD);
                }
                else if (opcode == WASM_OP_F32_STORE) {
                    skip_label();
                    emit_label(WASM_OP_I32_STORE);
                }
                else if (opcode == WASM_OP_F64_STORE) {
                    skip_label();
                    emit_label(WASM_OP_I64_STORE);
                }
#endif
                CHECK_MEMORY();
                read_leb_uint32(p, p_end, align);      /* align */
                read_leb_uint32(p, p_end, mem_offset); /* offset */
                if (!check_memory_access_align(opcode, align, error_buf,
                                               error_buf_size)) {
                    goto fail;
                }
#if WASM_ENABLE_FAST_INTERP != 0
                emit_uint32(loader_ctx, mem_offset);
#endif
#if WASM_ENABLE_JIT != 0 || WASM_ENABLE_WAMR_COMPILER != 0
                func->has_memory_operations = true;
#endif
                switch (opcode) {
                    /* load */
                    case WASM_OP_I32_LOAD:
                    case WASM_OP_I32_LOAD8_S:
                    case WASM_OP_I32_LOAD8_U:
                    case WASM_OP_I32_LOAD16_S:
                    case WASM_OP_I32_LOAD16_U:
                        POP_AND_PUSH(VALUE_TYPE_I32, VALUE_TYPE_I32);
                        break;
                    case WASM_OP_I64_LOAD:
                    case WASM_OP_I64_LOAD8_S:
                    case WASM_OP_I64_LOAD8_U:
                    case WASM_OP_I64_LOAD16_S:
                    case WASM_OP_I64_LOAD16_U:
                    case WASM_OP_I64_LOAD32_S:
                    case WASM_OP_I64_LOAD32_U:
                        POP_AND_PUSH(VALUE_TYPE_I32, VALUE_TYPE_I64);
                        break;
                    case WASM_OP_F32_LOAD:
                        POP_AND_PUSH(VALUE_TYPE_I32, VALUE_TYPE_F32);
                        break;
                    case WASM_OP_F64_LOAD:
                        POP_AND_PUSH(VALUE_TYPE_I32, VALUE_TYPE_F64);
                        break;
                    /* store */
                    case WASM_OP_I32_STORE:
                    case WASM_OP_I32_STORE8:
                    case WASM_OP_I32_STORE16:
                        POP_I32();
                        POP_I32();
                        break;
                    case WASM_OP_I64_STORE:
                    case WASM_OP_I64_STORE8:
                    case WASM_OP_I64_STORE16:
                    case WASM_OP_I64_STORE32:
                        POP_I64();
                        POP_I32();
                        break;
                    case WASM_OP_F32_STORE:
                        POP_F32();
                        POP_I32();
                        break;
                    case WASM_OP_F64_STORE:
                        POP_F64();
                        POP_I32();
                        break;
                    default:
                        break;
                }
                break;
            }

            case WASM_OP_MEMORY_SIZE:
                CHECK_MEMORY();
                /* reserved byte 0x00 */
                if (*p++ != 0x00) {
                    set_error_buf(error_buf, error_buf_size,
                                  "zero byte expected");
                    goto fail;
                }
                PUSH_I32();

                module->possible_memory_grow = true;
#if WASM_ENABLE_JIT != 0 || WASM_ENABLE_WAMR_COMPILER != 0
                func->has_memory_operations = true;
#endif
                break;

            case WASM_OP_MEMORY_GROW:
                CHECK_MEMORY();
                /* reserved byte 0x00 */
                if (*p++ != 0x00) {
                    set_error_buf(error_buf, error_buf_size,
                                  "zero byte expected");
                    goto fail;
                }
                POP_AND_PUSH(VALUE_TYPE_I32, VALUE_TYPE_I32);

                module->possible_memory_grow = true;
#if WASM_ENABLE_FAST_JIT != 0 || WASM_ENABLE_JIT != 0 \
    || WASM_ENABLE_WAMR_COMPILER != 0
                func->has_op_memory_grow = true;
#endif
#if WASM_ENABLE_JIT != 0 || WASM_ENABLE_WAMR_COMPILER != 0
                func->has_memory_operations = true;
#endif
                break;

            case WASM_OP_I32_CONST:
                read_leb_int32(p, p_end, i32_const);
#if WASM_ENABLE_FAST_INTERP != 0
                skip_label();
                disable_emit = true;
                GET_CONST_OFFSET(VALUE_TYPE_I32, i32_const);

                if (operand_offset == 0) {
                    disable_emit = false;
                    emit_label(WASM_OP_I32_CONST);
                    emit_uint32(loader_ctx, i32_const);
                }
#else
                (void)i32_const;
#endif
                PUSH_I32();
                break;

            case WASM_OP_I64_CONST:
                read_leb_int64(p, p_end, i64_const);
#if WASM_ENABLE_FAST_INTERP != 0
                skip_label();
                disable_emit = true;
                GET_CONST_OFFSET(VALUE_TYPE_I64, i64_const);

                if (operand_offset == 0) {
                    disable_emit = false;
                    emit_label(WASM_OP_I64_CONST);
                    emit_uint64(loader_ctx, i64_const);
                }
#endif
                PUSH_I64();
                break;

            case WASM_OP_F32_CONST:
                p += sizeof(float32);
#if WASM_ENABLE_FAST_INTERP != 0
                skip_label();
                disable_emit = true;
                bh_memcpy_s((uint8 *)&f32_const, sizeof(float32), p_org,
                            sizeof(float32));
                GET_CONST_F32_OFFSET(VALUE_TYPE_F32, f32_const);

                if (operand_offset == 0) {
                    disable_emit = false;
                    emit_label(WASM_OP_F32_CONST);
                    emit_float32(loader_ctx, f32_const);
                }
#endif
                PUSH_F32();
                break;

            case WASM_OP_F64_CONST:
                p += sizeof(float64);
#if WASM_ENABLE_FAST_INTERP != 0
                skip_label();
                disable_emit = true;
                /* Some MCU may require 8-byte align */
                bh_memcpy_s((uint8 *)&f64_const, sizeof(float64), p_org,
                            sizeof(float64));
                GET_CONST_F64_OFFSET(VALUE_TYPE_F64, f64_const);

                if (operand_offset == 0) {
                    disable_emit = false;
                    emit_label(WASM_OP_F64_CONST);
                    emit_float64(loader_ctx, f64_const);
                }
#endif
                PUSH_F64();
                break;

            case WASM_OP_I32_EQZ:
                POP_AND_PUSH(VALUE_TYPE_I32, VALUE_TYPE_I32);
                break;

            case WASM_OP_I32_EQ:
            case WASM_OP_I32_NE:
            case WASM_OP_I32_LT_S:
            case WASM_OP_I32_LT_U:
            case WASM_OP_I32_GT_S:
            case WASM_OP_I32_GT_U:
            case WASM_OP_I32_LE_S:
            case WASM_OP_I32_LE_U:
            case WASM_OP_I32_GE_S:
            case WASM_OP_I32_GE_U:
                POP2_AND_PUSH(VALUE_TYPE_I32, VALUE_TYPE_I32);
                break;

            case WASM_OP_I64_EQZ:
                POP_AND_PUSH(VALUE_TYPE_I64, VALUE_TYPE_I32);
                break;

            case WASM_OP_I64_EQ:
            case WASM_OP_I64_NE:
            case WASM_OP_I64_LT_S:
            case WASM_OP_I64_LT_U:
            case WASM_OP_I64_GT_S:
            case WASM_OP_I64_GT_U:
            case WASM_OP_I64_LE_S:
            case WASM_OP_I64_LE_U:
            case WASM_OP_I64_GE_S:
            case WASM_OP_I64_GE_U:
                POP2_AND_PUSH(VALUE_TYPE_I64, VALUE_TYPE_I32);
                break;

            case WASM_OP_F32_EQ:
            case WASM_OP_F32_NE:
            case WASM_OP_F32_LT:
            case WASM_OP_F32_GT:
            case WASM_OP_F32_LE:
            case WASM_OP_F32_GE:
                POP2_AND_PUSH(VALUE_TYPE_F32, VALUE_TYPE_I32);
                break;

            case WASM_OP_F64_EQ:
            case WASM_OP_F64_NE:
            case WASM_OP_F64_LT:
            case WASM_OP_F64_GT:
            case WASM_OP_F64_LE:
            case WASM_OP_F64_GE:
                POP2_AND_PUSH(VALUE_TYPE_F64, VALUE_TYPE_I32);
                break;

            case WASM_OP_I32_CLZ:
            case WASM_OP_I32_CTZ:
            case WASM_OP_I32_POPCNT:
                POP_AND_PUSH(VALUE_TYPE_I32, VALUE_TYPE_I32);
                break;

            case WASM_OP_I32_ADD:
            case WASM_OP_I32_SUB:
            case WASM_OP_I32_MUL:
            case WASM_OP_I32_DIV_S:
            case WASM_OP_I32_DIV_U:
            case WASM_OP_I32_REM_S:
            case WASM_OP_I32_REM_U:
            case WASM_OP_I32_AND:
            case WASM_OP_I32_OR:
            case WASM_OP_I32_XOR:
            case WASM_OP_I32_SHL:
            case WASM_OP_I32_SHR_S:
            case WASM_OP_I32_SHR_U:
            case WASM_OP_I32_ROTL:
            case WASM_OP_I32_ROTR:
                POP2_AND_PUSH(VALUE_TYPE_I32, VALUE_TYPE_I32);
                break;

            case WASM_OP_I64_CLZ:
            case WASM_OP_I64_CTZ:
            case WASM_OP_I64_POPCNT:
                POP_AND_PUSH(VALUE_TYPE_I64, VALUE_TYPE_I64);
                break;

            case WASM_OP_I64_ADD:
            case WASM_OP_I64_SUB:
            case WASM_OP_I64_MUL:
            case WASM_OP_I64_DIV_S:
            case WASM_OP_I64_DIV_U:
            case WASM_OP_I64_REM_S:
            case WASM_OP_I64_REM_U:
            case WASM_OP_I64_AND:
            case WASM_OP_I64_OR:
            case WASM_OP_I64_XOR:
            case WASM_OP_I64_SHL:
            case WASM_OP_I64_SHR_S:
            case WASM_OP_I64_SHR_U:
            case WASM_OP_I64_ROTL:
            case WASM_OP_I64_ROTR:
                POP2_AND_PUSH(VALUE_TYPE_I64, VALUE_TYPE_I64);
                break;

            case WASM_OP_F32_ABS:
            case WASM_OP_F32_NEG:
            case WASM_OP_F32_CEIL:
            case WASM_OP_F32_FLOOR:
            case WASM_OP_F32_TRUNC:
            case WASM_OP_F32_NEAREST:
            case WASM_OP_F32_SQRT:
                POP_AND_PUSH(VALUE_TYPE_F32, VALUE_TYPE_F32);
                break;

            case WASM_OP_F32_ADD:
            case WASM_OP_F32_SUB:
            case WASM_OP_F32_MUL:
            case WASM_OP_F32_DIV:
            case WASM_OP_F32_MIN:
            case WASM_OP_F32_MAX:
            case WASM_OP_F32_COPYSIGN:
                POP2_AND_PUSH(VALUE_TYPE_F32, VALUE_TYPE_F32);
                break;

            case WASM_OP_F64_ABS:
            case WASM_OP_F64_NEG:
            case WASM_OP_F64_CEIL:
            case WASM_OP_F64_FLOOR:
            case WASM_OP_F64_TRUNC:
            case WASM_OP_F64_NEAREST:
            case WASM_OP_F64_SQRT:
                POP_AND_PUSH(VALUE_TYPE_F64, VALUE_TYPE_F64);
                break;

            case WASM_OP_F64_ADD:
            case WASM_OP_F64_SUB:
            case WASM_OP_F64_MUL:
            case WASM_OP_F64_DIV:
            case WASM_OP_F64_MIN:
            case WASM_OP_F64_MAX:
            case WASM_OP_F64_COPYSIGN:
                POP2_AND_PUSH(VALUE_TYPE_F64, VALUE_TYPE_F64);
                break;

            case WASM_OP_I32_WRAP_I64:
                POP_AND_PUSH(VALUE_TYPE_I64, VALUE_TYPE_I32);
                break;

            case WASM_OP_I32_TRUNC_S_F32:
            case WASM_OP_I32_TRUNC_U_F32:
                POP_AND_PUSH(VALUE_TYPE_F32, VALUE_TYPE_I32);
                break;

            case WASM_OP_I32_TRUNC_S_F64:
            case WASM_OP_I32_TRUNC_U_F64:
                POP_AND_PUSH(VALUE_TYPE_F64, VALUE_TYPE_I32);
                break;

            case WASM_OP_I64_EXTEND_S_I32:
            case WASM_OP_I64_EXTEND_U_I32:
                POP_AND_PUSH(VALUE_TYPE_I32, VALUE_TYPE_I64);
                break;

            case WASM_OP_I64_TRUNC_S_F32:
            case WASM_OP_I64_TRUNC_U_F32:
                POP_AND_PUSH(VALUE_TYPE_F32, VALUE_TYPE_I64);
                break;

            case WASM_OP_I64_TRUNC_S_F64:
            case WASM_OP_I64_TRUNC_U_F64:
                POP_AND_PUSH(VALUE_TYPE_F64, VALUE_TYPE_I64);
                break;

            case WASM_OP_F32_CONVERT_S_I32:
            case WASM_OP_F32_CONVERT_U_I32:
                POP_AND_PUSH(VALUE_TYPE_I32, VALUE_TYPE_F32);
                break;

            case WASM_OP_F32_CONVERT_S_I64:
            case WASM_OP_F32_CONVERT_U_I64:
                POP_AND_PUSH(VALUE_TYPE_I64, VALUE_TYPE_F32);
                break;

            case WASM_OP_F32_DEMOTE_F64:
                POP_AND_PUSH(VALUE_TYPE_F64, VALUE_TYPE_F32);
                break;

            case WASM_OP_F64_CONVERT_S_I32:
            case WASM_OP_F64_CONVERT_U_I32:
                POP_AND_PUSH(VALUE_TYPE_I32, VALUE_TYPE_F64);
                break;

            case WASM_OP_F64_CONVERT_S_I64:
            case WASM_OP_F64_CONVERT_U_I64:
                POP_AND_PUSH(VALUE_TYPE_I64, VALUE_TYPE_F64);
                break;

            case WASM_OP_F64_PROMOTE_F32:
                POP_AND_PUSH(VALUE_TYPE_F32, VALUE_TYPE_F64);
                break;

            case WASM_OP_I32_REINTERPRET_F32:
                POP_AND_PUSH(VALUE_TYPE_F32, VALUE_TYPE_I32);
                break;

            case WASM_OP_I64_REINTERPRET_F64:
                POP_AND_PUSH(VALUE_TYPE_F64, VALUE_TYPE_I64);
                break;

            case WASM_OP_F32_REINTERPRET_I32:
                POP_AND_PUSH(VALUE_TYPE_I32, VALUE_TYPE_F32);
                break;

            case WASM_OP_F64_REINTERPRET_I64:
                POP_AND_PUSH(VALUE_TYPE_I64, VALUE_TYPE_F64);
                break;

            case WASM_OP_I32_EXTEND8_S:
            case WASM_OP_I32_EXTEND16_S:
                POP_AND_PUSH(VALUE_TYPE_I32, VALUE_TYPE_I32);
                break;

            case WASM_OP_I64_EXTEND8_S:
            case WASM_OP_I64_EXTEND16_S:
            case WASM_OP_I64_EXTEND32_S:
                POP_AND_PUSH(VALUE_TYPE_I64, VALUE_TYPE_I64);
                break;

#if WASM_ENABLE_GC != 0
            case WASM_OP_GC_PREFIX:
            {
                uint32 opcode1;

                read_leb_uint32(p, p_end, opcode1);
#if WASM_ENABLE_FAST_INTERP != 0
                emit_byte(loader_ctx, ((uint8)opcode1));
#endif

                switch (opcode1) {
                    case WASM_OP_STRUCT_NEW_CANON:
                    case WASM_OP_STRUCT_NEW_CANON_DEFAULT:
                    {
                        read_leb_uint32(p, p_end, type_idx);
#if WASM_ENABLE_FAST_INTERP != 0
                        emit_uint32(loader_ctx, type_idx);
#endif
                        if (!check_type_index(module, type_idx, error_buf,
                                              error_buf_size)) {
                            goto fail;
                        }
                        if (module->types[type_idx]->type_flag
                            != WASM_TYPE_STRUCT) {
                            set_error_buf(error_buf, error_buf_size,
                                          "unkown struct type");
                            goto fail;
                        }

                        if (opcode1 == WASM_OP_STRUCT_NEW_CANON) {
                            int32 j, k;
                            uint8 value_type;
                            uint32 ref_type_struct_size;
                            WASMStructType *struct_type =
                                (WASMStructType *)module->types[type_idx];

                            k = struct_type->ref_type_map_count - 1;
                            for (j = struct_type->field_count - 1; j >= 0;
                                 j--) {
                                value_type = struct_type->fields[j].field_type;
                                if (wasm_is_type_reftype(value_type)) {
                                    if (wasm_is_type_multi_byte_type(
                                            value_type)) {
                                        ref_type_struct_size =
                                            wasm_reftype_struct_size(
                                                struct_type->ref_type_maps[k]
                                                    .ref_type);
                                        bh_memcpy_s(
                                            &wasm_ref_type,
                                            (uint32)sizeof(WASMRefType),
                                            struct_type->ref_type_maps[k]
                                                .ref_type,
                                            ref_type_struct_size);
                                        k--;
                                    }
                                    POP_REF(value_type);
                                }
                                else {
                                    switch (value_type) {
                                        case VALUE_TYPE_I32:
                                        case PACKED_TYPE_I8:
                                        case PACKED_TYPE_I16:
                                            POP_I32();
                                            break;
                                        case VALUE_TYPE_I64:
                                            POP_I64();
                                            break;
                                        case VALUE_TYPE_F32:
                                            POP_F32();
                                            break;
                                        case VALUE_TYPE_F64:
                                            POP_F64();
                                            break;
                                        default:
                                            set_error_buf(error_buf,
                                                          error_buf_size,
                                                          "unknown type");
                                            goto fail;
                                    }
                                }
                            }
                        }

                        /* PUSH struct obj, (ref $t) */
                        wasm_set_refheaptype_typeidx(
                            &wasm_ref_type.ref_ht_typeidx, false, type_idx);
                        PUSH_REF(wasm_ref_type.ref_type);
                        break;
                    }

                    case WASM_OP_STRUCT_GET:
                    case WASM_OP_STRUCT_GET_S:
                    case WASM_OP_STRUCT_GET_U:
                    case WASM_OP_STRUCT_SET:
                    {
                        WASMStructType *struct_type;
                        WASMRefType *ref_type = NULL;
                        uint32 field_idx;
                        uint8 field_type;

                        read_leb_uint32(p, p_end, type_idx);
#if WASM_ENABLE_FAST_INTERP != 0
                        emit_uint32(loader_ctx, type_idx);
#endif
                        if (!check_type_index(module, type_idx, error_buf,
                                              error_buf_size)) {
                            goto fail;
                        }
                        if (module->types[type_idx]->type_flag
                            != WASM_TYPE_STRUCT) {
                            set_error_buf(error_buf, error_buf_size,
                                          "unknown struct type");
                            goto fail;
                        }
                        struct_type = (WASMStructType *)module->types[type_idx];

                        read_leb_uint32(p, p_end, field_idx);
#if WASM_ENABLE_FAST_INTERP != 0
                        emit_uint32(loader_ctx, field_idx);
#endif
                        if (field_idx >= struct_type->field_count) {
                            set_error_buf(error_buf, error_buf_size,
                                          "unknown struct field");
                            goto fail;
                        }

                        if (opcode1 == WASM_OP_STRUCT_SET
                            && !(struct_type->fields[field_idx].field_flags
                                 & 1)) {
                            set_error_buf(error_buf, error_buf_size,
                                          "field is immutable");
                            goto fail;
                        }

                        field_type = struct_type->fields[field_idx].field_type;
                        if (is_packed_type(field_type)) {
                            if (opcode1 != WASM_OP_STRUCT_GET_S
                                && opcode1 != WASM_OP_STRUCT_GET_U) {
                                set_error_buf(error_buf, error_buf_size,
                                              "type mismatch");
                                goto fail;
                            }
                            else {
                                field_type = VALUE_TYPE_I32;
                            }
                        }
                        if (wasm_is_type_multi_byte_type(field_type)) {
                            ref_type = wasm_reftype_map_find(
                                struct_type->ref_type_maps,
                                struct_type->ref_type_map_count, field_idx);
                            bh_assert(ref_type);
                        }
                        if (opcode1 == WASM_OP_STRUCT_SET) {
                            /* POP field */
                            if (wasm_is_type_multi_byte_type(field_type)) {
                                bh_memcpy_s(&wasm_ref_type,
                                            (uint32)sizeof(WASMRefType),
                                            ref_type,
                                            wasm_reftype_struct_size(ref_type));
                            }
                            POP_REF(field_type);
                            /* POP struct obj, (ref null $t) */
                            wasm_set_refheaptype_typeidx(
                                &wasm_ref_type.ref_ht_typeidx, true, type_idx);
                            POP_REF(wasm_ref_type.ref_type);
                        }
                        else {
                            /* POP struct obj, (ref null $t) */
                            wasm_set_refheaptype_typeidx(
                                &wasm_ref_type.ref_ht_typeidx, true, type_idx);
                            POP_REF(wasm_ref_type.ref_type);
                            /* PUSH field */
                            if (wasm_is_type_multi_byte_type(field_type)) {
                                bh_memcpy_s(&wasm_ref_type,
                                            (uint32)sizeof(WASMRefType),
                                            ref_type,
                                            wasm_reftype_struct_size(ref_type));
                            }
                            PUSH_REF(field_type);
                        }
                        break;
                    }

                    case WASM_OP_ARRAY_NEW_CANON:
                    case WASM_OP_ARRAY_NEW_CANON_DEFAULT:
                    case WASM_OP_ARRAY_NEW_CANON_FIXED:
                    case WASM_OP_ARRAY_NEW_CANON_DATA:
                    case WASM_OP_ARRAY_NEW_CANON_ELEM:
                    {
                        WASMArrayType *array_type;
                        uint8 elem_type;
                        uint32 u32 = 0;

                        read_leb_uint32(p, p_end, type_idx);
#if WASM_ENABLE_FAST_INTERP != 0
                        emit_uint32(loader_ctx, type_idx);
#endif
                        if (opcode1 == WASM_OP_ARRAY_NEW_CANON_FIXED
                            || opcode1 == WASM_OP_ARRAY_NEW_CANON_DATA
                            || opcode1 == WASM_OP_ARRAY_NEW_CANON_ELEM) {
                            read_leb_uint32(p, p_end, u32);
#if WASM_ENABLE_FAST_INTERP != 0
                            emit_uint32(loader_ctx, u32);
#endif
                        }

                        if (!check_type_index(module, type_idx, error_buf,
                                              error_buf_size)) {
                            goto fail;
                        }
                        if (module->types[type_idx]->type_flag
                            != WASM_TYPE_ARRAY) {
                            set_error_buf(error_buf, error_buf_size,
                                          "unkown array type");
                            goto fail;
                        }

                        if (opcode1 != WASM_OP_ARRAY_NEW_CANON_FIXED) {
                            /* length */
                            POP_I32();
                        }

                        array_type = (WASMArrayType *)module->types[type_idx];
                        elem_type = array_type->elem_type;

                        if (opcode1 == WASM_OP_ARRAY_NEW_CANON
                            || opcode1 == WASM_OP_ARRAY_NEW_CANON_FIXED) {
                            if (wasm_is_type_multi_byte_type(elem_type)) {
                                bh_memcpy_s(&wasm_ref_type, sizeof(WASMRefType),
                                            array_type->elem_ref_type,
                                            wasm_reftype_struct_size(
                                                array_type->elem_ref_type));
                            }
                            if (is_packed_type(elem_type)) {
                                elem_type = VALUE_TYPE_I32;
                            }

                            if (opcode1 == WASM_OP_ARRAY_NEW_CANON_FIXED) {
                                uint32 N = u32;
                                for (i = 0; i < N; i++)
                                    POP_REF(elem_type);
                            }
                            else
                                POP_REF(elem_type);
                        }
                        else if (opcode1 == WASM_OP_ARRAY_NEW_CANON_DATA) {
                            /* offset of data segment */
                            POP_I32();

                            if (u32 >= module->data_seg_count) {
                                set_error_buf(error_buf, error_buf_size,
                                              "unknown data segement");
                                goto fail;
                            }

                            if (wasm_is_type_reftype(elem_type)) {
                                set_error_buf(error_buf, error_buf_size,
                                              "array elem type mismatch");
                                goto fail;
                            }
                        }
                        else if (opcode1 == WASM_OP_ARRAY_NEW_CANON_ELEM) {
                            WASMTableSeg *table_seg =
                                module->table_segments + u32;

                            /* offset of element segment */
                            POP_I32();

                            if (u32 >= module->table_seg_count) {
                                set_error_buf(error_buf, error_buf_size,
                                              "unknown element segement");
                                goto fail;
                            }
                            if (!wasm_reftype_is_subtype_of(
                                    table_seg->elem_type,
                                    table_seg->elem_ref_type, elem_type,
                                    array_type->elem_ref_type, module->types,
                                    module->type_count)) {
                                set_error_buf(error_buf, error_buf_size,
                                              "array elem type mismatch");
                                goto fail;
                            }
                        }

                        /* PUSH array obj, (ref $t) */
                        wasm_set_refheaptype_typeidx(
                            &wasm_ref_type.ref_ht_typeidx, false, type_idx);
                        PUSH_REF(wasm_ref_type.ref_type);
                        break;
                    }

                    case WASM_OP_ARRAY_GET:
                    case WASM_OP_ARRAY_GET_S:
                    case WASM_OP_ARRAY_GET_U:
                    case WASM_OP_ARRAY_SET:
                    {
                        uint8 elem_type;
                        WASMArrayType *array_type;
                        WASMRefType *ref_type = NULL;

                        read_leb_uint32(p, p_end, type_idx);
#if WASM_ENABLE_FAST_INTERP != 0
                        emit_uint32(loader_ctx, type_idx);
#endif
                        if (!check_type_index(module, type_idx, error_buf,
                                              error_buf_size)) {
                            goto fail;
                        }
                        if (module->types[type_idx]->type_flag
                            != WASM_TYPE_ARRAY) {
                            set_error_buf(error_buf, error_buf_size,
                                          "unkown array type");
                            goto fail;
                        }
                        array_type = (WASMArrayType *)module->types[type_idx];

                        if (opcode1 == WASM_OP_ARRAY_SET
                            && !(array_type->elem_flags & 1)) {
                            set_error_buf(error_buf, error_buf_size,
                                          "array is immutable");
                            goto fail;
                        }

                        elem_type = array_type->elem_type;
                        if (is_packed_type(elem_type)) {
                            if (opcode1 != WASM_OP_ARRAY_GET_S
                                && opcode1 != WASM_OP_ARRAY_GET_U
                                && opcode1 != WASM_OP_ARRAY_SET) {
                                set_error_buf(error_buf, error_buf_size,
                                              "type mismatch");
                                goto fail;
                            }
                            else {
                                elem_type = VALUE_TYPE_I32;
                            }
                        }
                        ref_type = array_type->elem_ref_type;

                        if (opcode1 == WASM_OP_ARRAY_SET) {
                            /* POP elem to set */
                            if (wasm_is_type_multi_byte_type(elem_type)) {
                                bh_memcpy_s(&wasm_ref_type, sizeof(WASMRefType),
                                            ref_type,
                                            wasm_reftype_struct_size(ref_type));
                            }
                            POP_REF(elem_type);
                        }
                        /* elem idx */
                        POP_I32();
                        /* POP array obj, (ref null $t) */
                        wasm_set_refheaptype_typeidx(
                            &wasm_ref_type.ref_ht_typeidx, true, type_idx);
                        POP_REF(wasm_ref_type.ref_type);
                        if (opcode1 != WASM_OP_ARRAY_SET) {
                            /* PUSH elem */
                            if (wasm_is_type_multi_byte_type(elem_type)) {
                                bh_memcpy_s(&wasm_ref_type, sizeof(WASMRefType),
                                            ref_type,
                                            wasm_reftype_struct_size(ref_type));
                            }
                            PUSH_REF(elem_type);
                        }
                        break;
                    }

                    case WASM_OP_ARRAY_LEN:
                    {
                        POP_REF(REF_TYPE_ARRAYREF);
                        /* length */
                        PUSH_I32();
                        break;
                    }

                    case WASM_OP_I31_NEW:
                    {
                        POP_I32();
                        wasm_set_refheaptype_common(
                            &wasm_ref_type.ref_ht_common, false, HEAP_TYPE_I31);
                        PUSH_REF(wasm_ref_type.ref_type);
                        break;
                    }

                    case WASM_OP_I31_GET_S:
                    case WASM_OP_I31_GET_U:
                    {
                        POP_REF(REF_TYPE_I31REF);
                        PUSH_I32();
                        break;
                    }

                    case WASM_OP_REF_TEST:
                    case WASM_OP_REF_CAST:
                    case WASM_OP_REF_TEST_NULLABLE:
                    case WASM_OP_REF_CAST_NULLABLE:
                    {
                        uint8 type;

                        read_leb_int32(p, p_end, heap_type);
#if WASM_ENABLE_FAST_INTERP != 0
                        emit_uint32(loader_ctx, (uint32)heap_type);
#endif
                        if (heap_type >= 0) {
                            if (!check_type_index(module, heap_type, error_buf,
                                                  error_buf_size)) {
                                goto fail;
                            }
                        }
                        else {
                            if (heap_type > HEAP_TYPE_FUNC
                                || heap_type < HEAP_TYPE_NONE) {
                                set_error_buf(error_buf, error_buf_size,
                                              "unknown type");
                                goto fail;
                            }
                        }
                        if (!wasm_loader_pop_heap_obj(loader_ctx, &type,
                                                      &wasm_ref_type, error_buf,
                                                      error_buf_size)) {
                            goto fail;
                        }
                        if (opcode1 == WASM_OP_REF_TEST
                            || opcode1 == WASM_OP_REF_TEST_NULLABLE)
                            PUSH_I32();
                        else
                            PUSH_REF(type);
                        break;
                    }

                    case WASM_OP_BR_ON_CAST:
                    case WASM_OP_BR_ON_CAST_NULLABLE:
                    {
                        WASMRefType ref_type_tmp;
                        uint8 type_tmp;
                        uint32 depth;
                        bool nullable;

                        nullable = (opcode1 == WASM_OP_BR_ON_CAST_NULLABLE)
                                       ? true
                                       : false;

                        p_org = p;

                        read_leb_uint32(p, p_end, depth);
                        read_leb_int32(p, p_end, heap_type);
#if WASM_ENABLE_FAST_INTERP != 0
                        /* Emit heap_type firstly */
                        emit_uint32(loader_ctx, (uint32)heap_type);
#endif
                        (void)depth;

                        /* Pop and backup the stack top's ref type */
                        if (!wasm_loader_pop_heap_obj(loader_ctx, &type_tmp,
                                                      &ref_type_tmp, error_buf,
                                                      error_buf_size)) {
                            goto fail;
                        }

                        if (heap_type >= 0) {
                            if (!check_type_index(module, heap_type, error_buf,
                                                  error_buf_size)) {
                                goto fail;
                            }
                            wasm_set_refheaptype_typeidx(
                                &wasm_ref_type.ref_ht_typeidx, nullable,
                                heap_type);
                        }
                        else {
                            if (heap_type > HEAP_TYPE_FUNC
                                || heap_type < HEAP_TYPE_NONE) {
                                set_error_buf(error_buf, error_buf_size,
                                              "unknown type");
                                goto fail;
                            }
                            wasm_set_refheaptype_common(
                                &wasm_ref_type.ref_ht_common, nullable,
                                heap_type);
                        }

                        p = p_org;
                        /* Push ref type casted for branch block check */
                        PUSH_REF(wasm_ref_type.ref_type);
                        if (!(frame_csp_tmp = check_branch_block(
                                  loader_ctx, &p, p_end, false, error_buf,
                                  error_buf_size))) {
                            goto fail;
                        }
                        /* Ignore heap_type */
                        skip_leb_uint32(p, p_end);

                        /* Restore the original stack top's ref type */
                        POP_REF(wasm_ref_type.ref_type);
#if WASM_ENABLE_FAST_INTERP != 0
                        /* Erase the opnd offset emitted by POP_REF() */
                        wasm_loader_emit_backspace(loader_ctx, sizeof(uint16));
#endif
                        if (wasm_is_type_multi_byte_type(type_tmp)) {
                            bh_memcpy_s(
                                &wasm_ref_type,
                                wasm_reftype_struct_size(&ref_type_tmp),
                                &ref_type_tmp,
                                wasm_reftype_struct_size(&ref_type_tmp));
                        }
                        PUSH_REF(type_tmp);
#if WASM_ENABLE_FAST_INTERP != 0
                        /* Erase the opnd offset emitted by PUSH_REF() */
                        wasm_loader_emit_backspace(loader_ctx, sizeof(uint16));
#endif
                        break;
                    }

                    case WASM_OP_BR_ON_CAST_FAIL:
                    case WASM_OP_BR_ON_CAST_FAIL_NULLABLE:
                    {
                        uint8 type_tmp;
                        uint32 depth;
                        bool nullable;

                        nullable = (opcode1 == WASM_OP_BR_ON_CAST_FAIL_NULLABLE)
                                       ? true
                                       : false;

                        p_org = p;
                        read_leb_uint32(p, p_end, depth);
                        read_leb_int32(p, p_end, heap_type);
#if WASM_ENABLE_FAST_INTERP != 0
                        /* Emit heap_type firstly */
                        emit_uint32(loader_ctx, (uint32)heap_type);
#endif
                        (void)depth;

                        /* Pop and push the stack top's ref type so fast-interp
                           can get the opnd offset */
                        if (!wasm_loader_pop_heap_obj(loader_ctx, &type_tmp,
                                                      &wasm_ref_type, error_buf,
                                                      error_buf_size)) {
                            goto fail;
                        }
                        p = p_org;
                        PUSH_REF(type_tmp);
                        if (!(frame_csp_tmp = check_branch_block(
                                  loader_ctx, &p, p_end, false, error_buf,
                                  error_buf_size))) {
                            goto fail;
                        }
                        /* Ignore heap_type */
                        skip_leb_uint32(p, p_end);

                        /* Pop the original ref type, and push the casted
                           ref type */
                        POP_REF(type_tmp);
#if WASM_ENABLE_FAST_INTERP != 0
                        wasm_loader_emit_backspace(loader_ctx, sizeof(uint16));
#endif
                        if (heap_type >= 0) {
                            if (!check_type_index(module, heap_type, error_buf,
                                                  error_buf_size)) {
                                goto fail;
                            }
                            wasm_set_refheaptype_typeidx(
                                &wasm_ref_type.ref_ht_typeidx, nullable,
                                heap_type);
                        }
                        else {
                            if (heap_type > HEAP_TYPE_FUNC
                                || heap_type < HEAP_TYPE_NONE) {
                                set_error_buf(error_buf, error_buf_size,
                                              "unknown type");
                                goto fail;
                            }
                            wasm_set_refheaptype_common(
                                &wasm_ref_type.ref_ht_common, nullable,
                                heap_type);
                        }
                        PUSH_REF(wasm_ref_type.ref_type);
#if WASM_ENABLE_FAST_INTERP != 0
                        /* Erase the opnd offset emitted by PUSH_REF() */
                        wasm_loader_emit_backspace(loader_ctx, sizeof(uint16));
#endif
                        break;
                    }

                    case WASM_OP_EXTERN_INTERNALIZE:
                    {
                        uint8 type;

                        if (!wasm_loader_pop_heap_obj(loader_ctx, &type,
                                                      &wasm_ref_type, error_buf,
                                                      error_buf_size)) {
                            goto fail;
                        }
                        if (!(type == REF_TYPE_EXTERNREF
                              || (type == REF_TYPE_HT_NON_NULLABLE
                                  && wasm_ref_type.ref_ht_common.heap_type
                                         == HEAP_TYPE_EXTERN)
                              || type == VALUE_TYPE_ANY)) {
                            set_error_buf(error_buf, error_buf_size,
                                          "type mismatch");
                            goto fail;
                        }

                        if (type == REF_TYPE_EXTERNREF)
                            type = REF_TYPE_ANYREF;
                        else {
                            wasm_ref_type.ref_ht_common.heap_type =
                                HEAP_TYPE_ANY;
                        }
                        PUSH_REF(type);
                        break;
                    }

                    case WASM_OP_EXTERN_EXTERNALIZE:
                    {
                        uint8 type;

                        if (!wasm_loader_pop_heap_obj(loader_ctx, &type,
                                                      &wasm_ref_type, error_buf,
                                                      error_buf_size)) {
                            goto fail;
                        }
                        if (type == REF_TYPE_EXTERNREF
                            || ((type == REF_TYPE_HT_NULLABLE
                                 || type == REF_TYPE_HT_NON_NULLABLE)
                                && wasm_ref_type.ref_ht_common.heap_type
                                       == HEAP_TYPE_EXTERN)) {
                            set_error_buf(error_buf, error_buf_size,
                                          "type mismatch");
                            goto fail;
                        }

                        if (type != REF_TYPE_HT_NON_NULLABLE) {
                            /* push (ref null extern) */
                            type = REF_TYPE_EXTERNREF;
                        }
                        else {
                            /* push (ref extern) */
                            type = REF_TYPE_HT_NON_NULLABLE;
                            wasm_set_refheaptype_common(
                                &wasm_ref_type.ref_ht_common, false,
                                HEAP_TYPE_EXTERN);
                        }
                        PUSH_REF(type);
                        break;
                    }

                    default:
                        set_error_buf_v(error_buf, error_buf_size,
                                        "%s %02x %02x", "unsupported opcode",
                                        0xfb, opcode1);
                        goto fail;
                }
                break;
            }
#endif /* end of WASM_ENABLE_GC != 0 */

            case WASM_OP_MISC_PREFIX:
            {
                uint32 opcode1;

                read_leb_uint32(p, p_end, opcode1);
#if WASM_ENABLE_FAST_INTERP != 0
                emit_byte(loader_ctx, ((uint8)opcode1));
#endif
                switch (opcode1) {
                    case WASM_OP_I32_TRUNC_SAT_S_F32:
                    case WASM_OP_I32_TRUNC_SAT_U_F32:
                        POP_AND_PUSH(VALUE_TYPE_F32, VALUE_TYPE_I32);
                        break;
                    case WASM_OP_I32_TRUNC_SAT_S_F64:
                    case WASM_OP_I32_TRUNC_SAT_U_F64:
                        POP_AND_PUSH(VALUE_TYPE_F64, VALUE_TYPE_I32);
                        break;
                    case WASM_OP_I64_TRUNC_SAT_S_F32:
                    case WASM_OP_I64_TRUNC_SAT_U_F32:
                        POP_AND_PUSH(VALUE_TYPE_F32, VALUE_TYPE_I64);
                        break;
                    case WASM_OP_I64_TRUNC_SAT_S_F64:
                    case WASM_OP_I64_TRUNC_SAT_U_F64:
                        POP_AND_PUSH(VALUE_TYPE_F64, VALUE_TYPE_I64);
                        break;
#if WASM_ENABLE_BULK_MEMORY != 0
                    case WASM_OP_MEMORY_INIT:
                    {
                        read_leb_uint32(p, p_end, data_seg_idx);
#if WASM_ENABLE_FAST_INTERP != 0
                        emit_uint32(loader_ctx, data_seg_idx);
#endif
                        if (module->import_memory_count == 0
                            && module->memory_count == 0)
                            goto fail_unknown_memory;

                        if (*p++ != 0x00)
                            goto fail_zero_byte_expected;

                        if (data_seg_idx >= module->data_seg_count) {
                            set_error_buf_v(error_buf, error_buf_size,
                                            "unknown data segment %d",
                                            data_seg_idx);
                            goto fail;
                        }

                        if (module->data_seg_count1 == 0)
                            goto fail_data_cnt_sec_require;

                        POP_I32();
                        POP_I32();
                        POP_I32();
#if WASM_ENABLE_JIT != 0 || WASM_ENABLE_WAMR_COMPILER != 0
                        func->has_memory_operations = true;
#endif
                        break;
                    }
                    case WASM_OP_DATA_DROP:
                    {
                        read_leb_uint32(p, p_end, data_seg_idx);
#if WASM_ENABLE_FAST_INTERP != 0
                        emit_uint32(loader_ctx, data_seg_idx);
#endif
                        if (data_seg_idx >= module->data_seg_count) {
                            set_error_buf(error_buf, error_buf_size,
                                          "unknown data segment");
                            goto fail;
                        }

                        if (module->data_seg_count1 == 0)
                            goto fail_data_cnt_sec_require;

#if WASM_ENABLE_JIT != 0 || WASM_ENABLE_WAMR_COMPILER != 0
                        func->has_memory_operations = true;
#endif
                        break;
                    }
                    case WASM_OP_MEMORY_COPY:
                    {
                        /* both src and dst memory index should be 0 */
                        if (*(int16 *)p != 0x0000)
                            goto fail_zero_byte_expected;
                        p += 2;

                        if (module->import_memory_count == 0
                            && module->memory_count == 0)
                            goto fail_unknown_memory;

                        POP_I32();
                        POP_I32();
                        POP_I32();
#if WASM_ENABLE_JIT != 0 || WASM_ENABLE_WAMR_COMPILER != 0
                        func->has_memory_operations = true;
#endif
                        break;
                    }
                    case WASM_OP_MEMORY_FILL:
                    {
                        if (*p++ != 0x00) {
                            goto fail_zero_byte_expected;
                        }
                        if (module->import_memory_count == 0
                            && module->memory_count == 0) {
                            goto fail_unknown_memory;
                        }

                        POP_I32();
                        POP_I32();
                        POP_I32();
#if WASM_ENABLE_JIT != 0 || WASM_ENABLE_WAMR_COMPILER != 0
                        func->has_memory_operations = true;
#endif
                        break;
                    }
                    fail_zero_byte_expected:
                        set_error_buf(error_buf, error_buf_size,
                                      "zero byte expected");
                        goto fail;

                    fail_unknown_memory:
                        set_error_buf(error_buf, error_buf_size,
                                      "unknown memory 0");
                        goto fail;
                    fail_data_cnt_sec_require:
                        set_error_buf(error_buf, error_buf_size,
                                      "data count section required");
                        goto fail;
#endif /* WASM_ENABLE_BULK_MEMORY */
#if WASM_ENABLE_REF_TYPES != 0 || WASM_ENABLE_GC != 0
                    case WASM_OP_TABLE_INIT:
                    {
                        uint8 seg_type = 0, tbl_type = 0;
#if WASM_ENABLE_GC != 0
                        WASMRefType *seg_ref_type = NULL, *tbl_ref_type = NULL;
#endif

                        read_leb_uint32(p, p_end, table_seg_idx);
                        read_leb_uint32(p, p_end, table_idx);

                        if (!get_table_elem_type(module, table_idx, &tbl_type,
#if WASM_ENABLE_GC != 0
                                                 (void **)&tbl_ref_type,
#else
                                                 NULL,
#endif
                                                 error_buf, error_buf_size))
                            goto fail;

                        if (!get_table_seg_elem_type(module, table_seg_idx,
                                                     &seg_type,
#if WASM_ENABLE_GC != 0
                                                     (void **)&seg_ref_type,
#else
                                                     NULL,
#endif
                                                     error_buf, error_buf_size))
                            goto fail;

#if WASM_ENABLE_GC == 0
                        if (seg_type != tbl_type) {
                            set_error_buf(error_buf, error_buf_size,
                                          "type mismatch");
                            goto fail;
                        }
#else
                        if (!wasm_reftype_is_subtype_of(
                                seg_type, seg_ref_type, tbl_type, tbl_ref_type,
                                module->types, module->type_count)) {
                            set_error_buf(error_buf, error_buf_size,
                                          "type mismatch");
                            goto fail;
                        }
#endif

#if WASM_ENABLE_FAST_INTERP != 0
                        emit_uint32(loader_ctx, table_seg_idx);
                        emit_uint32(loader_ctx, table_idx);
#endif
                        POP_I32();
                        POP_I32();
                        POP_I32();
                        break;
                    }
                    case WASM_OP_ELEM_DROP:
                    {
                        read_leb_uint32(p, p_end, table_seg_idx);
                        if (!get_table_seg_elem_type(module, table_seg_idx,
                                                     NULL, NULL, error_buf,
                                                     error_buf_size))
                            goto fail;
#if WASM_ENABLE_FAST_INTERP != 0
                        emit_uint32(loader_ctx, table_seg_idx);
#endif
                        break;
                    }
                    case WASM_OP_TABLE_COPY:
                    {
                        uint8 src_type, dst_type;
#if WASM_ENABLE_GC != 0
                        WASMRefType *src_ref_type = NULL, *dst_ref_type = NULL;
#endif
                        uint32 src_tbl_idx, dst_tbl_idx;

                        read_leb_uint32(p, p_end, dst_tbl_idx);
                        if (!get_table_elem_type(module, dst_tbl_idx, &dst_type,
#if WASM_ENABLE_GC != 0
                                                 (void **)&dst_ref_type,
#else
                                                 NULL,
#endif
                                                 error_buf, error_buf_size))
                            goto fail;

                        read_leb_uint32(p, p_end, src_tbl_idx);
                        if (!get_table_elem_type(module, src_tbl_idx, &src_type,
#if WASM_ENABLE_GC != 0
                                                 (void **)&src_ref_type,
#else
                                                 NULL,
#endif
                                                 error_buf, error_buf_size))
                            goto fail;

#if WASM_ENABLE_GC == 0
                        if (src_type != dst_type) {
                            set_error_buf(error_buf, error_buf_size,
                                          "type mismatch");
                            goto fail;
                        }
#else
                        if (!wasm_reftype_is_subtype_of(
                                src_type, src_ref_type, dst_type, dst_ref_type,
                                module->types, module->type_count)) {
                            set_error_buf(error_buf, error_buf_size,
                                          "type mismatch");
                            goto fail;
                        }
#endif

#if WASM_ENABLE_FAST_INTERP != 0
                        emit_uint32(loader_ctx, dst_tbl_idx);
                        emit_uint32(loader_ctx, src_tbl_idx);
#endif
                        POP_I32();
                        POP_I32();
                        POP_I32();
                        break;
                    }
                    case WASM_OP_TABLE_SIZE:
                    {
                        read_leb_uint32(p, p_end, table_idx);
                        /* TODO: shall we create a new function to check
                                 table idx instead of using below function? */
                        if (!get_table_elem_type(module, table_idx, NULL, NULL,
                                                 error_buf, error_buf_size))
                            goto fail;

#if WASM_ENABLE_FAST_INTERP != 0
                        emit_uint32(loader_ctx, table_idx);
#endif

                        PUSH_I32();
                        break;
                    }
                    case WASM_OP_TABLE_GROW:
                    case WASM_OP_TABLE_FILL:
                    {
                        uint8 decl_type;
#if WASM_ENABLE_GC != 0
                        WASMRefType *ref_type = NULL;
#endif

                        read_leb_uint32(p, p_end, table_idx);
                        if (!get_table_elem_type(module, table_idx, &decl_type,
#if WASM_ENABLE_GC != 0
                                                 (void **)&ref_type,
#else
                                                 NULL,
#endif
                                                 error_buf, error_buf_size))
                            goto fail;
#if WASM_ENABLE_GC != 0
                        if (wasm_is_type_multi_byte_type(decl_type)) {
                            bh_memcpy_s(&wasm_ref_type, sizeof(WASMRefType),
                                        ref_type,
                                        wasm_reftype_struct_size(ref_type));
                        }
#endif

                        if (opcode1 == WASM_OP_TABLE_GROW) {
                            if (table_idx < module->import_table_count) {
                                module->import_tables[table_idx]
                                    .u.table.possible_grow = true;
                            }
                            else {
                                module
                                    ->tables[table_idx
                                             - module->import_table_count]
                                    .possible_grow = true;
                            }
                        }

#if WASM_ENABLE_FAST_INTERP != 0
                        emit_uint32(loader_ctx, table_idx);
#endif

                        POP_I32();
#if WASM_ENABLE_FAST_INTERP != 0
                        POP_OFFSET_TYPE(decl_type);
#endif
                        POP_TYPE(decl_type);
                        if (opcode1 == WASM_OP_TABLE_GROW)
                            PUSH_I32();
                        else
                            POP_I32();
                        break;
                    }
#endif /* end of WASM_ENABLE_REF_TYPES != 0 || WASM_ENABLE_GC != 0 */
                    default:
                        set_error_buf_v(error_buf, error_buf_size,
                                        "%s %02x %02x", "unsupported opcode",
                                        0xfc, opcode1);
                        goto fail;
                }
                break;
            }

#if WASM_ENABLE_SIMD != 0
#if (WASM_ENABLE_WAMR_COMPILER != 0) || (WASM_ENABLE_JIT != 0)
            case WASM_OP_SIMD_PREFIX:
            {
                opcode = read_uint8(p);
                /* follow the order of enum WASMSimdEXTOpcode in wasm_opcode.h
                 */
                switch (opcode) {
                    /* memory instruction */
                    case SIMD_v128_load:
                    case SIMD_v128_load8x8_s:
                    case SIMD_v128_load8x8_u:
                    case SIMD_v128_load16x4_s:
                    case SIMD_v128_load16x4_u:
                    case SIMD_v128_load32x2_s:
                    case SIMD_v128_load32x2_u:
                    case SIMD_v128_load8_splat:
                    case SIMD_v128_load16_splat:
                    case SIMD_v128_load32_splat:
                    case SIMD_v128_load64_splat:
                    {
                        CHECK_MEMORY();

                        read_leb_uint32(p, p_end, align); /* align */
                        if (!check_simd_memory_access_align(
                                opcode, align, error_buf, error_buf_size)) {
                            goto fail;
                        }

                        read_leb_uint32(p, p_end, mem_offset); /* offset */

                        POP_AND_PUSH(VALUE_TYPE_I32, VALUE_TYPE_V128);
#if WASM_ENABLE_JIT != 0 || WASM_ENABLE_WAMR_COMPILER != 0
                        func->has_memory_operations = true;
#endif
                        break;
                    }

                    case SIMD_v128_store:
                    {
                        CHECK_MEMORY();

                        read_leb_uint32(p, p_end, align); /* align */
                        if (!check_simd_memory_access_align(
                                opcode, align, error_buf, error_buf_size)) {
                            goto fail;
                        }

                        read_leb_uint32(p, p_end, mem_offset); /* offset */

                        POP_V128();
                        POP_I32();
#if WASM_ENABLE_JIT != 0 || WASM_ENABLE_WAMR_COMPILER != 0
                        func->has_memory_operations = true;
#endif
                        break;
                    }

                    /* basic operation */
                    case SIMD_v128_const:
                    {
                        CHECK_BUF1(p, p_end, 16);
                        p += 16;
                        PUSH_V128();
                        break;
                    }

                    case SIMD_v8x16_shuffle:
                    {
                        V128 mask;

                        CHECK_BUF1(p, p_end, 16);
                        mask = read_i8x16(p, error_buf, error_buf_size);
                        p += 16;
                        if (!check_simd_shuffle_mask(mask, error_buf,
                                                     error_buf_size)) {
                            goto fail;
                        }

                        POP2_AND_PUSH(VALUE_TYPE_V128, VALUE_TYPE_V128);
                        break;
                    }

                    case SIMD_v8x16_swizzle:
                    {
                        POP2_AND_PUSH(VALUE_TYPE_V128, VALUE_TYPE_V128);
                        break;
                    }

                    /* splat operation */
                    case SIMD_i8x16_splat:
                    case SIMD_i16x8_splat:
                    case SIMD_i32x4_splat:
                    case SIMD_i64x2_splat:
                    case SIMD_f32x4_splat:
                    case SIMD_f64x2_splat:
                    {
                        uint8 pop_type[] = { VALUE_TYPE_I32, VALUE_TYPE_I32,
                                             VALUE_TYPE_I32, VALUE_TYPE_I64,
                                             VALUE_TYPE_F32, VALUE_TYPE_F64 };
                        POP_AND_PUSH(pop_type[opcode - SIMD_i8x16_splat],
                                     VALUE_TYPE_V128);
                        break;
                    }

                    /* lane operation */
                    case SIMD_i8x16_extract_lane_s:
                    case SIMD_i8x16_extract_lane_u:
                    case SIMD_i8x16_replace_lane:
                    case SIMD_i16x8_extract_lane_s:
                    case SIMD_i16x8_extract_lane_u:
                    case SIMD_i16x8_replace_lane:
                    case SIMD_i32x4_extract_lane:
                    case SIMD_i32x4_replace_lane:
                    case SIMD_i64x2_extract_lane:
                    case SIMD_i64x2_replace_lane:
                    case SIMD_f32x4_extract_lane:
                    case SIMD_f32x4_replace_lane:
                    case SIMD_f64x2_extract_lane:
                    case SIMD_f64x2_replace_lane:
                    {
                        uint8 lane;
                        /* clang-format off */
                        uint8 replace[] = {
                            /*i8x16*/ 0x0, 0x0, VALUE_TYPE_I32,
                            /*i16x8*/ 0x0, 0x0, VALUE_TYPE_I32,
                            /*i32x4*/ 0x0, VALUE_TYPE_I32,
                            /*i64x2*/ 0x0, VALUE_TYPE_I64,
                            /*f32x4*/ 0x0, VALUE_TYPE_F32,
                            /*f64x2*/ 0x0, VALUE_TYPE_F64,
                        };
                        uint8 push_type[] = {
                            /*i8x16*/ VALUE_TYPE_I32, VALUE_TYPE_I32,
                                      VALUE_TYPE_V128,
                            /*i16x8*/ VALUE_TYPE_I32, VALUE_TYPE_I32,
                                      VALUE_TYPE_V128,
                            /*i32x4*/ VALUE_TYPE_I32, VALUE_TYPE_V128,
                            /*i64x2*/ VALUE_TYPE_I64, VALUE_TYPE_V128,
                            /*f32x4*/ VALUE_TYPE_F32, VALUE_TYPE_V128,
                            /*f64x2*/ VALUE_TYPE_F64, VALUE_TYPE_V128,
                        };
                        /* clang-format on */

                        CHECK_BUF(p, p_end, 1);
                        lane = read_uint8(p);
                        if (!check_simd_access_lane(opcode, lane, error_buf,
                                                    error_buf_size)) {
                            goto fail;
                        }

                        if (replace[opcode - SIMD_i8x16_extract_lane_s]) {
                            if (!(wasm_loader_pop_frame_ref(
                                    loader_ctx,
                                    replace[opcode - SIMD_i8x16_extract_lane_s],
                                    error_buf, error_buf_size)))
                                goto fail;
                        }

                        POP_AND_PUSH(
                            VALUE_TYPE_V128,
                            push_type[opcode - SIMD_i8x16_extract_lane_s]);
                        break;
                    }

                    /* i8x16 compare operation */
                    case SIMD_i8x16_eq:
                    case SIMD_i8x16_ne:
                    case SIMD_i8x16_lt_s:
                    case SIMD_i8x16_lt_u:
                    case SIMD_i8x16_gt_s:
                    case SIMD_i8x16_gt_u:
                    case SIMD_i8x16_le_s:
                    case SIMD_i8x16_le_u:
                    case SIMD_i8x16_ge_s:
                    case SIMD_i8x16_ge_u:
                    /* i16x8 compare operation */
                    case SIMD_i16x8_eq:
                    case SIMD_i16x8_ne:
                    case SIMD_i16x8_lt_s:
                    case SIMD_i16x8_lt_u:
                    case SIMD_i16x8_gt_s:
                    case SIMD_i16x8_gt_u:
                    case SIMD_i16x8_le_s:
                    case SIMD_i16x8_le_u:
                    case SIMD_i16x8_ge_s:
                    case SIMD_i16x8_ge_u:
                    /* i32x4 compare operation */
                    case SIMD_i32x4_eq:
                    case SIMD_i32x4_ne:
                    case SIMD_i32x4_lt_s:
                    case SIMD_i32x4_lt_u:
                    case SIMD_i32x4_gt_s:
                    case SIMD_i32x4_gt_u:
                    case SIMD_i32x4_le_s:
                    case SIMD_i32x4_le_u:
                    case SIMD_i32x4_ge_s:
                    case SIMD_i32x4_ge_u:
                    /* f32x4 compare operation */
                    case SIMD_f32x4_eq:
                    case SIMD_f32x4_ne:
                    case SIMD_f32x4_lt:
                    case SIMD_f32x4_gt:
                    case SIMD_f32x4_le:
                    case SIMD_f32x4_ge:
                    /* f64x2 compare operation */
                    case SIMD_f64x2_eq:
                    case SIMD_f64x2_ne:
                    case SIMD_f64x2_lt:
                    case SIMD_f64x2_gt:
                    case SIMD_f64x2_le:
                    case SIMD_f64x2_ge:
                    {
                        POP2_AND_PUSH(VALUE_TYPE_V128, VALUE_TYPE_V128);
                        break;
                    }

                    /* v128 operation */
                    case SIMD_v128_not:
                    {
                        POP_AND_PUSH(VALUE_TYPE_V128, VALUE_TYPE_V128);
                        break;
                    }

                    case SIMD_v128_and:
                    case SIMD_v128_andnot:
                    case SIMD_v128_or:
                    case SIMD_v128_xor:
                    {
                        POP2_AND_PUSH(VALUE_TYPE_V128, VALUE_TYPE_V128);
                        break;
                    }

                    case SIMD_v128_bitselect:
                    {
                        POP_V128();
                        POP2_AND_PUSH(VALUE_TYPE_V128, VALUE_TYPE_V128);
                        break;
                    }

                    case SIMD_v128_any_true:
                    {
                        POP_AND_PUSH(VALUE_TYPE_V128, VALUE_TYPE_I32);
                        break;
                    }

                    /* Load Lane Operation */
                    case SIMD_v128_load8_lane:
                    case SIMD_v128_load16_lane:
                    case SIMD_v128_load32_lane:
                    case SIMD_v128_load64_lane:
                    case SIMD_v128_store8_lane:
                    case SIMD_v128_store16_lane:
                    case SIMD_v128_store32_lane:
                    case SIMD_v128_store64_lane:
                    {
                        uint8 lane;

                        CHECK_MEMORY();

                        read_leb_uint32(p, p_end, align); /* align */
                        if (!check_simd_memory_access_align(
                                opcode, align, error_buf, error_buf_size)) {
                            goto fail;
                        }

                        read_leb_uint32(p, p_end, mem_offset); /* offset */

                        CHECK_BUF(p, p_end, 1);
                        lane = read_uint8(p);
                        if (!check_simd_access_lane(opcode, lane, error_buf,
                                                    error_buf_size)) {
                            goto fail;
                        }

                        POP_V128();
                        POP_I32();
                        if (opcode < SIMD_v128_store8_lane) {
                            PUSH_V128();
                        }
#if WASM_ENABLE_JIT != 0 || WASM_ENABLE_WAMR_COMPILER != 0
                        func->has_memory_operations = true;
#endif
                        break;
                    }

                    case SIMD_v128_load32_zero:
                    case SIMD_v128_load64_zero:
                    {
                        CHECK_MEMORY();

                        read_leb_uint32(p, p_end, align); /* align */
                        if (!check_simd_memory_access_align(
                                opcode, align, error_buf, error_buf_size)) {
                            goto fail;
                        }

                        read_leb_uint32(p, p_end, mem_offset); /* offset */

                        POP_AND_PUSH(VALUE_TYPE_I32, VALUE_TYPE_V128);
#if WASM_ENABLE_JIT != 0 || WASM_ENABLE_WAMR_COMPILER != 0
                        func->has_memory_operations = true;
#endif
                        break;
                    }

                    /* Float conversion */
                    case SIMD_f32x4_demote_f64x2_zero:
                    case SIMD_f64x2_promote_low_f32x4_zero:
                    {
                        POP_AND_PUSH(VALUE_TYPE_V128, VALUE_TYPE_V128);
                        break;
                    }

                    /* i8x16 Operation */
                    case SIMD_i8x16_abs:
                    case SIMD_i8x16_neg:
                    case SIMD_i8x16_popcnt:
                    {
                        POP_AND_PUSH(VALUE_TYPE_V128, VALUE_TYPE_V128);
                        break;
                    }

                    case SIMD_i8x16_all_true:
                    case SIMD_i8x16_bitmask:
                    {
                        POP_AND_PUSH(VALUE_TYPE_V128, VALUE_TYPE_I32);
                        break;
                    }

                    case SIMD_i8x16_narrow_i16x8_s:
                    case SIMD_i8x16_narrow_i16x8_u:
                    {
                        POP2_AND_PUSH(VALUE_TYPE_V128, VALUE_TYPE_V128);
                        break;
                    }

                    case SIMD_f32x4_ceil:
                    case SIMD_f32x4_floor:
                    case SIMD_f32x4_trunc:
                    case SIMD_f32x4_nearest:
                    {
                        POP_AND_PUSH(VALUE_TYPE_V128, VALUE_TYPE_V128);
                        break;
                    }

                    case SIMD_i8x16_shl:
                    case SIMD_i8x16_shr_s:
                    case SIMD_i8x16_shr_u:
                    {
                        POP_I32();
                        POP_AND_PUSH(VALUE_TYPE_V128, VALUE_TYPE_V128);
                        break;
                    }

                    case SIMD_i8x16_add:
                    case SIMD_i8x16_add_sat_s:
                    case SIMD_i8x16_add_sat_u:
                    case SIMD_i8x16_sub:
                    case SIMD_i8x16_sub_sat_s:
                    case SIMD_i8x16_sub_sat_u:
                    {
                        POP2_AND_PUSH(VALUE_TYPE_V128, VALUE_TYPE_V128);
                        break;
                    }

                    case SIMD_f64x2_ceil:
                    case SIMD_f64x2_floor:
                    {
                        POP_AND_PUSH(VALUE_TYPE_V128, VALUE_TYPE_V128);
                        break;
                    }

                    case SIMD_i8x16_min_s:
                    case SIMD_i8x16_min_u:
                    case SIMD_i8x16_max_s:
                    case SIMD_i8x16_max_u:
                    {
                        POP2_AND_PUSH(VALUE_TYPE_V128, VALUE_TYPE_V128);
                        break;
                    }

                    case SIMD_f64x2_trunc:
                    {
                        POP_AND_PUSH(VALUE_TYPE_V128, VALUE_TYPE_V128);
                        break;
                    }

                    case SIMD_i8x16_avgr_u:
                    {
                        POP2_AND_PUSH(VALUE_TYPE_V128, VALUE_TYPE_V128);
                        break;
                    }

                    case SIMD_i16x8_extadd_pairwise_i8x16_s:
                    case SIMD_i16x8_extadd_pairwise_i8x16_u:
                    case SIMD_i32x4_extadd_pairwise_i16x8_s:
                    case SIMD_i32x4_extadd_pairwise_i16x8_u:
                    /* i16x8 operation */
                    case SIMD_i16x8_abs:
                    case SIMD_i16x8_neg:
                    {
                        POP_AND_PUSH(VALUE_TYPE_V128, VALUE_TYPE_V128);
                        break;
                    }

                    case SIMD_i16x8_q15mulr_sat_s:
                    {
                        POP2_AND_PUSH(VALUE_TYPE_V128, VALUE_TYPE_V128);
                        break;
                    }

                    case SIMD_i16x8_all_true:
                    case SIMD_i16x8_bitmask:
                    {
                        POP_AND_PUSH(VALUE_TYPE_V128, VALUE_TYPE_I32);
                        break;
                    }

                    case SIMD_i16x8_narrow_i32x4_s:
                    case SIMD_i16x8_narrow_i32x4_u:
                    {
                        POP2_AND_PUSH(VALUE_TYPE_V128, VALUE_TYPE_V128);
                        break;
                    }

                    case SIMD_i16x8_extend_low_i8x16_s:
                    case SIMD_i16x8_extend_high_i8x16_s:
                    case SIMD_i16x8_extend_low_i8x16_u:
                    case SIMD_i16x8_extend_high_i8x16_u:
                    {
                        POP_AND_PUSH(VALUE_TYPE_V128, VALUE_TYPE_V128);
                        break;
                    }

                    case SIMD_i16x8_shl:
                    case SIMD_i16x8_shr_s:
                    case SIMD_i16x8_shr_u:
                    {
                        POP_I32();
                        POP_AND_PUSH(VALUE_TYPE_V128, VALUE_TYPE_V128);
                        break;
                    }

                    case SIMD_i16x8_add:
                    case SIMD_i16x8_add_sat_s:
                    case SIMD_i16x8_add_sat_u:
                    case SIMD_i16x8_sub:
                    case SIMD_i16x8_sub_sat_s:
                    case SIMD_i16x8_sub_sat_u:
                    {
                        POP2_AND_PUSH(VALUE_TYPE_V128, VALUE_TYPE_V128);
                        break;
                    }

                    case SIMD_f64x2_nearest:
                    {
                        POP_AND_PUSH(VALUE_TYPE_V128, VALUE_TYPE_V128);
                        break;
                    }

                    case SIMD_i16x8_mul:
                    case SIMD_i16x8_min_s:
                    case SIMD_i16x8_min_u:
                    case SIMD_i16x8_max_s:
                    case SIMD_i16x8_max_u:
                    case SIMD_i16x8_avgr_u:
                    case SIMD_i16x8_extmul_low_i8x16_s:
                    case SIMD_i16x8_extmul_high_i8x16_s:
                    case SIMD_i16x8_extmul_low_i8x16_u:
                    case SIMD_i16x8_extmul_high_i8x16_u:
                    {
                        POP2_AND_PUSH(VALUE_TYPE_V128, VALUE_TYPE_V128);
                        break;
                    }

                    /* i32x4 operation */
                    case SIMD_i32x4_abs:
                    case SIMD_i32x4_neg:
                    {
                        POP_AND_PUSH(VALUE_TYPE_V128, VALUE_TYPE_V128);
                        break;
                    }

                    case SIMD_i32x4_all_true:
                    case SIMD_i32x4_bitmask:
                    {
                        POP_AND_PUSH(VALUE_TYPE_V128, VALUE_TYPE_I32);
                        break;
                    }

                    case SIMD_i32x4_narrow_i64x2_s:
                    case SIMD_i32x4_narrow_i64x2_u:
                    {
                        POP2_AND_PUSH(VALUE_TYPE_V128, VALUE_TYPE_V128);
                        break;
                    }

                    case SIMD_i32x4_extend_low_i16x8_s:
                    case SIMD_i32x4_extend_high_i16x8_s:
                    case SIMD_i32x4_extend_low_i16x8_u:
                    case SIMD_i32x4_extend_high_i16x8_u:
                    {
                        POP_AND_PUSH(VALUE_TYPE_V128, VALUE_TYPE_V128);
                        break;
                    }

                    case SIMD_i32x4_shl:
                    case SIMD_i32x4_shr_s:
                    case SIMD_i32x4_shr_u:
                    {
                        POP_I32();
                        POP_AND_PUSH(VALUE_TYPE_V128, VALUE_TYPE_V128);
                        break;
                    }

                    case SIMD_i32x4_add:
                    case SIMD_i32x4_sub:
                    case SIMD_i32x4_mul:
                    case SIMD_i32x4_min_s:
                    case SIMD_i32x4_min_u:
                    case SIMD_i32x4_max_s:
                    case SIMD_i32x4_max_u:
                    case SIMD_i32x4_dot_i16x8_s:
                    case SIMD_i32x4_avgr_u:
                    case SIMD_i32x4_extmul_low_i16x8_s:
                    case SIMD_i32x4_extmul_high_i16x8_s:
                    case SIMD_i32x4_extmul_low_i16x8_u:
                    case SIMD_i32x4_extmul_high_i16x8_u:
                    {
                        POP2_AND_PUSH(VALUE_TYPE_V128, VALUE_TYPE_V128);
                        break;
                    }

                    /* i64x2 operation */
                    case SIMD_i64x2_abs:
                    case SIMD_i64x2_neg:
                    {
                        POP_AND_PUSH(VALUE_TYPE_V128, VALUE_TYPE_V128);
                        break;
                    }

                    case SIMD_i64x2_all_true:
                    case SIMD_i64x2_bitmask:
                    {
                        POP_AND_PUSH(VALUE_TYPE_V128, VALUE_TYPE_I32);
                        break;
                    }

                    case SIMD_i64x2_extend_low_i32x4_s:
                    case SIMD_i64x2_extend_high_i32x4_s:
                    case SIMD_i64x2_extend_low_i32x4_u:
                    case SIMD_i64x2_extend_high_i32x4_u:
                    {
                        POP_AND_PUSH(VALUE_TYPE_V128, VALUE_TYPE_V128);
                        break;
                    }

                    case SIMD_i64x2_shl:
                    case SIMD_i64x2_shr_s:
                    case SIMD_i64x2_shr_u:
                    {
                        POP_I32();
                        POP_AND_PUSH(VALUE_TYPE_V128, VALUE_TYPE_V128);
                        break;
                    }

                    case SIMD_i64x2_add:
                    case SIMD_i64x2_sub:
                    case SIMD_i64x2_mul:
                    case SIMD_i64x2_eq:
                    case SIMD_i64x2_ne:
                    case SIMD_i64x2_lt_s:
                    case SIMD_i64x2_gt_s:
                    case SIMD_i64x2_le_s:
                    case SIMD_i64x2_ge_s:
                    case SIMD_i64x2_extmul_low_i32x4_s:
                    case SIMD_i64x2_extmul_high_i32x4_s:
                    case SIMD_i64x2_extmul_low_i32x4_u:
                    case SIMD_i64x2_extmul_high_i32x4_u:
                    {
                        POP2_AND_PUSH(VALUE_TYPE_V128, VALUE_TYPE_V128);
                        break;
                    }

                    /* f32x4 operation */
                    case SIMD_f32x4_abs:
                    case SIMD_f32x4_neg:
                    case SIMD_f32x4_round:
                    case SIMD_f32x4_sqrt:
                    {
                        POP_AND_PUSH(VALUE_TYPE_V128, VALUE_TYPE_V128);
                        break;
                    }

                    case SIMD_f32x4_add:
                    case SIMD_f32x4_sub:
                    case SIMD_f32x4_mul:
                    case SIMD_f32x4_div:
                    case SIMD_f32x4_min:
                    case SIMD_f32x4_max:
                    case SIMD_f32x4_pmin:
                    case SIMD_f32x4_pmax:
                    {
                        POP2_AND_PUSH(VALUE_TYPE_V128, VALUE_TYPE_V128);
                        break;
                    }

                    /* f64x2 operation */
                    case SIMD_f64x2_abs:
                    case SIMD_f64x2_neg:
                    case SIMD_f64x2_round:
                    case SIMD_f64x2_sqrt:
                    {
                        POP_AND_PUSH(VALUE_TYPE_V128, VALUE_TYPE_V128);
                        break;
                    }

                    case SIMD_f64x2_add:
                    case SIMD_f64x2_sub:
                    case SIMD_f64x2_mul:
                    case SIMD_f64x2_div:
                    case SIMD_f64x2_min:
                    case SIMD_f64x2_max:
                    case SIMD_f64x2_pmin:
                    case SIMD_f64x2_pmax:
                    {
                        POP2_AND_PUSH(VALUE_TYPE_V128, VALUE_TYPE_V128);
                        break;
                    }

                    case SIMD_i32x4_trunc_sat_f32x4_s:
                    case SIMD_i32x4_trunc_sat_f32x4_u:
                    case SIMD_f32x4_convert_i32x4_s:
                    case SIMD_f32x4_convert_i32x4_u:
                    case SIMD_i32x4_trunc_sat_f64x2_s_zero:
                    case SIMD_i32x4_trunc_sat_f64x2_u_zero:
                    case SIMD_f64x2_convert_low_i32x4_s:
                    case SIMD_f64x2_convert_low_i32x4_u:
                    {
                        POP_AND_PUSH(VALUE_TYPE_V128, VALUE_TYPE_V128);
                        break;
                    }

                    default:
                    {
                        if (error_buf != NULL) {
                            snprintf(error_buf, error_buf_size,
                                     "WASM module load failed: "
                                     "invalid opcode 0xfd %02x.",
                                     opcode);
                        }
                        goto fail;
                    }
                }
                break;
            }
#endif /* end of (WASM_ENABLE_WAMR_COMPILER != 0) || (WASM_ENABLE_JIT != 0) */
#endif /* end of WASM_ENABLE_SIMD */

#if WASM_ENABLE_SHARED_MEMORY != 0
            case WASM_OP_ATOMIC_PREFIX:
            {
                opcode = read_uint8(p);
#if WASM_ENABLE_FAST_INTERP != 0
                emit_byte(loader_ctx, opcode);
#endif
                if (opcode != WASM_OP_ATOMIC_FENCE) {
                    CHECK_MEMORY();
                    read_leb_uint32(p, p_end, align);      /* align */
                    read_leb_uint32(p, p_end, mem_offset); /* offset */
                    if (!check_memory_align_equal(opcode, align, error_buf,
                                                  error_buf_size)) {
                        goto fail;
                    }
#if WASM_ENABLE_FAST_INTERP != 0
                    emit_uint32(loader_ctx, mem_offset);
#endif
                }
#if WASM_ENABLE_JIT != 0 || WASM_ENABLE_WAMR_COMPILER != 0
                func->has_memory_operations = true;
#endif
                switch (opcode) {
                    case WASM_OP_ATOMIC_NOTIFY:
                        POP2_AND_PUSH(VALUE_TYPE_I32, VALUE_TYPE_I32);
                        break;
                    case WASM_OP_ATOMIC_WAIT32:
                        POP_I64();
                        POP_I32();
                        POP_I32();
                        PUSH_I32();
                        break;
                    case WASM_OP_ATOMIC_WAIT64:
                        POP_I64();
                        POP_I64();
                        POP_I32();
                        PUSH_I32();
                        break;
                    case WASM_OP_ATOMIC_FENCE:
                        /* reserved byte 0x00 */
                        if (*p++ != 0x00) {
                            set_error_buf(error_buf, error_buf_size,
                                          "zero byte expected");
                            goto fail;
                        }
                        break;
                    case WASM_OP_ATOMIC_I32_LOAD:
                    case WASM_OP_ATOMIC_I32_LOAD8_U:
                    case WASM_OP_ATOMIC_I32_LOAD16_U:
                        POP_AND_PUSH(VALUE_TYPE_I32, VALUE_TYPE_I32);
                        break;
                    case WASM_OP_ATOMIC_I32_STORE:
                    case WASM_OP_ATOMIC_I32_STORE8:
                    case WASM_OP_ATOMIC_I32_STORE16:
                        POP_I32();
                        POP_I32();
                        break;
                    case WASM_OP_ATOMIC_I64_LOAD:
                    case WASM_OP_ATOMIC_I64_LOAD8_U:
                    case WASM_OP_ATOMIC_I64_LOAD16_U:
                    case WASM_OP_ATOMIC_I64_LOAD32_U:
                        POP_AND_PUSH(VALUE_TYPE_I32, VALUE_TYPE_I64);
                        break;
                    case WASM_OP_ATOMIC_I64_STORE:
                    case WASM_OP_ATOMIC_I64_STORE8:
                    case WASM_OP_ATOMIC_I64_STORE16:
                    case WASM_OP_ATOMIC_I64_STORE32:
                        POP_I64();
                        POP_I32();
                        break;
                    case WASM_OP_ATOMIC_RMW_I32_ADD:
                    case WASM_OP_ATOMIC_RMW_I32_ADD8_U:
                    case WASM_OP_ATOMIC_RMW_I32_ADD16_U:
                    case WASM_OP_ATOMIC_RMW_I32_SUB:
                    case WASM_OP_ATOMIC_RMW_I32_SUB8_U:
                    case WASM_OP_ATOMIC_RMW_I32_SUB16_U:
                    case WASM_OP_ATOMIC_RMW_I32_AND:
                    case WASM_OP_ATOMIC_RMW_I32_AND8_U:
                    case WASM_OP_ATOMIC_RMW_I32_AND16_U:
                    case WASM_OP_ATOMIC_RMW_I32_OR:
                    case WASM_OP_ATOMIC_RMW_I32_OR8_U:
                    case WASM_OP_ATOMIC_RMW_I32_OR16_U:
                    case WASM_OP_ATOMIC_RMW_I32_XOR:
                    case WASM_OP_ATOMIC_RMW_I32_XOR8_U:
                    case WASM_OP_ATOMIC_RMW_I32_XOR16_U:
                    case WASM_OP_ATOMIC_RMW_I32_XCHG:
                    case WASM_OP_ATOMIC_RMW_I32_XCHG8_U:
                    case WASM_OP_ATOMIC_RMW_I32_XCHG16_U:
                        POP2_AND_PUSH(VALUE_TYPE_I32, VALUE_TYPE_I32);
                        break;
                    case WASM_OP_ATOMIC_RMW_I64_ADD:
                    case WASM_OP_ATOMIC_RMW_I64_ADD8_U:
                    case WASM_OP_ATOMIC_RMW_I64_ADD16_U:
                    case WASM_OP_ATOMIC_RMW_I64_ADD32_U:
                    case WASM_OP_ATOMIC_RMW_I64_SUB:
                    case WASM_OP_ATOMIC_RMW_I64_SUB8_U:
                    case WASM_OP_ATOMIC_RMW_I64_SUB16_U:
                    case WASM_OP_ATOMIC_RMW_I64_SUB32_U:
                    case WASM_OP_ATOMIC_RMW_I64_AND:
                    case WASM_OP_ATOMIC_RMW_I64_AND8_U:
                    case WASM_OP_ATOMIC_RMW_I64_AND16_U:
                    case WASM_OP_ATOMIC_RMW_I64_AND32_U:
                    case WASM_OP_ATOMIC_RMW_I64_OR:
                    case WASM_OP_ATOMIC_RMW_I64_OR8_U:
                    case WASM_OP_ATOMIC_RMW_I64_OR16_U:
                    case WASM_OP_ATOMIC_RMW_I64_OR32_U:
                    case WASM_OP_ATOMIC_RMW_I64_XOR:
                    case WASM_OP_ATOMIC_RMW_I64_XOR8_U:
                    case WASM_OP_ATOMIC_RMW_I64_XOR16_U:
                    case WASM_OP_ATOMIC_RMW_I64_XOR32_U:
                    case WASM_OP_ATOMIC_RMW_I64_XCHG:
                    case WASM_OP_ATOMIC_RMW_I64_XCHG8_U:
                    case WASM_OP_ATOMIC_RMW_I64_XCHG16_U:
                    case WASM_OP_ATOMIC_RMW_I64_XCHG32_U:
                        POP_I64();
                        POP_I32();
                        PUSH_I64();
                        break;
                    case WASM_OP_ATOMIC_RMW_I32_CMPXCHG:
                    case WASM_OP_ATOMIC_RMW_I32_CMPXCHG8_U:
                    case WASM_OP_ATOMIC_RMW_I32_CMPXCHG16_U:
                        POP_I32();
                        POP_I32();
                        POP_I32();
                        PUSH_I32();
                        break;
                    case WASM_OP_ATOMIC_RMW_I64_CMPXCHG:
                    case WASM_OP_ATOMIC_RMW_I64_CMPXCHG8_U:
                    case WASM_OP_ATOMIC_RMW_I64_CMPXCHG16_U:
                    case WASM_OP_ATOMIC_RMW_I64_CMPXCHG32_U:
                        POP_I64();
                        POP_I64();
                        POP_I32();
                        PUSH_I64();
                        break;
                    default:
                        set_error_buf_v(error_buf, error_buf_size,
                                        "%s %02x %02x", "unsupported opcode",
                                        0xfe, opcode);
                        goto fail;
                }
                break;
            }
#endif /* end of WASM_ENABLE_SHARED_MEMORY */

            default:
                set_error_buf_v(error_buf, error_buf_size, "%s %02x",
                                "unsupported opcode", opcode);
                goto fail;
        }

#if WASM_ENABLE_FAST_INTERP != 0
        last_op = opcode;
#endif
    }

    if (loader_ctx->csp_num > 0) {
        if (cur_func_idx < module->function_count - 1)
            /* Function with missing end marker (between two functions) */
            set_error_buf(error_buf, error_buf_size, "END opcode expected");
        else
            /* Function with missing end marker
               (at EOF or end of code sections) */
            set_error_buf(error_buf, error_buf_size,
                          "unexpected end of section or function, "
                          "or section size mismatch");
        goto fail;
    }

#if WASM_ENABLE_FAST_INTERP != 0
    if (loader_ctx->p_code_compiled == NULL)
        goto re_scan;

    func->const_cell_num = loader_ctx->const_cell_num;
    if (func->const_cell_num > 0) {
        int32 j;

        if (!(func->consts = func_const = loader_malloc(
                  func->const_cell_num * 4, error_buf, error_buf_size)))
            goto fail;

        func_const_end = func->consts + func->const_cell_num * 4;
        /* reverse the const buf */
        for (j = loader_ctx->num_const - 1; j >= 0; j--) {
            Const *c = (Const *)(loader_ctx->const_buf + j * sizeof(Const));
            if (c->value_type == VALUE_TYPE_F64
                || c->value_type == VALUE_TYPE_I64) {
                bh_memcpy_s(func_const, (uint32)(func_const_end - func_const),
                            &(c->value.f64), (uint32)sizeof(int64));
                func_const += sizeof(int64);
            }
            else {
                bh_memcpy_s(func_const, (uint32)(func_const_end - func_const),
                            &(c->value.f32), (uint32)sizeof(int32));
                func_const += sizeof(int32);
            }
        }
    }

    func->max_stack_cell_num = loader_ctx->preserved_local_offset
                               - loader_ctx->start_dynamic_offset + 1;
#else
    func->max_stack_cell_num = loader_ctx->max_stack_cell_num;
#endif
    func->max_block_num = loader_ctx->max_csp_num;
    return_value = true;

fail:
    wasm_loader_ctx_destroy(loader_ctx);

    (void)table_idx;
    (void)table_seg_idx;
    (void)data_seg_idx;
    (void)i64_const;
    (void)local_offset;
    (void)p_org;
    (void)mem_offset;
    (void)align;
    return return_value;
}<|MERGE_RESOLUTION|>--- conflicted
+++ resolved
@@ -1736,7 +1736,6 @@
 register_sub_module(const WASMModule *parent_module,
                     const char *sub_module_name, WASMModule *sub_module)
 {
-<<<<<<< HEAD
     /* register sub_module into its parent sub module list */
     WASMRegisteredModule *node = NULL;
     bh_list_status ret;
@@ -1744,38 +1743,6 @@
     if (search_sub_module(parent_module, sub_module_name)) {
         LOG_DEBUG("%s has been registered in its parent", sub_module_name);
         return true;
-=======
-    const uint8 *p = *p_buf, *p_end = buf_end;
-    uint8 declare_type = 0;
-    uint8 declare_mutable = 0;
-#if WASM_ENABLE_MULTI_MODULE != 0
-    WASMModule *sub_module = NULL;
-    WASMGlobal *linked_global = NULL;
-#endif
-    bool ret = false;
-
-    CHECK_BUF(p, p_end, 2);
-    declare_type = read_uint8(p);
-    declare_mutable = read_uint8(p);
-    *p_buf = p;
-
-    if (declare_mutable >= 2) {
-        set_error_buf(error_buf, error_buf_size, "invalid mutability");
-        return false;
-    }
-
-#if WASM_ENABLE_LIBC_BUILTIN != 0
-    ret = wasm_native_lookup_libc_builtin_global(sub_module_name, global_name,
-                                                 global);
-    if (ret) {
-        if (global->type != declare_type
-            || global->is_mutable != declare_mutable) {
-            set_error_buf(error_buf, error_buf_size,
-                          "incompatible import type");
-            return false;
-        }
-        global->is_linked = true;
->>>>>>> ff388775
     }
 
     node = loader_malloc(sizeof(WASMRegisteredModule), NULL, 0);
@@ -1783,14 +1750,10 @@
         return false;
     }
 
-<<<<<<< HEAD
     node->module_name = sub_module_name;
     node->module = (WASMModuleCommon *)sub_module;
     ret = bh_list_insert(parent_module->import_module_list, node);
     bh_assert(BH_LIST_SUCCESS == ret);
-=======
-    (void)parent_module;
->>>>>>> ff388775
     (void)ret;
     return true;
 }
@@ -2282,6 +2245,7 @@
     WASMRefType ref_type;
     bool need_ref_type_map;
 #endif
+    bool ret = false;
 
 #if WASM_ENABLE_GC == 0
     CHECK_BUF(p, p_end, 2);
@@ -2316,15 +2280,16 @@
     }
 
 #if WASM_ENABLE_LIBC_BUILTIN != 0
-    global->is_linked = wasm_native_lookup_libc_builtin_global(
-        sub_module_name, global_name, global);
-    if (global->is_linked) {
+    ret = wasm_native_lookup_libc_builtin_global(sub_module_name, global_name,
+                                                 global);
+    if (ret) {
         if (global->type != declare_type
             || global->is_mutable != declare_mutable) {
             set_error_buf(error_buf, error_buf_size,
                           "incompatible import type");
             return false;
         }
+        global->is_linked = true;
     }
 #endif
 #if WASM_ENABLE_MULTI_MODULE != 0
@@ -2354,6 +2319,7 @@
     global->is_mutable = (declare_mutable == 1);
 
     (void)parent_module;
+    (void)ret;
     return true;
 fail:
     return false;
@@ -4970,7 +4936,6 @@
     bh_assert(ret == BH_LIST_SUCCESS);
 #endif
 
-<<<<<<< HEAD
 #if WASM_ENABLE_GC != 0
     if (!(module->ref_type_set =
               wasm_reftype_set_create(GC_REFTYPE_MAP_SIZE_DEFAULT))) {
@@ -4984,12 +4949,8 @@
     }
 #endif
 
-#if WASM_ENABLE_DEBUG_INTERP != 0                    \
-    || (WASM_ENABLE_FAST_JIT != 0 && WASM_ENABLE_JIT \
-=======
 #if WASM_ENABLE_DEBUG_INTERP != 0                         \
     || (WASM_ENABLE_FAST_JIT != 0 && WASM_ENABLE_JIT != 0 \
->>>>>>> ff388775
         && WASM_ENABLE_LAZY_JIT != 0)
     if (os_mutex_init(&module->instance_list_lock) != 0) {
         set_error_buf(error_buf, error_buf_size,
