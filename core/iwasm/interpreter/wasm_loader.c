/*
 * Copyright (C) 2019 Intel Corporation.  All rights reserved.
 * SPDX-License-Identifier: Apache-2.0 WITH LLVM-exception
 */

#include "wasm_loader.h"
#include "bh_common.h"
#include "bh_log.h"
#include "wasm.h"
#include "wasm_opcode.h"
#include "wasm_runtime.h"
#include "../common/wasm_native.h"
#if WASM_ENABLE_GC != 0
#include "../common/gc/gc_type.h"
#include "../common/gc/gc_object.h"
#endif
#if WASM_ENABLE_DEBUG_INTERP != 0
#include "../libraries/debug-engine/debug_engine.h"
#endif

#ifndef TRACE_WASM_LOADER
#define TRACE_WASM_LOADER 0
#endif

/* Read a value of given type from the address pointed to by the given
   pointer and increase the pointer to the position just after the
   value being read.  */
#define TEMPLATE_READ_VALUE(Type, p) \
    (p += sizeof(Type), *(Type *)(p - sizeof(Type)))

static void
set_error_buf(char *error_buf, uint32 error_buf_size, const char *string)
{
    if (error_buf != NULL) {
        snprintf(error_buf, error_buf_size, "WASM module load failed: %s",
                 string);
    }
}

static void
set_error_buf_v(char *error_buf, uint32 error_buf_size, const char *format, ...)
{
    va_list args;
    char buf[128];

    if (error_buf != NULL) {
        va_start(args, format);
        vsnprintf(buf, sizeof(buf), format, args);
        va_end(args);
        snprintf(error_buf, error_buf_size, "WASM module load failed: %s", buf);
    }
}

static bool
check_buf(const uint8 *buf, const uint8 *buf_end, uint32 length,
          char *error_buf, uint32 error_buf_size)
{
    if ((uintptr_t)buf + length < (uintptr_t)buf
        || (uintptr_t)buf + length > (uintptr_t)buf_end) {
        set_error_buf(error_buf, error_buf_size,
                      "unexpected end of section or function");
        return false;
    }
    return true;
}

static bool
check_buf1(const uint8 *buf, const uint8 *buf_end, uint32 length,
           char *error_buf, uint32 error_buf_size)
{
    if ((uintptr_t)buf + length < (uintptr_t)buf
        || (uintptr_t)buf + length > (uintptr_t)buf_end) {
        set_error_buf(error_buf, error_buf_size, "unexpected end");
        return false;
    }
    return true;
}

#define CHECK_BUF(buf, buf_end, length)                                    \
    do {                                                                   \
        if (!check_buf(buf, buf_end, length, error_buf, error_buf_size)) { \
            goto fail;                                                     \
        }                                                                  \
    } while (0)

#define CHECK_BUF1(buf, buf_end, length)                                    \
    do {                                                                    \
        if (!check_buf1(buf, buf_end, length, error_buf, error_buf_size)) { \
            goto fail;                                                      \
        }                                                                   \
    } while (0)

#define skip_leb(p) while (*p++ & 0x80)
#define skip_leb_int64(p, p_end) skip_leb(p)
#define skip_leb_uint32(p, p_end) skip_leb(p)
#define skip_leb_int32(p, p_end) skip_leb(p)

static bool
read_leb(uint8 **p_buf, const uint8 *buf_end, uint32 maxbits, bool sign,
         uint64 *p_result, char *error_buf, uint32 error_buf_size)
{
    const uint8 *buf = *p_buf;
    uint64 result = 0;
    uint32 shift = 0;
    uint32 offset = 0, bcnt = 0;
    uint64 byte;

    while (true) {
        /* uN or SN must not exceed ceil(N/7) bytes */
        if (bcnt + 1 > (maxbits + 6) / 7) {
            set_error_buf(error_buf, error_buf_size,
                          "integer representation too long");
            return false;
        }

        CHECK_BUF(buf, buf_end, offset + 1);
        byte = buf[offset];
        offset += 1;
        result |= ((byte & 0x7f) << shift);
        shift += 7;
        bcnt += 1;
        if ((byte & 0x80) == 0) {
            break;
        }
    }

    if (!sign && maxbits == 32 && shift >= maxbits) {
        /* The top bits set represent values > 32 bits */
        if (((uint8)byte) & 0xf0)
            goto fail_integer_too_large;
    }
    else if (sign && maxbits == 32) {
        if (shift < maxbits) {
            /* Sign extend, second highest bit is the sign bit */
            if ((uint8)byte & 0x40)
                result |= (~((uint64)0)) << shift;
        }
        else {
            /* The top bits should be a sign-extension of the sign bit */
            bool sign_bit_set = ((uint8)byte) & 0x8;
            int top_bits = ((uint8)byte) & 0xf0;
            if ((sign_bit_set && top_bits != 0x70)
                || (!sign_bit_set && top_bits != 0))
                goto fail_integer_too_large;
        }
    }
    else if (sign && maxbits == 64) {
        if (shift < maxbits) {
            /* Sign extend, second highest bit is the sign bit */
            if ((uint8)byte & 0x40)
                result |= (~((uint64)0)) << shift;
        }
        else {
            /* The top bits should be a sign-extension of the sign bit */
            bool sign_bit_set = ((uint8)byte) & 0x1;
            int top_bits = ((uint8)byte) & 0xfe;

            if ((sign_bit_set && top_bits != 0x7e)
                || (!sign_bit_set && top_bits != 0))
                goto fail_integer_too_large;
        }
    }

    *p_buf += offset;
    *p_result = result;
    return true;

fail_integer_too_large:
    set_error_buf(error_buf, error_buf_size, "integer too large");
fail:
    return false;
}

#define read_uint8(p) TEMPLATE_READ_VALUE(uint8, p)
#define read_uint32(p) TEMPLATE_READ_VALUE(uint32, p)
#define read_bool(p) TEMPLATE_READ_VALUE(bool, p)

#define read_leb_int64(p, p_end, res)                                   \
    do {                                                                \
        uint64 res64;                                                   \
        if (!read_leb((uint8 **)&p, p_end, 64, true, &res64, error_buf, \
                      error_buf_size))                                  \
            goto fail;                                                  \
        res = (int64)res64;                                             \
    } while (0)

#define read_leb_uint32(p, p_end, res)                                   \
    do {                                                                 \
        uint64 res64;                                                    \
        if (!read_leb((uint8 **)&p, p_end, 32, false, &res64, error_buf, \
                      error_buf_size))                                   \
            goto fail;                                                   \
        res = (uint32)res64;                                             \
    } while (0)

#define read_leb_int32(p, p_end, res)                                   \
    do {                                                                \
        uint64 res64;                                                   \
        if (!read_leb((uint8 **)&p, p_end, 32, true, &res64, error_buf, \
                      error_buf_size))                                  \
            goto fail;                                                  \
        res = (int32)res64;                                             \
    } while (0)

static char *
type2str(uint8 type)
{
    char *type_str[] = { "v128", "f64", "f32", "i64", "i32" };
#if WASM_ENABLE_GC != 0
    char *type_str_ref[] = { "arrayref",      "dataref", "(rtt $t)",
                             "(rtt n $t)",    "i31ref",  "(ref ht)",
                             "(ref null ht)", "eqref" };
#endif

    if (type >= VALUE_TYPE_V128 && type <= VALUE_TYPE_I32)
        return type_str[type - VALUE_TYPE_V128];
    else if (type == VALUE_TYPE_FUNCREF)
        return "funcref";
#if WASM_ENABLE_GC == 0
    else if (type == VALUE_TYPE_EXTERNREF)
        return "externref";
#else
    else if (type == VALUE_TYPE_EXTERNREF)
        /* VALUE_TYPE_EXTERNREF == REF_TYPE_ANYREF */
        return "anyref";
#endif
#if WASM_ENABLE_GC != 0
    else if (wasm_is_type_reftype(type))
        return type_str_ref[type - REF_TYPE_ARRAYREF];
#endif
    else
        return "unknown type";
}

static bool
is_32bit_type(uint8 type)
{
    if (type == VALUE_TYPE_I32 || type == VALUE_TYPE_F32
#if WASM_ENABLE_GC != 0
        || (sizeof(uintptr_t) == 4 && wasm_is_type_reftype(type))
#elif WASM_ENABLE_REF_TYPES != 0
        /* For reference types, we use uint32 index to represent
           the funcref and externref */
        || (type == VALUE_TYPE_FUNCREF || type == VALUE_TYPE_EXTERNREF)
#endif
    )
        return true;
    return false;
}

static bool
is_64bit_type(uint8 type)
{
    if (type == VALUE_TYPE_I64 || type == VALUE_TYPE_F64
#if WASM_ENABLE_GC != 0
        || (sizeof(uintptr_t) == 8 && wasm_is_type_reftype(type))
#endif
    )
        return true;
    return false;
}

static bool
is_value_type(uint8 type)
{
    if (/* I32/I64/F32/F64, 0x7C to 0x7F */
        (type >= VALUE_TYPE_F64 && type <= VALUE_TYPE_I32)
#if WASM_ENABLE_GC != 0
        /* reference types, 0x67 to 0x70 */
        || wasm_is_type_reftype(type)
#elif WASM_ENABLE_REF_TYPES != 0
        || (type == VALUE_TYPE_FUNCREF || type == VALUE_TYPE_EXTERNREF)
#endif
#if WASM_ENABLE_SIMD != 0
#if (WASM_ENABLE_WAMR_COMPILER != 0) || (WASM_ENABLE_JIT != 0)
        || type == VALUE_TYPE_V128 /* 0x7B */
#endif
#endif
    )
        return true;
    return false;
}

#if WASM_ENABLE_GC != 0
static bool
is_packed_type(uint8 type)
{
    return (type == PACKED_TYPE_I8 || type == PACKED_TYPE_I16) ? true : false;
}
#endif

static bool
is_byte_a_type(uint8 type)
{
    return (is_value_type(type) || (type == VALUE_TYPE_VOID)) ? true : false;
}

#if WASM_ENABLE_SIMD != 0
#if (WASM_ENABLE_WAMR_COMPILER != 0) || (WASM_ENABLE_JIT != 0)
static V128
read_i8x16(uint8 *p_buf, char *error_buf, uint32 error_buf_size)
{
    V128 result;
    uint8 i;

    for (i = 0; i != 16; ++i) {
        result.i8x16[i] = read_uint8(p_buf);
    }

    return result;
}
#endif /* end of (WASM_ENABLE_WAMR_COMPILER != 0) || (WASM_ENABLE_JIT != 0) */
#endif /* end of WASM_ENABLE_SIMD */

static void *
loader_malloc(uint64 size, char *error_buf, uint32 error_buf_size)
{
    void *mem;

    if (size >= UINT32_MAX || !(mem = wasm_runtime_malloc((uint32)size))) {
        set_error_buf(error_buf, error_buf_size, "allocate memory failed");
        return NULL;
    }

    memset(mem, 0, (uint32)size);
    return mem;
}

static bool
check_utf8_str(const uint8 *str, uint32 len)
{
    /* The valid ranges are taken from page 125, below link
       https://www.unicode.org/versions/Unicode9.0.0/ch03.pdf */
    const uint8 *p = str, *p_end = str + len;
    uint8 chr;

    while (p < p_end) {
        chr = *p;
        if (chr < 0x80) {
            p++;
        }
        else if (chr >= 0xC2 && chr <= 0xDF && p + 1 < p_end) {
            if (p[1] < 0x80 || p[1] > 0xBF) {
                return false;
            }
            p += 2;
        }
        else if (chr >= 0xE0 && chr <= 0xEF && p + 2 < p_end) {
            if (chr == 0xE0) {
                if (p[1] < 0xA0 || p[1] > 0xBF || p[2] < 0x80 || p[2] > 0xBF) {
                    return false;
                }
            }
            else if (chr == 0xED) {
                if (p[1] < 0x80 || p[1] > 0x9F || p[2] < 0x80 || p[2] > 0xBF) {
                    return false;
                }
            }
            else if (chr >= 0xE1 && chr <= 0xEF) {
                if (p[1] < 0x80 || p[1] > 0xBF || p[2] < 0x80 || p[2] > 0xBF) {
                    return false;
                }
            }
            p += 3;
        }
        else if (chr >= 0xF0 && chr <= 0xF4 && p + 3 < p_end) {
            if (chr == 0xF0) {
                if (p[1] < 0x90 || p[1] > 0xBF || p[2] < 0x80 || p[2] > 0xBF
                    || p[3] < 0x80 || p[3] > 0xBF) {
                    return false;
                }
            }
            else if (chr >= 0xF1 && chr <= 0xF3) {
                if (p[1] < 0x80 || p[1] > 0xBF || p[2] < 0x80 || p[2] > 0xBF
                    || p[3] < 0x80 || p[3] > 0xBF) {
                    return false;
                }
            }
            else if (chr == 0xF4) {
                if (p[1] < 0x80 || p[1] > 0x8F || p[2] < 0x80 || p[2] > 0xBF
                    || p[3] < 0x80 || p[3] > 0xBF) {
                    return false;
                }
            }
            p += 4;
        }
        else {
            return false;
        }
    }
    return (p == p_end);
}

static char *
const_str_list_insert(const uint8 *str, uint32 len, WASMModule *module,
                      bool is_load_from_file_buf, char *error_buf,
                      uint32 error_buf_size)
{
    StringNode *node, *node_next;

    if (!check_utf8_str(str, len)) {
        set_error_buf(error_buf, error_buf_size, "invalid UTF-8 encoding");
        return NULL;
    }

    if (len == 0) {
        return "";
    }
    else if (is_load_from_file_buf) {
        /* As the file buffer can be referred to after loading, we use
           the previous byte of leb encoded size to adjust the string:
           move string 1 byte backward and then append '\0' */
        char *c_str = (char *)str - 1;
        bh_memmove_s(c_str, len + 1, c_str + 1, len);
        c_str[len] = '\0';
        return c_str;
    }

    /* Search const str list */
    node = module->const_str_list;
    while (node) {
        node_next = node->next;
        if (strlen(node->str) == len && !memcmp(node->str, str, len))
            break;
        node = node_next;
    }

    if (node) {
        return node->str;
    }

    if (!(node = loader_malloc(sizeof(StringNode) + len + 1, error_buf,
                               error_buf_size))) {
        return NULL;
    }

    node->str = ((char *)node) + sizeof(StringNode);
    bh_memcpy_s(node->str, len + 1, str, len);
    node->str[len] = '\0';

    if (!module->const_str_list) {
        /* set as head */
        module->const_str_list = node;
        node->next = NULL;
    }
    else {
        /* insert it */
        node->next = module->const_str_list;
        module->const_str_list = node;
    }

    return node->str;
}

#if WASM_ENABLE_GC != 0
static bool
check_type_index(const WASMModule *module, uint32 type_index, char *error_buf,
                 uint32 error_buf_size)
{
    if (type_index >= module->type_count) {
        set_error_buf_v(error_buf, error_buf_size, "unknown type %d",
                        type_index);
        return false;
    }
    return true;
}
#endif

static bool
check_function_index(const WASMModule *module, uint32 function_index,
                     char *error_buf, uint32 error_buf_size)
{
    if (function_index
        >= module->import_function_count + module->function_count) {
        set_error_buf_v(error_buf, error_buf_size, "unknown function %u",
                        function_index);
        return false;
    }
    return true;
}

static bool
load_init_expr(WASMModule *module, const uint8 **p_buf, const uint8 *buf_end,
               InitializerExpression *init_expr, uint8 type, void *ref_type,
               char *error_buf, uint32 error_buf_size)
{
    const uint8 *p = *p_buf, *p_end = buf_end;
    uint8 flag, end_byte, *p_float;
    uint32 i;
#if WASM_ENABLE_GC != 0
    uint32 type_idx;
#endif

    CHECK_BUF(p, p_end, 1);
    init_expr->init_expr_type = read_uint8(p);
    flag = init_expr->init_expr_type;

    switch (flag) {
        /* i32.const */
        case INIT_EXPR_TYPE_I32_CONST:
            if (type != VALUE_TYPE_I32)
                goto fail_type_mismatch;
            read_leb_int32(p, p_end, init_expr->u.i32);
            break;
        /* i64.const */
        case INIT_EXPR_TYPE_I64_CONST:
            if (type != VALUE_TYPE_I64)
                goto fail_type_mismatch;
            read_leb_int64(p, p_end, init_expr->u.i64);
            break;
        /* f32.const */
        case INIT_EXPR_TYPE_F32_CONST:
            if (type != VALUE_TYPE_F32)
                goto fail_type_mismatch;
            CHECK_BUF(p, p_end, 4);
            p_float = (uint8 *)&init_expr->u.f32;
            for (i = 0; i < sizeof(float32); i++)
                *p_float++ = *p++;
            break;
        /* f64.const */
        case INIT_EXPR_TYPE_F64_CONST:
            if (type != VALUE_TYPE_F64)
                goto fail_type_mismatch;
            CHECK_BUF(p, p_end, 8);
            p_float = (uint8 *)&init_expr->u.f64;
            for (i = 0; i < sizeof(float64); i++)
                *p_float++ = *p++;
            break;
#if WASM_ENABLE_SIMD != 0
#if (WASM_ENABLE_WAMR_COMPILER != 0) || (WASM_ENABLE_JIT != 0)
        /* v128.const */
        case INIT_EXPR_TYPE_V128_CONST:
        {
            uint64 high, low;

            if (type != VALUE_TYPE_V128)
                goto fail_type_mismatch;

            flag = read_uint8(p);
            (void)flag;

            CHECK_BUF(p, p_end, 16);
            wasm_runtime_read_v128(p, &high, &low);
            p += 16;

            init_expr->u.v128.i64x2[0] = high;
            init_expr->u.v128.i64x2[1] = low;
            break;
        }
#endif /* end of (WASM_ENABLE_WAMR_COMPILER != 0) || (WASM_ENABLE_JIT != 0) */
#endif /* end of WASM_ENABLE_SIMD */
#if (WASM_ENABLE_GC != 0) || (WASM_ENABLE_REF_TYPES != 0)
        /* ref.func */
        case INIT_EXPR_TYPE_FUNCREF_CONST:
        {
#if WASM_ENABLE_GC == 0
            if (type != VALUE_TYPE_FUNCREF)
                goto fail_type_mismatch;
#else
            if (!wasm_reftype_is_subtype_of(type, (WASMRefType *)ref_type,
                                            VALUE_TYPE_FUNCREF, NULL,
                                            module->types, module->type_count))
                goto fail_type_mismatch;
#endif
            read_leb_uint32(p, p_end, init_expr->u.ref_index);
            if (!check_function_index(module, init_expr->u.ref_index, error_buf,
                                      error_buf_size)) {
                return false;
            }
            break;
        }
        /* ref.null */
        case INIT_EXPR_TYPE_REFNULL_CONST:
        {
            uint8 type1;

#if WASM_ENABLE_GC == 0
            CHECK_BUF(p, p_end, 1);
            type1 = read_uint8(p);
            if (type1 != type)
                goto fail_type_mismatch;
            init_expr->u.ref_index = NULL_REF;
#else
            WASMRefType ref_type1;

            type1 = read_uint8(p);
            if (!is_byte_a_type(type1)) {
                p--;
                read_leb_uint32(p, p_end, type_idx);
                if (type_idx >= module->type_count) {
                    set_error_buf(error_buf, error_buf_size, "unknown type");
                    return false;
                }
                wasm_set_refheaptype_typeidx(&ref_type1.ref_ht_typeidx, false,
                                             type_idx);
                type1 = ref_type1.ref_type;
            }

            if (!wasm_reftype_is_subtype_of(type1, &ref_type1, type, ref_type,
                                            module->types,
                                            module->type_count)) {
                goto fail_type_mismatch;
            }
            /* Use UINT32_MAX to indicate that it is an null reference */
            init_expr->u.ref_index = UINT32_MAX;
#endif
            break;
        }
#endif /* (WASM_ENABLE_GC !=0) || (WASM_ENABLE_REF_TYPES != 0) */
        /* get_global */
        case INIT_EXPR_TYPE_GET_GLOBAL:
        {
            uint32 global_idx;

            read_leb_uint32(p, p_end, init_expr->u.global_index);
            global_idx = init_expr->u.global_index;
#if WASM_ENABLE_GC == 0
            if (global_idx >= module->import_global_count) {
                /**
                 * Currently, constant expressions occurring as initializers
                 * of globals are further constrained in that contained
                 * global.get instructions are
                 * only allowed to refer to imported globals.
                 */
                set_error_buf_v(error_buf, error_buf_size, "unknown global %u",
                                global_idx);
                return false;
            }
            if (module->import_globals[global_idx].u.global.is_mutable) {
                set_error_buf_v(error_buf, error_buf_size,
                                "constant expression required");
                return false;
            }
#else
            if (type == REF_TYPE_HT_NON_NULLABLE
                && wasm_is_refheaptype_rtt(
                    &((WASMRefType *)ref_type)->ref_ht_common)) {
                /* global.get instructions for rtt const expressions
                   are allowed to refer to defined globals */
                if (global_idx
                    >= module->import_global_count + module->global_count) {
                    set_error_buf_v(error_buf, error_buf_size,
                                    "unknown global %u", global_idx);
                    return false;
                }
            }
            else {
                /* global.get instructions for non rtt const expressions
                   are only allowed to refer to imported globals */
                if (global_idx >= module->import_global_count) {
                    set_error_buf_v(error_buf, error_buf_size,
                                    "unknown global %u", global_idx);
                    return false;
                }
            }
            if ((global_idx < module->import_global_count
                 && module->import_globals[global_idx].u.global.is_mutable)
                || (global_idx >= module->import_global_count
                    && module->globals[global_idx - module->import_global_count]
                           .is_mutable)) {
                set_error_buf_v(error_buf, error_buf_size,
                                "constant expression required");
                return false;
            }

            if (global_idx >= module->import_global_count) {
                WASMGlobal *global =
                    &module->globals[global_idx - module->import_global_count];
                if (global->init_expr.init_expr_type != INIT_EXPR_TYPE_RTT_CANON
                    && global->init_expr.init_expr_type
                           != INIT_EXPR_TYPE_RTT_SUB) {
                    set_error_buf_v(error_buf, error_buf_size,
                                    "constant expression required");
                    return false;
                }
                init_expr->init_expr_type = global->init_expr.init_expr_type;
                init_expr->u.gc_obj = global->init_expr.u.gc_obj;
                goto resolve_possible_rtt_sub;
            }
#endif
            break;
        }
#if WASM_ENABLE_GC != 0
        /* rtt.canon */
        case WASM_OP_GC_PREFIX:
        {
            CHECK_BUF(p, p_end, 1);
            flag = read_uint8(p);
            if (flag != INIT_EXPR_TYPE_RTT_CANON) {
                goto fail_type_mismatch;
            }
            init_expr->init_expr_type = flag;
            read_leb_uint32(p, p_end, type_idx);
            if (!check_type_index(module, type_idx, error_buf,
                                  error_buf_size)) {
                return false;
            }

            if (!(init_expr->u.gc_obj =
                      wasm_rtt_obj_new(module->rtt_obj_set, NULL,
                                       module->types[type_idx], type_idx))) {
                set_error_buf(error_buf, error_buf_size,
                              "create rtt object failed");
                return false;
            }

        resolve_possible_rtt_sub:
            while (1) {
                CHECK_BUF(p, p_end, 1);
                if (*p == WASM_OP_END) {
                    WASMRefType ref_type1;
                    WASMRttObjectRef rtt_obj =
                        (WASMRttObjectRef)init_expr->u.gc_obj;
                    wasm_set_refheaptype_rttn(&ref_type1.ref_ht_rttn, false,
                                              rtt_obj->n,
                                              rtt_obj->defined_type_idx);
                    if (!wasm_reftype_is_subtype_of(
                            ref_type1.ref_type, &ref_type1, type, ref_type,
                            module->types, module->type_count)) {
                        goto fail_type_mismatch;
                    }
                    break;
                }
                if (*p != WASM_OP_GC_PREFIX) {
                    goto fail_type_mismatch;
                }
                p++;

                CHECK_BUF(p, p_end, 1);
                flag = read_uint8(p);
                if (flag != INIT_EXPR_TYPE_RTT_SUB) {
                    goto fail_type_mismatch;
                }

                read_leb_uint32(p, p_end, type_idx);
                if (!check_type_index(module, type_idx, error_buf,
                                      error_buf_size)) {
                    return false;
                }

                if (!wasm_type_is_subtype_of(
                        module->types[type_idx],
                        ((WASMRttObjectRef)init_expr->u.gc_obj)->defined_type,
                        module->types, module->type_count)) {
                    set_error_buf(error_buf, error_buf_size,
                                  "rtt.sub type mismatch");
                    return false;
                }

                if (!(init_expr->u.gc_obj = wasm_rtt_obj_new(
                          module->rtt_obj_set, NULL, module->types[type_idx],
                          type_idx))) {
                    set_error_buf(error_buf, error_buf_size,
                                  "create rtt object failed");
                    return false;
                }

                init_expr->init_expr_type = flag;
            }
            break;
        }
#endif
        default:
        {
            set_error_buf(error_buf, error_buf_size,
                          "illegal opcode "
                          "or constant expression required "
                          "or type mismatch");
            goto fail;
        }
    }
    CHECK_BUF(p, p_end, 1);
    end_byte = read_uint8(p);
    if (end_byte != WASM_OP_END)
        goto fail_type_mismatch;
    *p_buf = p;
    return true;

fail_type_mismatch:
    set_error_buf(error_buf, error_buf_size,
                  "type mismatch or constant expression required");
fail:
    return false;
}

static bool
check_mutability(uint8 mutable, char *error_buf, uint32 error_buf_size)
{
    if (mutable >= 2) {
        set_error_buf(error_buf, error_buf_size, "invalid mutability");
        return false;
    }
    return true;
}

#if WASM_ENABLE_GC != 0
static void
destroy_func_type(WASMFuncType *type)
{
    if (type->ref_count > 1) {
        /* The type is referenced by other types
           of current wasm module */
        type->ref_count--;
        return;
    }

    /* Destroy the reference type hash set */
    if (type->ref_type_maps)
        wasm_runtime_free(type->ref_type_maps);

    /* Free the type */
    wasm_runtime_free(type);
}

static void
destroy_struct_type(WASMStructType *type)
{
    if (type->ref_count > 1) {
        type->ref_count--;
        return;
    }

    if (type->ref_type_maps)
        wasm_runtime_free(type->ref_type_maps);

    wasm_runtime_free(type);
}

static void
destroy_array_type(WASMArrayType *type)
{
    if (type->ref_count > 1) {
        type->ref_count--;
        return;
    }

    wasm_runtime_free(type);
}

static void
destroy_wasm_type(WASMType *type)
{
    if (type->type_flag == WASM_TYPE_FUNC)
        destroy_func_type((WASMFuncType *)type);
    else if (type->type_flag == WASM_TYPE_STRUCT)
        destroy_struct_type((WASMStructType *)type);
    else if (type->type_flag == WASM_TYPE_ARRAY)
        destroy_array_type((WASMArrayType *)type);
    else {
        bh_assert(0);
    }
}

/* Resolve (ref null ht) or (ref ht) */
static bool
resolve_reftype_htref(const uint8 **p_buf, const uint8 *buf_end,
                      WASMModule *module, bool nullable, WASMRefType *ref_type,
                      char *error_buf, uint32 error_buf_size)
{
    const uint8 *p = *p_buf, *p_end = buf_end;

    ref_type->ref_type =
        nullable ? REF_TYPE_HT_NULLABLE : REF_TYPE_HT_NON_NULLABLE;
    ref_type->ref_ht_common.nullable = nullable;
    read_leb_int32(p, p_end, ref_type->ref_ht_common.heap_type);

    if (wasm_is_refheaptype_rttn(&ref_type->ref_ht_common)) {
        /* heap type is (rtt n i) */
        read_leb_uint32(p, p_end, ref_type->ref_ht_rttn.n);
        read_leb_int32(p, p_end, ref_type->ref_ht_rttn.type_idx);
        if (!check_type_index(module, ref_type->ref_ht_rttn.type_idx, error_buf,
                              error_buf_size)) {
            return false;
        }
    }
    else if (wasm_is_refheaptype_rtt(&ref_type->ref_ht_common)) {
        /* heap type is (rtt i) */
        read_leb_int32(p, p_end, ref_type->ref_ht_rtt.type_idx);
        if (!check_type_index(module, ref_type->ref_ht_rtt.type_idx, error_buf,
                              error_buf_size)) {
            return false;
        }
    }
    else if (wasm_is_refheaptype_typeidx(&ref_type->ref_ht_common)) {
        /* heap type is (type i), i : typeidx, >= 0 */
        if (!check_type_index(module, ref_type->ref_ht_typeidx.type_idx,
                              error_buf, error_buf_size)) {
            return false;
        }
    }
    else if (!wasm_is_refheaptype_common(&ref_type->ref_ht_common)) {
        /* heap type is func, extern, any, eq, i31 or data */
        set_error_buf(error_buf, error_buf_size, "unknown heap type");
        return false;
    }

    *p_buf = p;
    return true;
fail:
    return false;
}

/* Resolve (rtt n $t) */
static bool
resolve_reftype_rttnref(const uint8 **p_buf, const uint8 *buf_end,
                        WASMModule *module, WASMRefType *ref_type,
                        char *error_buf, uint32 error_buf_size)
{
    const uint8 *p = *p_buf, *p_end = buf_end;

    /* Convert (rtt n i) into (ref (rtt n i)) to reduce
       the complexity of type equal/subtype checking */
    ref_type->ref_type = REF_TYPE_HT_NON_NULLABLE;
    ref_type->ref_ht_rttn.nullable = false;
    ref_type->ref_ht_rttn.rtt_type = (int32)HEAP_TYPE_RTTN;
    read_leb_uint32(p, p_end, ref_type->ref_ht_rttn.n);
    read_leb_int32(p, p_end, ref_type->ref_ht_rttn.type_idx);
    if (!check_type_index(module, ref_type->ref_ht_rttn.type_idx, error_buf,
                          error_buf_size)) {
        return false;
    }

    *p_buf = p;
    return true;
fail:
    return false;
}

/* Resolve (rtt $t) */
static bool
resolve_reftype_rttref(const uint8 **p_buf, const uint8 *buf_end,
                       WASMModule *module, WASMRefType *ref_type,
                       char *error_buf, uint32 error_buf_size)
{
    const uint8 *p = *p_buf, *p_end = buf_end;

    /* Convert (rtt i) into (ref (rtt i)) to reduce
       the complexity of type equal/subtype checking */
    ref_type->ref_type = REF_TYPE_HT_NON_NULLABLE;
    ref_type->ref_ht_rtt.nullable = false;
    ref_type->ref_ht_rtt.rtt_type = (int32)HEAP_TYPE_RTT;
    read_leb_int32(p, p_end, ref_type->ref_ht_rtt.type_idx);
    if (!check_type_index(module, ref_type->ref_ht_rtt.type_idx, error_buf,
                          error_buf_size)) {
        return false;
    }

    *p_buf = p;
    return true;
fail:
    return false;
}

static bool
resolve_value_type(const uint8 **p_buf, const uint8 *buf_end,
                   WASMModule *module, bool *p_need_ref_type_map,
                   WASMRefType *ref_type, bool allow_packed_type,
                   char *error_buf, uint32 error_buf_size)
{
    const uint8 *p = *p_buf, *p_end = buf_end;
    uint8 type;

    memset(ref_type, 0, sizeof(WASMRefType));

    CHECK_BUF(p, p_end, 1);
    type = read_uint8(p);

    if (wasm_is_reftype_htref_nullable(type)) {
        /* (ref null ht) */
        if (!resolve_reftype_htref(&p, p_end, module, true, ref_type, error_buf,
                                   error_buf_size))
            return false;
        if (!wasm_is_refheaptype_common(&ref_type->ref_ht_common))
            *p_need_ref_type_map = true;
        else {
            /* For (ref null func/extern/any/eq/i31/data), they are same as
               funcref/externref/anyref/eqref/i31ref/dataref, we convert the
               multi-byte type to one-byte type to reduce the footprint and
               the complexity of type equal/subtype checking */
            ref_type->ref_type =
                (uint8)((int32)0x80 + ref_type->ref_ht_common.heap_type);
            *p_need_ref_type_map = false;
        }
    }
    else if (wasm_is_reftype_htref_non_nullable(type)) {
        /* (ref ht) */
        if (!resolve_reftype_htref(&p, p_end, module, false, ref_type,
                                   error_buf, error_buf_size))
            return false;
        *p_need_ref_type_map = true;
    }
    else if (wasm_is_reftype_rttnref(type)) {
        /* (rtt n $t) */
        if (!resolve_reftype_rttnref(&p, p_end, module, ref_type, error_buf,
                                     error_buf_size))
            return false;
        *p_need_ref_type_map = true;
    }
    else if (wasm_is_reftype_rttref(type)) {
        /* (rtt $t) */
        if (!resolve_reftype_rttref(&p, p_end, module, ref_type, error_buf,
                                    error_buf_size))
            return false;
        *p_need_ref_type_map = true;
    }
    else {
        /* type which can be represented by one byte */
        if (!is_value_type(type)
            && !(allow_packed_type && is_packed_type(type))) {
            set_error_buf(error_buf, error_buf_size, "type mismatch");
            return false;
        }
        ref_type->ref_type = type;
        *p_need_ref_type_map = false;
    }

    *p_buf = p;
    return true;
fail:
    return false;
}

static bool
check_ref_count(uint16 ref_count, char *error_buf, uint32 error_buf_size)
{
    if (ref_count == UINT16_MAX) {
        set_error_buf(error_buf, error_buf_size,
                      "duplicated type count too large");
        return false;
    }
    return true;
}

static WASMRefType *
reftype_set_insert(HashMap *ref_type_set, const WASMRefType *ref_type,
                   char *error_buf, uint32 error_buf_size)
{
    WASMRefType *ret = wasm_reftype_set_insert(ref_type_set, ref_type);

    if (!ret) {
        set_error_buf(error_buf, error_buf_size,
                      "insert ref type to hash set failed");
    }
    return ret;
}

static bool
resolve_func_type(const uint8 **p_buf, const uint8 *buf_end, WASMModule *module,
                  uint32 type_idx, char *error_buf, uint32 error_buf_size)
{
    const uint8 *p = *p_buf, *p_end = buf_end, *p_org;
    uint32 param_count, result_count, i, j = 0;
    uint32 param_cell_num, ret_cell_num;
    uint32 ref_type_map_count = 0, result_ref_type_map_count = 0;
    uint64 total_size, param_offset;
    uint16 offset;
    bool need_ref_type_map;
    WASMRefType ref_type;
    WASMFuncType *type = NULL;

    /* Parse first time to resolve param count, result count and
       ref type map count */
    read_leb_uint32(p, p_end, param_count);
    p_org = p;
    for (i = 0; i < param_count; i++) {
        if (!resolve_value_type(&p, p_end, module, &need_ref_type_map,
                                &ref_type, false, error_buf, error_buf_size)) {
            return false;
        }
        if (need_ref_type_map)
            ref_type_map_count++;
    }

    read_leb_uint32(p, p_end, result_count);
    for (i = 0; i < result_count; i++) {
        if (!resolve_value_type(&p, p_end, module, &need_ref_type_map,
                                &ref_type, false, error_buf, error_buf_size)) {
            return false;
        }
        if (need_ref_type_map) {
            ref_type_map_count++;
            result_ref_type_map_count++;
        }
    }

    LOG_VERBOSE("type %u: func, param count: %d, result count: %d, "
                "ref type map count: %d\n",
                type_idx, param_count, result_count, ref_type_map_count);

    /* Parse second time to resolve param types, result types and
       ref type map info */
    p = p_org;

    total_size = offsetof(WASMFuncType, types)
                 + sizeof(uint8) * (uint64)(param_count + result_count);
    total_size = param_offset = align_uint(total_size, 4);
    total_size += sizeof(uint16) * param_count;
    if (!(type = loader_malloc(total_size, error_buf, error_buf_size))) {
        return false;
    }
    if (ref_type_map_count > 0) {
        total_size = sizeof(WASMRefTypeMap) * (uint64)ref_type_map_count;
        if (!(type->ref_type_maps =
                  loader_malloc(total_size, error_buf, error_buf_size))) {
            goto fail;
        }
    }

    type->type_flag = WASM_TYPE_FUNC;
    type->type_idx = type_idx;
    type->param_count = param_count;
    type->result_count = result_count;
    type->param_offsets = (uint16 *)((uint8 *)type + (uint32)param_offset);
    type->ref_type_map_count = ref_type_map_count;
    type->result_ref_type_maps =
        type->ref_type_maps + ref_type_map_count - result_ref_type_map_count;
    type->ref_count = 1;

    offset = offsetof(WASMFuncObject, param_data);
    for (i = 0; i < param_count; i++) {
        if (!resolve_value_type(&p, p_end, module, &need_ref_type_map,
                                &ref_type, false, error_buf, error_buf_size)) {
            goto fail;
        }
        type->types[i] = ref_type.ref_type;
        if (need_ref_type_map) {
            type->ref_type_maps[j].index = i;
            if (!(type->ref_type_maps[j++].ref_type =
                      reftype_set_insert(module->ref_type_set, &ref_type,
                                         error_buf, error_buf_size))) {
                goto fail;
            }
        }
        type->param_offsets[i] = offset;
        offset += wasm_value_type_size(ref_type.ref_type);
    }
    type->total_param_size = offset;

    read_leb_uint32(p, p_end, result_count);
    for (i = 0; i < result_count; i++) {
        if (!resolve_value_type(&p, p_end, module, &need_ref_type_map,
                                &ref_type, false, error_buf, error_buf_size)) {
            goto fail;
        }
        type->types[param_count + i] = ref_type.ref_type;
        if (need_ref_type_map) {
            type->ref_type_maps[j].index = param_count + i;
            if (!(type->ref_type_maps[j++].ref_type =
                      reftype_set_insert(module->ref_type_set, &ref_type,
                                         error_buf, error_buf_size))) {
                goto fail;
            }
        }
    }

    bh_assert(j == type->ref_type_map_count);
#if TRACE_WASM_LOADER != 0
    os_printf("type %d = ", type_idx);
    wasm_dump_func_type(type);
#endif

    param_cell_num = wasm_get_cell_num(type->types, param_count);
    ret_cell_num = wasm_get_cell_num(type->types + param_count, result_count);
    if (param_cell_num > UINT16_MAX || ret_cell_num > UINT16_MAX) {
        set_error_buf(error_buf, error_buf_size,
                      "param count or result count too large");
        goto fail;
    }
    type->param_cell_num = (uint16)param_cell_num;
    type->ret_cell_num = (uint16)ret_cell_num;

    *p_buf = p;

    module->types[type_idx] = (WASMType *)type;

    for (i = 0; i < type_idx; i++) {
        /* If there is already a same type created, use it instead */
        if (module->types[i]->type_flag == WASM_TYPE_FUNC
            && wasm_func_type_equal(type, (WASMFuncType *)module->types[i],
                                    module->types, type_idx + 1)) {
            if (!check_ref_count(module->types[i]->ref_count, error_buf,
                                 error_buf_size)) {
                /* In case type is double freed */
                module->types[type_idx] = NULL;
                goto fail;
            }
            destroy_func_type(type);
            module->types[type_idx] = module->types[i];
            module->types[i]->ref_count++;
#if TRACE_WASM_LOADER != 0
            os_printf("type %d is duplicated with type %d\n", type_idx, i);
#endif
            return true;
        }
    }

    return true;

fail:
    if (type)
        destroy_func_type(type);
    return false;
}

static bool
resolve_struct_type(const uint8 **p_buf, const uint8 *buf_end,
                    WASMModule *module, uint32 type_idx, char *error_buf,
                    uint32 error_buf_size)
{
    const uint8 *p = *p_buf, *p_end = buf_end, *p_org;
    uint32 field_count, ref_type_map_count = 0, i, j = 0, offset;
    uint64 total_size;
    uint8 mutable;
    bool need_ref_type_map;
    WASMRefType ref_type;
    WASMStructType *type = NULL;

    /* Parse first time to resolve field count and ref type map count */
    read_leb_uint32(p, p_end, field_count);
    p_org = p;
    for (i = 0; i < field_count; i++) {
        if (!resolve_value_type(&p, p_end, module, &need_ref_type_map,
                                &ref_type, true, error_buf, error_buf_size)) {
            return false;
        }
        if (need_ref_type_map)
            ref_type_map_count++;

        CHECK_BUF(p, p_end, 1);
        mutable = read_uint8(p);
        if (!check_mutability(mutable, error_buf, error_buf_size)) {
            return false;
        }
    }

    LOG_VERBOSE("type %u: struct, field count: %d, ref type map count: %d\n",
                type_idx, field_count, ref_type_map_count);

    /* Parse second time to resolve field types and ref type map info */
    p = p_org;

    total_size = offsetof(WASMStructType, fields)
                 + sizeof(WASMStructFieldType) * (uint64)field_count;
    if (!(type = loader_malloc(total_size, error_buf, error_buf_size))) {
        return false;
    }
    if (ref_type_map_count > 0) {
        total_size = sizeof(WASMRefTypeMap) * (uint64)ref_type_map_count;
        if (!(type->ref_type_maps =
                  loader_malloc(total_size, error_buf, error_buf_size))) {
            goto fail;
        }
    }

    type->type_flag = WASM_TYPE_STRUCT;
    type->type_idx = type_idx;
    type->field_count = field_count;
    type->ref_type_map_count = ref_type_map_count;
    type->ref_count = 1;

    offset = (uint32)sizeof(WASMStructObject);
    for (i = 0; i < field_count; i++) {
        if (!resolve_value_type(&p, p_end, module, &need_ref_type_map,
                                &ref_type, true, error_buf, error_buf_size)) {
            goto fail;
        }
        type->fields[i].field_type = ref_type.ref_type;
        if (need_ref_type_map) {
            type->ref_type_maps[j].index = i;
            if (!(type->ref_type_maps[j++].ref_type =
                      reftype_set_insert(module->ref_type_set, &ref_type,
                                         error_buf, error_buf_size))) {
                goto fail;
            }
        }

        type->fields[i].field_flags = read_uint8(p);
        type->fields[i].field_size =
            (uint8)wasm_reftype_size(ref_type.ref_type);
#if !(defined(BUILD_TARGET_X86_64) || defined(BUILD_TARGET_AMD_64) \
      || defined(BUILD_TARGET_X86_32))
        if (type->fields[i].field_size == 2)
            offset = align_uint(offset, 2);
        else if (type->fields[i].field_size >= 4) /* field size is 4 or 8 */
            offset = align_uint(offset, 4);
#endif
        type->fields[i].field_offset = offset;
        offset += type->fields[i].field_size;
    }
    type->total_size = offset;

    bh_assert(j == type->ref_type_map_count);
#if TRACE_WASM_LOADER != 0
    os_printf("type %d = ", type_idx);
    wasm_dump_struct_type(type);
#endif

    *p_buf = p;

    module->types[type_idx] = (WASMType *)type;

    for (i = 0; i < type_idx; i++) {
        /* If there is already a same type created, use it instead */
        if (module->types[i]->type_flag == WASM_TYPE_STRUCT
            && wasm_struct_type_equal(type, (WASMStructType *)module->types[i],
                                      module->types, type_idx + 1)) {
            if (!check_ref_count(module->types[i]->ref_count, error_buf,
                                 error_buf_size)) {
                /* In case type is double freed */
                module->types[type_idx] = NULL;
                goto fail;
            }
            destroy_struct_type(type);
            module->types[type_idx] = module->types[i];
            module->types[i]->ref_count++;
#if TRACE_WASM_LOADER != 0
            os_printf("type %d is duplicated with type %d\n", type_idx, i);
#endif
            return true;
        }
    }

    return true;

fail:
    if (type)
        destroy_struct_type(type);
    return false;
}

static bool
resolve_array_type(const uint8 **p_buf, const uint8 *buf_end,
                   WASMModule *module, uint32 type_idx, char *error_buf,
                   uint32 error_buf_size)
{
    const uint8 *p = *p_buf, *p_end = buf_end;
    uint32 i;
    uint8 mutable;
    bool need_ref_type_map;
    WASMRefType ref_type;
    WASMArrayType *type = NULL;

    if (!resolve_value_type(&p, p_end, module, &need_ref_type_map, &ref_type,
                            true, error_buf, error_buf_size)) {
        return false;
    }

    CHECK_BUF(p, p_end, 1);
    mutable = read_uint8(p);
    if (!check_mutability(mutable, error_buf, error_buf_size)) {
        return false;
    }

    LOG_VERBOSE("type %u: array\n", type_idx);

    if (!(type = loader_malloc(sizeof(WASMArrayType), error_buf,
                               error_buf_size))) {
        return false;
    }

    type->type_flag = WASM_TYPE_ARRAY;
    type->type_idx = type_idx;
    type->ref_count = 1;
    type->elem_flags = mutable;
    type->elem_type = ref_type.ref_type;
    if (need_ref_type_map) {
        if (!(type->elem_ref_type =
                  reftype_set_insert(module->ref_type_set, &ref_type, error_buf,
                                     error_buf_size))) {
            goto fail;
        }
    }

#if TRACE_WASM_LOADER != 0
    os_printf("type %d = ", type_idx);
    wasm_dump_array_type(type);
#endif

    *p_buf = p;

    module->types[type_idx] = (WASMType *)type;

    for (i = 0; i < type_idx; i++) {
        /* If there is already a same type created, use it instead */
        if (module->types[i]->type_flag == WASM_TYPE_ARRAY
            && wasm_array_type_equal(type, (WASMArrayType *)module->types[i],
                                     module->types, type_idx + 1)) {
            if (!check_ref_count(module->types[i]->ref_count, error_buf,
                                 error_buf_size)) {
                /* In case type is double freed */
                module->types[type_idx] = NULL;
                goto fail;
            }
            destroy_array_type(type);
            module->types[type_idx] = module->types[i];
            module->types[i]->ref_count++;
#if TRACE_WASM_LOADER != 0
            os_printf("type %d is duplicated with type %d\n", type_idx, i);
#endif
            return true;
        }
    }

    return true;

fail:
    if (type)
        destroy_array_type(type);
    return false;
}
#endif /* end of WASM_ENABLE_GC */

static bool
load_type_section(const uint8 *buf, const uint8 *buf_end, WASMModule *module,
                  char *error_buf, uint32 error_buf_size)
{
    const uint8 *p = buf, *p_end = buf_end;
    uint32 type_count, i;
    uint64 total_size;
    uint8 flag;

    read_leb_uint32(p, p_end, type_count);

    if (type_count) {
        module->type_count = type_count;
        total_size = sizeof(WASMType *) * (uint64)type_count;
        if (!(module->types =
                  loader_malloc(total_size, error_buf, error_buf_size))) {
            return false;
        }

#if WASM_ENABLE_GC == 0
        for (i = 0; i < type_count; i++) {
            WASMFuncType *type;
            const uint8 *p_org;
            uint32 param_count, result_count, j;
            uint32 param_cell_num, ret_cell_num;

            CHECK_BUF(p, p_end, 1);
            flag = read_uint8(p);
            if (flag != DEFINED_TYPE_FUNC) {
                set_error_buf(error_buf, error_buf_size, "invalid type flag");
                return false;
            }

            read_leb_uint32(p, p_end, param_count);

            /* Resolve param count and result count firstly */
            p_org = p;
            CHECK_BUF(p, p_end, param_count);
            p += param_count;
            read_leb_uint32(p, p_end, result_count);
            CHECK_BUF(p, p_end, result_count);
            p = p_org;

            if (param_count > UINT16_MAX || result_count > UINT16_MAX) {
                set_error_buf(error_buf, error_buf_size,
                              "param count or result count too large");
                return false;
            }

            total_size = offsetof(WASMType, types)
                         + sizeof(uint8) * (uint64)(param_count + result_count);
            if (!(type = module->types[i] =
                      loader_malloc(total_size, error_buf, error_buf_size))) {
                return false;
            }

            /* Resolve param types and result types */
            type->param_count = (uint16)param_count;
            type->result_count = (uint16)result_count;
            for (j = 0; j < param_count; j++) {
                CHECK_BUF(p, p_end, 1);
                type->types[j] = read_uint8(p);
            }
            read_leb_uint32(p, p_end, result_count);
            for (j = 0; j < result_count; j++) {
                CHECK_BUF(p, p_end, 1);
                type->types[param_count + j] = read_uint8(p);
            }
            for (j = 0; j < param_count + result_count; j++) {
                if (!is_value_type(type->types[j])) {
                    set_error_buf(error_buf, error_buf_size, "type mismatch");
                    return false;
                }
            }

            param_cell_num = wasm_get_cell_num(type->types, param_count);
            ret_cell_num =
                wasm_get_cell_num(type->types + param_count, result_count);
            if (param_cell_num > UINT16_MAX || ret_cell_num > UINT16_MAX) {
                set_error_buf(error_buf, error_buf_size,
                              "param count or result count too large");
                return false;
            }
            type->param_cell_num = (uint16)param_cell_num;
            type->ret_cell_num = (uint16)ret_cell_num;
        }
#else  /* else of WASM_ENABLE_GC */
        for (i = 0; i < type_count; i++) {
            CHECK_BUF(p, p_end, 1);
            flag = read_uint8(p);
            if (flag == DEFINED_TYPE_FUNC) {
                if (!resolve_func_type(&p, buf_end, module, i, error_buf,
                                       error_buf_size)) {
                    return false;
                }
            }
            else if (flag == DEFINED_TYPE_STRUCT) {
                if (!resolve_struct_type(&p, buf_end, module, i, error_buf,
                                         error_buf_size)) {
                    return false;
                }
            }
            else if (flag == DEFINED_TYPE_ARRAY) {
                if (!resolve_array_type(&p, buf_end, module, i, error_buf,
                                        error_buf_size)) {
                    return false;
                }
            }
            else {
                set_error_buf(error_buf, error_buf_size, "invalid type flag");
                return false;
            }
        }
        /* Normalize the type list, check whehter two types in the type list
           are equivalent, and if yes, free the later one and set it to the
           former one */
        for (i = 1; i < type_count - 1; i++) {
            uint32 j;
            for (j = i + 1; j < type_count; j++) {
                if (module->types[j]->ref_count == 1
                    && wasm_type_equal(module->types[j], module->types[i],
                                       module->types, type_count)) {
                    if (!check_ref_count(module->types[i]->ref_count, error_buf,
                                         error_buf_size)) {
                        return false;
                    }
                    destroy_wasm_type(module->types[j]);
                    module->types[j] = module->types[i];
                    module->types[i]->ref_count++;
                }
            }
        }
#endif /* end of WASM_ENABLE_GC */
    }

    if (p != p_end) {
        set_error_buf(error_buf, error_buf_size, "section size mismatch");
        return false;
    }

    LOG_VERBOSE("Load type section success.\n");
    return true;
fail:
    return false;
}

static void
adjust_table_max_size(uint32 init_size, uint32 max_size_flag, uint32 *max_size)
{
    uint32 default_max_size =
        init_size * 2 > TABLE_MAX_SIZE ? init_size * 2 : TABLE_MAX_SIZE;

    if (max_size_flag) {
        /* module defines the table limitation */
        bh_assert(init_size <= *max_size);

        if (init_size < *max_size) {
            *max_size =
                *max_size < default_max_size ? *max_size : default_max_size;
        }
    }
    else {
        /* partial defined table limitation, gives a default value */
        *max_size = default_max_size;
    }
}

#if WASM_ENABLE_MULTI_MODULE != 0
/**
 * Find export item of a module with export info:
 *  module name, field name and export kind
 */
static WASMExport *
wasm_loader_find_export(const WASMModule *module, const char *module_name,
                        const char *field_name, uint8 export_kind,
                        char *error_buf, uint32 error_buf_size)
{
    WASMExport *export;
    uint32 i;
    uint32 export_index_boundary = 0;

    for (i = 0, export = module->exports; i < module->export_count;
         ++i, ++export) {
        /**
         * need to consider a scenario that different kinds of exports
         * may have the same name, like
         * (table (export "m1" "exported") 10 funcref)
         * (memory (export "m1" "exported") 10)
         **/
        if (export->kind == export_kind && !strcmp(field_name, export->name)) {
            break;
        }
    }

    if (i == module->export_count) {
        LOG_DEBUG("can not find an export %d named %s in the module %s",
                  export_kind, field_name, module_name);
        set_error_buf(error_buf, error_buf_size,
                      "unknown import or incompatible import type");
        return NULL;
    }

    switch (export_kind) {
        case EXPORT_KIND_FUNC:
            export_index_boundary =
                module->import_function_count + module->function_count;
            break;
        case EXPORT_KIND_GLOBAL:
            export_index_boundary =
                module->import_global_count + module->global_count;
            break;
        case EXPORT_KIND_MEMORY:
            export_index_boundary =
                module->import_memory_count + module->memory_count;
            break;
        case EXPORT_KIND_TABLE:
            export_index_boundary =
                module->import_table_count + module->table_count;
            break;
        default:
            bh_assert(0);
    }

    if (export->index >= export_index_boundary) {
        LOG_DEBUG("%s in the module %s is out of index (%d >= %d )", field_name,
                  module_name, export->index, export_index_boundary);
        set_error_buf(error_buf, error_buf_size, "incompatible import type");
        return NULL;
    }

    return export;
}

static WASMFunction *
wasm_loader_resolve_function(const char *module_name, const char *function_name,
                             const WASMFuncType *expected_function_type,
                             char *error_buf, uint32 error_buf_size)
{
    WASMModuleCommon *module_reg;
    WASMFunction *function = NULL;
    WASMExport *export = NULL;
    WASMModule *module = NULL;
    WASMFuncType *target_function_type = NULL;

    module_reg = wasm_runtime_find_module_registered(module_name);
    if (!module_reg || module_reg->module_type != Wasm_Module_Bytecode) {
        LOG_DEBUG("can not find a module named %s for function %s", module_name,
                  function_name);
        set_error_buf(error_buf, error_buf_size, "unknown import");
        return NULL;
    }

    module = (WASMModule *)module_reg;
    export =
        wasm_loader_find_export(module, module_name, function_name,
                                EXPORT_KIND_FUNC, error_buf, error_buf_size);
    if (!export) {
        return NULL;
    }

    /* resolve function type and function */
    if (export->index < module->import_function_count) {
        target_function_type =
            module->import_functions[export->index].u.function.func_type;
        function = module->import_functions[export->index]
                       .u.function.import_func_linked;
    }
    else {
        target_function_type =
            module->functions[export->index - module->import_function_count]
                ->func_type;
        function =
            module->functions[export->index - module->import_function_count];
    }

    /* check function type */
    if (!wasm_type_equal((WASMType *)expected_function_type,
                         (WASMType *)target_function_type, module->types,
                         module->type_count)) {
        LOG_DEBUG("%s.%s failed the type check", module_name, function_name);
        set_error_buf(error_buf, error_buf_size, "incompatible import type");
        return NULL;
    }

    return function;
}

static WASMTable *
wasm_loader_resolve_table(const char *module_name, const char *table_name,
                          uint32 init_size, uint32 max_size, char *error_buf,
                          uint32 error_buf_size)
{
    WASMModuleCommon *module_reg;
    WASMTable *table = NULL;
    WASMExport *export = NULL;
    WASMModule *module = NULL;

    module_reg = wasm_runtime_find_module_registered(module_name);
    if (!module_reg || module_reg->module_type != Wasm_Module_Bytecode) {
        LOG_DEBUG("can not find a module named %s for table", module_name);
        set_error_buf(error_buf, error_buf_size, "unknown import");
        return NULL;
    }

    module = (WASMModule *)module_reg;
    export =
        wasm_loader_find_export(module, module_name, table_name,
                                EXPORT_KIND_TABLE, error_buf, error_buf_size);
    if (!export) {
        return NULL;
    }

    /* resolve table and check the init/max size */
    if (export->index < module->import_table_count) {
        table =
            module->import_tables[export->index].u.table.import_table_linked;
    }
    else {
        table = &(module->tables[export->index - module->import_table_count]);
    }
    if (table->init_size < init_size || table->max_size > max_size) {
        LOG_DEBUG("%s,%s failed type check(%d-%d), expected(%d-%d)",
                  module_name, table_name, table->init_size, table->max_size,
                  init_size, max_size);
        set_error_buf(error_buf, error_buf_size, "incompatible import type");
        return NULL;
    }

    return table;
}

static WASMMemory *
wasm_loader_resolve_memory(const char *module_name, const char *memory_name,
                           uint32 init_page_count, uint32 max_page_count,
                           char *error_buf, uint32 error_buf_size)
{
    WASMModuleCommon *module_reg;
    WASMMemory *memory = NULL;
    WASMExport *export = NULL;
    WASMModule *module = NULL;

    module_reg = wasm_runtime_find_module_registered(module_name);
    if (!module_reg || module_reg->module_type != Wasm_Module_Bytecode) {
        LOG_DEBUG("can not find a module named %s for memory", module_name);
        set_error_buf(error_buf, error_buf_size, "unknown import");
        return NULL;
    }

    module = (WASMModule *)module_reg;
    export =
        wasm_loader_find_export(module, module_name, memory_name,
                                EXPORT_KIND_MEMORY, error_buf, error_buf_size);
    if (!export) {
        return NULL;
    }

    /* resolve memory and check the init/max page count */
    if (export->index < module->import_memory_count) {
        memory = module->import_memories[export->index]
                     .u.memory.import_memory_linked;
    }
    else {
        memory =
            &(module->memories[export->index - module->import_memory_count]);
    }
    if (memory->init_page_count < init_page_count
        || memory->max_page_count > max_page_count) {
        LOG_DEBUG("%s,%s failed type check(%d-%d), expected(%d-%d)",
                  module_name, memory_name, memory->init_page_count,
                  memory->max_page_count, init_page_count, max_page_count);
        set_error_buf(error_buf, error_buf_size, "incompatible import type");
        return NULL;
    }
    return memory;
}

static WASMGlobal *
wasm_loader_resolve_global(const char *module_name, const char *global_name,
                           uint8 type, bool is_mutable, char *error_buf,
                           uint32 error_buf_size)
{
    WASMModuleCommon *module_reg;
    WASMGlobal *global = NULL;
    WASMExport *export = NULL;
    WASMModule *module = NULL;

    module_reg = wasm_runtime_find_module_registered(module_name);
    if (!module_reg || module_reg->module_type != Wasm_Module_Bytecode) {
        LOG_DEBUG("can not find a module named %s for global", module_name);
        set_error_buf(error_buf, error_buf_size, "unknown import");
        return NULL;
    }

    module = (WASMModule *)module_reg;
    export =
        wasm_loader_find_export(module, module_name, global_name,
                                EXPORT_KIND_GLOBAL, error_buf, error_buf_size);
    if (!export) {
        return NULL;
    }

    /* resolve and check the global */
    if (export->index < module->import_global_count) {
        global =
            module->import_globals[export->index].u.global.import_global_linked;
    }
    else {
        global =
            &(module->globals[export->index - module->import_global_count]);
    }
    if (global->type != type || global->is_mutable != is_mutable) {
        LOG_DEBUG("%s,%s failed type check(%d, %d), expected(%d, %d)",
                  module_name, global_name, global->type, global->is_mutable,
                  type, is_mutable);
        set_error_buf(error_buf, error_buf_size, "incompatible import type");
        return NULL;
    }
    return global;
}

static WASMModule *
search_sub_module(const WASMModule *parent_module, const char *sub_module_name)
{
    WASMRegisteredModule *node =
        bh_list_first_elem(parent_module->import_module_list);
    while (node && strcmp(sub_module_name, node->module_name)) {
        node = bh_list_elem_next(node);
    }
    return node ? (WASMModule *)node->module : NULL;
}

static bool
register_sub_module(const WASMModule *parent_module,
                    const char *sub_module_name, WASMModule *sub_module)
{
    /* register sub_module into its parent sub module list */
    WASMRegisteredModule *node = NULL;
    bh_list_status ret;

    if (search_sub_module(parent_module, sub_module_name)) {
        LOG_DEBUG("%s has been registered in its parent", sub_module_name);
        return true;
    }

    node = loader_malloc(sizeof(WASMRegisteredModule), NULL, 0);
    if (!node) {
        return false;
    }

    node->module_name = sub_module_name;
    node->module = (WASMModuleCommon *)sub_module;
    ret = bh_list_insert(parent_module->import_module_list, node);
    bh_assert(BH_LIST_SUCCESS == ret);
    (void)ret;
    return true;
}

static WASMModule *
load_depended_module(const WASMModule *parent_module,
                     const char *sub_module_name, char *error_buf,
                     uint32 error_buf_size)
{
    WASMModule *sub_module = NULL;
    bool ret = false;
    uint8 *buffer = NULL;
    uint32 buffer_size = 0;
    const module_reader reader = wasm_runtime_get_module_reader();
    const module_destroyer destroyer = wasm_runtime_get_module_destroyer();

    /* check the registered module list of the parent */
    sub_module = search_sub_module(parent_module, sub_module_name);
    if (sub_module) {
        LOG_DEBUG("%s has been loaded before", sub_module_name);
        return sub_module;
    }

    /* check the global registered module list */
    sub_module =
        (WASMModule *)wasm_runtime_find_module_registered(sub_module_name);
    if (sub_module) {
        LOG_DEBUG("%s has been loaded", sub_module_name);
        goto register_sub_module;
    }

    LOG_VERBOSE("loading %s", sub_module_name);

    if (!reader) {
        set_error_buf_v(error_buf, error_buf_size,
                        "no sub module reader to load %s", sub_module_name);
        return NULL;
    }

    /* start to maintain a loading module list */
    ret = wasm_runtime_is_loading_module(sub_module_name);
    if (ret) {
        set_error_buf_v(error_buf, error_buf_size,
                        "found circular dependency on %s", sub_module_name);
        return NULL;
    }

    ret = wasm_runtime_add_loading_module(sub_module_name, error_buf,
                                          error_buf_size);
    if (!ret) {
        LOG_DEBUG("can not add %s into loading module list\n", sub_module_name);
        return NULL;
    }

    ret = reader(sub_module_name, &buffer, &buffer_size);
    if (!ret) {
        LOG_DEBUG("read the file of %s failed", sub_module_name);
        set_error_buf_v(error_buf, error_buf_size, "unknown import",
                        sub_module_name);
        goto delete_loading_module;
    }

    sub_module =
        wasm_loader_load(buffer, buffer_size, false, error_buf, error_buf_size);
    if (!sub_module) {
        LOG_DEBUG("error: can not load the sub_module %s", sub_module_name);
        /* others will be destroyed in runtime_destroy() */
        goto destroy_file_buffer;
    }

    wasm_runtime_delete_loading_module(sub_module_name);

    /* register on a global list */
    ret = wasm_runtime_register_module_internal(
        sub_module_name, (WASMModuleCommon *)sub_module, buffer, buffer_size,
        error_buf, error_buf_size);
    if (!ret) {
        LOG_DEBUG("error: can not register module %s globally\n",
                  sub_module_name);
        /* others will be unloaded in runtime_destroy() */
        goto unload_module;
    }

    /* register into its parent list */
register_sub_module:
    ret = register_sub_module(parent_module, sub_module_name, sub_module);
    if (!ret) {
        set_error_buf_v(error_buf, error_buf_size,
                        "failed to register sub module %s", sub_module_name);
        /* since it is in the global module list, no need to
         * unload the module. the runtime_destroy() will do it
         */
        return NULL;
    }

    return sub_module;

unload_module:
    wasm_loader_unload(sub_module);

destroy_file_buffer:
    if (destroyer) {
        destroyer(buffer, buffer_size);
    }
    else {
        LOG_WARNING("need to release the reading buffer of %s manually",
                    sub_module_name);
    }

delete_loading_module:
    wasm_runtime_delete_loading_module(sub_module_name);
    return NULL;
}
#endif /* end of WASM_ENABLE_MULTI_MODULE */

static bool
load_function_import(const uint8 **p_buf, const uint8 *buf_end,
                     const WASMModule *parent_module,
                     const char *sub_module_name, const char *function_name,
                     WASMFunctionImport *function, char *error_buf,
                     uint32 error_buf_size)
{
    const uint8 *p = *p_buf, *p_end = buf_end;
    uint32 declare_type_index = 0;
    WASMFuncType *declare_func_type = NULL;
    WASMFunction *linked_func = NULL;
#if WASM_ENABLE_MULTI_MODULE != 0
    WASMModule *sub_module = NULL;
#endif
    const char *linked_signature = NULL;
    void *linked_attachment = NULL;
    bool linked_call_conv_raw = false;
    bool is_native_symbol = false;

    read_leb_uint32(p, p_end, declare_type_index);
    *p_buf = p;

    if (declare_type_index >= parent_module->type_count) {
        set_error_buf(error_buf, error_buf_size, "unknown type");
        return false;
    }

#if (WASM_ENABLE_WAMR_COMPILER != 0) || (WASM_ENABLE_JIT != 0)
    declare_type_index = wasm_get_smallest_type_idx(
        parent_module->types, parent_module->type_count, declare_type_index);
#endif

    declare_func_type =
        (WASMFuncType *)parent_module->types[declare_type_index];

    /* lookup registered native symbols first */
    linked_func = wasm_native_resolve_symbol(
        sub_module_name, function_name, declare_func_type, &linked_signature,
        &linked_attachment, &linked_call_conv_raw);
    if (linked_func) {
        is_native_symbol = true;
    }
#if WASM_ENABLE_MULTI_MODULE != 0
    else {
        if (!wasm_runtime_is_built_in_module(sub_module_name)) {
            sub_module = load_depended_module(parent_module, sub_module_name,
                                              error_buf, error_buf_size);
            if (!sub_module) {
                return false;
            }
        }
        linked_func = wasm_loader_resolve_function(
            sub_module_name, function_name, declare_func_type, error_buf,
            error_buf_size);
    }
#endif

    function->module_name = (char *)sub_module_name;
    function->field_name = (char *)function_name;
    function->func_type = declare_func_type;
    /* func_ptr_linked is for native registered symbol */
    function->func_ptr_linked = is_native_symbol ? linked_func : NULL;
    function->signature = linked_signature;
    function->attachment = linked_attachment;
    function->call_conv_raw = linked_call_conv_raw;
#if WASM_ENABLE_MULTI_MODULE != 0
    function->import_module = is_native_symbol ? NULL : sub_module;
    function->import_func_linked = is_native_symbol ? NULL : linked_func;
#endif
    return true;
fail:
    return false;
}

static bool
check_table_max_size(uint32 init_size, uint32 max_size, char *error_buf,
                     uint32 error_buf_size)
{
    if (max_size < init_size) {
        set_error_buf(error_buf, error_buf_size,
                      "size minimum must not be greater than maximum");
        return false;
    }
    return true;
}

static bool
load_table_import(const uint8 **p_buf, const uint8 *buf_end,
                  WASMModule *parent_module, const char *sub_module_name,
                  const char *table_name, WASMTableImport *table,
                  char *error_buf, uint32 error_buf_size)
{
    const uint8 *p = *p_buf, *p_end = buf_end;
    uint32 declare_elem_type = 0, declare_max_size_flag = 0,
           declare_init_size = 0, declare_max_size = 0;
#if WASM_ENABLE_MULTI_MODULE != 0
    WASMModule *sub_module = NULL;
    WASMTable *linked_table = NULL;
#endif
#if WASM_ENABLE_GC != 0
    WASMRefType ref_type;
    bool need_ref_type_map;
#endif

#if WASM_ENABLE_GC == 0
    CHECK_BUF(p, p_end, 1);
    /* 0x70 or 0x6F */
    declare_elem_type = read_uint8(p);
    if (VALUE_TYPE_FUNCREF != declare_elem_type
#if WASM_ENABLE_REF_TYPES != 0
        && VALUE_TYPE_EXTERNREF != declare_elem_type
#endif
    ) {
        set_error_buf(error_buf, error_buf_size, "incompatible import type");
        return false;
    }
#else /* else of WASM_ENABLE_GC */
    if (!resolve_value_type(&p, p_end, parent_module, &need_ref_type_map,
                            &ref_type, false, error_buf, error_buf_size)) {
        return false;
    }
    if (wasm_is_reftype_htref_non_nullable(ref_type.ref_type)) {
        set_error_buf(error_buf, error_buf_size,
                      "non-defaultable element type");
        return false;
    }
    declare_elem_type = ref_type.ref_type;
    if (need_ref_type_map) {
        if (!(table->elem_ref_type =
                  reftype_set_insert(parent_module->ref_type_set, &ref_type,
                                     error_buf, error_buf_size))) {
            return false;
        }
    }
#if TRACE_WASM_LOADER != 0
    os_printf("import table type: ");
    wasm_dump_value_type(declare_elem_type, table->elem_ref_type);
    os_printf("\n");
#endif
#endif /* end of WASM_ENABLE_GC */

    read_leb_uint32(p, p_end, declare_max_size_flag);
    if (declare_max_size_flag > 1) {
        set_error_buf(error_buf, error_buf_size, "integer too large");
        return false;
    }

    read_leb_uint32(p, p_end, declare_init_size);

    if (declare_max_size_flag) {
        read_leb_uint32(p, p_end, declare_max_size);
        if (!check_table_max_size(declare_init_size, declare_max_size,
                                  error_buf, error_buf_size))
            return false;
    }

    adjust_table_max_size(declare_init_size, declare_max_size_flag,
                          &declare_max_size);

    *p_buf = p;

#if WASM_ENABLE_MULTI_MODULE != 0
    if (!wasm_runtime_is_built_in_module(sub_module_name)) {
        sub_module = load_depended_module(parent_module, sub_module_name,
                                          error_buf, error_buf_size);
        if (!sub_module) {
            return false;
        }

        linked_table = wasm_loader_resolve_table(
            sub_module_name, table_name, declare_init_size, declare_max_size,
            error_buf, error_buf_size);
        if (!linked_table) {
            return false;
        }

        /* reset with linked table limit */
        declare_elem_type = linked_table->elem_type;
        declare_init_size = linked_table->init_size;
        declare_max_size = linked_table->max_size;
        declare_max_size_flag = linked_table->flags;
        table->import_table_linked = linked_table;
        table->import_module = sub_module;
    }
#endif /* WASM_ENABLE_MULTI_MODULE != 0 */

    /* (table (export "table") 10 20 funcref) */
    /* we need this section working in wamrc */
    if (!strcmp("spectest", sub_module_name)) {
        const uint32 spectest_table_init_size = 10;
        const uint32 spectest_table_max_size = 20;

        if (strcmp("table", table_name)) {
            set_error_buf(error_buf, error_buf_size,
                          "incompatible import type or unknown import");
            return false;
        }

        if (declare_init_size > spectest_table_init_size
            || declare_max_size < spectest_table_max_size) {
            set_error_buf(error_buf, error_buf_size,
                          "incompatible import type");
            return false;
        }

        declare_init_size = spectest_table_init_size;
        declare_max_size = spectest_table_max_size;
    }

    /* now we believe all declaration are ok */
    table->elem_type = declare_elem_type;
    table->init_size = declare_init_size;
    table->flags = (uint8)declare_max_size_flag;
    table->max_size = declare_max_size;
    return true;
fail:
    return false;
}

unsigned
wasm_runtime_memory_pool_size();

static bool
check_memory_init_size(uint32 init_size, char *error_buf, uint32 error_buf_size)
{
    if (init_size > 65536) {
        set_error_buf(error_buf, error_buf_size,
                      "memory size must be at most 65536 pages (4GiB)");
        return false;
    }
    return true;
}

static bool
check_memory_max_size(uint32 init_size, uint32 max_size, char *error_buf,
                      uint32 error_buf_size)
{
    if (max_size < init_size) {
        set_error_buf(error_buf, error_buf_size,
                      "size minimum must not be greater than maximum");
        return false;
    }

    if (max_size > 65536) {
        set_error_buf(error_buf, error_buf_size,
                      "memory size must be at most 65536 pages (4GiB)");
        return false;
    }
    return true;
}

static bool
load_memory_import(const uint8 **p_buf, const uint8 *buf_end,
                   WASMModule *parent_module, const char *sub_module_name,
                   const char *memory_name, WASMMemoryImport *memory,
                   char *error_buf, uint32 error_buf_size)
{
    const uint8 *p = *p_buf, *p_end = buf_end;
    uint32 pool_size = wasm_runtime_memory_pool_size();
#if WASM_ENABLE_APP_FRAMEWORK != 0
    uint32 max_page_count = pool_size * APP_MEMORY_MAX_GLOBAL_HEAP_PERCENT
                            / DEFAULT_NUM_BYTES_PER_PAGE;
#else
    uint32 max_page_count = pool_size / DEFAULT_NUM_BYTES_PER_PAGE;
#endif /* WASM_ENABLE_APP_FRAMEWORK */
    uint32 declare_max_page_count_flag = 0;
    uint32 declare_init_page_count = 0;
    uint32 declare_max_page_count = 0;
#if WASM_ENABLE_MULTI_MODULE != 0
    WASMModule *sub_module = NULL;
    WASMMemory *linked_memory = NULL;
#endif

    read_leb_uint32(p, p_end, declare_max_page_count_flag);
    read_leb_uint32(p, p_end, declare_init_page_count);
    if (!check_memory_init_size(declare_init_page_count, error_buf,
                                error_buf_size)) {
        return false;
    }

    if (declare_max_page_count_flag & 1) {
        read_leb_uint32(p, p_end, declare_max_page_count);
        if (!check_memory_max_size(declare_init_page_count,
                                   declare_max_page_count, error_buf,
                                   error_buf_size)) {
            return false;
        }
        if (declare_max_page_count > max_page_count) {
            declare_max_page_count = max_page_count;
        }
    }
    else {
        /* Limit the maximum memory size to max_page_count */
        declare_max_page_count = max_page_count;
    }

#if WASM_ENABLE_MULTI_MODULE != 0
    if (!wasm_runtime_is_built_in_module(sub_module_name)) {
        sub_module = load_depended_module(parent_module, sub_module_name,
                                          error_buf, error_buf_size);
        if (!sub_module) {
            return false;
        }

        linked_memory = wasm_loader_resolve_memory(
            sub_module_name, memory_name, declare_init_page_count,
            declare_max_page_count, error_buf, error_buf_size);
        if (!linked_memory) {
            return false;
        }

        /**
         * reset with linked memory limit
         */
        memory->import_module = sub_module;
        memory->import_memory_linked = linked_memory;
        declare_init_page_count = linked_memory->init_page_count;
        declare_max_page_count = linked_memory->max_page_count;
    }
#endif

    /* (memory (export "memory") 1 2) */
    if (!strcmp("spectest", sub_module_name)) {
        uint32 spectest_memory_init_page = 1;
        uint32 spectest_memory_max_page = 2;

        if (strcmp("memory", memory_name)) {
            set_error_buf(error_buf, error_buf_size,
                          "incompatible import type or unknown import");
            return false;
        }

        if (declare_init_page_count > spectest_memory_init_page
            || declare_max_page_count < spectest_memory_max_page) {
            set_error_buf(error_buf, error_buf_size,
                          "incompatible import type");
            return false;
        }

        declare_init_page_count = spectest_memory_init_page;
        declare_max_page_count = spectest_memory_max_page;
    }

    /* now we believe all declaration are ok */
    memory->flags = declare_max_page_count_flag;
    memory->init_page_count = declare_init_page_count;
    memory->max_page_count = declare_max_page_count;
    memory->num_bytes_per_page = DEFAULT_NUM_BYTES_PER_PAGE;

    *p_buf = p;
    return true;
fail:
    return false;
}

static bool
load_global_import(const uint8 **p_buf, const uint8 *buf_end,
                   WASMModule *parent_module, char *sub_module_name,
                   char *global_name, WASMGlobalImport *global, char *error_buf,
                   uint32 error_buf_size)
{
    const uint8 *p = *p_buf, *p_end = buf_end;
    uint8 declare_type = 0;
    uint8 declare_mutable = 0;
#if WASM_ENABLE_MULTI_MODULE != 0
    WASMModule *sub_module = NULL;
    WASMGlobal *linked_global = NULL;
#endif
#if WASM_ENABLE_GC != 0
    WASMRefType ref_type;
    bool need_ref_type_map;
#endif

#if WASM_ENABLE_GC == 0
    CHECK_BUF(p, p_end, 2);
    declare_type = read_uint8(p);
    declare_mutable = read_uint8(p);
#else
    if (!resolve_value_type(&p, p_end, parent_module, &need_ref_type_map,
                            &ref_type, false, error_buf, error_buf_size)) {
        return false;
    }
    declare_type = ref_type.ref_type;
    if (need_ref_type_map) {
        if (!(global->ref_type =
                  reftype_set_insert(parent_module->ref_type_set, &ref_type,
                                     error_buf, error_buf_size))) {
            return false;
        }
    }
#if TRACE_WASM_LOADER != 0
    os_printf("import global type: ");
    wasm_dump_value_type(declare_type, global->ref_type);
    os_printf("\n");
#endif
    CHECK_BUF(p, p_end, 1);
    declare_mutable = read_uint8(p);
#endif

    *p_buf = p;

    if (!check_mutability(declare_mutable, error_buf, error_buf_size)) {
        return false;
    }

#if WASM_ENABLE_LIBC_BUILTIN != 0
    global->is_linked = wasm_native_lookup_libc_builtin_global(
        sub_module_name, global_name, global);
    if (global->is_linked) {
        if (global->type != declare_type
            || global->is_mutable != declare_mutable) {
            set_error_buf(error_buf, error_buf_size,
                          "incompatible import type");
            return false;
        }
    }
#endif
#if WASM_ENABLE_MULTI_MODULE != 0
    if (!global->is_linked
        && !wasm_runtime_is_built_in_module(sub_module_name)) {
        sub_module = load_depended_module(parent_module, sub_module_name,
                                          error_buf, error_buf_size);
        if (!sub_module) {
            return false;
        }

        /* check sub modules */
        linked_global = wasm_loader_resolve_global(
            sub_module_name, global_name, declare_type, declare_mutable,
            error_buf, error_buf_size);
        if (linked_global) {
            global->import_module = sub_module;
            global->import_global_linked = linked_global;
            global->is_linked = true;
        }
    }
#endif

    global->module_name = sub_module_name;
    global->field_name = global_name;
    global->type = declare_type;
    global->is_mutable = (declare_mutable == 1);
    return true;
fail:
    return false;
}

static bool
load_table(const uint8 **p_buf, const uint8 *buf_end, WASMModule *module,
           WASMTable *table, char *error_buf, uint32 error_buf_size)
{
    const uint8 *p = *p_buf, *p_end = buf_end, *p_org;
    uint32 flags;
#if WASM_ENABLE_GC != 0
    WASMRefType ref_type;
    bool need_ref_type_map;
#endif

#if WASM_ENABLE_GC == 0
    CHECK_BUF(p, p_end, 1);
    /* 0x70 or 0x6F */
    table->elem_type = read_uint8(p);
    if (VALUE_TYPE_FUNCREF != table->elem_type
#if WASM_ENABLE_REF_TYPES != 0
        && VALUE_TYPE_EXTERNREF != table->elem_type
#endif
    ) {
        set_error_buf(error_buf, error_buf_size, "incompatible import type");
        return false;
    }
#else /* else of WASM_ENABLE_GC */
    if (!resolve_value_type(&p, p_end, module, &need_ref_type_map, &ref_type,
                            false, error_buf, error_buf_size)) {
        return false;
    }
    if (wasm_is_reftype_htref_non_nullable(ref_type.ref_type)) {
        set_error_buf(error_buf, error_buf_size,
                      "non-defaultable element type");
        return false;
    }
    table->elem_type = ref_type.ref_type;
    if (need_ref_type_map) {
        if (!(table->elem_ref_type =
                  reftype_set_insert(module->ref_type_set, &ref_type, error_buf,
                                     error_buf_size))) {
            return false;
        }
    }
#if TRACE_WASM_LOADER != 0
    os_printf("table type: ");
    wasm_dump_value_type(table->elem_type, table->elem_ref_type);
    os_printf("\n");
#endif
#endif /* end of WASM_ENABLE_GC */

    p_org = p;
    read_leb_uint32(p, p_end, flags);
#if WASM_ENABLE_SHARED_MEMORY == 0
    if (p - p_org > 1) {
        set_error_buf(error_buf, error_buf_size,
                      "integer representation too long");
        return false;
    }
    if (flags > 1) {
        set_error_buf(error_buf, error_buf_size, "integer too large");
        return false;
    }
#else
    if (p - p_org > 1) {
        set_error_buf(error_buf, error_buf_size, "invalid limits flags");
        return false;
    }
    if (flags == 2) {
        set_error_buf(error_buf, error_buf_size, "tables cannot be shared");
        return false;
    }
    if (flags > 1) {
        set_error_buf(error_buf, error_buf_size, "invalid limits flags");
        return false;
    }
#endif
    table->flags = (uint8)flags;

    read_leb_uint32(p, p_end, table->init_size);

    if (table->flags) {
        read_leb_uint32(p, p_end, table->max_size);
        if (!check_table_max_size(table->init_size, table->max_size, error_buf,
                                  error_buf_size))
            return false;
    }

    adjust_table_max_size(table->init_size, table->flags, &table->max_size);

    *p_buf = p;
    return true;
fail:
    return false;
}

static bool
load_memory(const uint8 **p_buf, const uint8 *buf_end, WASMMemory *memory,
            char *error_buf, uint32 error_buf_size)
{
    const uint8 *p = *p_buf, *p_end = buf_end, *p_org;
    uint32 pool_size = wasm_runtime_memory_pool_size();
#if WASM_ENABLE_APP_FRAMEWORK != 0
    uint32 max_page_count = pool_size * APP_MEMORY_MAX_GLOBAL_HEAP_PERCENT
                            / DEFAULT_NUM_BYTES_PER_PAGE;
#else
    uint32 max_page_count = pool_size / DEFAULT_NUM_BYTES_PER_PAGE;
#endif

    p_org = p;
    read_leb_uint32(p, p_end, memory->flags);
#if WASM_ENABLE_SHARED_MEMORY == 0
    if (p - p_org > 1) {
        set_error_buf(error_buf, error_buf_size,
                      "integer representation too long");
        return false;
    }
    if (memory->flags > 1) {
        set_error_buf(error_buf, error_buf_size, "integer too large");
        return false;
    }
#else
    if (p - p_org > 1) {
        set_error_buf(error_buf, error_buf_size, "invalid limits flags");
        return false;
    }
    if (memory->flags > 3) {
        set_error_buf(error_buf, error_buf_size, "invalid limits flags");
        return false;
    }
    else if (memory->flags == 2) {
        set_error_buf(error_buf, error_buf_size,
                      "shared memory must have maximum");
        return false;
    }
#endif

    read_leb_uint32(p, p_end, memory->init_page_count);
    if (!check_memory_init_size(memory->init_page_count, error_buf,
                                error_buf_size))
        return false;

    if (memory->flags & 1) {
        read_leb_uint32(p, p_end, memory->max_page_count);
        if (!check_memory_max_size(memory->init_page_count,
                                   memory->max_page_count, error_buf,
                                   error_buf_size))
            return false;
        if (memory->max_page_count > max_page_count)
            memory->max_page_count = max_page_count;
    }
    else {
        /* Limit the maximum memory size to max_page_count */
        memory->max_page_count = max_page_count;
    }

    memory->num_bytes_per_page = DEFAULT_NUM_BYTES_PER_PAGE;

    *p_buf = p;
    return true;
fail:
    return false;
}

static bool
load_import_section(const uint8 *buf, const uint8 *buf_end, WASMModule *module,
                    bool is_load_from_file_buf, char *error_buf,
                    uint32 error_buf_size)
{
    const uint8 *p = buf, *p_end = buf_end, *p_old;
    uint32 import_count, name_len, type_index, i, u32, flags;
    uint64 total_size;
    WASMImport *import;
    WASMImport *import_functions = NULL, *import_tables = NULL;
    WASMImport *import_memories = NULL, *import_globals = NULL;
    char *sub_module_name, *field_name;
    uint8 u8, kind;

    read_leb_uint32(p, p_end, import_count);

    if (import_count) {
        module->import_count = import_count;
        total_size = sizeof(WASMImport) * (uint64)import_count;
        if (!(module->imports =
                  loader_malloc(total_size, error_buf, error_buf_size))) {
            return false;
        }

        p_old = p;

        /* Scan firstly to get import count of each type */
        for (i = 0; i < import_count; i++) {
            /* module name */
            read_leb_uint32(p, p_end, name_len);
            CHECK_BUF(p, p_end, name_len);
            p += name_len;

            /* field name */
            read_leb_uint32(p, p_end, name_len);
            CHECK_BUF(p, p_end, name_len);
            p += name_len;

            CHECK_BUF(p, p_end, 1);
            /* 0x00/0x01/0x02/0x03 */
            kind = read_uint8(p);

            switch (kind) {
                case IMPORT_KIND_FUNC: /* import function */
                    read_leb_uint32(p, p_end, type_index);
                    module->import_function_count++;
                    break;

                case IMPORT_KIND_TABLE: /* import table */
                    CHECK_BUF(p, p_end, 1);
                    /* 0x70 */
                    u8 = read_uint8(p);
                    read_leb_uint32(p, p_end, flags);
                    read_leb_uint32(p, p_end, u32);
                    if (flags & 1)
                        read_leb_uint32(p, p_end, u32);
                    module->import_table_count++;

#if (WASM_ENABLE_GC == 0) && (WASM_ENABLE_REF_TYPES == 0)
                    if (module->import_table_count > 1) {
                        set_error_buf(error_buf, error_buf_size,
                                      "multiple tables");
                        return false;
                    }
#endif
                    break;

                case IMPORT_KIND_MEMORY: /* import memory */
                    read_leb_uint32(p, p_end, flags);
                    read_leb_uint32(p, p_end, u32);
                    if (flags & 1)
                        read_leb_uint32(p, p_end, u32);
                    module->import_memory_count++;
                    if (module->import_memory_count > 1) {
                        set_error_buf(error_buf, error_buf_size,
                                      "multiple memories");
                        return false;
                    }
                    break;

                case IMPORT_KIND_GLOBAL: /* import global */
                    CHECK_BUF(p, p_end, 2);
                    p += 2;
                    module->import_global_count++;
                    break;

                default:
                    set_error_buf(error_buf, error_buf_size,
                                  "invalid import kind");
                    return false;
            }
        }

        if (module->import_function_count)
            import_functions = module->import_functions = module->imports;
        if (module->import_table_count)
            import_tables = module->import_tables =
                module->imports + module->import_function_count;
        if (module->import_memory_count)
            import_memories = module->import_memories =
                module->imports + module->import_function_count
                + module->import_table_count;
        if (module->import_global_count)
            import_globals = module->import_globals =
                module->imports + module->import_function_count
                + module->import_table_count + module->import_memory_count;

        p = p_old;

        /* Scan again to resolve the data */
        for (i = 0; i < import_count; i++) {
            /* load module name */
            read_leb_uint32(p, p_end, name_len);
            CHECK_BUF(p, p_end, name_len);
            if (!(sub_module_name = const_str_list_insert(
                      p, name_len, module, is_load_from_file_buf, error_buf,
                      error_buf_size))) {
                return false;
            }
            p += name_len;

            /* load field name */
            read_leb_uint32(p, p_end, name_len);
            CHECK_BUF(p, p_end, name_len);
            if (!(field_name = const_str_list_insert(
                      p, name_len, module, is_load_from_file_buf, error_buf,
                      error_buf_size))) {
                return false;
            }
            p += name_len;

            CHECK_BUF(p, p_end, 1);
            /* 0x00/0x01/0x02/0x03 */
            kind = read_uint8(p);

            switch (kind) {
                case IMPORT_KIND_FUNC: /* import function */
                    bh_assert(import_functions);
                    import = import_functions++;
                    if (!load_function_import(
                            &p, p_end, module, sub_module_name, field_name,
                            &import->u.function, error_buf, error_buf_size)) {
                        return false;
                    }
                    break;

                case IMPORT_KIND_TABLE: /* import table */
                    bh_assert(import_tables);
                    import = import_tables++;
                    if (!load_table_import(&p, p_end, module, sub_module_name,
                                           field_name, &import->u.table,
                                           error_buf, error_buf_size)) {
                        LOG_DEBUG("can not import such a table (%s,%s)",
                                  sub_module_name, field_name);
                        return false;
                    }
                    break;

                case IMPORT_KIND_MEMORY: /* import memory */
                    bh_assert(import_memories);
                    import = import_memories++;
                    if (!load_memory_import(&p, p_end, module, sub_module_name,
                                            field_name, &import->u.memory,
                                            error_buf, error_buf_size)) {
                        return false;
                    }
                    break;

                case IMPORT_KIND_GLOBAL: /* import global */
                    bh_assert(import_globals);
                    import = import_globals++;
                    if (!load_global_import(&p, p_end, module, sub_module_name,
                                            field_name, &import->u.global,
                                            error_buf, error_buf_size)) {
                        return false;
                    }
                    break;

                default:
                    set_error_buf(error_buf, error_buf_size,
                                  "invalid import kind");
                    return false;
            }
            import->kind = kind;
            import->u.names.module_name = sub_module_name;
            import->u.names.field_name = field_name;
        }

#if WASM_ENABLE_LIBC_WASI != 0
        import = module->import_functions;
        for (i = 0; i < module->import_function_count; i++, import++) {
            if (!strcmp(import->u.names.module_name, "wasi_unstable")
                || !strcmp(import->u.names.module_name,
                           "wasi_snapshot_preview1")) {
                module->import_wasi_api = true;
                break;
            }
        }
#endif
    }

    if (p != p_end) {
        set_error_buf(error_buf, error_buf_size, "section size mismatch");
        return false;
    }

    LOG_VERBOSE("Load import section success.\n");
    (void)u8;
    (void)u32;
    (void)type_index;
    return true;
fail:
    return false;
}

static bool
init_function_local_offsets(WASMFunction *func, char *error_buf,
                            uint32 error_buf_size)
{
    WASMFuncType *param_type = func->func_type;
    uint32 param_count = param_type->param_count;
    uint8 *param_types = param_type->types;
    uint32 local_count = func->local_count;
    uint8 *local_types = func->local_types;
    uint32 i, local_offset = 0;
    uint64 total_size = sizeof(uint16) * ((uint64)param_count + local_count);

    /*
     * Only allocate memory when total_size is not 0,
     * or the return value of malloc(0) might be NULL on some platforms,
     * which causes wasm loader return false.
     */
    if (total_size > 0
        && !(func->local_offsets =
                 loader_malloc(total_size, error_buf, error_buf_size))) {
        return false;
    }

    for (i = 0; i < param_count; i++) {
        func->local_offsets[i] = (uint16)local_offset;
        local_offset += wasm_value_type_cell_num(param_types[i]);
    }

    for (i = 0; i < local_count; i++) {
        func->local_offsets[param_count + i] = (uint16)local_offset;
        local_offset += wasm_value_type_cell_num(local_types[i]);
    }

    bh_assert(local_offset == func->param_cell_num + func->local_cell_num);
    return true;
}

static bool
load_function_section(const uint8 *buf, const uint8 *buf_end,
                      const uint8 *buf_code, const uint8 *buf_code_end,
                      WASMModule *module, char *error_buf,
                      uint32 error_buf_size)
{
    const uint8 *p = buf, *p_end = buf_end;
    const uint8 *p_code = buf_code, *p_code_end, *p_code_save;
    uint32 func_count;
    uint64 total_size;
    uint32 code_count = 0, code_size, type_index, i, j, k, local_type_index;
    uint32 local_count, local_set_count, sub_local_count, local_cell_num;
    uint8 type;
    WASMFunction *func;
#if WASM_ENABLE_GC != 0
    bool need_ref_type_map;
    WASMRefType ref_type;
    uint32 ref_type_map_count = 0, t = 0;
#endif

    read_leb_uint32(p, p_end, func_count);

    if (buf_code)
        read_leb_uint32(p_code, buf_code_end, code_count);

    if (func_count != code_count) {
        set_error_buf(error_buf, error_buf_size,
                      "function and code section have inconsistent lengths or "
                      "unexpected end");
        return false;
    }

    if (func_count) {
        module->function_count = func_count;
        total_size = sizeof(WASMFunction *) * (uint64)func_count;
        if (!(module->functions =
                  loader_malloc(total_size, error_buf, error_buf_size))) {
            return false;
        }

        for (i = 0; i < func_count; i++) {
            /* Resolve function type */
            read_leb_uint32(p, p_end, type_index);
            if (type_index >= module->type_count) {
                set_error_buf(error_buf, error_buf_size, "unknown type");
                return false;
            }

#if (WASM_ENABLE_WAMR_COMPILER != 0) || (WASM_ENABLE_JIT != 0)
            type_index = wasm_get_smallest_type_idx(
                module->types, module->type_count, type_index);
#endif

            read_leb_uint32(p_code, buf_code_end, code_size);
            if (code_size == 0 || p_code + code_size > buf_code_end) {
                set_error_buf(error_buf, error_buf_size,
                              "invalid function code size");
                return false;
            }

            /* Resolve local set count */
            p_code_end = p_code + code_size;
            local_count = 0;
            read_leb_uint32(p_code, buf_code_end, local_set_count);
            p_code_save = p_code;

#if WASM_ENABLE_GC != 0
            ref_type_map_count = 0;
#endif
            /* Calculate total local count */
            for (j = 0; j < local_set_count; j++) {
                read_leb_uint32(p_code, buf_code_end, sub_local_count);
                if (sub_local_count > UINT32_MAX - local_count) {
                    set_error_buf(error_buf, error_buf_size, "too many locals");
                    return false;
                }
#if WASM_ENABLE_GC == 0
                CHECK_BUF(p_code, buf_code_end, 1);
                /* 0x7F/0x7E/0x7D/0x7C */
                type = read_uint8(p_code);
                local_count += sub_local_count;
#else
                if (!resolve_value_type(&p_code, buf_code_end, module,
                                        &need_ref_type_map, &ref_type, false,
                                        error_buf, error_buf_size)) {
                    return false;
                }
                if (wasm_is_reftype_htref_non_nullable(ref_type.ref_type)) {
                    set_error_buf(error_buf, error_buf_size,
                                  "non-defaultable local type");
                    return false;
                }
                local_count += sub_local_count;
                if (need_ref_type_map)
                    ref_type_map_count += sub_local_count;
#endif
            }

            /* Alloc memory, layout: function structure + local types */
            code_size = (uint32)(p_code_end - p_code);

            total_size = sizeof(WASMFunction) + (uint64)local_count;
            if (!(func = module->functions[i] =
                      loader_malloc(total_size, error_buf, error_buf_size))) {
                return false;
            }
#if WASM_ENABLE_GC != 0
            if (ref_type_map_count > 0) {
                total_size =
                    sizeof(WASMRefTypeMap) * (uint64)ref_type_map_count;
                if (!(func->local_ref_type_maps = loader_malloc(
                          total_size, error_buf, error_buf_size))) {
                    return false;
                }
                func->local_ref_type_map_count = ref_type_map_count;
            }
#endif

            /* Set function type, local count, code size and code body */
            func->func_type = (WASMFuncType *)module->types[type_index];
            func->local_count = local_count;
            if (local_count > 0)
                func->local_types = (uint8 *)func + sizeof(WASMFunction);
            func->code_size = code_size;
            /**
             * We shall make a copy of code body [p_code, p_code + code_size]
             * as we worry about the inappropriate releasing behaviour.
             * All code bodies are actually in a buffer which user allocates in
             * his embedding environment and we don't have the power on them.
             * It is like:
             *   code_body_cp = malloc(code_size);
             *   memcpy(code_body_cp, p_code, code_size);
             *   func->code = code_body_cp;
             */
            func->code = (uint8 *)p_code;

#if WASM_ENABLE_GC != 0
            t = 0;
#endif
            /* Load each local type */
            p_code = p_code_save;
            local_type_index = 0;
            for (j = 0; j < local_set_count; j++) {
                read_leb_uint32(p_code, buf_code_end, sub_local_count);
                if (!sub_local_count
                    || local_type_index > UINT32_MAX - sub_local_count
                    || local_type_index + sub_local_count > local_count) {
                    set_error_buf(error_buf, error_buf_size,
                                  "invalid local count");
                    return false;
                }
                CHECK_BUF(p_code, buf_code_end, 1);
#if WASM_ENABLE_GC == 0
                /* 0x7F/0x7E/0x7D/0x7C */
                type = read_uint8(p_code);
                if (!is_value_type(type)) {
                    if (type == VALUE_TYPE_V128)
                        set_error_buf(error_buf, error_buf_size,
                                      "v128 value type requires simd feature");
                    else if (type == VALUE_TYPE_FUNCREF
                             || type == VALUE_TYPE_EXTERNREF)
                        set_error_buf(error_buf, error_buf_size,
                                      "ref value type requires "
                                      "reference types feature");
                    else if (type >= REF_TYPE_ARRAYREF
                             && type <= REF_TYPE_ANYREF)
                        set_error_buf(error_buf, error_buf_size,
                                      "GC value type requires GC feature");
                    else
                        set_error_buf_v(error_buf, error_buf_size,
                                        "invalid local type 0x%02X", type);
                    return false;
                }
#else
                if (!resolve_value_type(&p_code, buf_code_end, module,
                                        &need_ref_type_map, &ref_type, false,
                                        error_buf, error_buf_size)) {
                    return false;
                }
                if (need_ref_type_map) {
                    WASMRefType *ref_type_tmp;
                    if (!(ref_type_tmp = reftype_set_insert(
                              module->ref_type_set, &ref_type, error_buf,
                              error_buf_size))) {
                        return false;
                    }
                    for (k = 0; k < sub_local_count; k++) {
                        func->local_ref_type_maps[t + k].ref_type =
                            ref_type_tmp;
                        func->local_ref_type_maps[t + k].index =
                            local_type_index + k;
                    }
                    t += sub_local_count;
                }
                type = ref_type.ref_type;
#endif
                for (k = 0; k < sub_local_count; k++) {
                    func->local_types[local_type_index++] = type;
                }
            }

            bh_assert(local_type_index == func->local_count);
#if WASM_ENABLE_GC != 0
            bh_assert(t == func->local_ref_type_map_count);
#if TRACE_WASM_LOADER != 0
            os_printf("func %u, local types: [", i);
            k = 0;
            for (j = 0; j < func->local_count; j++) {
                WASMRefType *ref_type_tmp = NULL;
                if (wasm_is_type_multi_byte_type(func->local_types[j])) {
                    bh_assert(j == func->local_ref_type_maps[k].index);
                    ref_type_tmp = func->local_ref_type_maps[k++].ref_type;
                }
                wasm_dump_value_type(func->local_types[j], ref_type_tmp);
                if (j < func->local_count - 1)
                    os_printf(" ");
            }
            os_printf("]\n");
#endif
#endif

            func->param_cell_num = func->func_type->param_cell_num;
            func->ret_cell_num = func->func_type->ret_cell_num;
            local_cell_num =
                wasm_get_cell_num(func->local_types, func->local_count);

            if (local_cell_num > UINT16_MAX) {
                set_error_buf(error_buf, error_buf_size,
                              "local count too large");
                return false;
            }

            func->local_cell_num = (uint16)local_cell_num;

            if (!init_function_local_offsets(func, error_buf, error_buf_size))
                return false;

            p_code = p_code_end;
        }
    }

    if (p != p_end) {
        set_error_buf(error_buf, error_buf_size, "section size mismatch");
        return false;
    }

    LOG_VERBOSE("Load function section success.\n");
    return true;
fail:
    return false;
}

static bool
load_table_section(const uint8 *buf, const uint8 *buf_end, WASMModule *module,
                   char *error_buf, uint32 error_buf_size)
{
    const uint8 *p = buf, *p_end = buf_end;
    uint32 table_count, i;
    uint64 total_size;
    WASMTable *table;

    read_leb_uint32(p, p_end, table_count);
#if (WASM_ENABLE_GC == 0) && (WASM_ENABLE_REF_TYPES == 0)
    if (module->import_table_count + table_count > 1) {
        /* a total of one table is allowed */
        set_error_buf(error_buf, error_buf_size, "multiple tables");
        return false;
    }
#endif

    if (table_count) {
        module->table_count = table_count;
        total_size = sizeof(WASMTable) * (uint64)table_count;
        if (!(module->tables =
                  loader_malloc(total_size, error_buf, error_buf_size))) {
            return false;
        }

        /* load each table */
        table = module->tables;
        for (i = 0; i < table_count; i++, table++)
            if (!load_table(&p, p_end, module, table, error_buf,
                            error_buf_size))
                return false;
    }

    if (p != p_end) {
        set_error_buf(error_buf, error_buf_size, "section size mismatch");
        return false;
    }

    LOG_VERBOSE("Load table section success.\n");
    return true;
fail:
    return false;
}

static bool
load_memory_section(const uint8 *buf, const uint8 *buf_end, WASMModule *module,
                    char *error_buf, uint32 error_buf_size)
{
    const uint8 *p = buf, *p_end = buf_end;
    uint32 memory_count, i;
    uint64 total_size;
    WASMMemory *memory;

    read_leb_uint32(p, p_end, memory_count);
    /* a total of one memory is allowed */
    if (module->import_memory_count + memory_count > 1) {
        set_error_buf(error_buf, error_buf_size, "multiple memories");
        return false;
    }

    if (memory_count) {
        module->memory_count = memory_count;
        total_size = sizeof(WASMMemory) * (uint64)memory_count;
        if (!(module->memories =
                  loader_malloc(total_size, error_buf, error_buf_size))) {
            return false;
        }

        /* load each memory */
        memory = module->memories;
        for (i = 0; i < memory_count; i++, memory++)
            if (!load_memory(&p, p_end, memory, error_buf, error_buf_size))
                return false;
    }

    if (p != p_end) {
        set_error_buf(error_buf, error_buf_size, "section size mismatch");
        return false;
    }

    LOG_VERBOSE("Load memory section success.\n");
    return true;
fail:
    return false;
}

static bool
load_global_section(const uint8 *buf, const uint8 *buf_end, WASMModule *module,
                    char *error_buf, uint32 error_buf_size)
{
    const uint8 *p = buf, *p_end = buf_end;
    uint32 global_count, i;
    uint64 total_size;
    WASMGlobal *global;
    uint8 mutable;
#if WASM_ENABLE_GC != 0
    bool need_ref_type_map;
    WASMRefType ref_type;
#endif

    read_leb_uint32(p, p_end, global_count);

    if (global_count) {
        module->global_count = global_count;
        total_size = sizeof(WASMGlobal) * (uint64)global_count;
        if (!(module->globals =
                  loader_malloc(total_size, error_buf, error_buf_size))) {
            return false;
        }

        global = module->globals;

        for (i = 0; i < global_count; i++, global++) {
#if WASM_ENABLE_GC == 0
            CHECK_BUF(p, p_end, 2);
            global->type = read_uint8(p);
            mutable = read_uint8(p);
#else
            if (!resolve_value_type(&p, p_end, module, &need_ref_type_map,
                                    &ref_type, false, error_buf,
                                    error_buf_size)) {
                return false;
            }
            global->type = ref_type.ref_type;
            CHECK_BUF(p, p_end, 1);
            mutable = read_uint8(p);
#endif /* end of WASM_ENABLE_GC */
            if (!check_mutability(mutable, error_buf, error_buf_size)) {
                return false;
            }
            global->is_mutable = mutable ? true : false;

            /* initialize expression */
            if (!load_init_expr(module, &p, p_end, &(global->init_expr),
                                global->type,
#if WASM_ENABLE_GC == 0
                                NULL,
#else
                                &ref_type,
#endif
                                error_buf, error_buf_size))
                return false;

#if WASM_ENABLE_GC != 0
            if (INIT_EXPR_TYPE_RTT_CANON == global->init_expr.init_expr_type
                || INIT_EXPR_TYPE_RTT_SUB == global->init_expr.init_expr_type) {
                WASMRttObjectRef rtt_obj =
                    (WASMRttObjectRef)global->init_expr.u.gc_obj;
                /* Convert global type from (rtt $t) to (rtt n $t) */
                wasm_set_refheaptype_rttn(&ref_type.ref_ht_rttn, false,
                                          rtt_obj->n,
                                          rtt_obj->defined_type_idx);
                global->type = ref_type.ref_type;
                need_ref_type_map = true;
            }
            if (need_ref_type_map) {
                if (!(global->ref_type =
                          reftype_set_insert(module->ref_type_set, &ref_type,
                                             error_buf, error_buf_size))) {
                    return false;
                }
            }
#endif /* end of WASM_ENABLE_GC */
#if WASM_ENABLE_GC != 0
#if TRACE_WASM_LOADER != 0
            os_printf("global type: ");
            wasm_dump_value_type(global->type, global->ref_type);
            os_printf("\n");
#endif
#endif
        }
    }

    if (p != p_end) {
        set_error_buf(error_buf, error_buf_size, "section size mismatch");
        return false;
    }

    LOG_VERBOSE("Load global section success.\n");
    return true;
fail:
    return false;
}

static bool
load_export_section(const uint8 *buf, const uint8 *buf_end, WASMModule *module,
                    bool is_load_from_file_buf, char *error_buf,
                    uint32 error_buf_size)
{
    const uint8 *p = buf, *p_end = buf_end;
    uint32 export_count, i, j, index;
    uint64 total_size;
    uint32 str_len;
    WASMExport *export;
    const char *name;

    read_leb_uint32(p, p_end, export_count);

    if (export_count) {
        module->export_count = export_count;
        total_size = sizeof(WASMExport) * (uint64)export_count;
        if (!(module->exports =
                  loader_malloc(total_size, error_buf, error_buf_size))) {
            return false;
        }

        export = module->exports;
        for (i = 0; i < export_count; i++, export ++) {
            read_leb_uint32(p, p_end, str_len);
            CHECK_BUF(p, p_end, str_len);

            for (j = 0; j < i; j++) {
                name = module->exports[j].name;
                if (strlen(name) == str_len && memcmp(name, p, str_len) == 0) {
                    set_error_buf(error_buf, error_buf_size,
                                  "duplicate export name");
                    return false;
                }
            }

            if (!(export->name = const_str_list_insert(
                      p, str_len, module, is_load_from_file_buf, error_buf,
                      error_buf_size))) {
                return false;
            }

            p += str_len;
            CHECK_BUF(p, p_end, 1);
            export->kind = read_uint8(p);
            read_leb_uint32(p, p_end, index);
            export->index = index;

            switch (export->kind) {
                /* function index */
                case EXPORT_KIND_FUNC:
                    if (index >= module->function_count
                                     + module->import_function_count) {
                        set_error_buf(error_buf, error_buf_size,
                                      "unknown function");
                        return false;
                    }
#if WASM_ENABLE_SIMD != 0
#if (WASM_ENABLE_WAMR_COMPILER != 0) || (WASM_ENABLE_JIT != 0)
                    /* TODO: check func type, if it has v128 param or result,
                             report error */
#endif
#endif
                    break;
                /* table index */
                case EXPORT_KIND_TABLE:
                    if (index
                        >= module->table_count + module->import_table_count) {
                        set_error_buf(error_buf, error_buf_size,
                                      "unknown table");
                        return false;
                    }
                    break;
                /* memory index */
                case EXPORT_KIND_MEMORY:
                    if (index
                        >= module->memory_count + module->import_memory_count) {
                        set_error_buf(error_buf, error_buf_size,
                                      "unknown memory");
                        return false;
                    }
                    break;
                /* global index */
                case EXPORT_KIND_GLOBAL:
                    if (index
                        >= module->global_count + module->import_global_count) {
                        set_error_buf(error_buf, error_buf_size,
                                      "unknown global");
                        return false;
                    }
                    break;
                default:
                    set_error_buf(error_buf, error_buf_size,
                                  "invalid export kind");
                    return false;
            }
        }
    }

    if (p != p_end) {
        set_error_buf(error_buf, error_buf_size, "section size mismatch");
        return false;
    }

    LOG_VERBOSE("Load export section success.\n");
    return true;
fail:
    return false;
}

static bool
check_table_index(const WASMModule *module, uint32 table_index, char *error_buf,
                  uint32 error_buf_size)
{
#if (WASM_ENABLE_GC == 0) && (WASM_ENABLE_REF_TYPES == 0)
    if (table_index != 0) {
        set_error_buf(error_buf, error_buf_size, "zero byte expected");
        return false;
    }
#endif

    if (table_index >= module->import_table_count + module->table_count) {
        set_error_buf_v(error_buf, error_buf_size, "unknown table %d",
                        table_index);
        return false;
    }
    return true;
}

static bool
load_table_index(const uint8 **p_buf, const uint8 *buf_end, WASMModule *module,
                 uint32 *p_table_index, char *error_buf, uint32 error_buf_size)
{
    const uint8 *p = *p_buf, *p_end = buf_end;
    uint32 table_index;

    read_leb_uint32(p, p_end, table_index);
    if (!check_table_index(module, table_index, error_buf, error_buf_size)) {
        return false;
    }

    *p_table_index = table_index;
    *p_buf = p;
    return true;
fail:
    return false;
}

#if (WASM_ENABLE_GC != 0) || (WASM_ENABLE_REF_TYPES != 0)
static bool
load_elem_type(WASMModule *module, const uint8 **p_buf, const uint8 *buf_end,
               uint32 *p_elem_type,
#if WASM_ENABLE_GC != 0
               WASMRefType **p_elem_ref_type,
#endif
               bool elemkind_zero, char *error_buf, uint32 error_buf_size)
{
    const uint8 *p = *p_buf, *p_end = buf_end;
    uint8 elem_type;
#if WASM_ENABLE_GC != 0
    WASMRefType elem_ref_type;
    bool need_ref_type_map;
#endif

    CHECK_BUF(p, p_end, 1);
    elem_type = read_uint8(p);
    if (elemkind_zero) {
        if (elem_type != 0) {
            set_error_buf(error_buf, error_buf_size,
                          "invalid reference type or unknown type");
            return false;
        }
        else {
            *p_elem_type = VALUE_TYPE_FUNCREF;
            *p_buf = p;
            return true;
        }
    }

#if WASM_ENABLE_GC == 0
    if (elem_type != VALUE_TYPE_FUNCREF && elem_type != VALUE_TYPE_EXTERNREF) {
        set_error_buf(error_buf, error_buf_size,
                      "invalid reference type or unknown type");
        return false;
    }
    *p_elem_type = elem_type;
#else
    p--;
    if (!resolve_value_type((const uint8 **)&p, p_end, module,
                            &need_ref_type_map, &elem_ref_type, false,
                            error_buf, error_buf_size)) {
        return false;
    }
    if (!wasm_is_type_reftype(elem_ref_type.ref_type)) {
        set_error_buf(error_buf, error_buf_size,
                      "invalid reference type or unknown type");
        return false;
    }
    *p_elem_type = elem_ref_type.ref_type;
    if (need_ref_type_map) {
        if (!(*p_elem_ref_type =
                  reftype_set_insert(module->ref_type_set, &elem_ref_type,
                                     error_buf, error_buf_size))) {
            return false;
        }
    }
#endif

    *p_buf = p;
    return true;
fail:
    return false;
}
#endif /* (WASM_ENABLE_GC != 0) || (WASM_ENABLE_REF_TYPES != 0) */

static bool
load_func_index_vec(const uint8 **p_buf, const uint8 *buf_end,
                    WASMModule *module, WASMTableSeg *table_segment,
                    bool use_init_expr, char *error_buf, uint32 error_buf_size)
{
    const uint8 *p = *p_buf, *p_end = buf_end;
    uint32 function_count, function_index = 0, i;
    uint64 total_size;

    read_leb_uint32(p, p_end, function_count);
    table_segment->function_count = function_count;
    total_size = sizeof(uint32) * (uint64)function_count;
    if (total_size > 0
        && !(table_segment->func_indexes = (uint32 *)loader_malloc(
                 total_size, error_buf, error_buf_size))) {
        return false;
    }

    for (i = 0; i < function_count; i++) {
        InitializerExpression init_expr = { 0 };

#if (WASM_ENABLE_GC != 0) || (WASM_ENABLE_REF_TYPES != 0)
        if (!use_init_expr) {
            read_leb_uint32(p, p_end, function_index);
        }
        else {
            if (!load_init_expr(module, &p, p_end, &init_expr,
                                table_segment->elem_type,
#if WASM_ENABLE_GC == 0
                                NULL,
#else
                                table_segment->elem_ref_type,
#endif
                                error_buf, error_buf_size))
                return false;

            function_index = init_expr.u.ref_index;
        }
#else
        read_leb_uint32(p, p_end, function_index);
#endif

        /* since we are using -1 to indicate ref.null */
        if (init_expr.init_expr_type != INIT_EXPR_TYPE_REFNULL_CONST
            && !check_function_index(module, function_index, error_buf,
                                     error_buf_size)) {
            return false;
        }
        table_segment->func_indexes[i] = function_index;
    }

    *p_buf = p;
    return true;
fail:
    return false;
}

static bool
load_table_segment_section(const uint8 *buf, const uint8 *buf_end,
                           WASMModule *module, char *error_buf,
                           uint32 error_buf_size)
{
    const uint8 *p = buf, *p_end = buf_end;
    uint32 table_segment_count, i;
    uint64 total_size;
    WASMTableSeg *table_segment;

    read_leb_uint32(p, p_end, table_segment_count);

    if (table_segment_count) {
        module->table_seg_count = table_segment_count;
        total_size = sizeof(WASMTableSeg) * (uint64)table_segment_count;
        if (!(module->table_segments =
                  loader_malloc(total_size, error_buf, error_buf_size))) {
            return false;
        }

        table_segment = module->table_segments;
        for (i = 0; i < table_segment_count; i++, table_segment++) {
            if (p >= p_end) {
                set_error_buf(error_buf, error_buf_size,
                              "invalid value type or "
                              "invalid elements segment kind");
                return false;
            }

#if (WASM_ENABLE_GC != 0) || (WASM_ENABLE_REF_TYPES != 0)
            read_leb_uint32(p, p_end, table_segment->mode);
            /* last three bits */
            table_segment->mode = table_segment->mode & 0x07;
            switch (table_segment->mode) {
                /* elemkind/elemtype + active */
                case 0:
                case 4:
                    table_segment->elem_type = VALUE_TYPE_FUNCREF;
                    table_segment->table_index = 0;

                    if (!check_table_index(module, table_segment->table_index,
                                           error_buf, error_buf_size))
                        return false;
                    if (!load_init_expr(
                            module, &p, p_end, &table_segment->base_offset,
                            VALUE_TYPE_I32, NULL, error_buf, error_buf_size))
                        return false;
                    if (!load_func_index_vec(&p, p_end, module, table_segment,
                                             table_segment->mode == 0 ? false
                                                                      : true,
                                             error_buf, error_buf_size))
                        return false;
                    break;
                /* elemkind + passive/declarative */
                case 1:
                case 3:
                    if (!load_elem_type(module, &p, p_end,
                                        &table_segment->elem_type,
#if WASM_ENABLE_GC != 0
                                        &table_segment->elem_ref_type,
#endif
                                        true, error_buf, error_buf_size))
                        return false;
                    if (!load_func_index_vec(&p, p_end, module, table_segment,
                                             false, error_buf, error_buf_size))
                        return false;
                    break;
                /* elemkind/elemtype + table_idx + active */
                case 2:
                case 6:
                    if (!load_table_index(&p, p_end, module,
                                          &table_segment->table_index,
                                          error_buf, error_buf_size))
                        return false;
                    if (!load_init_expr(
                            module, &p, p_end, &table_segment->base_offset,
                            VALUE_TYPE_I32, NULL, error_buf, error_buf_size))
                        return false;
                    if (!load_elem_type(module, &p, p_end,
                                        &table_segment->elem_type,
#if WASM_ENABLE_GC != 0
                                        &table_segment->elem_ref_type,
#endif
                                        table_segment->mode == 2 ? true : false,
                                        error_buf, error_buf_size))
                        return false;
                    if (!load_func_index_vec(&p, p_end, module, table_segment,
                                             table_segment->mode == 2 ? false
                                                                      : true,
                                             error_buf, error_buf_size))
                        return false;
                    break;
                case 5:
                case 7:
                    if (!load_elem_type(module, &p, p_end,
                                        &table_segment->elem_type,
#if WASM_ENABLE_GC != 0
                                        &table_segment->elem_ref_type,
#endif
                                        false, error_buf, error_buf_size))
                        return false;
                    if (!load_func_index_vec(&p, p_end, module, table_segment,
                                             true, error_buf, error_buf_size))
                        return false;
                    break;
                default:
                    set_error_buf(error_buf, error_buf_size,
                                  "unknown element segment kind");
                    return false;
            }
#else  /* (WASM_ENABLE_GC != 0) || (WASM_ENABLE_REF_TYPES != 0) */
            /*
             * like:      00  41 05 0b               04 00 01 00 01
             * for: (elem 0   (offset (i32.const 5)) $f1 $f2 $f1 $f2)
             */
            if (!load_table_index(&p, p_end, module,
                                  &table_segment->table_index, error_buf,
                                  error_buf_size))
                return false;
            if (!load_init_expr(module, &p, p_end, &table_segment->base_offset,
                                VALUE_TYPE_I32, NULL, error_buf,
                                error_buf_size))
                return false;
            if (!load_func_index_vec(&p, p_end, module, table_segment, false,
                                     error_buf, error_buf_size))
                return false;
#endif /* (WASM_ENABLE_GC != 0) || (WASM_ENABLE_REF_TYPES != 0) */
        }
    }

    if (p != p_end) {
        set_error_buf(error_buf, error_buf_size, "section size mismatch");
        return false;
    }

    LOG_VERBOSE("Load table segment section success.\n");
    return true;
fail:
    return false;
}

static bool
load_data_segment_section(const uint8 *buf, const uint8 *buf_end,
                          WASMModule *module, char *error_buf,
                          uint32 error_buf_size)
{
    const uint8 *p = buf, *p_end = buf_end;
    uint32 data_seg_count, i, mem_index, data_seg_len;
    uint64 total_size;
    WASMDataSeg *dataseg;
    InitializerExpression init_expr;
#if WASM_ENABLE_BULK_MEMORY != 0
    bool is_passive = false;
    uint32 mem_flag;
#endif

    read_leb_uint32(p, p_end, data_seg_count);

#if WASM_ENABLE_BULK_MEMORY != 0
    if ((module->data_seg_count1 != 0)
        && (data_seg_count != module->data_seg_count1)) {
        set_error_buf(error_buf, error_buf_size,
                      "data count and data section have inconsistent lengths");
        return false;
    }
#endif

    if (data_seg_count) {
        module->data_seg_count = data_seg_count;
        total_size = sizeof(WASMDataSeg *) * (uint64)data_seg_count;
        if (!(module->data_segments =
                  loader_malloc(total_size, error_buf, error_buf_size))) {
            return false;
        }

        for (i = 0; i < data_seg_count; i++) {
            read_leb_uint32(p, p_end, mem_index);
#if WASM_ENABLE_BULK_MEMORY != 0
            is_passive = false;
            mem_flag = mem_index & 0x03;
            switch (mem_flag) {
                case 0x01:
                    is_passive = true;
                    break;
                case 0x00:
                    /* no memory index, treat index as 0 */
                    mem_index = 0;
                    goto check_mem_index;
                case 0x02:
                    /* read following memory index */
                    read_leb_uint32(p, p_end, mem_index);
                check_mem_index:
                    if (mem_index
                        >= module->import_memory_count + module->memory_count) {
                        set_error_buf_v(error_buf, error_buf_size,
                                        "unknown memory %d", mem_index);
                        return false;
                    }
                    break;
                case 0x03:
                default:
                    set_error_buf(error_buf, error_buf_size, "unknown memory");
                    return false;
                    break;
            }
#else
            if (mem_index
                >= module->import_memory_count + module->memory_count) {
                set_error_buf_v(error_buf, error_buf_size, "unknown memory %d",
                                mem_index);
                return false;
            }
#endif /* WASM_ENABLE_BULK_MEMORY */

#if WASM_ENABLE_BULK_MEMORY != 0
            if (!is_passive)
#endif
                if (!load_init_expr(module, &p, p_end, &init_expr,
                                    VALUE_TYPE_I32, NULL, error_buf,
                                    error_buf_size))
                    return false;

            read_leb_uint32(p, p_end, data_seg_len);

            if (!(dataseg = module->data_segments[i] = loader_malloc(
                      sizeof(WASMDataSeg), error_buf, error_buf_size))) {
                return false;
            }

#if WASM_ENABLE_BULK_MEMORY != 0
            dataseg->is_passive = is_passive;
            if (!is_passive)
#endif
            {
                bh_memcpy_s(&dataseg->base_offset,
                            sizeof(InitializerExpression), &init_expr,
                            sizeof(InitializerExpression));

                dataseg->memory_index = mem_index;
            }

            dataseg->data_length = data_seg_len;
            CHECK_BUF(p, p_end, data_seg_len);
            dataseg->data = (uint8 *)p;
            p += data_seg_len;
        }
    }

    if (p != p_end) {
        set_error_buf(error_buf, error_buf_size, "section size mismatch");
        return false;
    }

    LOG_VERBOSE("Load data segment section success.\n");
    return true;
fail:
    return false;
}

#if WASM_ENABLE_BULK_MEMORY != 0
static bool
load_datacount_section(const uint8 *buf, const uint8 *buf_end,
                       WASMModule *module, char *error_buf,
                       uint32 error_buf_size)
{
    const uint8 *p = buf, *p_end = buf_end;
    uint32 data_seg_count1 = 0;

    read_leb_uint32(p, p_end, data_seg_count1);
    module->data_seg_count1 = data_seg_count1;

    if (p != p_end) {
        set_error_buf(error_buf, error_buf_size, "section size mismatch");
        return false;
    }

    LOG_VERBOSE("Load datacount section success.\n");
    return true;
fail:
    return false;
}
#endif

static bool
load_code_section(const uint8 *buf, const uint8 *buf_end, const uint8 *buf_func,
                  const uint8 *buf_func_end, WASMModule *module,
                  char *error_buf, uint32 error_buf_size)
{
    const uint8 *p = buf, *p_end = buf_end;
    const uint8 *p_func = buf_func;
    uint32 func_count = 0, code_count;

    /* code has been loaded in function section, so pass it here, just check
     * whether function and code section have inconsistent lengths */
    read_leb_uint32(p, p_end, code_count);

    if (buf_func)
        read_leb_uint32(p_func, buf_func_end, func_count);

    if (func_count != code_count) {
        set_error_buf(error_buf, error_buf_size,
                      "function and code section have inconsistent lengths");
        return false;
    }

    LOG_VERBOSE("Load code segment section success.\n");
    return true;
fail:
    return false;
}

static bool
load_start_section(const uint8 *buf, const uint8 *buf_end, WASMModule *module,
                   char *error_buf, uint32 error_buf_size)
{
    const uint8 *p = buf, *p_end = buf_end;
    WASMFuncType *type;
    uint32 start_function;

    read_leb_uint32(p, p_end, start_function);

    if (start_function
        >= module->function_count + module->import_function_count) {
        set_error_buf(error_buf, error_buf_size, "unknown function");
        return false;
    }

    if (start_function < module->import_function_count)
        type = module->import_functions[start_function].u.function.func_type;
    else
        type = module->functions[start_function - module->import_function_count]
                   ->func_type;
    if (type->param_count != 0 || type->result_count != 0) {
        set_error_buf(error_buf, error_buf_size, "invalid start function");
        return false;
    }

    module->start_function = start_function;

    if (p != p_end) {
        set_error_buf(error_buf, error_buf_size, "section size mismatch");
        return false;
    }

    LOG_VERBOSE("Load start section success.\n");
    return true;
fail:
    return false;
}

#if WASM_ENABLE_CUSTOM_NAME_SECTION != 0
static bool
handle_name_section(const uint8 *buf, const uint8 *buf_end, WASMModule *module,
                    bool is_load_from_file_buf, char *error_buf,
                    uint32 error_buf_size)
{
    const uint8 *p = buf, *p_end = buf_end;
    uint32 name_type, subsection_size;
    uint32 previous_name_type = 0;
    uint32 num_func_name;
    uint32 func_index;
    uint32 previous_func_index = ~0U;
    uint32 func_name_len;
    uint32 name_index;
    int i = 0;

    if (p >= p_end) {
        set_error_buf(error_buf, error_buf_size, "unexpected end");
        return false;
    }

    while (p < p_end) {
        read_leb_uint32(p, p_end, name_type);
        if (i != 0) {
            if (name_type == previous_name_type) {
                set_error_buf(error_buf, error_buf_size,
                              "duplicate sub-section");
                return false;
            }
            if (name_type < previous_name_type) {
                set_error_buf(error_buf, error_buf_size,
                              "out-of-order sub-section");
                return false;
            }
        }
        previous_name_type = name_type;
        read_leb_uint32(p, p_end, subsection_size);
        CHECK_BUF(p, p_end, subsection_size);
        switch (name_type) {
            case SUB_SECTION_TYPE_FUNC:
                if (subsection_size) {
                    read_leb_uint32(p, p_end, num_func_name);
                    for (name_index = 0; name_index < num_func_name;
                         name_index++) {
                        read_leb_uint32(p, p_end, func_index);
                        if (func_index == previous_func_index) {
                            set_error_buf(error_buf, error_buf_size,
                                          "duplicate function name");
                            return false;
                        }
                        if (func_index < previous_func_index
                            && previous_func_index != ~0U) {
                            set_error_buf(error_buf, error_buf_size,
                                          "out-of-order function index ");
                            return false;
                        }
                        previous_func_index = func_index;
                        read_leb_uint32(p, p_end, func_name_len);
                        CHECK_BUF(p, p_end, func_name_len);
                        /* Skip the import functions */
                        if (func_index >= module->import_count) {
                            func_index -= module->import_count;
                            if (func_index >= module->function_count) {
                                set_error_buf(error_buf, error_buf_size,
                                              "out-of-range function index");
                                return false;
                            }
                            if (!(module->functions[func_index]->field_name =
                                      const_str_list_insert(
                                          p, func_name_len, module,
                                          is_load_from_file_buf, error_buf,
                                          error_buf_size))) {
                                return false;
                            }
                        }
                        p += func_name_len;
                    }
                }
                break;
            case SUB_SECTION_TYPE_MODULE:
                /* TODO: Parse for module subsection */
            case SUB_SECTION_TYPE_LOCAL:
                /* TODO: Parse for local subsection */
            default:
                p = p + subsection_size;
                break;
        }
        i++;
    }

    return true;
fail:
    return false;
}
#endif

static bool
load_user_section(const uint8 *buf, const uint8 *buf_end, WASMModule *module,
                  bool is_load_from_file_buf, char *error_buf,
                  uint32 error_buf_size)
{
    const uint8 *p = buf, *p_end = buf_end;
    uint32 name_len;

    if (p >= p_end) {
        set_error_buf(error_buf, error_buf_size, "unexpected end");
        return false;
    }

    read_leb_uint32(p, p_end, name_len);

    if (name_len == 0 || p + name_len > p_end) {
        set_error_buf(error_buf, error_buf_size, "unexpected end");
        return false;
    }

    if (!check_utf8_str(p, name_len)) {
        set_error_buf(error_buf, error_buf_size, "invalid UTF-8 encoding");
        return false;
    }

#if WASM_ENABLE_CUSTOM_NAME_SECTION != 0
    if (memcmp(p, "name", 4) == 0) {
        module->name_section_buf = buf;
        module->name_section_buf_end = buf_end;
        p += name_len;
        handle_name_section(p, p_end, module, is_load_from_file_buf, error_buf,
                            error_buf_size);
    }
#endif
    LOG_VERBOSE("Load custom section success.\n");
    return true;
fail:
    return false;
}

static bool
wasm_loader_prepare_bytecode(WASMModule *module, WASMFunction *func,
                             uint32 cur_func_idx, char *error_buf,
                             uint32 error_buf_size);

#if WASM_ENABLE_FAST_INTERP != 0 && WASM_ENABLE_LABELS_AS_VALUES != 0
void **
wasm_interp_get_handle_table();

static void **handle_table;
#endif

static bool
load_from_sections(WASMModule *module, WASMSection *sections,
                   bool is_load_from_file_buf, char *error_buf,
                   uint32 error_buf_size)
{
    WASMExport *export;
    WASMSection *section = sections;
    const uint8 *buf, *buf_end, *buf_code = NULL, *buf_code_end = NULL,
                                *buf_func = NULL, *buf_func_end = NULL;
    WASMGlobal *aux_data_end_global = NULL, *aux_heap_base_global = NULL;
    WASMGlobal *aux_stack_top_global = NULL, *global;
    uint32 aux_data_end = (uint32)-1, aux_heap_base = (uint32)-1;
    uint32 aux_stack_top = (uint32)-1, global_index, func_index, i;
    uint32 aux_data_end_global_index = (uint32)-1;
    uint32 aux_heap_base_global_index = (uint32)-1;
    WASMFuncType *func_type;

    /* Find code and function sections if have */
    while (section) {
        if (section->section_type == SECTION_TYPE_CODE) {
            buf_code = section->section_body;
            buf_code_end = buf_code + section->section_body_size;
#if WASM_ENABLE_DEBUG_INTERP != 0 || WASM_ENABLE_DEBUG_AOT != 0
            module->buf_code = (uint8 *)buf_code;
            module->buf_code_size = section->section_body_size;
#endif
        }
        else if (section->section_type == SECTION_TYPE_FUNC) {
            buf_func = section->section_body;
            buf_func_end = buf_func + section->section_body_size;
        }
        section = section->next;
    }

    section = sections;
    while (section) {
        buf = section->section_body;
        buf_end = buf + section->section_body_size;
        switch (section->section_type) {
            case SECTION_TYPE_USER:
                /* unsupported user section, ignore it. */
                if (!load_user_section(buf, buf_end, module,
                                       is_load_from_file_buf, error_buf,
                                       error_buf_size))
                    return false;
                break;
            case SECTION_TYPE_TYPE:
                if (!load_type_section(buf, buf_end, module, error_buf,
                                       error_buf_size))
                    return false;
                break;
            case SECTION_TYPE_IMPORT:
                if (!load_import_section(buf, buf_end, module,
                                         is_load_from_file_buf, error_buf,
                                         error_buf_size))
                    return false;
                break;
            case SECTION_TYPE_FUNC:
                if (!load_function_section(buf, buf_end, buf_code, buf_code_end,
                                           module, error_buf, error_buf_size))
                    return false;
                break;
            case SECTION_TYPE_TABLE:
                if (!load_table_section(buf, buf_end, module, error_buf,
                                        error_buf_size))
                    return false;
                break;
            case SECTION_TYPE_MEMORY:
                if (!load_memory_section(buf, buf_end, module, error_buf,
                                         error_buf_size))
                    return false;
                break;
            case SECTION_TYPE_GLOBAL:
                if (!load_global_section(buf, buf_end, module, error_buf,
                                         error_buf_size))
                    return false;
                break;
            case SECTION_TYPE_EXPORT:
                if (!load_export_section(buf, buf_end, module,
                                         is_load_from_file_buf, error_buf,
                                         error_buf_size))
                    return false;
                break;
            case SECTION_TYPE_START:
                if (!load_start_section(buf, buf_end, module, error_buf,
                                        error_buf_size))
                    return false;
                break;
            case SECTION_TYPE_ELEM:
                if (!load_table_segment_section(buf, buf_end, module, error_buf,
                                                error_buf_size))
                    return false;
                break;
            case SECTION_TYPE_CODE:
                if (!load_code_section(buf, buf_end, buf_func, buf_func_end,
                                       module, error_buf, error_buf_size))
                    return false;
                break;
            case SECTION_TYPE_DATA:
                if (!load_data_segment_section(buf, buf_end, module, error_buf,
                                               error_buf_size))
                    return false;
                break;
#if WASM_ENABLE_BULK_MEMORY != 0
            case SECTION_TYPE_DATACOUNT:
                if (!load_datacount_section(buf, buf_end, module, error_buf,
                                            error_buf_size))
                    return false;
                break;
#endif
            default:
                set_error_buf(error_buf, error_buf_size, "invalid section id");
                return false;
        }

        section = section->next;
    }

    module->aux_data_end_global_index = (uint32)-1;
    module->aux_heap_base_global_index = (uint32)-1;
    module->aux_stack_top_global_index = (uint32)-1;

    /* Resolve auxiliary data/stack/heap info and reset memory info */
    export = module->exports;
    for (i = 0; i < module->export_count; i++, export ++) {
        if (export->kind == EXPORT_KIND_GLOBAL) {
            if (!strcmp(export->name, "__heap_base")) {
                global_index = export->index - module->import_global_count;
                global = module->globals + global_index;
                if (global->type == VALUE_TYPE_I32 && !global->is_mutable
                    && global->init_expr.init_expr_type
                           == INIT_EXPR_TYPE_I32_CONST) {
                    aux_heap_base_global = global;
                    aux_heap_base = global->init_expr.u.i32;
                    aux_heap_base_global_index = export->index;
                    LOG_VERBOSE("Found aux __heap_base global, value: %d",
                                aux_heap_base);
                }
            }
            else if (!strcmp(export->name, "__data_end")) {
                global_index = export->index - module->import_global_count;
                global = module->globals + global_index;
                if (global->type == VALUE_TYPE_I32 && !global->is_mutable
                    && global->init_expr.init_expr_type
                           == INIT_EXPR_TYPE_I32_CONST) {
                    aux_data_end_global = global;
                    aux_data_end = global->init_expr.u.i32;
                    aux_data_end_global_index = export->index;
                    LOG_VERBOSE("Found aux __data_end global, value: %d",
                                aux_data_end);

                    aux_data_end = align_uint(aux_data_end, 16);
                }
            }

            /* For module compiled with -pthread option, the global is:
                [0] stack_top       <-- 0
                [1] tls_pointer
                [2] tls_size
                [3] data_end        <-- 3
                [4] global_base
                [5] heap_base       <-- 5
                [6] dso_handle

                For module compiled without -pthread option:
                [0] stack_top       <-- 0
                [1] data_end        <-- 1
                [2] global_base
                [3] heap_base       <-- 3
                [4] dso_handle
            */
            if (aux_data_end_global && aux_heap_base_global
                && aux_data_end <= aux_heap_base) {
                module->aux_data_end_global_index = aux_data_end_global_index;
                module->aux_data_end = aux_data_end;
                module->aux_heap_base_global_index = aux_heap_base_global_index;
                module->aux_heap_base = aux_heap_base;

                /* Resolve aux stack top global */
                for (global_index = 0; global_index < module->global_count;
                     global_index++) {
                    global = module->globals + global_index;
                    if (global->is_mutable /* heap_base and data_end is
                                              not mutable */
                        && global->type == VALUE_TYPE_I32
                        && global->init_expr.init_expr_type
                               == INIT_EXPR_TYPE_I32_CONST
                        && (uint32)global->init_expr.u.i32 <= aux_heap_base) {
                        aux_stack_top_global = global;
                        aux_stack_top = (uint32)global->init_expr.u.i32;
                        module->aux_stack_top_global_index =
                            module->import_global_count + global_index;
                        module->aux_stack_bottom = aux_stack_top;
                        module->aux_stack_size =
                            aux_stack_top > aux_data_end
                                ? aux_stack_top - aux_data_end
                                : aux_stack_top;
                        LOG_VERBOSE("Found aux stack top global, value: %d, "
                                    "global index: %d, stack size: %d",
                                    aux_stack_top, global_index,
                                    module->aux_stack_size);
                        break;
                    }
                }
                if (!aux_stack_top_global) {
                    /* Auxiliary stack global isn't found, it must be unused
                       in the wasm app, as if it is used, the global must be
                       defined. Here we set it to __heap_base global and set
                       its size to 0. */
                    aux_stack_top_global = aux_heap_base_global;
                    aux_stack_top = aux_heap_base;
                    module->aux_stack_top_global_index =
                        module->aux_heap_base_global_index;
                    module->aux_stack_bottom = aux_stack_top;
                    module->aux_stack_size = 0;
                }
                break;
            }
        }
    }

    module->malloc_function = (uint32)-1;
    module->free_function = (uint32)-1;
    module->retain_function = (uint32)-1;

    /* Resolve malloc/free function exported by wasm module */
    export = module->exports;
    for (i = 0; i < module->export_count; i++, export ++) {
        if (export->kind == EXPORT_KIND_FUNC) {
            if (!strcmp(export->name, "malloc")
                && export->index >= module->import_function_count) {
                func_index = export->index - module->import_function_count;
                func_type = module->functions[func_index]->func_type;
                if (func_type->param_count == 1 && func_type->result_count == 1
                    && func_type->types[0] == VALUE_TYPE_I32
                    && func_type->types[1] == VALUE_TYPE_I32) {
                    bh_assert(module->malloc_function == (uint32)-1);
                    module->malloc_function = export->index;
                    LOG_VERBOSE("Found malloc function, name: %s, index: %u",
                                export->name, export->index);
                }
            }
            else if (!strcmp(export->name, "__new")
                     && export->index >= module->import_function_count) {
                /* __new && __pin for AssemblyScript */
                func_index = export->index - module->import_function_count;
                func_type = module->functions[func_index]->func_type;
                if (func_type->param_count == 2 && func_type->result_count == 1
                    && func_type->types[0] == VALUE_TYPE_I32
                    && func_type->types[1] == VALUE_TYPE_I32
                    && func_type->types[2] == VALUE_TYPE_I32) {
                    uint32 j;
                    WASMExport *export_tmp;

                    bh_assert(module->malloc_function == (uint32)-1);
                    module->malloc_function = export->index;
                    LOG_VERBOSE("Found malloc function, name: %s, index: %u",
                                export->name, export->index);

                    /* resolve retain function.
                       If not found, reset malloc function index */
                    export_tmp = module->exports;
                    for (j = 0; j < module->export_count; j++, export_tmp++) {
                        if ((export_tmp->kind == EXPORT_KIND_FUNC)
                            && (!strcmp(export_tmp->name, "__retain")
                                || (!strcmp(export_tmp->name, "__pin")))
                            && (export_tmp->index
                                >= module->import_function_count)) {
                            func_index = export_tmp->index
                                         - module->import_function_count;
                            func_type =
                                module->functions[func_index]->func_type;
                            if (func_type->param_count == 1
                                && func_type->result_count == 1
                                && func_type->types[0] == VALUE_TYPE_I32
                                && func_type->types[1] == VALUE_TYPE_I32) {
                                bh_assert(module->retain_function
                                          == (uint32)-1);
                                module->retain_function = export_tmp->index;
                                LOG_VERBOSE("Found retain function, name: %s, "
                                            "index: %u",
                                            export_tmp->name,
                                            export_tmp->index);
                                break;
                            }
                        }
                    }
                    if (j == module->export_count) {
                        module->malloc_function = (uint32)-1;
                        LOG_VERBOSE("Can't find retain function,"
                                    "reset malloc function index to -1");
                    }
                }
            }
            else if (((!strcmp(export->name, "free"))
                      || (!strcmp(export->name, "__release"))
                      || (!strcmp(export->name, "__unpin")))
                     && export->index >= module->import_function_count) {
                func_index = export->index - module->import_function_count;
                func_type = module->functions[func_index]->func_type;
                if (func_type->param_count == 1 && func_type->result_count == 0
                    && func_type->types[0] == VALUE_TYPE_I32) {
                    bh_assert(module->free_function == (uint32)-1);
                    module->free_function = export->index;
                    LOG_VERBOSE("Found free function, name: %s, index: %u",
                                export->name, export->index);
                }
            }
        }
    }

#if WASM_ENABLE_FAST_INTERP != 0 && WASM_ENABLE_LABELS_AS_VALUES != 0
    handle_table = wasm_interp_get_handle_table();
#endif

    for (i = 0; i < module->function_count; i++) {
        WASMFunction *func = module->functions[i];
        if (!wasm_loader_prepare_bytecode(module, func, i, error_buf,
                                          error_buf_size)) {
            return false;
        }
    }

    if (!module->possible_memory_grow) {
        WASMMemoryImport *memory_import;
        WASMMemory *memory;

        if (aux_data_end_global && aux_heap_base_global
            && aux_stack_top_global) {
            uint64 init_memory_size;
            uint32 shrunk_memory_size = align_uint(aux_heap_base, 8);

            if (module->import_memory_count) {
                memory_import = &module->import_memories[0].u.memory;
                init_memory_size = (uint64)memory_import->num_bytes_per_page
                                   * memory_import->init_page_count;
                if (shrunk_memory_size <= init_memory_size) {
                    /* Reset memory info to decrease memory usage */
                    memory_import->num_bytes_per_page = shrunk_memory_size;
                    memory_import->init_page_count = 1;
                    LOG_VERBOSE("Shrink import memory size to %d",
                                shrunk_memory_size);
                }
            }
            if (module->memory_count) {
                memory = &module->memories[0];
                init_memory_size = (uint64)memory->num_bytes_per_page
                                   * memory->init_page_count;
                if (shrunk_memory_size <= init_memory_size) {
                    /* Reset memory info to decrease memory usage */
                    memory->num_bytes_per_page = shrunk_memory_size;
                    memory->init_page_count = 1;
                    LOG_VERBOSE("Shrink memory size to %d", shrunk_memory_size);
                }
            }
        }

#if WASM_ENABLE_MULTI_MODULE == 0
        if (module->import_memory_count) {
            memory_import = &module->import_memories[0].u.memory;
            /* Memory init page count cannot be larger than 65536, we don't
               check integer overflow again. */
            memory_import->num_bytes_per_page *= memory_import->init_page_count;
            memory_import->init_page_count = memory_import->max_page_count = 1;
        }
        if (module->memory_count) {
            /* Memory init page count cannot be larger than 65536, we don't
               check integer overflow again. */
            memory = &module->memories[0];
            memory->num_bytes_per_page *= memory->init_page_count;
            memory->init_page_count = memory->max_page_count = 1;
        }
#endif
    }

#if WASM_ENABLE_MEMORY_TRACING != 0
    wasm_runtime_dump_module_mem_consumption((WASMModuleCommon *)module);
#endif
    return true;
}

static WASMModule *
create_module(char *error_buf, uint32 error_buf_size)
{
    WASMModule *module =
        loader_malloc(sizeof(WASMModule), error_buf, error_buf_size);
#if WASM_ENABLE_FAST_INTERP == 0
    bh_list_status ret;
#endif

    if (!module) {
        return NULL;
    }

    module->module_type = Wasm_Module_Bytecode;

    /* Set start_function to -1, means no start function */
    module->start_function = (uint32)-1;

#if WASM_ENABLE_FAST_INTERP == 0
    module->br_table_cache_list = &module->br_table_cache_list_head;
    ret = bh_list_init(module->br_table_cache_list);
    bh_assert(ret == BH_LIST_SUCCESS);
    (void)ret;
#endif

#if WASM_ENABLE_MULTI_MODULE != 0
    module->import_module_list = &module->import_module_list_head;
#endif

#if WASM_ENABLE_GC != 0
    if (!(module->ref_type_set =
              wasm_reftype_set_create(GC_REFTYPE_MAP_SIZE_DEFAULT))) {
        set_error_buf(error_buf, error_buf_size, "create reftype map failed");
        goto fail;
    }
    if (!(module->rtt_obj_set =
              wasm_rttobj_set_create(GC_RTTOBJ_MAP_SIZE_DEFAULT))) {
        set_error_buf(error_buf, error_buf_size, "create rttobj map failed");
        goto fail;
    }
#endif

#if WASM_ENABLE_DEBUG_INTERP != 0
    bh_list_init(&module->fast_opcode_list);
    if (os_mutex_init(&module->ref_count_lock) != 0) {
        set_error_buf(error_buf, error_buf_size, "init ref count lock failed");
        goto fail;
    }
#endif

    return module;

#if WASM_ENABLE_GC != 0 || WASM_ENABLE_DEBUG_INTERP != 0
fail:
#if WASM_ENABLE_GC != 0
    if (module->ref_type_set)
        bh_hash_map_destroy(module->ref_type_set);
    if (module->rtt_obj_set)
        bh_hash_map_destroy(module->rtt_obj_set);
#endif
    wasm_runtime_free(module);
    return NULL;
#endif
}

#if WASM_ENABLE_DEBUG_INTERP != 0
static bool
record_fast_op(WASMModule *module, uint8 *pos, uint8 orig_op, char *error_buf,
               uint32 error_buf_size)
{
    WASMFastOPCodeNode *fast_op =
        loader_malloc(sizeof(WASMFastOPCodeNode), error_buf, error_buf_size);
    if (fast_op) {
        fast_op->offset = pos - module->load_addr;
        fast_op->orig_op = orig_op;
        bh_list_insert(&module->fast_opcode_list, fast_op);
    }
    return fast_op ? true : false;
}
#endif

WASMModule *
wasm_loader_load_from_sections(WASMSection *section_list, char *error_buf,
                               uint32 error_buf_size)
{
    WASMModule *module = create_module(error_buf, error_buf_size);
    if (!module)
        return NULL;

    if (!load_from_sections(module, section_list, false, error_buf,
                            error_buf_size)) {
        wasm_loader_unload(module);
        return NULL;
    }

    LOG_VERBOSE("Load module from sections success.\n");
    return module;
}

static void
destroy_sections(WASMSection *section_list)
{
    WASMSection *section = section_list, *next;
    while (section) {
        next = section->next;
        wasm_runtime_free(section);
        section = next;
    }
}

/* clang-format off */
static uint8 section_ids[] = {
    SECTION_TYPE_USER,
    SECTION_TYPE_TYPE,
    SECTION_TYPE_IMPORT,
    SECTION_TYPE_FUNC,
    SECTION_TYPE_TABLE,
    SECTION_TYPE_MEMORY,
    SECTION_TYPE_GLOBAL,
    SECTION_TYPE_EXPORT,
    SECTION_TYPE_START,
    SECTION_TYPE_ELEM,
#if WASM_ENABLE_BULK_MEMORY != 0
    SECTION_TYPE_DATACOUNT,
#endif
    SECTION_TYPE_CODE,
    SECTION_TYPE_DATA
};
/* clang-format on */

static uint8
get_section_index(uint8 section_type)
{
    uint8 max_id = sizeof(section_ids) / sizeof(uint8);

    for (uint8 i = 0; i < max_id; i++) {
        if (section_type == section_ids[i])
            return i;
    }

    return (uint8)-1;
}

static bool
create_sections(const uint8 *buf, uint32 size, WASMSection **p_section_list,
                char *error_buf, uint32 error_buf_size)
{
    WASMSection *section_list_end = NULL, *section;
    const uint8 *p = buf, *p_end = buf + size /*, *section_body*/;
    uint8 section_type, section_index, last_section_index = (uint8)-1;
    uint32 section_size;

    bh_assert(!*p_section_list);

    p += 8;
    while (p < p_end) {
        CHECK_BUF(p, p_end, 1);
        section_type = read_uint8(p);
        section_index = get_section_index(section_type);
        if (section_index != (uint8)-1) {
            if (section_type != SECTION_TYPE_USER) {
                /* Custom sections may be inserted at any place,
                   while other sections must occur at most once
                   and in prescribed order. */
                if (last_section_index != (uint8)-1
                    && (section_index <= last_section_index)) {
                    set_error_buf(error_buf, error_buf_size,
                                  "unexpected content after last section or "
                                  "junk after last section");
                    return false;
                }
                last_section_index = section_index;
            }
            read_leb_uint32(p, p_end, section_size);
            CHECK_BUF1(p, p_end, section_size);

            if (!(section = loader_malloc(sizeof(WASMSection), error_buf,
                                          error_buf_size))) {
                return false;
            }

            section->section_type = section_type;
            section->section_body = (uint8 *)p;
            section->section_body_size = section_size;

            if (!section_list_end)
                *p_section_list = section_list_end = section;
            else {
                section_list_end->next = section;
                section_list_end = section;
            }

            p += section_size;
        }
        else {
            set_error_buf(error_buf, error_buf_size, "invalid section id");
            return false;
        }
    }

    return true;
fail:
    return false;
}

static void
exchange32(uint8 *p_data)
{
    uint8 value = *p_data;
    *p_data = *(p_data + 3);
    *(p_data + 3) = value;

    value = *(p_data + 1);
    *(p_data + 1) = *(p_data + 2);
    *(p_data + 2) = value;
}

static union {
    int a;
    char b;
} __ue = { .a = 1 };

#define is_little_endian() (__ue.b == 1)

static bool
load(const uint8 *buf, uint32 size, WASMModule *module, char *error_buf,
     uint32 error_buf_size)
{
    const uint8 *buf_end = buf + size;
    const uint8 *p = buf, *p_end = buf_end;
    uint32 magic_number, version;
    WASMSection *section_list = NULL;

    CHECK_BUF1(p, p_end, sizeof(uint32));
    magic_number = read_uint32(p);
    if (!is_little_endian())
        exchange32((uint8 *)&magic_number);

    if (magic_number != WASM_MAGIC_NUMBER) {
        set_error_buf(error_buf, error_buf_size, "magic header not detected");
        return false;
    }

    CHECK_BUF1(p, p_end, sizeof(uint32));
    version = read_uint32(p);
    if (!is_little_endian())
        exchange32((uint8 *)&version);

    if (version != WASM_CURRENT_VERSION) {
        set_error_buf(error_buf, error_buf_size, "unknown binary version");
        return false;
    }

    if (!create_sections(buf, size, &section_list, error_buf, error_buf_size)
        || !load_from_sections(module, section_list, true, error_buf,
                               error_buf_size)) {
        destroy_sections(section_list);
        return false;
    }

    destroy_sections(section_list);
    return true;
fail:
    return false;
}

#if (WASM_ENABLE_MULTI_MODULE != 0) && (WASM_ENABLE_LIBC_WASI != 0)
/**
 * refer to
 * https://github.com/WebAssembly/WASI/blob/main/design/application-abi.md
 */
static bool
check_wasi_abi_compatibility(const WASMModule *module, bool main_module,
                             char *error_buf, uint32 error_buf_size)
{
    /**
     * need to handle:
     * - non-wasi compatiable modules
     * - a fake wasi compatiable module
     * - a command acts as a main_module
     * - a command acts as a sub_module
     * - a reactor acts as a main_module
     * - a reactor acts as a sub_module
     *
     * be careful with:
     * wasi compatiable modules(command/reactor) which don't import any wasi
     * APIs. Usually, a command has to import a "prox_exit" at least, but a
     * reactor can depend on nothing. At the same time, each has its own entry
     * point.
     *
     * observations:
     * - clang always injects `_start` into a command
     * - clang always injects `_initialize` into a reactor
     * - `iwasm -f` allows to run a function in the reactor
     *
     * strong assumptions:
     * - no one will define either `_start` or `_initialize` on purpose
     * - `_start` should always be `void _start(void)`
     * - `_initialize` should always be `void _initialize(void)`
     */

    WASMExport *initialize = NULL, *memory = NULL, *start = NULL;

    /* (func (export "_start") (...) */
    start = wasm_loader_find_export(module, "", "_start", EXPORT_KIND_FUNC,
                                    error_buf, error_buf_size);
    if (start) {
        WASMType *func_type =
            module->functions[start->index - module->import_function_count]
                ->func_type;
        if (func_type->param_count || func_type->result_count) {
            set_error_buf(error_buf, error_buf_size,
                          "the signature of builtin _start function is wrong");
            return false;
        }
    }

    /* (func (export "_initialize") (...) */
    initialize = wasm_loader_find_export(
        module, "", "_initialize", EXPORT_KIND_FUNC, error_buf, error_buf_size);
    if (initialize) {
        WASMType *func_type =
            module->functions[initialize->index - module->import_function_count]
                ->func_type;
        if (func_type->param_count || func_type->result_count) {
            set_error_buf(
                error_buf, error_buf_size,
                "the signature of builtin _initialize function is wrong");
            return false;
        }
    }

    /* filter out non-wasi compatiable modules */
    if (!module->import_wasi_api && !start && !initialize) {
        return true;
    }

    /* should have one at least */
    if (module->import_wasi_api && !start && !initialize) {
        set_error_buf(
            error_buf, error_buf_size,
            "a module with WASI apis must be either a command or a reactor");
        return false;
    }

    /*
     * there is at least one of `_start` and `_initialize` in below cases.
     * according to the assumption, they should be all wasi compatiable
     */

    /* always can not have both at the same time  */
    if (start && initialize) {
        set_error_buf(
            error_buf, error_buf_size,
            "neither a command nor a reactor can both have _start function "
            "and _initialize function at the same time");
        return false;
    }

    /* filter out commands (with `_start`) cases */
    if (start && !main_module) {
        set_error_buf(
            error_buf, error_buf_size,
            "a command (with _start function) can not be a sub-module");
        return false;
    }

    /*
     * it is ok a reactor acts as a main module,
     * so skip the check about (with `_initialize`)
     */

    memory = wasm_loader_find_export(module, "", "memory", EXPORT_KIND_MEMORY,
                                     error_buf, error_buf_size);
    if (!memory) {
        set_error_buf(error_buf, error_buf_size,
                      "a module with WASI apis must export memory by default");
        return false;
    }

    return true;
}
#endif

WASMModule *
wasm_loader_load(uint8 *buf, uint32 size,
#if WASM_ENABLE_MULTI_MODULE != 0
                 bool main_module,
#endif
                 char *error_buf, uint32 error_buf_size)
{
    WASMModule *module = create_module(error_buf, error_buf_size);
    if (!module) {
        return NULL;
    }

#if WASM_ENABLE_DEBUG_INTERP != 0
    module->load_addr = (uint8 *)buf;
    module->load_size = size;
#endif

    if (!load(buf, size, module, error_buf, error_buf_size)) {
        goto fail;
    }

#if (WASM_ENABLE_MULTI_MODULE != 0) && (WASM_ENABLE_LIBC_WASI != 0)
    /* Check the WASI application ABI */
    if (!check_wasi_abi_compatibility(module, main_module, error_buf,
                                      error_buf_size)) {
        goto fail;
    }
#endif

    LOG_VERBOSE("Load module success.\n");
    return module;

fail:
    wasm_loader_unload(module);
    return NULL;
}

void
wasm_loader_unload(WASMModule *module)
{
    uint32 i;

    if (!module)
        return;

    if (module->types) {
        for (i = 0; i < module->type_count; i++) {
#if WASM_ENABLE_GC == 0
            if (module->types[i])
                wasm_runtime_free(module->types[i]);
#else
            if (module->types[i])
                destroy_wasm_type(module->types[i]);
#endif
        }
        wasm_runtime_free(module->types);
    }

    if (module->imports)
        wasm_runtime_free(module->imports);

    if (module->functions) {
        for (i = 0; i < module->function_count; i++) {
            if (module->functions[i]) {
                if (module->functions[i]->local_offsets)
                    wasm_runtime_free(module->functions[i]->local_offsets);
#if WASM_ENABLE_FAST_INTERP != 0
                if (module->functions[i]->code_compiled)
                    wasm_runtime_free(module->functions[i]->code_compiled);
                if (module->functions[i]->consts)
                    wasm_runtime_free(module->functions[i]->consts);
#endif
#if WASM_ENABLE_GC != 0
                if (module->functions[i]->local_ref_type_maps)
                    wasm_runtime_free(
                        module->functions[i]->local_ref_type_maps);
#endif
                wasm_runtime_free(module->functions[i]);
            }
        }
        wasm_runtime_free(module->functions);
    }

    if (module->tables)
        wasm_runtime_free(module->tables);

    if (module->memories)
        wasm_runtime_free(module->memories);

    if (module->globals)
        wasm_runtime_free(module->globals);

    if (module->exports)
        wasm_runtime_free(module->exports);

    if (module->table_segments) {
        for (i = 0; i < module->table_seg_count; i++) {
            if (module->table_segments[i].func_indexes)
                wasm_runtime_free(module->table_segments[i].func_indexes);
        }
        wasm_runtime_free(module->table_segments);
    }

    if (module->data_segments) {
        for (i = 0; i < module->data_seg_count; i++) {
            if (module->data_segments[i])
                wasm_runtime_free(module->data_segments[i]);
        }
        wasm_runtime_free(module->data_segments);
    }

    if (module->const_str_list) {
        StringNode *node = module->const_str_list, *node_next;
        while (node) {
            node_next = node->next;
            wasm_runtime_free(node);
            node = node_next;
        }
    }

#if WASM_ENABLE_FAST_INTERP == 0
    if (module->br_table_cache_list) {
        BrTableCache *node = bh_list_first_elem(module->br_table_cache_list);
        BrTableCache *node_next;
        while (node) {
            node_next = bh_list_elem_next(node);
            wasm_runtime_free(node);
            node = node_next;
        }
    }
#endif

#if WASM_ENABLE_MULTI_MODULE != 0
    /* just release the sub module list */
    if (module->import_module_list) {
        WASMRegisteredModule *node =
            bh_list_first_elem(module->import_module_list);
        while (node) {
            WASMRegisteredModule *next = bh_list_elem_next(node);
            bh_list_remove(module->import_module_list, node);
            /*
             * unload(sub_module) will be trigged during runtime_destroy().
             * every module in the global module list will be unloaded one by
             * one. so don't worry.
             */
            wasm_runtime_free(node);
            /*
             * the module file reading buffer will be released
             * in runtime_destroy()
             */
            node = next;
        }
    }
#endif

#if WASM_ENABLE_GC != 0
    if (module->ref_type_set)
        bh_hash_map_destroy(module->ref_type_set);
    if (module->rtt_obj_set)
        bh_hash_map_destroy(module->rtt_obj_set);
#endif

#if WASM_ENABLE_DEBUG_INTERP != 0
    WASMFastOPCodeNode *fast_opcode =
        bh_list_first_elem(&module->fast_opcode_list);
    while (fast_opcode) {
        WASMFastOPCodeNode *next = bh_list_elem_next(fast_opcode);
        wasm_runtime_free(fast_opcode);
        fast_opcode = next;
    }
    os_mutex_destroy(&module->ref_count_lock);
#endif

    wasm_runtime_free(module);
}

bool
wasm_loader_find_block_addr(WASMExecEnv *exec_env, BlockAddr *block_addr_cache,
                            const uint8 *start_addr, const uint8 *code_end_addr,
                            uint8 label_type, uint8 **p_else_addr,
                            uint8 **p_end_addr)
{
    const uint8 *p = start_addr, *p_end = code_end_addr;
    uint8 *else_addr = NULL;
    char error_buf[128];
    uint32 block_nested_depth = 1, count, i, j, t;
    uint32 error_buf_size = sizeof(error_buf);
    uint8 opcode, u8;
    BlockAddr block_stack[16] = { { 0 } }, *block;

    i = ((uintptr_t)start_addr) & (uintptr_t)(BLOCK_ADDR_CACHE_SIZE - 1);
    block = block_addr_cache + BLOCK_ADDR_CONFLICT_SIZE * i;

    for (j = 0; j < BLOCK_ADDR_CONFLICT_SIZE; j++) {
        if (block[j].start_addr == start_addr) {
            /* Cache hit */
            *p_else_addr = block[j].else_addr;
            *p_end_addr = block[j].end_addr;
            return true;
        }
    }

    /* Cache unhit */
    block_stack[0].start_addr = start_addr;

    while (p < code_end_addr) {
        opcode = *p++;
#if WASM_ENABLE_DEBUG_INTERP != 0
    op_break_retry:
#endif
        switch (opcode) {
            case WASM_OP_UNREACHABLE:
            case WASM_OP_NOP:
                break;

            case WASM_OP_BLOCK:
            case WASM_OP_LOOP:
            case WASM_OP_IF:
            {
                /* block result type: 0x40/0x7F/0x7E/0x7D/0x7C */
                u8 = read_uint8(p);
                if (is_byte_a_type(u8)) {
#if WASM_ENABLE_GC != 0
                    if (wasm_is_type_multi_byte_type(u8)) {
                        /* the possible extra bytes of GC ref type have been
                           modified to OP_NOP, no need to resolve them again */
                    }
#endif
                }
                else {
                    p--;
                    skip_leb_uint32(p, p_end);
                }
                if (block_nested_depth
                    < sizeof(block_stack) / sizeof(BlockAddr)) {
                    block_stack[block_nested_depth].start_addr = p;
                    block_stack[block_nested_depth].else_addr = NULL;
                }
                block_nested_depth++;
                break;
            }

            case EXT_OP_BLOCK:
            case EXT_OP_LOOP:
            case EXT_OP_IF:
                /* block type */
                skip_leb_uint32(p, p_end);
                if (block_nested_depth
                    < sizeof(block_stack) / sizeof(BlockAddr)) {
                    block_stack[block_nested_depth].start_addr = p;
                    block_stack[block_nested_depth].else_addr = NULL;
                }
                block_nested_depth++;
                break;

            case WASM_OP_ELSE:
                if (label_type == LABEL_TYPE_IF && block_nested_depth == 1)
                    else_addr = (uint8 *)(p - 1);
                if (block_nested_depth - 1
                    < sizeof(block_stack) / sizeof(BlockAddr))
                    block_stack[block_nested_depth - 1].else_addr =
                        (uint8 *)(p - 1);
                break;

            case WASM_OP_END:
                if (block_nested_depth == 1) {
                    if (label_type == LABEL_TYPE_IF)
                        *p_else_addr = else_addr;
                    *p_end_addr = (uint8 *)(p - 1);

                    block_stack[0].end_addr = (uint8 *)(p - 1);
                    for (t = 0; t < sizeof(block_stack) / sizeof(BlockAddr);
                         t++) {
                        start_addr = block_stack[t].start_addr;
                        if (start_addr) {
                            i = ((uintptr_t)start_addr)
                                & (uintptr_t)(BLOCK_ADDR_CACHE_SIZE - 1);
                            block =
                                block_addr_cache + BLOCK_ADDR_CONFLICT_SIZE * i;
                            for (j = 0; j < BLOCK_ADDR_CONFLICT_SIZE; j++)
                                if (!block[j].start_addr)
                                    break;

                            if (j == BLOCK_ADDR_CONFLICT_SIZE) {
                                memmove(block + 1, block,
                                        (BLOCK_ADDR_CONFLICT_SIZE - 1)
                                            * sizeof(BlockAddr));
                                j = 0;
                            }
                            block[j].start_addr = block_stack[t].start_addr;
                            block[j].else_addr = block_stack[t].else_addr;
                            block[j].end_addr = block_stack[t].end_addr;
                        }
                        else
                            break;
                    }
                    return true;
                }
                else {
                    block_nested_depth--;
                    if (block_nested_depth
                        < sizeof(block_stack) / sizeof(BlockAddr))
                        block_stack[block_nested_depth].end_addr =
                            (uint8 *)(p - 1);
                }
                break;

            case WASM_OP_BR:
            case WASM_OP_BR_IF:
                skip_leb_uint32(p, p_end); /* labelidx */
                break;

            case WASM_OP_BR_TABLE:
                read_leb_uint32(p, p_end, count); /* lable num */
#if WASM_ENABLE_FAST_INTERP != 0
                for (i = 0; i <= count; i++) /* lableidxs */
                    skip_leb_uint32(p, p_end);
#else
                p += count + 1;
                while (*p == WASM_OP_NOP)
                    p++;
#endif
                break;

#if WASM_ENABLE_FAST_INTERP == 0
            case EXT_OP_BR_TABLE_CACHE:
                read_leb_uint32(p, p_end, count); /* lable num */
                while (*p == WASM_OP_NOP)
                    p++;
                break;
#endif

            case WASM_OP_RETURN:
                break;

            case WASM_OP_CALL:
#if WASM_ENABLE_TAIL_CALL != 0
            case WASM_OP_RETURN_CALL:
#endif
                skip_leb_uint32(p, p_end); /* funcidx */
                break;

            case WASM_OP_CALL_INDIRECT:
#if WASM_ENABLE_TAIL_CALL != 0
            case WASM_OP_RETURN_CALL_INDIRECT:
#endif
                skip_leb_uint32(p, p_end); /* typeidx */
#if WASM_ENABLE_REF_TYPES == 0 && WASM_ENABLE_GC == 0
                u8 = read_uint8(p); /* 0x00 */
#else
                skip_leb_uint32(p, p_end); /* talbeidx */
#endif
                break;

#if WASM_ENABLE_GC != 0
            case WASM_OP_CALL_REF:
            case WASM_OP_RETURN_CALL_REF:
                break;
#endif

            case WASM_OP_DROP:
            case WASM_OP_SELECT:
            case WASM_OP_DROP_64:
            case WASM_OP_SELECT_64:
                break;

#if (WASM_ENABLE_GC != 0) || (WASM_ENABLE_REF_TYPES != 0)
            case WASM_OP_SELECT_T:
            {
                skip_leb_uint32(p, p_end); /* vec length */
                u8 = read_uint8(p);        /* type */
                /* the possible extra bytes of GC ref type have been
                   modified to OP_NOP, no need to resolve them again */
                break;
            }

            case WASM_OP_TABLE_GET:
            case WASM_OP_TABLE_SET:
                skip_leb_uint32(p, p_end); /* table index */
                break;
            case WASM_OP_REF_NULL:
            {
                u8 = read_uint8(p); /* type */
                if (is_byte_a_type(u8)) {
#if WASM_ENABLE_GC != 0
                    if (wasm_is_type_multi_byte_type(u8)) {
                        /* the possible extra bytes of GC ref type have been
                           modified to OP_NOP, no need to resolve them again */
                    }
#endif
                }
                else {
                    p--;
                    skip_leb_uint32(p, p_end);
                }
                break;
            }
            case WASM_OP_REF_IS_NULL:
                break;
            case WASM_OP_REF_FUNC:
                skip_leb_uint32(p, p_end); /* func index */
                break;
#endif /* (WASM_ENABLE_GC != 0) || (WASM_ENABLE_REF_TYPES != 0) */

#if WASM_ENABLE_GC != 0
            case WASM_OP_REF_AS_NON_NULL:
            case WASM_OP_REF_EQ:
            case WASM_OP_BR_ON_NULL:
            case WASM_OP_BR_ON_NON_NULL:
                break;
            case WASM_OP_FUNC_BIND:
            case WASM_OP_LET:
                set_error_buf_v(error_buf, error_buf_size,
                                "unsupported opcode %02x", opcode);
                return false;
#endif /* WASM_ENABLE_GC */

            case WASM_OP_GET_LOCAL:
            case WASM_OP_SET_LOCAL:
            case WASM_OP_TEE_LOCAL:
            case WASM_OP_GET_GLOBAL:
            case WASM_OP_SET_GLOBAL:
            case WASM_OP_GET_GLOBAL_64:
            case WASM_OP_SET_GLOBAL_64:
            case WASM_OP_SET_GLOBAL_AUX_STACK:
                skip_leb_uint32(p, p_end); /* local index */
                break;

            case EXT_OP_GET_LOCAL_FAST:
            case EXT_OP_SET_LOCAL_FAST:
            case EXT_OP_TEE_LOCAL_FAST:
                CHECK_BUF(p, p_end, 1);
                p++;
                break;

            case WASM_OP_I32_LOAD:
            case WASM_OP_I64_LOAD:
            case WASM_OP_F32_LOAD:
            case WASM_OP_F64_LOAD:
            case WASM_OP_I32_LOAD8_S:
            case WASM_OP_I32_LOAD8_U:
            case WASM_OP_I32_LOAD16_S:
            case WASM_OP_I32_LOAD16_U:
            case WASM_OP_I64_LOAD8_S:
            case WASM_OP_I64_LOAD8_U:
            case WASM_OP_I64_LOAD16_S:
            case WASM_OP_I64_LOAD16_U:
            case WASM_OP_I64_LOAD32_S:
            case WASM_OP_I64_LOAD32_U:
            case WASM_OP_I32_STORE:
            case WASM_OP_I64_STORE:
            case WASM_OP_F32_STORE:
            case WASM_OP_F64_STORE:
            case WASM_OP_I32_STORE8:
            case WASM_OP_I32_STORE16:
            case WASM_OP_I64_STORE8:
            case WASM_OP_I64_STORE16:
            case WASM_OP_I64_STORE32:
                skip_leb_uint32(p, p_end); /* align */
                skip_leb_uint32(p, p_end); /* offset */
                break;

            case WASM_OP_MEMORY_SIZE:
            case WASM_OP_MEMORY_GROW:
                skip_leb_uint32(p, p_end); /* 0x00 */
                break;

            case WASM_OP_I32_CONST:
                skip_leb_int32(p, p_end);
                break;
            case WASM_OP_I64_CONST:
                skip_leb_int64(p, p_end);
                break;
            case WASM_OP_F32_CONST:
                p += sizeof(float32);
                break;
            case WASM_OP_F64_CONST:
                p += sizeof(float64);
                break;

            case WASM_OP_I32_EQZ:
            case WASM_OP_I32_EQ:
            case WASM_OP_I32_NE:
            case WASM_OP_I32_LT_S:
            case WASM_OP_I32_LT_U:
            case WASM_OP_I32_GT_S:
            case WASM_OP_I32_GT_U:
            case WASM_OP_I32_LE_S:
            case WASM_OP_I32_LE_U:
            case WASM_OP_I32_GE_S:
            case WASM_OP_I32_GE_U:
            case WASM_OP_I64_EQZ:
            case WASM_OP_I64_EQ:
            case WASM_OP_I64_NE:
            case WASM_OP_I64_LT_S:
            case WASM_OP_I64_LT_U:
            case WASM_OP_I64_GT_S:
            case WASM_OP_I64_GT_U:
            case WASM_OP_I64_LE_S:
            case WASM_OP_I64_LE_U:
            case WASM_OP_I64_GE_S:
            case WASM_OP_I64_GE_U:
            case WASM_OP_F32_EQ:
            case WASM_OP_F32_NE:
            case WASM_OP_F32_LT:
            case WASM_OP_F32_GT:
            case WASM_OP_F32_LE:
            case WASM_OP_F32_GE:
            case WASM_OP_F64_EQ:
            case WASM_OP_F64_NE:
            case WASM_OP_F64_LT:
            case WASM_OP_F64_GT:
            case WASM_OP_F64_LE:
            case WASM_OP_F64_GE:
            case WASM_OP_I32_CLZ:
            case WASM_OP_I32_CTZ:
            case WASM_OP_I32_POPCNT:
            case WASM_OP_I32_ADD:
            case WASM_OP_I32_SUB:
            case WASM_OP_I32_MUL:
            case WASM_OP_I32_DIV_S:
            case WASM_OP_I32_DIV_U:
            case WASM_OP_I32_REM_S:
            case WASM_OP_I32_REM_U:
            case WASM_OP_I32_AND:
            case WASM_OP_I32_OR:
            case WASM_OP_I32_XOR:
            case WASM_OP_I32_SHL:
            case WASM_OP_I32_SHR_S:
            case WASM_OP_I32_SHR_U:
            case WASM_OP_I32_ROTL:
            case WASM_OP_I32_ROTR:
            case WASM_OP_I64_CLZ:
            case WASM_OP_I64_CTZ:
            case WASM_OP_I64_POPCNT:
            case WASM_OP_I64_ADD:
            case WASM_OP_I64_SUB:
            case WASM_OP_I64_MUL:
            case WASM_OP_I64_DIV_S:
            case WASM_OP_I64_DIV_U:
            case WASM_OP_I64_REM_S:
            case WASM_OP_I64_REM_U:
            case WASM_OP_I64_AND:
            case WASM_OP_I64_OR:
            case WASM_OP_I64_XOR:
            case WASM_OP_I64_SHL:
            case WASM_OP_I64_SHR_S:
            case WASM_OP_I64_SHR_U:
            case WASM_OP_I64_ROTL:
            case WASM_OP_I64_ROTR:
            case WASM_OP_F32_ABS:
            case WASM_OP_F32_NEG:
            case WASM_OP_F32_CEIL:
            case WASM_OP_F32_FLOOR:
            case WASM_OP_F32_TRUNC:
            case WASM_OP_F32_NEAREST:
            case WASM_OP_F32_SQRT:
            case WASM_OP_F32_ADD:
            case WASM_OP_F32_SUB:
            case WASM_OP_F32_MUL:
            case WASM_OP_F32_DIV:
            case WASM_OP_F32_MIN:
            case WASM_OP_F32_MAX:
            case WASM_OP_F32_COPYSIGN:
            case WASM_OP_F64_ABS:
            case WASM_OP_F64_NEG:
            case WASM_OP_F64_CEIL:
            case WASM_OP_F64_FLOOR:
            case WASM_OP_F64_TRUNC:
            case WASM_OP_F64_NEAREST:
            case WASM_OP_F64_SQRT:
            case WASM_OP_F64_ADD:
            case WASM_OP_F64_SUB:
            case WASM_OP_F64_MUL:
            case WASM_OP_F64_DIV:
            case WASM_OP_F64_MIN:
            case WASM_OP_F64_MAX:
            case WASM_OP_F64_COPYSIGN:
            case WASM_OP_I32_WRAP_I64:
            case WASM_OP_I32_TRUNC_S_F32:
            case WASM_OP_I32_TRUNC_U_F32:
            case WASM_OP_I32_TRUNC_S_F64:
            case WASM_OP_I32_TRUNC_U_F64:
            case WASM_OP_I64_EXTEND_S_I32:
            case WASM_OP_I64_EXTEND_U_I32:
            case WASM_OP_I64_TRUNC_S_F32:
            case WASM_OP_I64_TRUNC_U_F32:
            case WASM_OP_I64_TRUNC_S_F64:
            case WASM_OP_I64_TRUNC_U_F64:
            case WASM_OP_F32_CONVERT_S_I32:
            case WASM_OP_F32_CONVERT_U_I32:
            case WASM_OP_F32_CONVERT_S_I64:
            case WASM_OP_F32_CONVERT_U_I64:
            case WASM_OP_F32_DEMOTE_F64:
            case WASM_OP_F64_CONVERT_S_I32:
            case WASM_OP_F64_CONVERT_U_I32:
            case WASM_OP_F64_CONVERT_S_I64:
            case WASM_OP_F64_CONVERT_U_I64:
            case WASM_OP_F64_PROMOTE_F32:
            case WASM_OP_I32_REINTERPRET_F32:
            case WASM_OP_I64_REINTERPRET_F64:
            case WASM_OP_F32_REINTERPRET_I32:
            case WASM_OP_F64_REINTERPRET_I64:
            case WASM_OP_I32_EXTEND8_S:
            case WASM_OP_I32_EXTEND16_S:
            case WASM_OP_I64_EXTEND8_S:
            case WASM_OP_I64_EXTEND16_S:
            case WASM_OP_I64_EXTEND32_S:
                break;

#if WASM_ENABLE_GC != 0
            case WASM_OP_GC_PREFIX:
            {
                uint32 opcode1;

                read_leb_uint32(p, p_end, opcode1);

                switch (opcode1) {
                    case WASM_OP_STRUCT_NEW_WITH_RTT:
                    case WASM_OP_STRUCT_NEW_DEFAULT_WITH_RTT:
                        skip_leb_uint32(p, p_end); /* typeidx */
                        break;
                    case WASM_OP_STRUCT_GET:
                    case WASM_OP_STRUCT_GET_S:
                    case WASM_OP_STRUCT_GET_U:
                    case WASM_OP_STRUCT_SET:
                        skip_leb_uint32(p, p_end); /* typeidx */
                        skip_leb_uint32(p, p_end); /* fieldidx */
                        break;
                    case WASM_OP_ARRAY_NEW_WITH_RTT:
                    case WASM_OP_ARRAY_NEW_DEFAULT_WITH_RTT:
                    case WASM_OP_ARRAY_GET:
                    case WASM_OP_ARRAY_GET_S:
                    case WASM_OP_ARRAY_GET_U:
                    case WASM_OP_ARRAY_SET:
                        skip_leb_uint32(p, p_end); /* typeidx */
                        break;
                    case WASM_OP_ARRAY_LEN:
                        /* TODO: remove this line for latest GC MVP */
                        skip_leb_uint32(p, p_end);
                        break;

                    case WASM_OP_I31_NEW:
                    case WASM_OP_I31_GET_S:
                    case WASM_OP_I31_GET_U:
                        break;

                    case WASM_OP_RTT_CANON:
                    case WASM_OP_RTT_SUB:
                        skip_leb_uint32(p, p_end); /* typeidx */
                        break;

                    case WASM_OP_REF_TEST:
                    case WASM_OP_REF_CAST:
                    case WASM_OP_BR_ON_CAST:
                    case WASM_OP_BR_ON_CAST_FAIL:
                        skip_leb_uint32(p, p_end); /* typeidx */
                        break;

                    case WASM_OP_REF_IS_FUNC:
                    case WASM_OP_REF_IS_DATA:
                    case WASM_OP_REF_IS_I31:
                    case WASM_OP_REF_IS_ARRAY:
                    case WASM_OP_REF_AS_FUNC:
                    case WASM_OP_REF_AS_DATA:
                    case WASM_OP_REF_AS_I31:
                    case WASM_OP_REF_AS_ARRAY:
                        break;

                    case WASM_OP_BR_ON_FUNC:
                    case WASM_OP_BR_ON_DATA:
                    case WASM_OP_BR_ON_I31:
                    case WASM_OP_BR_ON_ARRAY:
                    case WASM_OP_BR_ON_NON_FUNC:
                    case WASM_OP_BR_ON_NON_DATA:
                    case WASM_OP_BR_ON_NON_I31:
                    case WASM_OP_BR_ON_NON_ARRAY:
                        skip_leb_uint32(p, p_end);
                        break;

                    default:
                        set_error_buf_v(error_buf, error_buf_size,
                                        "%s %02x %02x", "unsupported opcode",
                                        WASM_OP_GC_PREFIX, opcode1);
                        return false;
                }
                break;
            }
#endif /* end of WASM_ENABLE_GC */

            case WASM_OP_MISC_PREFIX:
            {
                uint32 opcode1;

                read_leb_uint32(p, p_end, opcode1);

                switch (opcode1) {
                    case WASM_OP_I32_TRUNC_SAT_S_F32:
                    case WASM_OP_I32_TRUNC_SAT_U_F32:
                    case WASM_OP_I32_TRUNC_SAT_S_F64:
                    case WASM_OP_I32_TRUNC_SAT_U_F64:
                    case WASM_OP_I64_TRUNC_SAT_S_F32:
                    case WASM_OP_I64_TRUNC_SAT_U_F32:
                    case WASM_OP_I64_TRUNC_SAT_S_F64:
                    case WASM_OP_I64_TRUNC_SAT_U_F64:
                        break;
#if WASM_ENABLE_BULK_MEMORY != 0
                    case WASM_OP_MEMORY_INIT:
                        skip_leb_uint32(p, p_end);
                        /* skip memory idx */
                        p++;
                        break;
                    case WASM_OP_DATA_DROP:
                        skip_leb_uint32(p, p_end);
                        break;
                    case WASM_OP_MEMORY_COPY:
                        /* skip two memory idx */
                        p += 2;
                        break;
                    case WASM_OP_MEMORY_FILL:
                        /* skip memory idx */
                        p++;
                        break;
#endif /* WASM_ENABLE_BULK_MEMORY */
#if (WASM_ENABLE_GC != 0) || (WASM_ENABLE_REF_TYPES != 0)
                    case WASM_OP_TABLE_INIT:
                    case WASM_OP_TABLE_COPY:
                        /* tableidx */
                        skip_leb_uint32(p, p_end);
                        /* elemidx */
                        skip_leb_uint32(p, p_end);
                        break;
                    case WASM_OP_ELEM_DROP:
                        /* elemidx */
                        skip_leb_uint32(p, p_end);
                        break;
                    case WASM_OP_TABLE_SIZE:
                    case WASM_OP_TABLE_GROW:
                    case WASM_OP_TABLE_FILL:
                        skip_leb_uint32(p, p_end); /* table idx */
                        break;
#endif /* (WASM_ENABLE_GC != 0) || (WASM_ENABLE_REF_TYPES != 0) */
                    default:
                        set_error_buf_v(error_buf, error_buf_size,
                                        "%s %02x %02x", "unsupported opcode",
                                        WASM_OP_MISC_PREFIX, opcode1);
                        return false;
                }
                break;
            }

#if WASM_ENABLE_SIMD != 0
#if (WASM_ENABLE_WAMR_COMPILER != 0) || (WASM_ENABLE_JIT != 0)
            case WASM_OP_SIMD_PREFIX:
            {
                /* TODO: shall we ceate a table to be friendly to branch
                 * prediction */
                opcode = read_uint8(p);
                /* follow the order of enum WASMSimdEXTOpcode in wasm_opcode.h
                 */
                switch (opcode) {
                    case SIMD_v128_load:
                    case SIMD_v128_load8x8_s:
                    case SIMD_v128_load8x8_u:
                    case SIMD_v128_load16x4_s:
                    case SIMD_v128_load16x4_u:
                    case SIMD_v128_load32x2_s:
                    case SIMD_v128_load32x2_u:
                    case SIMD_v128_load8_splat:
                    case SIMD_v128_load16_splat:
                    case SIMD_v128_load32_splat:
                    case SIMD_v128_load64_splat:
                    case SIMD_v128_store:
                        /* memarg align */
                        skip_leb_uint32(p, p_end);
                        /* memarg offset*/
                        skip_leb_uint32(p, p_end);
                        break;

                    case SIMD_v128_const:
                    case SIMD_v8x16_shuffle:
                        /* immByte[16] immLaneId[16] */
                        CHECK_BUF1(p, p_end, 16);
                        p += 16;
                        break;

                    case SIMD_i8x16_extract_lane_s:
                    case SIMD_i8x16_extract_lane_u:
                    case SIMD_i8x16_replace_lane:
                    case SIMD_i16x8_extract_lane_s:
                    case SIMD_i16x8_extract_lane_u:
                    case SIMD_i16x8_replace_lane:
                    case SIMD_i32x4_extract_lane:
                    case SIMD_i32x4_replace_lane:
                    case SIMD_i64x2_extract_lane:
                    case SIMD_i64x2_replace_lane:
                    case SIMD_f32x4_extract_lane:
                    case SIMD_f32x4_replace_lane:
                    case SIMD_f64x2_extract_lane:
                    case SIMD_f64x2_replace_lane:
                        /* ImmLaneId */
                        CHECK_BUF(p, p_end, 1);
                        p++;
                        break;

                    case SIMD_v128_load8_lane:
                    case SIMD_v128_load16_lane:
                    case SIMD_v128_load32_lane:
                    case SIMD_v128_load64_lane:
                    case SIMD_v128_store8_lane:
                    case SIMD_v128_store16_lane:
                    case SIMD_v128_store32_lane:
                    case SIMD_v128_store64_lane:
                        /* memarg align */
                        skip_leb_uint32(p, p_end);
                        /* memarg offset*/
                        skip_leb_uint32(p, p_end);
                        /* ImmLaneId */
                        CHECK_BUF(p, p_end, 1);
                        p++;
                        break;

                    case SIMD_v128_load32_zero:
                    case SIMD_v128_load64_zero:
                        /* memarg align */
                        skip_leb_uint32(p, p_end);
                        /* memarg offset*/
                        skip_leb_uint32(p, p_end);
                        break;

                    default:
                        /*
                         * since latest SIMD specific used almost every value
                         * from 0x00 to 0xff, the default branch will present
                         * all opcodes without imm
                         * https://github.com/WebAssembly/simd/blob/main/proposals/simd/NewOpcodes.md
                         */
                        break;
                }
                break;
            }
#endif /* end of (WASM_ENABLE_WAMR_COMPILER != 0) || (WASM_ENABLE_JIT != 0) */
#endif /* end of WASM_ENABLE_SIMD */

#if WASM_ENABLE_SHARED_MEMORY != 0
            case WASM_OP_ATOMIC_PREFIX:
            {
                /* atomic_op (1 u8) + memarg (2 u32_leb) */
                opcode = read_uint8(p);
                if (opcode != WASM_OP_ATOMIC_FENCE) {
                    skip_leb_uint32(p, p_end); /* align */
                    skip_leb_uint32(p, p_end); /* offset */
                }
                else {
                    /* atomic.fence doesn't have memarg */
                    p++;
                }
                break;
            }
#endif
#if WASM_ENABLE_DEBUG_INTERP != 0
            case DEBUG_OP_BREAK:
            {
                WASMDebugInstance *debug_instance =
                    wasm_exec_env_get_instance(exec_env);
                char orignal_opcode[1];
                uint64 size = 1;
                WASMModuleInstance *module_inst =
                    (WASMModuleInstance *)exec_env->module_inst;
                uint64 offset = (p - 1) >= module_inst->module->load_addr
                                    ? (p - 1) - module_inst->module->load_addr
                                    : ~0;
                if (debug_instance) {
                    if (wasm_debug_instance_get_obj_mem(debug_instance, offset,
                                                        orignal_opcode, &size)
                        && size == 1) {
                        LOG_VERBOSE("WASM loader find OP_BREAK , recover it "
                                    "with  %02x: ",
                                    orignal_opcode[0]);
                        opcode = orignal_opcode[0];
                        goto op_break_retry;
                    }
                }
                break;
            }
#endif

            default:
                return false;
        }
    }

    (void)u8;
    return false;
fail:
    return false;
}

#if WASM_ENABLE_FAST_INTERP != 0

#if WASM_DEBUG_PREPROCESSOR != 0
#define LOG_OP(...) os_printf(__VA_ARGS__)
#else
#define LOG_OP(...) (void)0
#endif

#define PATCH_ELSE 0
#define PATCH_END 1
typedef struct BranchBlockPatch {
    struct BranchBlockPatch *next;
    uint8 patch_type;
    uint8 *code_compiled;
} BranchBlockPatch;
#endif

typedef struct BranchBlock {
    uint8 label_type;
    BlockType block_type;
    uint8 *start_addr;
    uint8 *else_addr;
    uint8 *end_addr;
    uint32 stack_cell_num;
#if WASM_ENABLE_GC != 0
    uint32 reftype_map_num;
#endif
#if WASM_ENABLE_FAST_INTERP != 0
    uint16 dynamic_offset;
    uint8 *code_compiled;
    BranchBlockPatch *patch_list;
    /* This is used to save params frame_offset of of if block */
    int16 *param_frame_offsets;
#endif

    /* Indicate the operand stack is in polymorphic state.
     * If the opcode is one of unreachable/br/br_table/return, stack is marked
     * to polymorphic state until the block's 'end' opcode is processed.
     * If stack is in polymorphic state and stack is empty, instruction can
     * pop any type of value directly without decreasing stack top pointer
     * and stack cell num. */
    bool is_stack_polymorphic;
} BranchBlock;

typedef struct WASMLoaderContext {
    /* frame ref stack */
    uint8 *frame_ref;
    uint8 *frame_ref_bottom;
    uint8 *frame_ref_boundary;
    uint32 frame_ref_size;
    uint32 stack_cell_num;
    uint32 max_stack_cell_num;

#if WASM_ENABLE_GC != 0
    /* frame reftype map stack */
    WASMRefTypeMap *frame_reftype_map;
    WASMRefTypeMap *frame_reftype_map_bottom;
    WASMRefTypeMap *frame_reftype_map_boundary;
    uint32 frame_reftype_map_size;
    uint32 reftype_map_num;
    uint32 max_reftype_map_num;
    /* Current module */
    WASMModule *module;
    /* Current module's ref_type_set */
    HashMap *ref_type_set;
    /* Always point to local variable ref_type of
       wasm_loader_prepare_bytecode */
    WASMRefType *ref_type_tmp;
#endif

    /* frame csp stack */
    BranchBlock *frame_csp;
    BranchBlock *frame_csp_bottom;
    BranchBlock *frame_csp_boundary;
    uint32 frame_csp_size;
    uint32 csp_num;
    uint32 max_csp_num;

#if WASM_ENABLE_FAST_INTERP != 0
    /* frame offset stack */
    int16 *frame_offset;
    int16 *frame_offset_bottom;
    int16 *frame_offset_boundary;
    uint32 frame_offset_size;
    int16 dynamic_offset;
    int16 start_dynamic_offset;
    int16 max_dynamic_offset;

    /* preserved local offset */
    int16 preserved_local_offset;

    /* const buffer */
    uint8 *const_buf;
    uint16 num_const;
    uint16 const_cell_num;
    uint32 const_buf_size;

    /* processed code */
    uint8 *p_code_compiled;
    uint8 *p_code_compiled_end;
    uint32 code_compiled_size;
#endif
} WASMLoaderContext;

typedef struct Const {
    WASMValue value;
    uint16 slot_index;
    uint8 value_type;
} Const;

static void *
memory_realloc(void *mem_old, uint32 size_old, uint32 size_new, char *error_buf,
               uint32 error_buf_size)
{
    uint8 *mem_new;
    bh_assert(size_new > size_old);
    if ((mem_new = loader_malloc(size_new, error_buf, error_buf_size))) {
        bh_memcpy_s(mem_new, size_new, mem_old, size_old);
        memset(mem_new + size_old, 0, size_new - size_old);
        wasm_runtime_free(mem_old);
    }
    return mem_new;
}

#define MEM_REALLOC(mem, size_old, size_new)                               \
    do {                                                                   \
        void *mem_new = memory_realloc(mem, size_old, size_new, error_buf, \
                                       error_buf_size);                    \
        if (!mem_new)                                                      \
            goto fail;                                                     \
        mem = mem_new;                                                     \
    } while (0)

#define CHECK_CSP_PUSH()                                                  \
    do {                                                                  \
        if (ctx->frame_csp >= ctx->frame_csp_boundary) {                  \
            MEM_REALLOC(                                                  \
                ctx->frame_csp_bottom, ctx->frame_csp_size,               \
                (uint32)(ctx->frame_csp_size + 8 * sizeof(BranchBlock))); \
            ctx->frame_csp_size += (uint32)(8 * sizeof(BranchBlock));     \
            ctx->frame_csp_boundary =                                     \
                ctx->frame_csp_bottom                                     \
                + ctx->frame_csp_size / sizeof(BranchBlock);              \
            ctx->frame_csp = ctx->frame_csp_bottom + ctx->csp_num;        \
        }                                                                 \
    } while (0)

#define CHECK_CSP_POP()                                             \
    do {                                                            \
        if (ctx->csp_num < 1) {                                     \
            set_error_buf(error_buf, error_buf_size,                \
                          "type mismatch: "                         \
                          "expect data but block stack was empty"); \
            goto fail;                                              \
        }                                                           \
    } while (0)

#if WASM_ENABLE_FAST_INTERP != 0
static bool
check_offset_push(WASMLoaderContext *ctx, char *error_buf,
                  uint32 error_buf_size)
{
    uint32 cell_num = (uint32)(ctx->frame_offset - ctx->frame_offset_bottom);
    if (ctx->frame_offset >= ctx->frame_offset_boundary) {
        MEM_REALLOC(ctx->frame_offset_bottom, ctx->frame_offset_size,
                    ctx->frame_offset_size + 16);
        ctx->frame_offset_size += 16;
        ctx->frame_offset_boundary =
            ctx->frame_offset_bottom + ctx->frame_offset_size / sizeof(int16);
        ctx->frame_offset = ctx->frame_offset_bottom + cell_num;
    }
    return true;
fail:
    return false;
}

static bool
check_offset_pop(WASMLoaderContext *ctx, uint32 cells)
{
    if (ctx->frame_offset - cells < ctx->frame_offset_bottom)
        return false;
    return true;
}

static void
free_label_patch_list(BranchBlock *frame_csp)
{
    BranchBlockPatch *label_patch = frame_csp->patch_list;
    BranchBlockPatch *next;
    while (label_patch != NULL) {
        next = label_patch->next;
        wasm_runtime_free(label_patch);
        label_patch = next;
    }
    frame_csp->patch_list = NULL;
}

static void
free_all_label_patch_lists(BranchBlock *frame_csp, uint32 csp_num)
{
    BranchBlock *tmp_csp = frame_csp;

    for (uint32 i = 0; i < csp_num; i++) {
        free_label_patch_list(tmp_csp);
        tmp_csp++;
    }
}

#endif /* end of WASM_ENABLE_FAST_INTERP */

static void
wasm_loader_ctx_destroy(WASMLoaderContext *ctx)
{
    if (ctx) {
        if (ctx->frame_ref_bottom)
            wasm_runtime_free(ctx->frame_ref_bottom);
#if WASM_ENABLE_GC != 0
        if (ctx->frame_reftype_map_bottom)
            wasm_runtime_free(ctx->frame_reftype_map_bottom);
#endif
        if (ctx->frame_csp_bottom) {
#if WASM_ENABLE_FAST_INTERP != 0
            free_all_label_patch_lists(ctx->frame_csp_bottom, ctx->csp_num);
#endif
            wasm_runtime_free(ctx->frame_csp_bottom);
        }
#if WASM_ENABLE_FAST_INTERP != 0
        if (ctx->frame_offset_bottom)
            wasm_runtime_free(ctx->frame_offset_bottom);
        if (ctx->const_buf)
            wasm_runtime_free(ctx->const_buf);
#endif
        wasm_runtime_free(ctx);
    }
}

static WASMLoaderContext *
wasm_loader_ctx_init(WASMFunction *func, char *error_buf, uint32 error_buf_size)
{
    WASMLoaderContext *loader_ctx =
        loader_malloc(sizeof(WASMLoaderContext), error_buf, error_buf_size);
    if (!loader_ctx)
        return NULL;

    loader_ctx->frame_ref_size = 32;
    if (!(loader_ctx->frame_ref_bottom = loader_ctx->frame_ref =
              loader_malloc(loader_ctx->frame_ref_size, error_buf, error_buf_size)))
        goto fail;
    loader_ctx->frame_ref_boundary = loader_ctx->frame_ref_bottom + 32;

#if WASM_ENABLE_GC != 0
    loader_ctx->frame_reftype_map_size = sizeof(WASMRefTypeMap) * 16;
    if (!(loader_ctx->frame_reftype_map_bottom = loader_ctx->frame_reftype_map =
              loader_malloc(loader_ctx->frame_reftype_map_size, error_buf, error_buf_size)))
        goto fail;
    loader_ctx->frame_reftype_map_boundary =
        loader_ctx->frame_reftype_map_bottom + 16;
#endif

    loader_ctx->frame_csp_size = sizeof(BranchBlock) * 8;
    if (!(loader_ctx->frame_csp_bottom = loader_ctx->frame_csp =
              loader_malloc(loader_ctx->frame_csp_size, error_buf, error_buf_size)))
        goto fail;
    loader_ctx->frame_csp_boundary = loader_ctx->frame_csp_bottom + 8;

#if WASM_ENABLE_FAST_INTERP != 0
    loader_ctx->frame_offset_size = sizeof(int16) * 32;
    if (!(loader_ctx->frame_offset_bottom = loader_ctx->frame_offset =
              loader_malloc(loader_ctx->frame_offset_size, error_buf, error_buf_size)))
        goto fail;
    loader_ctx->frame_offset_boundary = loader_ctx->frame_offset_bottom + 32;

    loader_ctx->num_const = 0;
    loader_ctx->const_buf_size = sizeof(Const) * 8;
    if (!(loader_ctx->const_buf =
              loader_malloc(loader_ctx->const_buf_size, error_buf, error_buf_size)))
        goto fail;

    if (func->param_cell_num >= (int32)INT16_MAX - func->local_cell_num) {
        set_error_buf(error_buf, error_buf_size,
                      "fast interpreter offset overflow");
        goto fail;
    }

    loader_ctx->start_dynamic_offset = loader_ctx->dynamic_offset =
        loader_ctx->max_dynamic_offset =
            func->param_cell_num + func->local_cell_num;
#endif
    return loader_ctx;

fail:
    wasm_loader_ctx_destroy(loader_ctx);
    return NULL;
}

static bool
check_stack_push(WASMLoaderContext *ctx, uint8 type, char *error_buf,
                 uint32 error_buf_size)
{
    uint32 cell_num_needed = wasm_value_type_cell_num(type);

    if (ctx->frame_ref + cell_num_needed > ctx->frame_ref_boundary) {
        /* Increase the frame ref stack */
        MEM_REALLOC(ctx->frame_ref_bottom, ctx->frame_ref_size,
                    ctx->frame_ref_size + 16);
        ctx->frame_ref_size += 16;
        ctx->frame_ref_boundary = ctx->frame_ref_bottom + ctx->frame_ref_size;
        ctx->frame_ref = ctx->frame_ref_bottom + ctx->stack_cell_num;
    }

#if WASM_ENABLE_GC != 0
    if (wasm_is_type_multi_byte_type(type)
        && ctx->frame_reftype_map >= ctx->frame_reftype_map_boundary) {
        /* Increase the frame reftype map stack */
        bh_assert(
            (uint32)(ctx->frame_reftype_map - ctx->frame_reftype_map_bottom)
            == ctx->frame_reftype_map_size);
        MEM_REALLOC(ctx->frame_reftype_map_bottom, ctx->frame_reftype_map_size,
                    ctx->frame_reftype_map_size
                        + (uint32)sizeof(WASMRefTypeMap) * 8);
        ctx->frame_reftype_map =
            ctx->frame_reftype_map_bottom + ctx->frame_reftype_map_size;
        ctx->frame_reftype_map_size += (uint32)sizeof(WASMRefTypeMap) * 8;
        ctx->frame_reftype_map_boundary =
            ctx->frame_reftype_map_bottom + ctx->frame_reftype_map_size;
    }
#endif
    return true;
fail:
    return false;
}

static bool
wasm_loader_push_frame_ref(WASMLoaderContext *ctx, uint8 type, char *error_buf,
                           uint32 error_buf_size)
{
    uint32 type_cell_num = wasm_value_type_cell_num(type);
    uint32 i;
    if (!check_stack_push(ctx, type, error_buf, error_buf_size))
        return false;

#if WASM_ENABLE_GC != 0
    if (wasm_is_type_multi_byte_type(type)) {
        WASMRefType *ref_type;
        if (!(ref_type =
                  reftype_set_insert(ctx->ref_type_set, ctx->ref_type_tmp,
                                     error_buf, error_buf_size))) {
            return false;
        }
        ctx->frame_reftype_map->index = ctx->stack_cell_num;
        ctx->frame_reftype_map->ref_type = ref_type;
        ctx->frame_reftype_map++;
        ctx->reftype_map_num++;
        if (ctx->reftype_map_num > ctx->max_reftype_map_num)
            ctx->max_reftype_map_num = ctx->reftype_map_num;
    }
#endif

    for (i = 0; i < type_cell_num; i++)
        *ctx->frame_ref++ = type;
    ctx->stack_cell_num += type_cell_num;

    if (ctx->stack_cell_num > ctx->max_stack_cell_num)
        ctx->max_stack_cell_num = ctx->stack_cell_num;

    return true;
}

static bool
check_stack_top_values(WASMLoaderContext *ctx, uint8 *frame_ref,
                       int32 stack_cell_num,
#if WASM_ENABLE_GC != 0
                       WASMRefTypeMap *frame_reftype_map, int32 reftype_map_num,
#endif
                       uint8 type,
#if WASM_ENABLE_GC != 0
                       WASMRefType *ref_type,
#endif
                       char *error_buf, uint32 error_buf_size)
{
    int32 type_cell_num = (int32)wasm_value_type_cell_num(type), i;
#if WASM_ENABLE_GC != 0
    WASMRefType *frame_reftype = NULL;
#endif

    if (stack_cell_num < type_cell_num) {
        set_error_buf(error_buf, error_buf_size,
                      "type mismatch: expect data but stack was empty");
        return false;
    }

#if WASM_ENABLE_GC == 0
    for (i = 0; i < type_cell_num; i++) {
        if (*(frame_ref - 1 - i) != type) {
            set_error_buf_v(error_buf, error_buf_size, "%s%s%s",
                            "type mismatch: expect ", type2str(type),
                            " but got other");
            return false;
        }
    }
#else
    if (wasm_is_type_multi_byte_type(*(frame_ref - 1))) {
        bh_assert(reftype_map_num > 0);
        frame_reftype = (frame_reftype_map - 1)->ref_type;
    }
    if (!wasm_reftype_is_subtype_of(*(frame_ref - 1), frame_reftype, type,
                                    ref_type, ctx->module->types,
                                    ctx->module->type_count)) {
        set_error_buf_v(error_buf, error_buf_size, "%s%s%s",
                        "type mismatch: expect ", type2str(type),
                        " but got other");
        return false;
    }
    for (i = 0; i < type_cell_num - 1; i++) {
        if (*(frame_ref - 2 - i) != *(frame_ref - 1)) {
            set_error_buf_v(error_buf, error_buf_size, "%s%s%s",
                            "type mismatch: expect ", type2str(type),
                            " but got other");
            return false;
        }
    }
#endif

    return true;
}

static bool
check_stack_pop(WASMLoaderContext *ctx, uint8 type, char *error_buf,
                uint32 error_buf_size)
{
    int32 block_stack_cell_num =
        (int32)(ctx->stack_cell_num - (ctx->frame_csp - 1)->stack_cell_num);
#if WASM_ENABLE_GC != 0
    int32 reftype_map_num =
        (int32)(ctx->reftype_map_num - (ctx->frame_csp - 1)->reftype_map_num);
#endif

    if (block_stack_cell_num > 0) {
        if (*(ctx->frame_ref - 1) == VALUE_TYPE_ANY)
            /* the stack top is a value of any type, return success */
            return true;
    }

#if WASM_ENABLE_GC != 0
    if (wasm_is_type_reftype(type) && block_stack_cell_num > 0) {
        uint8 stack_top_type = *(ctx->frame_ref - 1);
        WASMRefType *stack_top_ref_type = NULL;

        if (wasm_is_type_multi_byte_type(stack_top_type)) {
            bh_assert(reftype_map_num > 0);
            stack_top_ref_type = (*(ctx->frame_reftype_map - 1)).ref_type;
        }

        if (wasm_reftype_is_subtype_of(stack_top_type, stack_top_ref_type, type,
                                       ctx->ref_type_tmp, ctx->module->types,
                                       ctx->module->type_count)) {
            if (wasm_is_type_multi_byte_type(stack_top_type)) {
                uint32 ref_type_struct_size =
                    wasm_reftype_struct_size(stack_top_ref_type);
                bh_memcpy_s(ctx->ref_type_tmp, (uint32)sizeof(WASMRefType),
                            stack_top_ref_type, ref_type_struct_size);
            }
            return true;
        }
    }
#endif

    if (!check_stack_top_values(ctx, ctx->frame_ref, block_stack_cell_num,
#if WASM_ENABLE_GC != 0
                                ctx->frame_reftype_map, reftype_map_num,
#endif
                                type,
#if WASM_ENABLE_GC != 0
                                ctx->ref_type_tmp,
#endif
                                error_buf, error_buf_size)) {
        return false;
    }

    return true;
}

static bool
wasm_loader_pop_frame_ref(WASMLoaderContext *ctx, uint8 type, char *error_buf,
                          uint32 error_buf_size)
{
    BranchBlock *cur_block = ctx->frame_csp - 1;
    int32 available_stack_cell =
        (int32)(ctx->stack_cell_num - cur_block->stack_cell_num);
    uint32 cell_num_to_pop = wasm_value_type_cell_num(type);

    /* Directly return success if current block is in stack
       polymorphic state while stack is empty. */
    if (available_stack_cell <= 0 && cur_block->is_stack_polymorphic)
        return true;

    if (type == VALUE_TYPE_VOID)
        return true;

    if (!check_stack_pop(ctx, type, error_buf, error_buf_size))
        return false;

    bh_assert(available_stack_cell > 0);
    if (*(ctx->frame_ref - 1) == VALUE_TYPE_ANY) {
        type = VALUE_TYPE_ANY;
        cell_num_to_pop = 1;
    }

    ctx->frame_ref -= cell_num_to_pop;
    ctx->stack_cell_num -= cell_num_to_pop;
#if WASM_ENABLE_GC != 0
    if (wasm_is_type_multi_byte_type(type)) {
        ctx->frame_reftype_map--;
        ctx->reftype_map_num--;
    }
#endif

    return true;
}

#if WASM_ENABLE_GC != 0
/* Get the stack top element of current block */
static bool
wasm_loader_get_frame_ref_top(WASMLoaderContext *ctx, uint8 *p_type,
                              WASMRefType **p_ref_type, char *error_buf,
                              uint32 error_buf_size)
{
    BranchBlock *cur_block = ctx->frame_csp - 1;
    int32 available_stack_cell =
        (int32)(ctx->stack_cell_num - cur_block->stack_cell_num);

    if (available_stack_cell <= 0) {
        /* Directly return success if current block is in stack
           polymorphic state while stack is empty. */
        if (cur_block->is_stack_polymorphic) {
            *p_type = VALUE_TYPE_ANY;
            return true;
        }
        else {
            set_error_buf(
                error_buf, error_buf_size,
                "type mismatch: expect data but block stack was empty");
            return false;
        }
    }

    *p_type = *(ctx->frame_ref - 1);
    if (wasm_is_type_multi_byte_type(*p_type)) {
        int32 available_reftype_map =
            (int32)(ctx->reftype_map_num
                    - (ctx->frame_csp - 1)->reftype_map_num);
        bh_assert(available_reftype_map > 0);
        (void)available_reftype_map;
        *p_ref_type = (ctx->frame_reftype_map - 1)->ref_type;
    }

    return true;
}

#if WASM_ENABLE_FAST_INTERP != 0
static bool
wasm_loader_pop_frame_ref_offset(WASMLoaderContext *ctx, uint8 type,
                                 char *error_buf, uint32 error_buf_size);
#endif

/* Check whether the stack top elem is subtype of (ref null ht),
   and if yes, pop it and return the converted (ref ht) */
static bool
wasm_loader_pop_nullable_ht(WASMLoaderContext *ctx, uint8 *p_type,
                            WASMRefType *ref_ht_ret, char *error_buf,
                            uint32 error_buf_size)
{
    uint8 type = 0;
    WASMRefType *ref_type = NULL;

    /* Get stack top element */
    if (!wasm_loader_get_frame_ref_top(ctx, &type, &ref_type, error_buf,
                                       error_buf_size)) {
        return false;
    }

    if (type != VALUE_TYPE_ANY /* block isn't in stack polymorphic state */
        /* stack top isn't (ref null func/extern/eq/i31/data/array) */
        && (type != REF_TYPE_FUNCREF && type != REF_TYPE_EXTERNREF
            && type != REF_TYPE_ANYREF && type != REF_TYPE_EQREF
            && type != REF_TYPE_I31REF && type != REF_TYPE_DATAREF
            && type != REF_TYPE_ARRAYREF)
        /* stack top isn't (ref null ht) */
        && !wasm_is_reftype_htref_nullable(type)
        /* stack top isn't (ref ht) */
        && !wasm_is_reftype_htref_non_nullable(type)) {
        set_error_buf(error_buf, error_buf_size,
                      "type mismatch: expect (ref null ht) but got others");
        return false;
    }

    /* POP stack top */
    if (wasm_is_type_multi_byte_type(type)) {
        bh_assert(ref_type);
        bh_memcpy_s(ctx->ref_type_tmp, sizeof(WASMRefType), ref_type,
                    wasm_reftype_struct_size(ref_type));
    }
#if WASM_ENABLE_FAST_INTERP != 0
    if (!wasm_loader_pop_frame_ref_offset(ctx, type, error_buf,
                                          error_buf_size)) {
        return false;
    }
#else
    if (!wasm_loader_pop_frame_ref(ctx, type, error_buf, error_buf_size)) {
        return false;
    }
#endif

    /* Convert to related (ref ht) and return */
    if (type == REF_TYPE_FUNCREF || type == REF_TYPE_EXTERNREF
        || type == REF_TYPE_ANYREF || type == REF_TYPE_EQREF
        || type == REF_TYPE_I31REF || type == REF_TYPE_DATAREF
        || type == REF_TYPE_ARRAYREF) {
        /* Return (ref func/extern/eq/i31/data) */
        wasm_set_refheaptype_common(&ref_ht_ret->ref_ht_common, false,
                                    HEAP_TYPE_FUNC + (type - REF_TYPE_FUNCREF));
        type = ref_ht_ret->ref_type;
    }
    else if (wasm_is_reftype_htref_nullable(type)
             || wasm_is_reftype_htref_non_nullable(type)) {
        bh_memcpy_s(ref_ht_ret, (uint32)sizeof(WASMRefType), ref_type,
                    wasm_reftype_struct_size(ref_type));
        /* Convert (ref null ht) to (ref ht) */
        ref_ht_ret->ref_ht_common.ref_type = REF_TYPE_HT_NON_NULLABLE;
        ref_ht_ret->ref_ht_common.nullable = false;
        type = ref_ht_ret->ref_type;
    }
    *p_type = type;

    return true;
}

/* Check whether the stack top elem is dataref or funcref,
   and if yes, pop it */
static bool
wasm_loader_pop_nullable_data_or_func(WASMLoaderContext *ctx, char *error_buf,
                                      uint32 error_buf_size)
{
#if WASM_ENABLE_FAST_INTERP != 0
    if (!wasm_loader_pop_frame_ref_offset(ctx, REF_TYPE_DATAREF, error_buf,
                                          error_buf_size)
        && !wasm_loader_pop_frame_ref_offset(ctx, REF_TYPE_FUNCREF, error_buf,
                                             error_buf_size)) {
        return false;
    }
#else
    if (!wasm_loader_pop_frame_ref(ctx, REF_TYPE_DATAREF, error_buf,
                                   error_buf_size)
        && !wasm_loader_pop_frame_ref(ctx, REF_TYPE_FUNCREF, error_buf,
                                      error_buf_size)) {
        return false;
    }
#endif

    return true;
}

/* Check whether the stack top elem is (ref null? data) or (ref null? func),
   and if yes, pop it and return the null? flag */
static bool
wasm_loader_pop_data_or_func(WASMLoaderContext *ctx, uint8 *p_type,
                             bool *p_nullable, char *error_buf,
                             uint32 error_buf_size)
{
    uint8 type = 0;
    WASMRefType *ref_type = NULL;

    if (!wasm_loader_get_frame_ref_top(ctx, &type, &ref_type, error_buf,
                                       error_buf_size)) {
        return false;
    }

    if (wasm_is_reftype_htref_nullable(type)
        || wasm_is_reftype_htref_non_nullable(type)) {
        bh_assert(ref_type);
        /* stack top isn't (ref null func/data) or (ref func/data) */
        if (ref_type->ref_ht_common.heap_type != HEAP_TYPE_FUNC
            && ref_type->ref_ht_common.heap_type != HEAP_TYPE_DATA) {
            set_error_buf(error_buf, error_buf_size,
                          "type mismatch: expect (ref null? data) or "
                          "(ref null? func) but got others");
        }
    }
    else if (type != VALUE_TYPE_ANY /* block isn't in stack polymorphic state */
             /* stack top isn't (ref null func/data) */
             && (type != REF_TYPE_FUNCREF && type != REF_TYPE_DATAREF)) {
        set_error_buf(error_buf, error_buf_size,
                      "type mismatch: expect (ref null? data) or "
                      "(ref null? func) but got others");
        return false;
    }

    /* POP stack top elem */
    if (wasm_is_type_multi_byte_type(type)) {
        bh_assert(ref_type);
        bh_memcpy_s(ctx->ref_type_tmp, (uint32)sizeof(WASMRefType), ref_type,
                    wasm_reftype_struct_size(ref_type));
    }
#if WASM_ENABLE_FAST_INTERP != 0
    if (!wasm_loader_pop_frame_ref_offset(ctx, type, error_buf,
                                          error_buf_size)) {
        return false;
    }
#else
    if (!wasm_loader_pop_frame_ref(ctx, type, error_buf, error_buf_size)) {
        return false;
    }
#endif

    *p_type = type;
    if (type == REF_TYPE_FUNCREF || type == REF_TYPE_DATAREF) {
        *p_nullable = true;
    }
    else if (wasm_is_reftype_htref_nullable(type)) {
        *p_nullable = true;
    }
    else if (wasm_is_reftype_htref_non_nullable(type)) {
        *p_nullable = false;
    }

    return true;
}

/* Check whether the stack top elem is (ref (rtt n type_idx)) or
   (ref (rtt type_idx)), and if yes, pop it and return the type
   and type_idx */
static bool
wasm_loader_pop_rttn_or_rtt(WASMLoaderContext *ctx, uint8 *p_type,
                            int32 *p_type_idx, char *error_buf,
                            uint32 error_buf_size)
{
    uint8 type = 0;
    WASMRefType *ref_type = NULL;
    int32 type_idx = -1;

    if (!wasm_loader_get_frame_ref_top(ctx, &type, &ref_type, error_buf,
                                       error_buf_size)) {
        return false;
    }

    if (wasm_is_reftype_htref_nullable(type)
        || wasm_is_reftype_htref_non_nullable(type)) {
        bh_assert(ref_type);
        /* stack top isn't (ref null (rtt n $t)), (ref null (rtt $t),
           (ref (rtt n $t), or (ref (rtt $t)) */
        if (!wasm_is_refheaptype_rttn(&ref_type->ref_ht_common)
            && !wasm_is_refheaptype_rtt(&ref_type->ref_ht_common)) {
            set_error_buf(error_buf, error_buf_size,
                          "type mismatch: expect (rtt n? $t) but got others");
            return false;
        }
    }
    else if (type != VALUE_TYPE_ANY) {
        set_error_buf(error_buf, error_buf_size,
                      "type mismatch: expect (rtt n? $t) but got others");
        return false;
    }

    /* POP stack top elem */
    if (wasm_is_type_multi_byte_type(type)) {
        bh_assert(ref_type);
        bh_memcpy_s(ctx->ref_type_tmp, sizeof(WASMRefType), ref_type,
                    wasm_reftype_struct_size(ref_type));
    }
#if WASM_ENABLE_FAST_INTERP != 0
    if (!wasm_loader_pop_frame_ref_offset(ctx, type, error_buf,
                                          error_buf_size)) {
        return false;
    }
#else
    if (!wasm_loader_pop_frame_ref(ctx, type, error_buf, error_buf_size)) {
        return false;
    }
#endif

    /* Get type idx */
    if (wasm_is_reftype_htref_nullable(type)
        || wasm_is_reftype_htref_non_nullable(type)) {
        if (wasm_is_refheaptype_rttn(&ref_type->ref_ht_common))
            type_idx = ref_type->ref_ht_rttn.type_idx;
        else
            type_idx = ref_type->ref_ht_rtt.type_idx;
    }

    *p_type = type;
    *p_type_idx = type_idx;
    return true;
}

/* Check whether the stack top elem is (ref null $t) or (ref $t),
   and if yes, pop it and return the type_idx */
static bool
wasm_loader_pop_nullable_typeidx(WASMLoaderContext *ctx, uint8 *p_type,
                                 uint32 *p_type_idx, char *error_buf,
                                 uint32 error_buf_size)
{
    uint8 type = 0;
    int32 type_idx = -1;
    WASMRefType *ref_type = NULL;

    /* Get stack top element */
    if (!wasm_loader_get_frame_ref_top(ctx, &type, &ref_type, error_buf,
                                       error_buf_size)) {
        return false;
    }

    if (type != VALUE_TYPE_ANY) {
        /* stack top isn't (ref null $t) */
        if (!((wasm_is_reftype_htref_nullable(type)
               || wasm_is_reftype_htref_non_nullable(type))
              && wasm_is_refheaptype_typeidx(&ref_type->ref_ht_common))) {
            set_error_buf(error_buf, error_buf_size,
                          "type mismatch: expect (ref null $t) but got others");
            return false;
        }
        type_idx = ref_type->ref_ht_typeidx.type_idx;

        bh_memcpy_s(ctx->ref_type_tmp, sizeof(WASMRefType), ref_type,
                    wasm_reftype_struct_size(ref_type));
    }

    /* POP stack top */
#if WASM_ENABLE_FAST_INTERP != 0
    if (!wasm_loader_pop_frame_ref_offset(ctx, type, error_buf,
                                          error_buf_size)) {
        return false;
    }
#else
    if (!wasm_loader_pop_frame_ref(ctx, type, error_buf, error_buf_size)) {
        return false;
    }
#endif

    /* Convert to type_idx and return */
    *p_type = type;
    if (type != VALUE_TYPE_ANY)
        *p_type_idx = (uint32)type_idx;
    return true;
}
#endif /* WASM_ENABLE_GC != 0 */

static bool
wasm_loader_push_pop_frame_ref(WASMLoaderContext *ctx, uint8 pop_cnt,
                               uint8 type_push, uint8 type_pop, char *error_buf,
                               uint32 error_buf_size)
{
    for (int i = 0; i < pop_cnt; i++) {
        if (!wasm_loader_pop_frame_ref(ctx, type_pop, error_buf,
                                       error_buf_size))
            return false;
    }
    if (!wasm_loader_push_frame_ref(ctx, type_push, error_buf, error_buf_size))
        return false;
    return true;
}

static bool
wasm_loader_push_frame_csp(WASMLoaderContext *ctx, uint8 label_type,
                           BlockType block_type, uint8 *start_addr,
                           char *error_buf, uint32 error_buf_size)
{
    CHECK_CSP_PUSH();
    memset(ctx->frame_csp, 0, sizeof(BranchBlock));
    ctx->frame_csp->label_type = label_type;
    ctx->frame_csp->block_type = block_type;
    ctx->frame_csp->start_addr = start_addr;
    ctx->frame_csp->stack_cell_num = ctx->stack_cell_num;
#if WASM_ENABLE_GC != 0
    ctx->frame_csp->reftype_map_num = ctx->reftype_map_num;
#endif
#if WASM_ENABLE_FAST_INTERP != 0
    ctx->frame_csp->dynamic_offset = ctx->dynamic_offset;
    ctx->frame_csp->patch_list = NULL;
#endif
    ctx->frame_csp++;
    ctx->csp_num++;
    if (ctx->csp_num > ctx->max_csp_num)
        ctx->max_csp_num = ctx->csp_num;
    return true;
fail:
    return false;
}

static bool
wasm_loader_pop_frame_csp(WASMLoaderContext *ctx, char *error_buf,
                          uint32 error_buf_size)
{
    CHECK_CSP_POP();
#if WASM_ENABLE_FAST_INTERP != 0
    if ((ctx->frame_csp - 1)->param_frame_offsets)
        wasm_runtime_free((ctx->frame_csp - 1)->param_frame_offsets);
#endif
    ctx->frame_csp--;
    ctx->csp_num--;

    return true;
fail:
    return false;
}

#if WASM_ENABLE_FAST_INTERP != 0

#if WASM_ENABLE_LABELS_AS_VALUES != 0
#if WASM_CPU_SUPPORTS_UNALIGNED_ADDR_ACCESS != 0
#define emit_label(opcode)                                      \
    do {                                                        \
        wasm_loader_emit_ptr(loader_ctx, handle_table[opcode]); \
        LOG_OP("\nemit_op [%02x]\t", opcode);                   \
    } while (0)
#define skip_label()                                            \
    do {                                                        \
        wasm_loader_emit_backspace(loader_ctx, sizeof(void *)); \
        LOG_OP("\ndelete last op\n");                           \
    } while (0)
#else /* else of WASM_CPU_SUPPORTS_UNALIGNED_ADDR_ACCESS */
#define emit_label(opcode)                                                     \
    do {                                                                       \
        int32 offset =                                                         \
            (int32)((uint8 *)handle_table[opcode] - (uint8 *)handle_table[0]); \
        if (!(offset >= INT16_MIN && offset < INT16_MAX)) {                    \
            set_error_buf(error_buf, error_buf_size,                           \
                          "pre-compiled label offset out of range");           \
            goto fail;                                                         \
        }                                                                      \
        wasm_loader_emit_int16(loader_ctx, offset);                            \
        LOG_OP("\nemit_op [%02x]\t", opcode);                                  \
    } while (0)
#define skip_label()                                           \
    do {                                                       \
        wasm_loader_emit_backspace(loader_ctx, sizeof(int16)); \
        LOG_OP("\ndelete last op\n");                          \
    } while (0)
#endif /* end of WASM_CPU_SUPPORTS_UNALIGNED_ADDR_ACCESS */
#else  /* else of WASM_ENABLE_LABELS_AS_VALUES */
#define emit_label(opcode)                          \
    do {                                            \
        wasm_loader_emit_uint8(loader_ctx, opcode); \
        LOG_OP("\nemit_op [%02x]\t", opcode);       \
    } while (0)
#define skip_label()                                           \
    do {                                                       \
        wasm_loader_emit_backspace(loader_ctx, sizeof(uint8)); \
        LOG_OP("\ndelete last op\n");                          \
    } while (0)
#endif /* end of WASM_ENABLE_LABELS_AS_VALUES */

#define emit_empty_label_addr_and_frame_ip(type)                             \
    do {                                                                     \
        if (!add_label_patch_to_list(loader_ctx->frame_csp - 1, type,        \
                                     loader_ctx->p_code_compiled, error_buf, \
                                     error_buf_size))                        \
            goto fail;                                                       \
        /* label address, to be patched */                                   \
        wasm_loader_emit_ptr(loader_ctx, NULL);                              \
    } while (0)

#define emit_br_info(frame_csp)                                         \
    do {                                                                \
        if (!wasm_loader_emit_br_info(loader_ctx, frame_csp, error_buf, \
                                      error_buf_size))                  \
            goto fail;                                                  \
    } while (0)

#define LAST_OP_OUTPUT_I32()                                                   \
    (last_op >= WASM_OP_I32_EQZ && last_op <= WASM_OP_I32_ROTR)                \
        || (last_op == WASM_OP_I32_LOAD || last_op == WASM_OP_F32_LOAD)        \
        || (last_op >= WASM_OP_I32_LOAD8_S && last_op <= WASM_OP_I32_LOAD16_U) \
        || (last_op >= WASM_OP_F32_ABS && last_op <= WASM_OP_F32_COPYSIGN)     \
        || (last_op >= WASM_OP_I32_WRAP_I64                                    \
            && last_op <= WASM_OP_I32_TRUNC_U_F64)                             \
        || (last_op >= WASM_OP_F32_CONVERT_S_I32                               \
            && last_op <= WASM_OP_F32_DEMOTE_F64)                              \
        || (last_op == WASM_OP_I32_REINTERPRET_F32)                            \
        || (last_op == WASM_OP_F32_REINTERPRET_I32)                            \
        || (last_op == EXT_OP_COPY_STACK_TOP)

#define LAST_OP_OUTPUT_I64()                                                   \
    (last_op >= WASM_OP_I64_CLZ && last_op <= WASM_OP_I64_ROTR)                \
        || (last_op >= WASM_OP_F64_ABS && last_op <= WASM_OP_F64_COPYSIGN)     \
        || (last_op == WASM_OP_I64_LOAD || last_op == WASM_OP_F64_LOAD)        \
        || (last_op >= WASM_OP_I64_LOAD8_S && last_op <= WASM_OP_I64_LOAD32_U) \
        || (last_op >= WASM_OP_I64_EXTEND_S_I32                                \
            && last_op <= WASM_OP_I64_TRUNC_U_F64)                             \
        || (last_op >= WASM_OP_F64_CONVERT_S_I32                               \
            && last_op <= WASM_OP_F64_PROMOTE_F32)                             \
        || (last_op == WASM_OP_I64_REINTERPRET_F64)                            \
        || (last_op == WASM_OP_F64_REINTERPRET_I64)                            \
        || (last_op == EXT_OP_COPY_STACK_TOP_I64)

#define GET_CONST_OFFSET(type, val)                                    \
    do {                                                               \
        if (!(wasm_loader_get_const_offset(loader_ctx, type, &val,     \
                                           &operand_offset, error_buf, \
                                           error_buf_size)))           \
            goto fail;                                                 \
    } while (0)

#define GET_CONST_F32_OFFSET(type, fval)                               \
    do {                                                               \
        if (!(wasm_loader_get_const_offset(loader_ctx, type, &fval,    \
                                           &operand_offset, error_buf, \
                                           error_buf_size)))           \
            goto fail;                                                 \
    } while (0)

#define GET_CONST_F64_OFFSET(type, fval)                               \
    do {                                                               \
        if (!(wasm_loader_get_const_offset(loader_ctx, type, &fval,    \
                                           &operand_offset, error_buf, \
                                           error_buf_size)))           \
            goto fail;                                                 \
    } while (0)

#define emit_operand(ctx, offset)            \
    do {                                     \
        wasm_loader_emit_int16(ctx, offset); \
        LOG_OP("%d\t", offset);              \
    } while (0)

#define emit_byte(ctx, byte)               \
    do {                                   \
        wasm_loader_emit_uint8(ctx, byte); \
        LOG_OP("%d\t", byte);              \
    } while (0)

#define emit_uint32(ctx, value)              \
    do {                                     \
        wasm_loader_emit_uint32(ctx, value); \
        LOG_OP("%d\t", value);               \
    } while (0)

#define emit_uint64(ctx, value)                     \
    do {                                            \
        wasm_loader_emit_const(ctx, &value, false); \
        LOG_OP("%lld\t", value);                    \
    } while (0)

#define emit_float32(ctx, value)                   \
    do {                                           \
        wasm_loader_emit_const(ctx, &value, true); \
        LOG_OP("%f\t", value);                     \
    } while (0)

#define emit_float64(ctx, value)                    \
    do {                                            \
        wasm_loader_emit_const(ctx, &value, false); \
        LOG_OP("%f\t", value);                      \
    } while (0)

static bool
wasm_loader_ctx_reinit(WASMLoaderContext *ctx)
{
    if (!(ctx->p_code_compiled =
              loader_malloc(ctx->code_compiled_size, NULL, 0)))
        return false;
    ctx->p_code_compiled_end = ctx->p_code_compiled + ctx->code_compiled_size;

    /* clean up frame ref */
    memset(ctx->frame_ref_bottom, 0, ctx->frame_ref_size);
    ctx->frame_ref = ctx->frame_ref_bottom;
    ctx->stack_cell_num = 0;

#if WASM_ENABLE_GC != 0
    /* clean up reftype map */
    memset(ctx->frame_reftype_map_bottom, 0, ctx->frame_reftype_map_size);
    ctx->frame_reftype_map = ctx->frame_reftype_map_bottom;
    ctx->reftype_map_num = 0;
#endif

    /* clean up frame csp */
    memset(ctx->frame_csp_bottom, 0, ctx->frame_csp_size);
    ctx->frame_csp = ctx->frame_csp_bottom;
    ctx->csp_num = 0;
    ctx->max_csp_num = 0;

    /* clean up frame offset */
    memset(ctx->frame_offset_bottom, 0, ctx->frame_offset_size);
    ctx->frame_offset = ctx->frame_offset_bottom;
    ctx->dynamic_offset = ctx->start_dynamic_offset;

    /* init preserved local offsets */
    ctx->preserved_local_offset = ctx->max_dynamic_offset;

    /* const buf is reserved */
    return true;
}

static void
wasm_loader_emit_const(WASMLoaderContext *ctx, void *value, bool is_32_bit)
{
    uint32 size = is_32_bit ? sizeof(uint32) : sizeof(uint64);

    if (ctx->p_code_compiled) {
#if WASM_CPU_SUPPORTS_UNALIGNED_ADDR_ACCESS == 0
        bh_assert(((uintptr_t)ctx->p_code_compiled & 1) == 0);
#endif
        bh_memcpy_s(ctx->p_code_compiled,
                    (uint32)(ctx->p_code_compiled_end - ctx->p_code_compiled),
                    value, size);
        ctx->p_code_compiled += size;
    }
    else {
#if WASM_CPU_SUPPORTS_UNALIGNED_ADDR_ACCESS == 0
        bh_assert((ctx->code_compiled_size & 1) == 0);
#endif
        ctx->code_compiled_size += size;
    }
}

static void
wasm_loader_emit_uint32(WASMLoaderContext *ctx, uint32 value)
{
    if (ctx->p_code_compiled) {
#if WASM_CPU_SUPPORTS_UNALIGNED_ADDR_ACCESS == 0
        bh_assert(((uintptr_t)ctx->p_code_compiled & 1) == 0);
#endif
        STORE_U32(ctx->p_code_compiled, value);
        ctx->p_code_compiled += sizeof(uint32);
    }
    else {
#if WASM_CPU_SUPPORTS_UNALIGNED_ADDR_ACCESS == 0
        bh_assert((ctx->code_compiled_size & 1) == 0);
#endif
        ctx->code_compiled_size += sizeof(uint32);
    }
}

static void
wasm_loader_emit_int16(WASMLoaderContext *ctx, int16 value)
{
    if (ctx->p_code_compiled) {
#if WASM_CPU_SUPPORTS_UNALIGNED_ADDR_ACCESS == 0
        bh_assert(((uintptr_t)ctx->p_code_compiled & 1) == 0);
#endif
        STORE_U16(ctx->p_code_compiled, (uint16)value);
        ctx->p_code_compiled += sizeof(int16);
    }
    else {
#if WASM_CPU_SUPPORTS_UNALIGNED_ADDR_ACCESS == 0
        bh_assert((ctx->code_compiled_size & 1) == 0);
#endif
        ctx->code_compiled_size += sizeof(int16);
    }
}

static void
wasm_loader_emit_uint8(WASMLoaderContext *ctx, uint8 value)
{
    if (ctx->p_code_compiled) {
        *(ctx->p_code_compiled) = value;
        ctx->p_code_compiled += sizeof(uint8);
#if WASM_CPU_SUPPORTS_UNALIGNED_ADDR_ACCESS == 0
        ctx->p_code_compiled++;
        bh_assert(((uintptr_t)ctx->p_code_compiled & 1) == 0);
#endif
    }
    else {
        ctx->code_compiled_size += sizeof(uint8);
#if WASM_CPU_SUPPORTS_UNALIGNED_ADDR_ACCESS == 0
        ctx->code_compiled_size++;
        bh_assert((ctx->code_compiled_size & 1) == 0);
#endif
    }
}

static void
wasm_loader_emit_ptr(WASMLoaderContext *ctx, void *value)
{
    if (ctx->p_code_compiled) {
#if WASM_CPU_SUPPORTS_UNALIGNED_ADDR_ACCESS == 0
        bh_assert(((uintptr_t)ctx->p_code_compiled & 1) == 0);
#endif
        STORE_PTR(ctx->p_code_compiled, value);
        ctx->p_code_compiled += sizeof(void *);
    }
    else {
#if WASM_CPU_SUPPORTS_UNALIGNED_ADDR_ACCESS == 0
        bh_assert((ctx->code_compiled_size & 1) == 0);
#endif
        ctx->code_compiled_size += sizeof(void *);
    }
}

static void
wasm_loader_emit_backspace(WASMLoaderContext *ctx, uint32 size)
{
    if (ctx->p_code_compiled) {
        ctx->p_code_compiled -= size;
#if WASM_CPU_SUPPORTS_UNALIGNED_ADDR_ACCESS == 0
        if (size == sizeof(uint8)) {
            ctx->p_code_compiled--;
            bh_assert(((uintptr_t)ctx->p_code_compiled & 1) == 0);
        }
#endif
    }
    else {
        ctx->code_compiled_size -= size;
#if WASM_CPU_SUPPORTS_UNALIGNED_ADDR_ACCESS == 0
        if (size == sizeof(uint8)) {
            ctx->code_compiled_size--;
            bh_assert((ctx->code_compiled_size & 1) == 0);
        }
#endif
    }
}

static bool
preserve_referenced_local(WASMLoaderContext *loader_ctx, uint8 opcode,
                          uint32 local_index, uint32 local_type,
                          bool *preserved, char *error_buf,
                          uint32 error_buf_size)
{
    uint32 i = 0;
    int16 preserved_offset = (int16)local_index;

    *preserved = false;
    while (i < loader_ctx->stack_cell_num) {
        uint8 cur_type = loader_ctx->frame_ref_bottom[i];

        /* move previous local into dynamic space before a set/tee_local opcode
         */
        if (loader_ctx->frame_offset_bottom[i] == (int16)local_index) {
            if (!(*preserved)) {
                *preserved = true;
                skip_label();
                preserved_offset = loader_ctx->preserved_local_offset;
                if (loader_ctx->p_code_compiled) {
                    bh_assert(preserved_offset != (int16)local_index);
                }
                if (is_32bit_type(local_type)) {
                    /* Only increase preserve offset in the second traversal */
                    if (loader_ctx->p_code_compiled)
                        loader_ctx->preserved_local_offset++;
                    emit_label(EXT_OP_COPY_STACK_TOP);
                }
                else {
                    if (loader_ctx->p_code_compiled)
                        loader_ctx->preserved_local_offset += 2;
                    emit_label(EXT_OP_COPY_STACK_TOP_I64);
                }
                emit_operand(loader_ctx, local_index);
                emit_operand(loader_ctx, preserved_offset);
                emit_label(opcode);
            }
            loader_ctx->frame_offset_bottom[i] = preserved_offset;
        }

        if (is_32bit_type(cur_type))
            i++;
        else
            i += 2;
    }

    return true;
#if WASM_ENABLE_LABELS_AS_VALUES != 0
#if WASM_CPU_SUPPORTS_UNALIGNED_ADDR_ACCESS == 0
fail:
    return false;
#endif
#endif
}

static bool
preserve_local_for_block(WASMLoaderContext *loader_ctx, uint8 opcode,
                         char *error_buf, uint32 error_buf_size)
{
    uint32 i = 0;
    bool preserve_local;

    /* preserve locals before blocks to ensure that "tee/set_local" inside
        blocks will not influence the value of these locals */
    while (i < loader_ctx->stack_cell_num) {
        int16 cur_offset = loader_ctx->frame_offset_bottom[i];
        uint8 cur_type = loader_ctx->frame_ref_bottom[i];

        if ((cur_offset < loader_ctx->start_dynamic_offset)
            && (cur_offset >= 0)) {
            if (!(preserve_referenced_local(loader_ctx, opcode, cur_offset,
                                            cur_type, &preserve_local,
                                            error_buf, error_buf_size)))
                return false;
        }

        if (is_32bit_type(cur_type)) {
            i++;
        }
        else {
            i += 2;
        }
    }

    return true;
}

static bool
add_label_patch_to_list(BranchBlock *frame_csp, uint8 patch_type,
                        uint8 *p_code_compiled, char *error_buf,
                        uint32 error_buf_size)
{
    BranchBlockPatch *patch =
        loader_malloc(sizeof(BranchBlockPatch), error_buf, error_buf_size);
    if (!patch) {
        return false;
    }
    patch->patch_type = patch_type;
    patch->code_compiled = p_code_compiled;
    if (!frame_csp->patch_list) {
        frame_csp->patch_list = patch;
        patch->next = NULL;
    }
    else {
        patch->next = frame_csp->patch_list;
        frame_csp->patch_list = patch;
    }
    return true;
}

static void
apply_label_patch(WASMLoaderContext *ctx, uint8 depth, uint8 patch_type)
{
    BranchBlock *frame_csp = ctx->frame_csp - depth;
    BranchBlockPatch *node = frame_csp->patch_list;
    BranchBlockPatch *node_prev = NULL, *node_next;

    if (!ctx->p_code_compiled)
        return;

    while (node) {
        node_next = node->next;
        if (node->patch_type == patch_type) {
            STORE_PTR(node->code_compiled, ctx->p_code_compiled);
            if (node_prev == NULL) {
                frame_csp->patch_list = node_next;
            }
            else {
                node_prev->next = node_next;
            }
            wasm_runtime_free(node);
        }
        else {
            node_prev = node;
        }
        node = node_next;
    }
}

static bool
wasm_loader_emit_br_info(WASMLoaderContext *ctx, BranchBlock *frame_csp,
                         char *error_buf, uint32 error_buf_size)
{
    /* br info layout:
     *  a) arity of target block
     *  b) total cell num of arity values
     *  c) each arity value's cell num
     *  d) each arity value's src frame offset
     *  e) each arity values's dst dynamic offset
     *  f) branch target address
     *
     *  Note: b-e are omitted when arity is 0 so that
     *  interpreter can recover the br info quickly.
     */
    BlockType *block_type = &frame_csp->block_type;
    uint8 *types = NULL, cell;
#if WASM_ENABLE_GC != 0
    WASMRefTypeMap *reftype_maps;
    uint32 reftype_map_count;
#endif
    uint32 arity = 0;
    int32 i;
    int16 *frame_offset = ctx->frame_offset;
    uint16 dynamic_offset;

    /* Note: loop's arity is different from if and block. loop's arity is
     * its parameter count while if and block arity is result count.
     */
#if WASM_ENABLE_GC == 0
    if (frame_csp->label_type == LABEL_TYPE_LOOP)
        arity = block_type_get_param_types(block_type, &types);
    else
        arity = block_type_get_result_types(block_type, &types);
#else
    if (frame_csp->label_type == LABEL_TYPE_LOOP)
        arity = block_type_get_param_types(block_type, &types, &reftype_maps,
                                           &reftype_map_count);
    else
        arity = block_type_get_result_types(block_type, &types, &reftype_maps,
                                            &reftype_map_count);
#endif

    /* Part a */
    emit_uint32(ctx, arity);

    if (arity) {
        /* Part b */
        emit_uint32(ctx, wasm_get_cell_num(types, arity));
        /* Part c */
        for (i = (int32)arity - 1; i >= 0; i--) {
            cell = (uint8)wasm_value_type_cell_num(types[i]);
            emit_byte(ctx, cell);
        }
        /* Part d */
        for (i = (int32)arity - 1; i >= 0; i--) {
            cell = (uint8)wasm_value_type_cell_num(types[i]);
            frame_offset -= cell;
            emit_operand(ctx, *(int16 *)(frame_offset));
        }
        /* Part e */
        dynamic_offset =
            frame_csp->dynamic_offset + wasm_get_cell_num(types, arity);
        for (i = (int32)arity - 1; i >= 0; i--) {
            cell = (uint8)wasm_value_type_cell_num(types[i]);
            dynamic_offset -= cell;
            emit_operand(ctx, dynamic_offset);
        }
    }

    /* Part f */
    if (frame_csp->label_type == LABEL_TYPE_LOOP) {
        wasm_loader_emit_ptr(ctx, frame_csp->code_compiled);
    }
    else {
        if (!add_label_patch_to_list(frame_csp, PATCH_END, ctx->p_code_compiled,
                                     error_buf, error_buf_size))
            return false;
        /* label address, to be patched */
        wasm_loader_emit_ptr(ctx, NULL);
    }

    return true;
}

static bool
wasm_loader_push_frame_offset(WASMLoaderContext *ctx, uint8 type,
                              bool disable_emit, int16 operand_offset,
                              char *error_buf, uint32 error_buf_size)
{
    if (type == VALUE_TYPE_VOID)
        return true;

    /* only check memory overflow in first traverse */
    if (ctx->p_code_compiled == NULL) {
        if (!check_offset_push(ctx, error_buf, error_buf_size))
            return false;
    }

    if (disable_emit)
        *(ctx->frame_offset)++ = operand_offset;
    else {
        emit_operand(ctx, ctx->dynamic_offset);
        *(ctx->frame_offset)++ = ctx->dynamic_offset;
        ctx->dynamic_offset++;
        if (ctx->dynamic_offset > ctx->max_dynamic_offset) {
            ctx->max_dynamic_offset = ctx->dynamic_offset;
            if (ctx->max_dynamic_offset >= INT16_MAX) {
                goto fail;
            }
        }
    }

    if (is_32bit_type(type))
        return true;

    if (ctx->p_code_compiled == NULL) {
        if (!check_offset_push(ctx, error_buf, error_buf_size))
            return false;
    }

    ctx->frame_offset++;
    if (!disable_emit) {
        ctx->dynamic_offset++;
        if (ctx->dynamic_offset > ctx->max_dynamic_offset) {
            ctx->max_dynamic_offset = ctx->dynamic_offset;
            if (ctx->max_dynamic_offset >= INT16_MAX) {
                goto fail;
            }
        }
    }
    return true;

fail:
    set_error_buf(error_buf, error_buf_size,
                  "fast interpreter offset overflow");
    return false;
}

/* This function should be in front of wasm_loader_pop_frame_ref
    as they both use ctx->stack_cell_num, and ctx->stack_cell_num
    will be modified by wasm_loader_pop_frame_ref */
static bool
wasm_loader_pop_frame_offset(WASMLoaderContext *ctx, uint8 type,
                             char *error_buf, uint32 error_buf_size)
{
    /* if ctx->frame_csp equals ctx->frame_csp_bottom,
       then current block is the function block */
    uint32 depth = ctx->frame_csp > ctx->frame_csp_bottom ? 1 : 0;
    BranchBlock *cur_block = ctx->frame_csp - depth;
    int32 available_stack_cell =
        (int32)(ctx->stack_cell_num - cur_block->stack_cell_num);

    /* Directly return success if current block is in stack
     * polymorphic state while stack is empty. */
    if (available_stack_cell <= 0 && cur_block->is_stack_polymorphic)
        return true;

    if (type == VALUE_TYPE_VOID)
        return true;

    if (is_32bit_type(type)) {
        /* Check the offset stack bottom to ensure the frame offset
            stack will not go underflow. But we don't thrown error
            and return true here, because the error msg should be
            given in wasm_loader_pop_frame_ref */
        if (!check_offset_pop(ctx, 1))
            return true;

        ctx->frame_offset -= 1;
        if ((*(ctx->frame_offset) > ctx->start_dynamic_offset)
            && (*(ctx->frame_offset) < ctx->max_dynamic_offset))
            ctx->dynamic_offset -= 1;
    }
    else {
        if (!check_offset_pop(ctx, 2))
            return true;

        ctx->frame_offset -= 2;
        if ((*(ctx->frame_offset) > ctx->start_dynamic_offset)
            && (*(ctx->frame_offset) < ctx->max_dynamic_offset))
            ctx->dynamic_offset -= 2;
    }
    emit_operand(ctx, *(ctx->frame_offset));
    return true;
}

static bool
wasm_loader_push_pop_frame_offset(WASMLoaderContext *ctx, uint8 pop_cnt,
                                  uint8 type_push, uint8 type_pop,
                                  bool disable_emit, int16 operand_offset,
                                  char *error_buf, uint32 error_buf_size)
{
    uint8 i;

    for (i = 0; i < pop_cnt; i++) {
        if (!wasm_loader_pop_frame_offset(ctx, type_pop, error_buf,
                                          error_buf_size))
            return false;
    }
    if (!wasm_loader_push_frame_offset(ctx, type_push, disable_emit,
                                       operand_offset, error_buf,
                                       error_buf_size))
        return false;

    return true;
}

static bool
wasm_loader_push_frame_ref_offset(WASMLoaderContext *ctx, uint8 type,
                                  bool disable_emit, int16 operand_offset,
                                  char *error_buf, uint32 error_buf_size)
{
    if (!(wasm_loader_push_frame_offset(ctx, type, disable_emit, operand_offset,
                                        error_buf, error_buf_size)))
        return false;
    if (!(wasm_loader_push_frame_ref(ctx, type, error_buf, error_buf_size)))
        return false;

    return true;
}

static bool
wasm_loader_pop_frame_ref_offset(WASMLoaderContext *ctx, uint8 type,
                                 char *error_buf, uint32 error_buf_size)
{
    /* put wasm_loader_pop_frame_offset in front of wasm_loader_pop_frame_ref */
    if (!wasm_loader_pop_frame_offset(ctx, type, error_buf, error_buf_size))
        return false;
    if (!wasm_loader_pop_frame_ref(ctx, type, error_buf, error_buf_size))
        return false;

    return true;
}

static bool
wasm_loader_push_pop_frame_ref_offset(WASMLoaderContext *ctx, uint8 pop_cnt,
                                      uint8 type_push, uint8 type_pop,
                                      bool disable_emit, int16 operand_offset,
                                      char *error_buf, uint32 error_buf_size)
{
    if (!wasm_loader_push_pop_frame_offset(ctx, pop_cnt, type_push, type_pop,
                                           disable_emit, operand_offset,
                                           error_buf, error_buf_size))
        return false;
    if (!wasm_loader_push_pop_frame_ref(ctx, pop_cnt, type_push, type_pop,
                                        error_buf, error_buf_size))
        return false;

    return true;
}

static bool
wasm_loader_get_const_offset(WASMLoaderContext *ctx, uint8 type, void *value,
                             int16 *offset, char *error_buf,
                             uint32 error_buf_size)
{
    int8 bytes_to_increase;
    int16 operand_offset = 0;
    Const *c;

    /* Search existing constant */
    for (c = (Const *)ctx->const_buf;
         (uint8 *)c < ctx->const_buf + ctx->num_const * sizeof(Const); c++) {
        /* TODO: handle v128 type? */
        if ((type == c->value_type)
            && ((type == VALUE_TYPE_I64 && *(int64 *)value == c->value.i64)
                || (type == VALUE_TYPE_I32 && *(int32 *)value == c->value.i32)
#if (WASM_ENABLE_GC != 0) || (WASM_ENABLE_REF_TYPES != 0)
                || (type == VALUE_TYPE_FUNCREF
                    && *(int32 *)value == c->value.i32)
                || (type == VALUE_TYPE_EXTERNREF
                    && *(int32 *)value == c->value.i32)
#endif
                || (type == VALUE_TYPE_F64
                    && (0 == memcmp(value, &(c->value.f64), sizeof(float64))))
                || (type == VALUE_TYPE_F32
                    && (0
                        == memcmp(value, &(c->value.f32), sizeof(float32)))))) {
            operand_offset = c->slot_index;
            break;
        }
        if (is_32bit_type(c->value_type))
            operand_offset += 1;
        else
            operand_offset += 2;
    }

    if ((uint8 *)c == ctx->const_buf + ctx->num_const * sizeof(Const)) {
        /* New constant, append to the const buffer */
        if ((type == VALUE_TYPE_F64) || (type == VALUE_TYPE_I64)) {
            bytes_to_increase = 2;
        }
        else {
            bytes_to_increase = 1;
        }

        /* The max cell num of const buffer is 32768 since the valid index range
         * is -32768 ~ -1. Return an invalid index 0 to indicate the buffer is
         * full */
        if (ctx->const_cell_num > INT16_MAX - bytes_to_increase + 1) {
            *offset = 0;
            return true;
        }

        if ((uint8 *)c == ctx->const_buf + ctx->const_buf_size) {
            MEM_REALLOC(ctx->const_buf, ctx->const_buf_size,
                        ctx->const_buf_size + 4 * sizeof(Const));
            ctx->const_buf_size += 4 * sizeof(Const);
            c = (Const *)(ctx->const_buf + ctx->num_const * sizeof(Const));
        }
        c->value_type = type;
        switch (type) {
            case VALUE_TYPE_F64:
                bh_memcpy_s(&(c->value.f64), sizeof(WASMValue), value,
                            sizeof(float64));
                ctx->const_cell_num += 2;
                /* The const buf will be reversed, we use the second cell */
                /* of the i64/f64 const so the finnal offset is corrent */
                operand_offset++;
                break;
            case VALUE_TYPE_I64:
                c->value.i64 = *(int64 *)value;
                ctx->const_cell_num += 2;
                operand_offset++;
                break;
            case VALUE_TYPE_F32:
                bh_memcpy_s(&(c->value.f32), sizeof(WASMValue), value,
                            sizeof(float32));
                ctx->const_cell_num++;
                break;
            case VALUE_TYPE_I32:
                c->value.i32 = *(int32 *)value;
                ctx->const_cell_num++;
                break;
#if (WASM_ENABLE_GC != 0) || (WASM_ENABLE_REF_TYPES != 0)
            case VALUE_TYPE_EXTERNREF:
            case VALUE_TYPE_FUNCREF:
                c->value.i32 = *(int32 *)value;
                ctx->const_cell_num++;
                break;
#endif
            default:
                break;
        }
        c->slot_index = operand_offset;
        ctx->num_const++;
        LOG_OP("#### new const [%d]: %ld\n", ctx->num_const,
               (int64)c->value.i64);
    }
    /* use negetive index for const */
    operand_offset = -(operand_offset + 1);
    *offset = operand_offset;
    return true;
fail:
    return false;
}

/*
    PUSH(POP)_XXX = push(pop) frame_ref + push(pop) frame_offset
    -- Mostly used for the binary / compare operation
    PUSH(POP)_OFFSET_TYPE only push(pop) the frame_offset stack
    -- Mostly used in block / control instructions

    The POP will always emit the offset on the top of the frame_offset stack
    PUSH can be used in two ways:
    1. directly PUSH:
            PUSH_XXX();
        will allocate a dynamic space and emit
    2. silent PUSH:
            operand_offset = xxx; disable_emit = true;
            PUSH_XXX();
        only push the frame_offset stack, no emit
*/

#define TEMPLATE_PUSH(Type)                                                   \
    do {                                                                      \
        if (!wasm_loader_push_frame_ref_offset(loader_ctx, VALUE_TYPE_##Type, \
                                               disable_emit, operand_offset,  \
                                               error_buf, error_buf_size))    \
            goto fail;                                                        \
    } while (0)

#define TEMPLATE_PUSH_REF(Type)                                                \
    do {                                                                       \
        if (!wasm_loader_push_frame_ref_offset(loader_ctx, Type, disable_emit, \
                                               operand_offset, error_buf,      \
                                               error_buf_size))                \
            goto fail;                                                         \
    } while (0)

#define TEMPLATE_POP(Type)                                                   \
    do {                                                                     \
        if (!wasm_loader_pop_frame_ref_offset(loader_ctx, VALUE_TYPE_##Type, \
                                              error_buf, error_buf_size))    \
            goto fail;                                                       \
    } while (0)

#define TEMPLATE_POP_REF(Type)                                             \
    do {                                                                   \
        if (!wasm_loader_pop_frame_ref_offset(loader_ctx, Type, error_buf, \
                                              error_buf_size))             \
            goto fail;                                                     \
    } while (0)

#define PUSH_OFFSET_TYPE(type)                                              \
    do {                                                                    \
        if (!(wasm_loader_push_frame_offset(loader_ctx, type, disable_emit, \
                                            operand_offset, error_buf,      \
                                            error_buf_size)))               \
            goto fail;                                                      \
    } while (0)

#define POP_OFFSET_TYPE(type)                                           \
    do {                                                                \
        if (!(wasm_loader_pop_frame_offset(loader_ctx, type, error_buf, \
                                           error_buf_size)))            \
            goto fail;                                                  \
    } while (0)

#define POP_AND_PUSH(type_pop, type_push)                         \
    do {                                                          \
        if (!(wasm_loader_push_pop_frame_ref_offset(              \
                loader_ctx, 1, type_push, type_pop, disable_emit, \
                operand_offset, error_buf, error_buf_size)))      \
            goto fail;                                            \
    } while (0)

/* type of POPs should be the same */
#define POP2_AND_PUSH(type_pop, type_push)                        \
    do {                                                          \
        if (!(wasm_loader_push_pop_frame_ref_offset(              \
                loader_ctx, 2, type_push, type_pop, disable_emit, \
                operand_offset, error_buf, error_buf_size)))      \
            goto fail;                                            \
    } while (0)

#else /* WASM_ENABLE_FAST_INTERP */

#define TEMPLATE_PUSH(Type)                                             \
    do {                                                                \
        if (!(wasm_loader_push_frame_ref(loader_ctx, VALUE_TYPE_##Type, \
                                         error_buf, error_buf_size)))   \
            goto fail;                                                  \
    } while (0)

#define TEMPLATE_PUSH_REF(Type)                                       \
    do {                                                              \
        if (!(wasm_loader_push_frame_ref(loader_ctx, Type, error_buf, \
                                         error_buf_size)))            \
            goto fail;                                                \
    } while (0)

#define TEMPLATE_POP(Type)                                             \
    do {                                                               \
        if (!(wasm_loader_pop_frame_ref(loader_ctx, VALUE_TYPE_##Type, \
                                        error_buf, error_buf_size)))   \
            goto fail;                                                 \
    } while (0)

#define TEMPLATE_POP_REF(Type)                                       \
    do {                                                             \
        if (!(wasm_loader_pop_frame_ref(loader_ctx, Type, error_buf, \
                                        error_buf_size)))            \
            goto fail;                                               \
    } while (0)

#define POP_AND_PUSH(type_pop, type_push)                              \
    do {                                                               \
        if (!(wasm_loader_push_pop_frame_ref(loader_ctx, 1, type_push, \
                                             type_pop, error_buf,      \
                                             error_buf_size)))         \
            goto fail;                                                 \
    } while (0)

/* type of POPs should be the same */
#define POP2_AND_PUSH(type_pop, type_push)                             \
    do {                                                               \
        if (!(wasm_loader_push_pop_frame_ref(loader_ctx, 2, type_push, \
                                             type_pop, error_buf,      \
                                             error_buf_size)))         \
            goto fail;                                                 \
    } while (0)
#endif /* WASM_ENABLE_FAST_INTERP */

#define PUSH_I32() TEMPLATE_PUSH(I32)
#define PUSH_F32() TEMPLATE_PUSH(F32)
#define PUSH_I64() TEMPLATE_PUSH(I64)
#define PUSH_F64() TEMPLATE_PUSH(F64)
#define PUSH_V128() TEMPLATE_PUSH(V128)
#define PUSH_FUNCREF() TEMPLATE_PUSH(FUNCREF)
#define PUSH_EXTERNREF() TEMPLATE_PUSH(EXTERNREF)
#define PUSH_REF(Type) TEMPLATE_PUSH_REF(Type)
#define POP_REF(Type) TEMPLATE_POP_REF(Type)

#define POP_I32() TEMPLATE_POP(I32)
#define POP_F32() TEMPLATE_POP(F32)
#define POP_I64() TEMPLATE_POP(I64)
#define POP_F64() TEMPLATE_POP(F64)
#define POP_V128() TEMPLATE_POP(V128)
#define POP_FUNCREF() TEMPLATE_POP(FUNCREF)
#define POP_EXTERNREF() TEMPLATE_POP(EXTERNREF)

#if WASM_ENABLE_FAST_INTERP != 0

static bool
reserve_block_ret(WASMLoaderContext *loader_ctx, uint8 opcode,
                  bool disable_emit, char *error_buf, uint32 error_buf_size)
{
    int16 operand_offset = 0;
    BranchBlock *block = (opcode == WASM_OP_ELSE) ? loader_ctx->frame_csp - 1
                                                  : loader_ctx->frame_csp;
    BlockType *block_type = &block->block_type;
    uint8 *return_types = NULL;
#if WASM_ENABLE_GC != 0
    WASMRefTypeMap *reftype_maps = NULL;
    uint32 reftype_map_count;
#endif
    uint32 return_count = 0, value_count = 0, total_cel_num = 0;
    int32 i = 0;
    int16 dynamic_offset, dynamic_offset_org, *frame_offset = NULL,
                                              *frame_offset_org = NULL;

#if WASM_ENABLE_GC == 0
    return_count = block_type_get_result_types(block_type, &return_types);
#else
    return_count = block_type_get_result_types(
        block_type, &return_types, &reftype_maps, &reftype_map_count);
#endif

    /* If there is only one return value, use EXT_OP_COPY_STACK_TOP/_I64 instead
     * of EXT_OP_COPY_STACK_VALUES for interpreter performance. */
    if (return_count == 1) {
        uint8 cell = (uint8)wasm_value_type_cell_num(return_types[0]);
        if (cell <= 2 /* V128 isn't supported whose cell num is 4 */
            && block->dynamic_offset != *(loader_ctx->frame_offset - cell)) {
            /* insert op_copy before else opcode */
            if (opcode == WASM_OP_ELSE)
                skip_label();
            emit_label(cell == 1 ? EXT_OP_COPY_STACK_TOP
                                 : EXT_OP_COPY_STACK_TOP_I64);
            emit_operand(loader_ctx, *(loader_ctx->frame_offset - cell));
            emit_operand(loader_ctx, block->dynamic_offset);

            if (opcode == WASM_OP_ELSE) {
                *(loader_ctx->frame_offset - cell) = block->dynamic_offset;
            }
            else {
                loader_ctx->frame_offset -= cell;
                loader_ctx->dynamic_offset = block->dynamic_offset;
                PUSH_OFFSET_TYPE(return_types[0]);
                wasm_loader_emit_backspace(loader_ctx, sizeof(int16));
            }
            if (opcode == WASM_OP_ELSE)
                emit_label(opcode);
        }
        return true;
    }

    /* Copy stack top values to block's results which are in dynamic space.
     * The instruction format:
     *   Part a: values count
     *   Part b: all values total cell num
     *   Part c: each value's cell_num, src offset and dst offset
     *   Part d: each value's src offset and dst offset
     *   Part e: each value's dst offset
     */
    frame_offset = frame_offset_org = loader_ctx->frame_offset;
    dynamic_offset = dynamic_offset_org =
        block->dynamic_offset + wasm_get_cell_num(return_types, return_count);

    /* First traversal to get the count of values needed to be copied. */
    for (i = (int32)return_count - 1; i >= 0; i--) {
        uint8 cells = (uint8)wasm_value_type_cell_num(return_types[i]);

        frame_offset -= cells;
        dynamic_offset -= cells;
        if (dynamic_offset != *frame_offset) {
            value_count++;
            total_cel_num += cells;
        }
    }

    if (value_count) {
        uint32 j = 0;
        uint8 *emit_data = NULL, *cells = NULL;
        int16 *src_offsets = NULL;
        uint16 *dst_offsets = NULL;
        uint64 size =
            (uint64)value_count
            * (sizeof(*cells) + sizeof(*src_offsets) + sizeof(*dst_offsets));

        /* Allocate memory for the emit data */
        if (!(emit_data = loader_malloc(size, error_buf, error_buf_size)))
            return false;

        cells = emit_data;
        src_offsets = (int16 *)(cells + value_count);
        dst_offsets = (uint16 *)(src_offsets + value_count);

        /* insert op_copy before else opcode */
        if (opcode == WASM_OP_ELSE)
            skip_label();
        emit_label(EXT_OP_COPY_STACK_VALUES);
        /* Part a) */
        emit_uint32(loader_ctx, value_count);
        /* Part b) */
        emit_uint32(loader_ctx, total_cel_num);

        /* Second traversal to get each value's cell num,  src offset and dst
         * offset. */
        frame_offset = frame_offset_org;
        dynamic_offset = dynamic_offset_org;
        for (i = (int32)return_count - 1, j = 0; i >= 0; i--) {
            uint8 cell = (uint8)wasm_value_type_cell_num(return_types[i]);
            frame_offset -= cell;
            dynamic_offset -= cell;
            if (dynamic_offset != *frame_offset) {
                /* cell num */
                cells[j] = cell;
                /* src offset */
                src_offsets[j] = *frame_offset;
                /* dst offset */
                dst_offsets[j] = dynamic_offset;
                j++;
            }
            if (opcode == WASM_OP_ELSE) {
                *frame_offset = dynamic_offset;
            }
            else {
                loader_ctx->frame_offset = frame_offset;
                loader_ctx->dynamic_offset = dynamic_offset;
                PUSH_OFFSET_TYPE(return_types[i]);
                wasm_loader_emit_backspace(loader_ctx, sizeof(int16));
                loader_ctx->frame_offset = frame_offset_org;
                loader_ctx->dynamic_offset = dynamic_offset_org;
            }
        }

        bh_assert(j == value_count);

        /* Emit the cells, src_offsets and dst_offsets */
        for (j = 0; j < value_count; j++)
            emit_byte(loader_ctx, cells[j]);
        for (j = 0; j < value_count; j++)
            emit_operand(loader_ctx, src_offsets[j]);
        for (j = 0; j < value_count; j++)
            emit_operand(loader_ctx, dst_offsets[j]);

        if (opcode == WASM_OP_ELSE)
            emit_label(opcode);

        wasm_runtime_free(emit_data);
    }

    return true;

fail:
    return false;
}
#endif /* WASM_ENABLE_FAST_INTERP */

#define RESERVE_BLOCK_RET()                                                 \
    do {                                                                    \
        if (!reserve_block_ret(loader_ctx, opcode, disable_emit, error_buf, \
                               error_buf_size))                             \
            goto fail;                                                      \
    } while (0)

#define PUSH_TYPE(type)                                               \
    do {                                                              \
        if (!(wasm_loader_push_frame_ref(loader_ctx, type, error_buf, \
                                         error_buf_size)))            \
            goto fail;                                                \
    } while (0)

#define POP_TYPE(type)                                               \
    do {                                                             \
        if (!(wasm_loader_pop_frame_ref(loader_ctx, type, error_buf, \
                                        error_buf_size)))            \
            goto fail;                                               \
    } while (0)

#define PUSH_CSP(label_type, block_type, _start_addr)                       \
    do {                                                                    \
        if (!wasm_loader_push_frame_csp(loader_ctx, label_type, block_type, \
                                        _start_addr, error_buf,             \
                                        error_buf_size))                    \
            goto fail;                                                      \
    } while (0)

#define POP_CSP()                                                              \
    do {                                                                       \
        if (!wasm_loader_pop_frame_csp(loader_ctx, error_buf, error_buf_size)) \
            goto fail;                                                         \
    } while (0)

#if WASM_ENABLE_GC == 0
#define GET_LOCAL_REFTYPE() (void)0
#else
#define GET_LOCAL_REFTYPE()                                                  \
    do {                                                                     \
        if (wasm_is_type_multi_byte_type(local_type)) {                      \
            WASMRefType *_ref_type;                                          \
            if (local_idx < param_count)                                     \
                _ref_type = wasm_reftype_map_find(                           \
                    param_reftype_maps, param_reftype_map_count, local_idx); \
            else                                                             \
                _ref_type = wasm_reftype_map_find(local_reftype_maps,        \
                                                  local_reftype_map_count,   \
                                                  local_idx - param_count);  \
            bh_assert(_ref_type);                                            \
            bh_memcpy_s(&wasm_ref_type, sizeof(WASMRefType), _ref_type,      \
                        wasm_reftype_struct_size(_ref_type));                \
        }                                                                    \
    } while (0)
#endif

#define GET_LOCAL_INDEX_TYPE_AND_OFFSET()                              \
    do {                                                               \
        read_leb_uint32(p, p_end, local_idx);                          \
        if (local_idx >= param_count + local_count) {                  \
            set_error_buf(error_buf, error_buf_size, "unknown local"); \
            goto fail;                                                 \
        }                                                              \
        local_type = local_idx < param_count                           \
                         ? param_types[local_idx]                      \
                         : local_types[local_idx - param_count];       \
        local_offset = local_offsets[local_idx];                       \
        GET_LOCAL_REFTYPE();                                           \
    } while (0)

static bool
check_memory(WASMModule *module, char *error_buf, uint32 error_buf_size)
{
    if (module->memory_count == 0 && module->import_memory_count == 0) {
        set_error_buf(error_buf, error_buf_size, "unknown memory");
        return false;
    }
    return true;
}

#define CHECK_MEMORY()                                        \
    do {                                                      \
        if (!check_memory(module, error_buf, error_buf_size)) \
            goto fail;                                        \
    } while (0)

static bool
check_memory_access_align(uint8 opcode, uint32 align, char *error_buf,
                          uint32 error_buf_size)
{
    uint8 mem_access_aligns[] = {
        2, 3, 2, 3, 0, 0, 1, 1, 0, 0, 1, 1, 2, 2, /* loads */
        2, 3, 2, 3, 0, 1, 0, 1, 2                 /* stores */
    };
    bh_assert(opcode >= WASM_OP_I32_LOAD && opcode <= WASM_OP_I64_STORE32);
    if (align > mem_access_aligns[opcode - WASM_OP_I32_LOAD]) {
        set_error_buf(error_buf, error_buf_size,
                      "alignment must not be larger than natural");
        return false;
    }
    return true;
}

#if WASM_ENABLE_SIMD != 0
#if (WASM_ENABLE_WAMR_COMPILER != 0) || (WASM_ENABLE_JIT != 0)
static bool
check_simd_memory_access_align(uint8 opcode, uint32 align, char *error_buf,
                               uint32 error_buf_size)
{
    uint8 mem_access_aligns[] = {
        4,                /* load */
        3, 3, 3, 3, 3, 3, /* load and extend */
        0, 1, 2, 3,       /* load and splat */
        4,                /* store */
    };

    uint8 mem_access_aligns_load_lane[] = {
        0, 1, 2, 3, /* load lane */
        0, 1, 2, 3, /* store lane */
        2, 3        /* store zero */
    };

    if (!((opcode <= SIMD_v128_store)
          || (SIMD_v128_load8_lane <= opcode
              && opcode <= SIMD_v128_load64_zero))) {
        set_error_buf(error_buf, error_buf_size,
                      "the opcode doesn't include memarg");
        return false;
    }

    if ((opcode <= SIMD_v128_store
         && align > mem_access_aligns[opcode - SIMD_v128_load])
        || (SIMD_v128_load8_lane <= opcode && opcode <= SIMD_v128_load64_zero
            && align > mem_access_aligns_load_lane[opcode
                                                   - SIMD_v128_load8_lane])) {
        set_error_buf(error_buf, error_buf_size,
                      "alignment must not be larger than natural");
        return false;
    }

    return true;
}

static bool
check_simd_access_lane(uint8 opcode, uint8 lane, char *error_buf,
                       uint32 error_buf_size)
{
    switch (opcode) {
        case SIMD_i8x16_extract_lane_s:
        case SIMD_i8x16_extract_lane_u:
        case SIMD_i8x16_replace_lane:
            if (lane >= 16) {
                goto fail;
            }
            break;
        case SIMD_i16x8_extract_lane_s:
        case SIMD_i16x8_extract_lane_u:
        case SIMD_i16x8_replace_lane:
            if (lane >= 8) {
                goto fail;
            }
            break;
        case SIMD_i32x4_extract_lane:
        case SIMD_i32x4_replace_lane:
        case SIMD_f32x4_extract_lane:
        case SIMD_f32x4_replace_lane:
            if (lane >= 4) {
                goto fail;
            }
            break;
        case SIMD_i64x2_extract_lane:
        case SIMD_i64x2_replace_lane:
        case SIMD_f64x2_extract_lane:
        case SIMD_f64x2_replace_lane:
            if (lane >= 2) {
                goto fail;
            }
            break;

        case SIMD_v128_load8_lane:
        case SIMD_v128_load16_lane:
        case SIMD_v128_load32_lane:
        case SIMD_v128_load64_lane:
        case SIMD_v128_store8_lane:
        case SIMD_v128_store16_lane:
        case SIMD_v128_store32_lane:
        case SIMD_v128_store64_lane:
        case SIMD_v128_load32_zero:
        case SIMD_v128_load64_zero:
        {
            uint8 max_lanes[] = { 16, 8, 4, 2, 16, 8, 4, 2, 4, 2 };
            if (lane >= max_lanes[opcode - SIMD_v128_load8_lane]) {
                goto fail;
            }
            break;
        }
        default:
            goto fail;
    }

    return true;
fail:
    set_error_buf(error_buf, error_buf_size, "invalid lane index");
    return false;
}

static bool
check_simd_shuffle_mask(V128 mask, char *error_buf, uint32 error_buf_size)
{
    uint8 i;
    for (i = 0; i != 16; ++i) {
        if (mask.i8x16[i] < 0 || mask.i8x16[i] >= 32) {
            set_error_buf(error_buf, error_buf_size, "invalid lane index");
            return false;
        }
    }
    return true;
}
#endif /* end of (WASM_ENABLE_WAMR_COMPILER != 0) || (WASM_ENABLE_JIT != 0) */
#endif /* end of WASM_ENABLE_SIMD */

#if WASM_ENABLE_SHARED_MEMORY != 0
static bool
check_memory_align_equal(uint8 opcode, uint32 align, char *error_buf,
                         uint32 error_buf_size)
{
    uint8 wait_notify_aligns[] = { 2, 2, 3 };
    uint8 mem_access_aligns[] = {
        2, 3, 0, 1, 0, 1, 2,
    };
    uint8 expect;

    bh_assert((opcode <= WASM_OP_ATOMIC_WAIT64)
              || (opcode >= WASM_OP_ATOMIC_I32_LOAD
                  && opcode <= WASM_OP_ATOMIC_RMW_I64_CMPXCHG32_U));
    if (opcode <= WASM_OP_ATOMIC_WAIT64) {
        expect = wait_notify_aligns[opcode - WASM_OP_ATOMIC_NOTIFY];
    }
    else {
        /* 7 opcodes in every group */
        expect = mem_access_aligns[(opcode - WASM_OP_ATOMIC_I32_LOAD) % 7];
    }
    if (align != expect) {
        set_error_buf(error_buf, error_buf_size,
                      "alignment isn't equal to natural");
        return false;
    }
    return true;
}
#endif /* end of WASM_ENABLE_SHARED_MEMORY */

static bool
wasm_loader_check_br(WASMLoaderContext *loader_ctx, uint32 depth,
                     bool is_br_table, char *error_buf, uint32 error_buf_size)
{
    BranchBlock *target_block, *cur_block;
    BlockType *target_block_type;
    uint8 type, *types = NULL, *frame_ref;
    uint32 arity = 0;
    int32 i, available_stack_cell;
    uint16 cell_num;
#if WASM_ENABLE_GC != 0
    WASMRefTypeMap *frame_reftype_map;
    WASMRefTypeMap *reftype_maps = NULL, *reftype_map = NULL;
    WASMRefType *ref_type;
    uint32 reftype_map_count = 0;
    int32 available_reftype_map;
    bool is_type_multi_byte;
#endif

    if (loader_ctx->csp_num < depth + 1) {
        set_error_buf(error_buf, error_buf_size,
                      "unknown label, "
                      "unexpected end of section or function");
        return false;
    }

    cur_block = loader_ctx->frame_csp - 1;
    target_block = loader_ctx->frame_csp - (depth + 1);
    target_block_type = &target_block->block_type;
    frame_ref = loader_ctx->frame_ref;
#if WASM_ENABLE_GC != 0
    frame_reftype_map = loader_ctx->frame_reftype_map;
#endif

    /* Note: loop's arity is different from if and block. loop's arity is
     * its parameter count while if and block arity is result count.
     */
#if WASM_ENABLE_GC == 0
    if (target_block->label_type == LABEL_TYPE_LOOP)
        arity = block_type_get_param_types(target_block_type, &types);
    else
        arity = block_type_get_result_types(target_block_type, &types);
#else
    if (target_block->label_type == LABEL_TYPE_LOOP)
        arity = block_type_get_param_types(target_block_type, &types,
                                           &reftype_maps, &reftype_map_count);
    else
        arity = block_type_get_result_types(target_block_type, &types,
                                            &reftype_maps, &reftype_map_count);
#endif

    /* If the stack is in polymorphic state, just clear the stack
     * and then re-push the values to make the stack top values
     * match block type. */
    if (cur_block->is_stack_polymorphic && !is_br_table) {
#if WASM_ENABLE_GC != 0
        int32 j = reftype_map_count - 1;
#endif
        for (i = (int32)arity - 1; i >= 0; i--) {
#if WASM_ENABLE_GC != 0
            if (wasm_is_type_multi_byte_type(types[i])) {
                bh_assert(reftype_maps[j].index == i);
                bh_memcpy_s(loader_ctx->ref_type_tmp, sizeof(WASMRefType),
                            reftype_maps[j].ref_type,
                            wasm_reftype_struct_size(reftype_maps[j].ref_type));
                j--;
            }
#endif
#if WASM_ENABLE_FAST_INTERP != 0
            POP_OFFSET_TYPE(types[i]);
#endif
            POP_TYPE(types[i]);
        }
#if WASM_ENABLE_GC != 0
        j = 0;
#endif
        for (i = 0; i < (int32)arity; i++) {
#if WASM_ENABLE_GC != 0
            if (wasm_is_type_multi_byte_type(types[i])) {
                bh_assert(reftype_maps[j].index == i);
                bh_memcpy_s(loader_ctx->ref_type_tmp, sizeof(WASMRefType),
                            reftype_maps[j].ref_type,
                            wasm_reftype_struct_size(reftype_maps[j].ref_type));
                j++;
            }
#endif
#if WASM_ENABLE_FAST_INTERP != 0
            bool disable_emit = true;
            int16 operand_offset = 0;
            PUSH_OFFSET_TYPE(types[i]);
#endif
            PUSH_TYPE(types[i]);
        }
        return true;
    }

    available_stack_cell =
        (int32)(loader_ctx->stack_cell_num - cur_block->stack_cell_num);
#if WASM_ENABLE_GC != 0
    available_reftype_map =
        (int32)(loader_ctx->reftype_map_num
                - (loader_ctx->frame_csp - 1)->reftype_map_num);
    reftype_map = reftype_maps ? reftype_maps + reftype_map_count - 1 : NULL;
#endif

    /* Check stack top values match target block type */
    for (i = (int32)arity - 1; i >= 0; i--) {
        type = types[i];
#if WASM_ENABLE_GC != 0
        is_type_multi_byte = wasm_is_type_multi_byte_type(type);
        ref_type = is_type_multi_byte ? reftype_map->ref_type : NULL;
#endif

        if (available_stack_cell <= 0 && cur_block->is_stack_polymorphic)
            break;

        if (!check_stack_top_values(loader_ctx, frame_ref, available_stack_cell,
#if WASM_ENABLE_GC != 0
                                    frame_reftype_map, available_reftype_map,
#endif
                                    type,
#if WASM_ENABLE_GC != 0
                                    ref_type,
#endif
                                    error_buf, error_buf_size)) {
            return false;
        }
        cell_num = wasm_value_type_cell_num(types[i]);
        frame_ref -= cell_num;
        available_stack_cell -= cell_num;
#if WASM_ENABLE_GC != 0
        if (is_type_multi_byte) {
            frame_reftype_map--;
            available_reftype_map--;
            reftype_map--;
        }
#endif
    }

    return true;

fail:
    return false;
}

static BranchBlock *
check_branch_block(WASMLoaderContext *loader_ctx, uint8 **p_buf, uint8 *buf_end,
                   bool is_br_table, char *error_buf, uint32 error_buf_size)
{
    uint8 *p = *p_buf, *p_end = buf_end;
    BranchBlock *frame_csp_tmp;
    uint32 depth;

    read_leb_uint32(p, p_end, depth);
    if (!wasm_loader_check_br(loader_ctx, depth, is_br_table, error_buf,
                              error_buf_size)) {
        goto fail;
    }

    frame_csp_tmp = loader_ctx->frame_csp - depth - 1;
#if WASM_ENABLE_FAST_INTERP != 0
    emit_br_info(frame_csp_tmp);
#endif

    *p_buf = p;
    return frame_csp_tmp;
fail:
    return NULL;
}

static bool
check_block_stack(WASMLoaderContext *loader_ctx, BranchBlock *block,
                  char *error_buf, uint32 error_buf_size)
{
    BlockType *block_type = &block->block_type;
    uint8 *return_types = NULL;
    uint32 return_count = 0;
    int32 available_stack_cell, return_cell_num, i;
    uint8 *frame_ref = NULL;
#if WASM_ENABLE_GC != 0
    WASMRefTypeMap *frame_reftype_map;
    WASMRefTypeMap *return_reftype_maps = NULL, *return_reftype_map;
    WASMRefType *ref_type;
    uint32 param_count, return_reftype_map_count = 0;
    int32 available_reftype_map =
        (int32)(loader_ctx->reftype_map_num - block->reftype_map_num);
#endif

    available_stack_cell =
        (int32)(loader_ctx->stack_cell_num - block->stack_cell_num);

#if WASM_ENABLE_GC == 0
    return_count = block_type_get_result_types(block_type, &return_types);
#else
    return_count = block_type_get_result_types(block_type, &return_types,
                                               &return_reftype_maps,
                                               &return_reftype_map_count);
    param_count =
        block_type->is_value_type ? 0 : block_type->u.type->param_count;
    (void)param_count;
#endif
    return_cell_num =
        return_count > 0 ? wasm_get_cell_num(return_types, return_count) : 0;

    /* If the stack is in polymorphic state, just clear the stack
     * and then re-push the values to make the stack top values
     * match block type. */
    if (block->is_stack_polymorphic) {
#if WASM_ENABLE_GC != 0
        int32 j = return_reftype_map_count - 1;
#endif
        for (i = (int32)return_count - 1; i >= 0; i--) {
#if WASM_ENABLE_GC != 0
            if (wasm_is_type_multi_byte_type(return_types[i])) {
                bh_assert(return_reftype_maps[j].index == i + param_count);
                bh_memcpy_s(
                    loader_ctx->ref_type_tmp, sizeof(WASMRefType),
                    return_reftype_maps[j].ref_type,
                    wasm_reftype_struct_size(return_reftype_maps[j].ref_type));
                j--;
            }
#endif
#if WASM_ENABLE_FAST_INTERP != 0
            POP_OFFSET_TYPE(return_types[i]);
#endif
            POP_TYPE(return_types[i]);
        }

        /* Check stack is empty */
        if (loader_ctx->stack_cell_num != block->stack_cell_num) {
            set_error_buf(
                error_buf, error_buf_size,
                "type mismatch: stack size does not match block type");
            goto fail;
        }

#if WASM_ENABLE_GC != 0
        j = 0;
#endif
        for (i = 0; i < (int32)return_count; i++) {
#if WASM_ENABLE_GC != 0
            if (wasm_is_type_multi_byte_type(return_types[i])) {
                bh_assert(return_reftype_maps[j].index == i + param_count);
                bh_memcpy_s(
                    loader_ctx->ref_type_tmp, sizeof(WASMRefType),
                    return_reftype_maps[j].ref_type,
                    wasm_reftype_struct_size(return_reftype_maps[j].ref_type));
                j++;
            }
#endif
#if WASM_ENABLE_FAST_INTERP != 0
            bool disable_emit = true;
            int16 operand_offset = 0;
            PUSH_OFFSET_TYPE(return_types[i]);
#endif
            PUSH_TYPE(return_types[i]);
        }
        return true;
    }

    /* Check stack cell num equals return cell num */
    if (available_stack_cell != return_cell_num) {
        set_error_buf(error_buf, error_buf_size,
                      "type mismatch: stack size does not match block type");
        goto fail;
    }

    /* Check stack values match return types */
    frame_ref = loader_ctx->frame_ref;
#if WASM_ENABLE_GC != 0
    frame_reftype_map = loader_ctx->frame_reftype_map;
    return_reftype_map =
        return_reftype_map_count
            ? return_reftype_maps + return_reftype_map_count - 1
            : NULL;
#endif
    for (i = (int32)return_count - 1; i >= 0; i--) {
        uint8 type = return_types[i];
#if WASM_ENABLE_GC != 0
        bool is_type_multi_byte = wasm_is_type_multi_byte_type(type);
        ref_type = is_type_multi_byte ? return_reftype_map->ref_type : NULL;
#endif
        if (!check_stack_top_values(loader_ctx, frame_ref, available_stack_cell,
#if WASM_ENABLE_GC != 0
                                    frame_reftype_map, available_reftype_map,
#endif
                                    type,
#if WASM_ENABLE_GC != 0
                                    ref_type,
#endif
                                    error_buf, error_buf_size))
            return false;
        frame_ref -= wasm_value_type_cell_num(return_types[i]);
        available_stack_cell -= wasm_value_type_cell_num(return_types[i]);
#if WASM_ENABLE_GC != 0
        if (is_type_multi_byte) {
            frame_reftype_map--;
            available_reftype_map--;
            return_reftype_map--;
        }
#endif
    }

    return true;

fail:
    return false;
}

#if WASM_ENABLE_FAST_INTERP != 0
/* Copy parameters to dynamic space.
 * 1) POP original parameter out;
 * 2) Push and copy original values to dynamic space.
 * The copy instruction format:
 *   Part a: param count
 *   Part b: all param total cell num
 *   Part c: each param's cell_num, src offset and dst offset
 *   Part d: each param's src offset
 *   Part e: each param's dst offset
 */
static bool
copy_params_to_dynamic_space(WASMLoaderContext *loader_ctx, bool is_if_block,
                             char *error_buf, uint32 error_buf_size)
{
    int16 *frame_offset = NULL;
    uint8 *cells = NULL, cell;
    int16 *src_offsets = NULL;
    uint8 *emit_data = NULL;
    uint32 i;
    BranchBlock *block = loader_ctx->frame_csp - 1;
    BlockType *block_type = &block->block_type;
    WASMFuncType *func_type = block_type->u.type;
    uint32 param_count = block_type->u.type->param_count;
    int16 condition_offset = 0;
    bool disable_emit = false;
    int16 operand_offset = 0;

    uint64 size = (uint64)param_count * (sizeof(*cells) + sizeof(*src_offsets));

    /* For if block, we also need copy the condition operand offset. */
    if (is_if_block)
        size += sizeof(*cells) + sizeof(*src_offsets);

    /* Allocate memory for the emit data */
    if (!(emit_data = loader_malloc(size, error_buf, error_buf_size)))
        return false;

    cells = emit_data;
    src_offsets = (int16 *)(cells + param_count);

    if (is_if_block)
        condition_offset = *loader_ctx->frame_offset;

    /* POP original parameter out */
    for (i = 0; i < param_count; i++) {
        POP_OFFSET_TYPE(func_type->types[param_count - i - 1]);
        wasm_loader_emit_backspace(loader_ctx, sizeof(int16));
    }
    frame_offset = loader_ctx->frame_offset;

    /* Get each param's cell num and src offset */
    for (i = 0; i < param_count; i++) {
        cell = (uint8)wasm_value_type_cell_num(func_type->types[i]);
        cells[i] = cell;
        src_offsets[i] = *frame_offset;
        frame_offset += cell;
    }

    /* emit copy instruction */
    emit_label(EXT_OP_COPY_STACK_VALUES);
    /* Part a) */
    emit_uint32(loader_ctx, is_if_block ? param_count + 1 : param_count);
    /* Part b) */
    emit_uint32(loader_ctx, is_if_block ? func_type->param_cell_num + 1
                                        : func_type->param_cell_num);
    /* Part c) */
    for (i = 0; i < param_count; i++)
        emit_byte(loader_ctx, cells[i]);
    if (is_if_block)
        emit_byte(loader_ctx, 1);

    /* Part d) */
    for (i = 0; i < param_count; i++)
        emit_operand(loader_ctx, src_offsets[i]);
    if (is_if_block)
        emit_operand(loader_ctx, condition_offset);

    /* Part e) */
    /* Push to dynamic space. The push will emit the dst offset. */
    for (i = 0; i < param_count; i++)
        PUSH_OFFSET_TYPE(func_type->types[i]);
    if (is_if_block)
        PUSH_OFFSET_TYPE(VALUE_TYPE_I32);

    /* Free the emit data */
    wasm_runtime_free(emit_data);

    return true;

fail:
    return false;
}
#endif

#if WASM_ENABLE_GC == 0
#define RESET_REFTYPE_MAP_STACK() (void)0
#else
#define RESET_REFTYPE_MAP_STACK()                                            \
    do {                                                                     \
        loader_ctx->reftype_map_num =                                        \
            (loader_ctx->frame_csp - 1)->reftype_map_num;                    \
        loader_ctx->frame_reftype_map = loader_ctx->frame_reftype_map_bottom \
                                        + loader_ctx->reftype_map_num;       \
    } while (0)
#endif

/* reset the stack to the state of before entering the last block */
#if WASM_ENABLE_FAST_INTERP != 0
#define RESET_STACK()                                                     \
    do {                                                                  \
        loader_ctx->stack_cell_num =                                      \
            (loader_ctx->frame_csp - 1)->stack_cell_num;                  \
        loader_ctx->frame_ref =                                           \
            loader_ctx->frame_ref_bottom + loader_ctx->stack_cell_num;    \
        loader_ctx->frame_offset =                                        \
            loader_ctx->frame_offset_bottom + loader_ctx->stack_cell_num; \
        RESET_REFTYPE_MAP_STACK();                                        \
    } while (0)
#else
#define RESET_STACK()                                                  \
    do {                                                               \
        loader_ctx->stack_cell_num =                                   \
            (loader_ctx->frame_csp - 1)->stack_cell_num;               \
        loader_ctx->frame_ref =                                        \
            loader_ctx->frame_ref_bottom + loader_ctx->stack_cell_num; \
        RESET_REFTYPE_MAP_STACK();                                     \
    } while (0)
#endif

/* set current block's stack polymorphic state */
#define SET_CUR_BLOCK_STACK_POLYMORPHIC_STATE(flag)          \
    do {                                                     \
        BranchBlock *_cur_block = loader_ctx->frame_csp - 1; \
        _cur_block->is_stack_polymorphic = flag;             \
    } while (0)

#define BLOCK_HAS_PARAM(block_type) \
    (!block_type.is_value_type && block_type.u.type->param_count > 0)

#define PRESERVE_LOCAL_FOR_BLOCK()                                    \
    do {                                                              \
        if (!(preserve_local_for_block(loader_ctx, opcode, error_buf, \
                                       error_buf_size))) {            \
            goto fail;                                                \
        }                                                             \
    } while (0)

#if (WASM_ENABLE_GC != 0) || (WASM_ENABLE_REF_TYPES != 0)
static bool
get_table_elem_type(const WASMModule *module, uint32 table_idx,
                    uint8 *p_elem_type, void **p_ref_type, char *error_buf,
                    uint32 error_buf_size)
{
    if (!check_table_index(module, table_idx, error_buf, error_buf_size)) {
        return false;
    }

    if (table_idx < module->import_table_count) {
        if (p_elem_type)
            *p_elem_type = module->import_tables[table_idx].u.table.elem_type;
#if WASM_ENABLE_GC != 0
        if (p_ref_type)
            *((WASMRefType **)p_ref_type) =
                module->import_tables[table_idx].u.table.elem_ref_type;
#endif
    }
    else {
        if (p_elem_type)
            *p_elem_type =
                module->tables[module->import_table_count + table_idx]
                    .elem_type;
#if WASM_ENABLE_GC != 0
        if (p_ref_type)
            *((WASMRefType **)p_ref_type) =
                module->tables[module->import_table_count + table_idx]
                    .elem_ref_type;
#endif
    }
    return true;
}

static bool
get_table_seg_elem_type(const WASMModule *module, uint32 table_seg_idx,
                        uint8 *p_elem_type, void **p_elem_ref_type,
                        char *error_buf, uint32 error_buf_size)
{
    if (table_seg_idx >= module->table_seg_count) {
        set_error_buf_v(error_buf, error_buf_size, "unknown elem segment %u",
                        table_seg_idx);
        return false;
    }

    if (p_elem_type) {
        *p_elem_type = module->table_segments[table_seg_idx].elem_type;
    }
#if WASM_ENABLE_GC != 0
    if (p_elem_ref_type)
        *((WASMRefType **)p_elem_ref_type) =
            module->table_segments[table_seg_idx].elem_ref_type;
#endif
    return true;
}
#endif /* (WASM_ENABLE_GC != 0) || (WASM_ENABLE_REF_TYPES != 0) */

static bool
wasm_loader_prepare_bytecode(WASMModule *module, WASMFunction *func,
                             uint32 cur_func_idx, char *error_buf,
                             uint32 error_buf_size)
{
    uint8 *p = func->code, *p_end = func->code + func->code_size, *p_org;
    uint32 param_count, local_count, global_count;
    uint8 *param_types, *local_types, local_type, global_type;
    BlockType func_block_type;
    uint16 *local_offsets, local_offset;
    uint32 type_idx, func_idx, local_idx, global_idx, table_idx;
    uint32 table_seg_idx, data_seg_idx, count, align, mem_offset, i;
    int32 i32_const = 0;
    int64 i64_const;
    uint8 opcode;
    bool return_value = false;
    WASMLoaderContext *loader_ctx;
    BranchBlock *frame_csp_tmp;
#if WASM_ENABLE_GC != 0
    WASMRefTypeMap *param_reftype_maps, *local_reftype_maps;
    uint32 param_reftype_map_count, local_reftype_map_count;
    int32 heap_type;
    WASMRefType wasm_ref_type = { 0 };
    bool need_ref_type_map;
#endif
#if WASM_ENABLE_FAST_INTERP != 0
    uint8 *func_const_end, *func_const = NULL;
    int16 operand_offset = 0;
    uint8 last_op = 0;
    bool disable_emit, preserve_local = false;
    float32 f32_const;
    float64 f64_const;

    LOG_OP("\nProcessing func | [%d] params | [%d] locals | [%d] return\n",
           func->param_cell_num, func->local_cell_num, func->ret_cell_num);
#endif

    global_count = module->import_global_count + module->global_count;

    param_count = func->func_type->param_count;
    param_types = func->func_type->types;

    func_block_type.is_value_type = false;
    func_block_type.u.type = func->func_type;

    local_count = func->local_count;
    local_types = func->local_types;
    local_offsets = func->local_offsets;

#if WASM_ENABLE_GC != 0
    param_reftype_maps = func->func_type->ref_type_maps;
    param_reftype_map_count = func->func_type->ref_type_map_count;
    local_reftype_maps = func->local_ref_type_maps;
    local_reftype_map_count = func->local_ref_type_map_count;
#endif

    if (!(loader_ctx = wasm_loader_ctx_init(func, error_buf, error_buf_size))) {
        set_error_buf(error_buf, error_buf_size, "allocate memory failed");
        goto fail;
    }
#if WASM_ENABLE_GC != 0
    loader_ctx->module = module;
    loader_ctx->ref_type_set = module->ref_type_set;
    loader_ctx->ref_type_tmp = &wasm_ref_type;
#endif

#if WASM_ENABLE_FAST_INTERP != 0
re_scan:
    if (loader_ctx->code_compiled_size > 0) {
        if (!wasm_loader_ctx_reinit(loader_ctx)) {
            set_error_buf(error_buf, error_buf_size, "allocate memory failed");
            goto fail;
        }
        p = func->code;
        func->code_compiled = loader_ctx->p_code_compiled;
        func->code_compiled_size = loader_ctx->code_compiled_size;
    }
#endif

    PUSH_CSP(LABEL_TYPE_FUNCTION, func_block_type, p);

    while (p < p_end) {
        opcode = *p++;
#if WASM_ENABLE_FAST_INTERP != 0
        p_org = p;
        disable_emit = false;
        emit_label(opcode);
#endif

        switch (opcode) {
            case WASM_OP_UNREACHABLE:
                RESET_STACK();
                SET_CUR_BLOCK_STACK_POLYMORPHIC_STATE(true);
                break;

            case WASM_OP_NOP:
#if WASM_ENABLE_FAST_INTERP != 0
                skip_label();
#endif
                break;

            case WASM_OP_IF:
            case WASM_OP_BLOCK:
            case WASM_OP_LOOP:
            {
                uint8 value_type;
                BlockType block_type;

#if WASM_ENABLE_FAST_INTERP != 0
                PRESERVE_LOCAL_FOR_BLOCK();
#endif
                CHECK_BUF(p, p_end, 1);
                value_type = read_uint8(p);
                if (is_byte_a_type(value_type)) {
                    /* If the first byte is one of these special values:
                     * 0x40/0x7F/0x7E/0x7D/0x7C, take it as the type of
                     * the single return value. */
                    block_type.is_value_type = true;
                    block_type.u.value_type.type = value_type;
#if WASM_ENABLE_GC != 0
                    if (value_type != VALUE_TYPE_VOID) {
                        p_org = p;
                        p--;
                        if (!resolve_value_type((const uint8 **)&p, p_end,
                                                module, &need_ref_type_map,
                                                &wasm_ref_type, false,
                                                error_buf, error_buf_size)) {
                            goto fail;
                        }
                        if (need_ref_type_map) {
                            block_type.u.value_type.ref_type_map.index = 0;
                            if (!(block_type.u.value_type.ref_type_map
                                      .ref_type = reftype_set_insert(
                                      module->ref_type_set, &wasm_ref_type,
                                      error_buf, error_buf_size))) {
                                goto fail;
                            }
                        }
                        /* Set again as the type might be changed, e.g.
                           (ref null any) to anyref */
                        block_type.u.value_type.type = wasm_ref_type.ref_type;
                        while (p_org < p) {
#if WASM_ENABLE_DEBUG_INTERP != 0
                            record_fast_op(module, p_org, *p_org);
#endif
                            /* Ignore extra bytes for interpreter */
                            *p_org++ = WASM_OP_NOP;
                        }
                    }
#endif
                }
                else {
                    uint32 type_index;
                    /* Resolve the leb128 encoded type index as block type */
                    p--;
                    p_org = p - 1;
                    read_leb_uint32(p, p_end, type_index);
                    if (type_index >= module->type_count) {
                        set_error_buf(error_buf, error_buf_size,
                                      "unknown type");
                        goto fail;
                    }
                    block_type.is_value_type = false;
                    block_type.u.type =
                        (WASMFuncType *)module->types[type_index];
#if WASM_ENABLE_FAST_INTERP == 0 && WASM_ENABLE_WAMR_COMPILER == 0 \
    && WASM_ENABLE_JIT == 0
                    /* If block use type index as block type, change the opcode
                     * to new extended opcode so that interpreter can resolve
                     * the block quickly.
                     */
#if WASM_ENABLE_DEBUG_INTERP != 0
                    record_fast_op(module, p_org, *p_org);
#endif
                    *p_org = EXT_OP_BLOCK + (opcode - WASM_OP_BLOCK);
#endif
                }

                if (opcode == WASM_OP_IF)
                    POP_I32();

                /* Pop block parameters from stack */
                if (BLOCK_HAS_PARAM(block_type)) {
                    WASMFuncType *func_type = block_type.u.type;
                    for (i = 0; i < block_type.u.type->param_count; i++)
                        POP_TYPE(
                            func_type->types[func_type->param_count - i - 1]);
                }

                PUSH_CSP(LABEL_TYPE_BLOCK + (opcode - WASM_OP_BLOCK),
                         block_type, p);

                /* Pass parameters to block */
                if (BLOCK_HAS_PARAM(block_type)) {
                    for (i = 0; i < block_type.u.type->param_count; i++)
                        PUSH_TYPE(block_type.u.type->types[i]);
                }

#if WASM_ENABLE_FAST_INTERP != 0
                if (opcode == WASM_OP_BLOCK) {
                    skip_label();
                }
                else if (opcode == WASM_OP_LOOP) {
                    skip_label();
                    if (BLOCK_HAS_PARAM(block_type)) {
                        /* Make sure params are in dynamic space */
                        if (!copy_params_to_dynamic_space(
                                loader_ctx, false, error_buf, error_buf_size))
                            goto fail;
                    }
                    (loader_ctx->frame_csp - 1)->code_compiled =
                        loader_ctx->p_code_compiled;
                }
                else if (opcode == WASM_OP_IF) {
                    /* If block has parameters, we should make sure they are in
                     * dynamic space. Otherwise, when else branch is missing,
                     * the later opcode may consume incorrect operand offset.
                     * Spec case:
                     *   (func (export "params-id") (param i32) (result i32)
                     *       (i32.const 1)
                     *       (i32.const 2)
                     *       (if (param i32 i32) (result i32 i32) (local.get 0)
                     *       (then)) (i32.add)
                     *   )
                     *
                     * So we should emit a copy instruction before the if.
                     *
                     * And we also need to save the parameter offsets and
                     * recover them before entering else branch.
                     *
                     */
                    if (BLOCK_HAS_PARAM(block_type)) {
                        BranchBlock *block = loader_ctx->frame_csp - 1;
                        uint64 size;

                        /* skip the if condition operand offset */
                        wasm_loader_emit_backspace(loader_ctx, sizeof(int16));
                        /* skip the if label */
                        skip_label();
                        /* Emit a copy instruction */
                        if (!copy_params_to_dynamic_space(
                                loader_ctx, true, error_buf, error_buf_size))
                            goto fail;

                        /* Emit the if instruction */
                        emit_label(opcode);
                        /* Emit the new condition operand offset */
                        POP_OFFSET_TYPE(VALUE_TYPE_I32);

                        /* Save top param_count values of frame_offset stack, so
                         * that we can recover it before executing else branch
                         */
                        size = sizeof(int16)
                               * (uint64)block_type.u.type->param_cell_num;
                        if (!(block->param_frame_offsets = loader_malloc(
                                  size, error_buf, error_buf_size)))
                            goto fail;
                        bh_memcpy_s(block->param_frame_offsets, (uint32)size,
                                    loader_ctx->frame_offset
                                        - size / sizeof(int16),
                                    (uint32)size);
                    }

                    emit_empty_label_addr_and_frame_ip(PATCH_ELSE);
                    emit_empty_label_addr_and_frame_ip(PATCH_END);
                }
#endif
                break;
            }

            case WASM_OP_ELSE:
            {
                BlockType block_type = (loader_ctx->frame_csp - 1)->block_type;

                if (loader_ctx->csp_num < 2
                    || (loader_ctx->frame_csp - 1)->label_type
                           != LABEL_TYPE_IF) {
                    set_error_buf(
                        error_buf, error_buf_size,
                        "opcode else found without matched opcode if");
                    goto fail;
                }

                /* check whether if branch's stack matches its result type */
                if (!check_block_stack(loader_ctx, loader_ctx->frame_csp - 1,
                                       error_buf, error_buf_size))
                    goto fail;

                (loader_ctx->frame_csp - 1)->else_addr = p - 1;

#if WASM_ENABLE_FAST_INTERP != 0
                /* if the result of if branch is in local or const area, add a
                 * copy op */
                RESERVE_BLOCK_RET();

                emit_empty_label_addr_and_frame_ip(PATCH_END);
                apply_label_patch(loader_ctx, 1, PATCH_ELSE);
#endif
                RESET_STACK();
                SET_CUR_BLOCK_STACK_POLYMORPHIC_STATE(false);

                /* Pass parameters to if-false branch */
                if (BLOCK_HAS_PARAM(block_type)) {
                    for (i = 0; i < block_type.u.type->param_count; i++)
                        PUSH_TYPE(block_type.u.type->types[i]);
                }

#if WASM_ENABLE_FAST_INTERP != 0
                /* Recover top param_count values of frame_offset stack */
                if (BLOCK_HAS_PARAM((block_type))) {
                    uint32 size;
                    BranchBlock *block = loader_ctx->frame_csp - 1;
                    size = sizeof(int16) * block_type.u.type->param_cell_num;
                    bh_memcpy_s(loader_ctx->frame_offset, size,
                                block->param_frame_offsets, size);
                    loader_ctx->frame_offset += (size / sizeof(int16));
                }
#endif

                break;
            }

            case WASM_OP_END:
            {
                BranchBlock *cur_block = loader_ctx->frame_csp - 1;

                /* check whether block stack matches its result type */
                if (!check_block_stack(loader_ctx, cur_block, error_buf,
                                       error_buf_size))
                    goto fail;

                /* if no else branch, and return types do not match param types,
                   report failure */
                if (cur_block->label_type == LABEL_TYPE_IF
                    && !cur_block->else_addr) {
                    uint32 block_param_count = 0, block_ret_count = 0;
                    uint8 *block_param_types = NULL, *block_ret_types = NULL;
                    BlockType *cur_block_type = &cur_block->block_type;
#if WASM_ENABLE_GC != 0
                    uint32 block_param_reftype_map_count;
                    uint32 block_ret_reftype_map_count;
                    WASMRefTypeMap *block_param_reftype_maps;
                    WASMRefTypeMap *block_ret_reftype_maps;
#endif

                    block_param_count = block_type_get_param_types(
                        cur_block_type, &block_param_types
#if WASM_ENABLE_GC != 0
                        ,
                        &block_param_reftype_maps,
                        &block_param_reftype_map_count
#endif
                    );
                    block_ret_count = block_type_get_result_types(
                        cur_block_type, &block_ret_types
#if WASM_ENABLE_GC != 0
                        ,
                        &block_ret_reftype_maps, &block_ret_reftype_map_count
#endif
                    );

                    if (block_param_count != block_ret_count
                        || (block_param_count
                            && memcmp(block_param_types, block_ret_types,
                                      block_param_count))) {
                        set_error_buf(error_buf, error_buf_size,
                                      "type mismatch: else branch missing");
                        goto fail;
                    }
#if WASM_ENABLE_GC != 0
                    if (block_param_reftype_map_count
                            != block_ret_reftype_map_count
                        || (block_param_reftype_map_count
                            && memcmp(block_param_reftype_maps,
                                      block_ret_reftype_maps,
                                      sizeof(WASMRefTypeMap)
                                          * block_param_reftype_map_count))) {
                        set_error_buf(error_buf, error_buf_size,
                                      "type mismatch: else branch missing");
                        goto fail;
                    }
#endif
                }

                POP_CSP();

#if WASM_ENABLE_FAST_INTERP != 0
                skip_label();
                /* copy the result to the block return address */
                RESERVE_BLOCK_RET();

                apply_label_patch(loader_ctx, 0, PATCH_END);
                free_label_patch_list(loader_ctx->frame_csp);
                if (loader_ctx->frame_csp->label_type == LABEL_TYPE_FUNCTION) {
                    int32 idx;
                    uint8 ret_type;

                    emit_label(WASM_OP_RETURN);
                    for (idx = (int32)func->func_type->result_count - 1;
                         idx >= 0; idx--) {
                        ret_type = *(func->func_type->types
                                     + func->func_type->param_count + idx);
                        POP_OFFSET_TYPE(ret_type);
                    }
                }
#endif
                if (loader_ctx->csp_num > 0) {
                    loader_ctx->frame_csp->end_addr = p - 1;
                }
                else {
                    /* end of function block, function will return,
                       ignore the following bytecodes */
                    p = p_end;

                    continue;
                }

                SET_CUR_BLOCK_STACK_POLYMORPHIC_STATE(false);
                break;
            }

            case WASM_OP_BR:
            {
                if (!(frame_csp_tmp =
                          check_branch_block(loader_ctx, &p, p_end, false,
                                             error_buf, error_buf_size)))
                    goto fail;

                RESET_STACK();
                SET_CUR_BLOCK_STACK_POLYMORPHIC_STATE(true);
                break;
            }

            case WASM_OP_BR_IF:
            {
                POP_I32();

                if (!(frame_csp_tmp =
                          check_branch_block(loader_ctx, &p, p_end, false,
                                             error_buf, error_buf_size)))
                    goto fail;

                break;
            }

            case WASM_OP_BR_TABLE:
            {
                uint32 depth, default_arity, arity = 0;
                BranchBlock *target_block;
                BlockType *target_block_type;

                read_leb_uint32(p, p_end, count);
#if WASM_ENABLE_FAST_INTERP != 0
                emit_uint32(loader_ctx, count);
#endif
                POP_I32();

                /* Get the default depth and check it */
                p_org = p;
                for (i = 0; i <= count; i++) {
                    read_leb_uint32(p, p_end, depth);
                }
                if (loader_ctx->csp_num < depth + 1) {
                    set_error_buf(error_buf, error_buf_size,
                                  "unknown label, "
                                  "unexpected end of section or function");
                    goto fail;
                }
                p = p_org;

                /* Get the default block's arity */
                target_block = loader_ctx->frame_csp - (depth + 1);
                target_block_type = &target_block->block_type;
                default_arity = block_type_get_arity(target_block_type,
                                                     target_block->label_type);

                for (i = 0; i <= count; i++) {
                    p_org = p;
                    read_leb_uint32(p, p_end, depth);
                    if (loader_ctx->csp_num < depth + 1) {
                        set_error_buf(error_buf, error_buf_size,
                                      "unknown label, "
                                      "unexpected end of section or function");
                        goto fail;
                    }
                    p = p_org;

                    /* Get the target block's arity and check it */
                    target_block = loader_ctx->frame_csp - (depth + 1);
                    target_block_type = &target_block->block_type;
                    arity = block_type_get_arity(target_block_type,
                                                 target_block->label_type);
                    if (arity != default_arity) {
                        set_error_buf(error_buf, error_buf_size,
                                      "type mismatch: br_table targets must "
                                      "all use same result type");
                        goto fail;
                    }

                    if (!(frame_csp_tmp =
                              check_branch_block(loader_ctx, &p, p_end, true,
                                                 error_buf, error_buf_size))) {
                        goto fail;
                    }
                }

                RESET_STACK();
                SET_CUR_BLOCK_STACK_POLYMORPHIC_STATE(true);
                break;
            }

            case WASM_OP_RETURN:
            {
                int32 idx;
                uint8 ret_type;
                for (idx = (int32)func->func_type->result_count - 1; idx >= 0;
                     idx--) {
                    ret_type = *(func->func_type->types
                                 + func->func_type->param_count + idx);
                    POP_TYPE(ret_type);
#if WASM_ENABLE_FAST_INTERP != 0
                    /* emit the offset after return opcode */
                    POP_OFFSET_TYPE(ret_type);
#endif
                }

                RESET_STACK();
                SET_CUR_BLOCK_STACK_POLYMORPHIC_STATE(true);

                break;
            }

            case WASM_OP_CALL:
#if WASM_ENABLE_TAIL_CALL != 0
            case WASM_OP_RETURN_CALL:
#endif
#if WASM_ENABLE_GC != 0
            case WASM_OP_CALL_REF:
            case WASM_OP_RETURN_CALL_REF:
#endif
            {
                WASMFuncType *func_type;
                uint8 type;
                int32 idx;
#if WASM_ENABLE_GC != 0
                WASMRefType *ref_type;
                int32 j;
#endif

#if WASM_ENABLE_GC != 0
                if (opcode == WASM_OP_CALL_REF
                    || opcode == WASM_OP_RETURN_CALL_REF) {
                    if (!wasm_loader_pop_nullable_typeidx(loader_ctx, &type,
                                                          &type_idx, error_buf,
                                                          error_buf_size)) {
                        goto fail;
                    }
                    if (type == VALUE_TYPE_ANY) {
                        break;
                    }
                    if (!check_type_index(module, type_idx, error_buf,
                                          error_buf_size)) {
                        goto fail;
                    }
                    if (module->types[type_idx]->type_flag != WASM_TYPE_FUNC) {
                        set_error_buf(error_buf, error_buf_size,
                                      "unkown function type");
                        goto fail;
                    }
                    func_type = (WASMFuncType *)module->types[type_idx];
                }
                else
#endif
                {
                    read_leb_uint32(p, p_end, func_idx);
#if WASM_ENABLE_FAST_INTERP != 0
                    /* we need to emit func_idx before arguments */
                    emit_uint32(loader_ctx, func_idx);
#endif

                    if (!check_function_index(module, func_idx, error_buf,
                                              error_buf_size)) {
                        goto fail;
                    }

                    if (func_idx < module->import_function_count)
                        func_type = module->import_functions[func_idx]
                                        .u.function.func_type;
                    else
                        func_type =
                            module
                                ->functions[func_idx
                                            - module->import_function_count]
                                ->func_type;
                }

                if (func_type->param_count > 0) {
#if WASM_ENABLE_GC != 0
                    j = (int32)(func_type->result_ref_type_maps
                                - func_type->ref_type_maps - 1);
#endif
                    for (idx = (int32)(func_type->param_count - 1); idx >= 0;
                         idx--) {
#if WASM_ENABLE_GC != 0
                        if (wasm_is_type_multi_byte_type(
                                func_type->types[idx])) {
                            ref_type = func_type->ref_type_maps[j].ref_type;
                            bh_memcpy_s(&wasm_ref_type, sizeof(WASMRefType),
                                        ref_type,
                                        wasm_reftype_struct_size(ref_type));
                            j--;
                        }
#endif
                        POP_TYPE(func_type->types[idx]);
#if WASM_ENABLE_FAST_INTERP != 0
                        POP_OFFSET_TYPE(func_type->types[idx]);
#endif
                    }
                }

#if WASM_ENABLE_TAIL_CALL != 0 || WASM_ENABLE_GC != 0
                if (opcode == WASM_OP_CALL || opcode == WASM_OP_CALL_REF) {
#endif
#if WASM_ENABLE_GC != 0
                    j = (int32)(func_type->result_ref_type_maps
                                - func_type->ref_type_maps);
#endif
                    for (i = 0; i < func_type->result_count; i++) {
#if WASM_ENABLE_GC != 0
                        if (wasm_is_type_multi_byte_type(
                                func_type->types[func_type->param_count + i])) {
                            ref_type = func_type->ref_type_maps[j].ref_type;
                            bh_memcpy_s(&wasm_ref_type, sizeof(WASMRefType),
                                        ref_type,
                                        wasm_reftype_struct_size(ref_type));
                            j++;
                        }
#endif
                        PUSH_TYPE(func_type->types[func_type->param_count + i]);
#if WASM_ENABLE_FAST_INTERP != 0
                        /* Here we emit each return value's dynamic_offset. But
                         * in fact these offsets are continuous, so interpreter
                         * only need to get the first return value's offset.
                         */
                        PUSH_OFFSET_TYPE(
                            func_type->types[func_type->param_count + i]);
#endif
                    }
#if WASM_ENABLE_TAIL_CALL != 0 || WASM_ENABLE_GC != 0
                }
                else {
#if WASM_ENABLE_GC == 0
                    if (func_type->result_count
                        != func->func_type->result_count) {
                        set_error_buf_v(error_buf, error_buf_size, "%s%u%s",
                                        "type mismatch: expect ",
                                        func->func_type->result_count,
                                        " return values but got other");
                        goto fail;
                    }
                    for (i = 0; i < func_type->result_count; i++) {
                        type = func->func_type
                                   ->types[func->func_type->param_count + i];
                        if (func_type->types[func_type->param_count + i]
                            != type) {
                            set_error_buf_v(error_buf, error_buf_size, "%s%s%s",
                                            "type mismatch: expect ",
                                            type2str(type), " but got other");
                            goto fail;
                        }
                    }
#else
                    if (!wasm_func_type_result_is_subtype_of(
                            func_type, func->func_type, module->types,
                            module->type_count)) {
                        set_error_buf(
                            error_buf, error_buf_size,
                            "type mismatch: invalid func result types");
                        goto fail;
                    }
#endif
                    RESET_STACK();
                    SET_CUR_BLOCK_STACK_POLYMORPHIC_STATE(true);
                }
#endif
                (void)type;
                func->has_op_func_call = true;
                break;
            }

            /*
             * if disable reference type: call_indirect typeidx, 0x00
             * if enable reference type:  call_indirect typeidx, tableidx
             */
            case WASM_OP_CALL_INDIRECT:
#if WASM_ENABLE_TAIL_CALL != 0
            case WASM_OP_RETURN_CALL_INDIRECT:
#endif
            {
                int32 idx;
                WASMFuncType *func_type;

                read_leb_uint32(p, p_end, type_idx);
#if (WASM_ENABLE_GC != 0) || (WASM_ENABLE_REF_TYPES != 0)
                read_leb_uint32(p, p_end, table_idx);
#else
                CHECK_BUF(p, p_end, 1);
                table_idx = read_uint8(p);
#endif
                if (!check_table_index(module, table_idx, error_buf,
                                       error_buf_size)) {
                    goto fail;
                }

#if WASM_ENABLE_FAST_INTERP != 0
                /* we need to emit before arguments */
#if WASM_ENABLE_TAIL_CALL != 0
                emit_byte(loader_ctx, opcode);
#endif
                emit_uint32(loader_ctx, type_idx);
                emit_uint32(loader_ctx, table_idx);
#endif

                /* skip elem idx */
                POP_I32();

                if (type_idx >= module->type_count) {
                    set_error_buf(error_buf, error_buf_size, "unknown type");
                    goto fail;
                }

                func_type = (WASMFuncType *)module->types[type_idx];

                if (func_type->param_count > 0) {
                    for (idx = (int32)(func_type->param_count - 1); idx >= 0;
                         idx--) {
                        POP_TYPE(func_type->types[idx]);
#if WASM_ENABLE_FAST_INTERP != 0
                        POP_OFFSET_TYPE(func_type->types[idx]);
#endif
                    }
                }

#if WASM_ENABLE_TAIL_CALL != 0
                if (opcode == WASM_OP_CALL_INDIRECT) {
#endif
                    for (i = 0; i < func_type->result_count; i++) {
                        PUSH_TYPE(func_type->types[func_type->param_count + i]);
#if WASM_ENABLE_FAST_INTERP != 0
                        PUSH_OFFSET_TYPE(
                            func_type->types[func_type->param_count + i]);
#endif
                    }
#if WASM_ENABLE_TAIL_CALL != 0
                }
                else {
                    uint8 type;
                    if (func_type->result_count
                        != func->func_type->result_count) {
                        set_error_buf_v(error_buf, error_buf_size, "%s%u%s",
                                        "type mismatch: expect ",
                                        func->func_type->result_count,
                                        " return values but got other");
                        goto fail;
                    }
                    for (i = 0; i < func_type->result_count; i++) {
                        type = func->func_type
                                   ->types[func->func_type->param_count + i];
                        if (func_type->types[func_type->param_count + i]
                            != type) {
                            set_error_buf_v(error_buf, error_buf_size, "%s%s%s",
                                            "type mismatch: expect ",
                                            type2str(type), " but got other");
                            goto fail;
                        }
                    }
                    RESET_STACK();
                    SET_CUR_BLOCK_STACK_POLYMORPHIC_STATE(true);
                }
#endif
                func->has_op_func_call = true;
                break;
            }

            case WASM_OP_DROP:
            {
                BranchBlock *cur_block = loader_ctx->frame_csp - 1;
                int32 available_stack_cell =
                    (int32)(loader_ctx->stack_cell_num
                            - cur_block->stack_cell_num);

                if (available_stack_cell <= 0
                    && !cur_block->is_stack_polymorphic) {
                    set_error_buf(error_buf, error_buf_size,
                                  "type mismatch, opcode drop was found "
                                  "but stack was empty");
                    goto fail;
                }

                if (available_stack_cell > 0) {
#if WASM_ENABLE_GC != 0
                    if (wasm_is_type_multi_byte_type(
                            *(loader_ctx->frame_ref - 1))) {
                        bh_assert((int32)(loader_ctx->reftype_map_num
                                          - cur_block->reftype_map_num)
                                  > 0);
                        loader_ctx->frame_reftype_map--;
                        loader_ctx->reftype_map_num--;
                    }
#endif
                    if (is_32bit_type(*(loader_ctx->frame_ref - 1))) {
                        loader_ctx->frame_ref--;
                        loader_ctx->stack_cell_num--;
#if WASM_ENABLE_FAST_INTERP != 0
                        skip_label();
                        loader_ctx->frame_offset--;
                        if (*(loader_ctx->frame_offset)
                            > loader_ctx->start_dynamic_offset)
                            loader_ctx->dynamic_offset--;
#endif
                    }
                    else if (is_64bit_type(*(loader_ctx->frame_ref - 1))) {
                        loader_ctx->frame_ref -= 2;
                        loader_ctx->stack_cell_num -= 2;
#if (WASM_ENABLE_FAST_INTERP == 0) || (WASM_ENABLE_JIT != 0)
                        *(p - 1) = WASM_OP_DROP_64;
#endif
#if WASM_ENABLE_FAST_INTERP != 0
                        skip_label();
                        loader_ctx->frame_offset -= 2;
                        if (*(loader_ctx->frame_offset)
                            > loader_ctx->start_dynamic_offset)
                            loader_ctx->dynamic_offset -= 2;
#endif
                    }
<<<<<<< HEAD
#if WASM_ENABLE_SIMD != 0
#if (WASM_ENABLE_WAMR_COMPILER != 0) || (WASM_ENABLE_JIT != 0)
                    else if (*(loader_ctx->frame_ref - 1) == VALUE_TYPE_V128) {
                        loader_ctx->frame_ref -= 4;
                        loader_ctx->stack_cell_num -= 4;
=======
                    block_type.is_value_type = false;
                    block_type.u.type = module->types[type_index];
#if WASM_ENABLE_FAST_INTERP == 0 && WASM_ENABLE_WAMR_COMPILER == 0 \
    && WASM_ENABLE_JIT == 0
                    /* If block use type index as block type, change the opcode
                     * to new extended opcode so that interpreter can resolve
                     * the block quickly.
                     */
#if WASM_ENABLE_DEBUG_INTERP != 0
                    if (!record_fast_op(module, p_org, *p_org, error_buf,
                                        error_buf_size)) {
                        goto fail;
>>>>>>> 9b858c43
                    }
#endif
#endif
                    else {
                        set_error_buf(error_buf, error_buf_size,
                                      "type mismatch");
                        goto fail;
                    }
                }
                else {
#if WASM_ENABLE_FAST_INTERP != 0
                    skip_label();
#endif
                }
                break;
            }

            case WASM_OP_SELECT:
            {
                uint8 ref_type;
                BranchBlock *cur_block = loader_ctx->frame_csp - 1;
                int32 available_stack_cell;

                POP_I32();

                available_stack_cell = (int32)(loader_ctx->stack_cell_num
                                               - cur_block->stack_cell_num);

                if (available_stack_cell <= 0
                    && !cur_block->is_stack_polymorphic) {
                    set_error_buf(error_buf, error_buf_size,
                                  "type mismatch or invalid result arity, "
                                  "opcode select was found "
                                  "but stack was empty");
                    goto fail;
                }

                if (available_stack_cell > 0) {
                    switch (*(loader_ctx->frame_ref - 1)) {
                        case VALUE_TYPE_I32:
                        case VALUE_TYPE_F32:
                            break;
                        case VALUE_TYPE_I64:
                        case VALUE_TYPE_F64:
#if (WASM_ENABLE_FAST_INTERP == 0) || (WASM_ENABLE_JIT != 0)
                            *(p - 1) = WASM_OP_SELECT_64;
#endif
#if WASM_ENABLE_FAST_INTERP != 0
                            if (loader_ctx->p_code_compiled) {
                                uint8 opcode_tmp = WASM_OP_SELECT_64;
                                uint8 *p_code_compiled_tmp =
                                    loader_ctx->p_code_compiled - 2;
#if WASM_ENABLE_LABELS_AS_VALUES != 0
#if WASM_CPU_SUPPORTS_UNALIGNED_ADDR_ACCESS != 0
                                *(void **)(p_code_compiled_tmp
                                           - sizeof(void *)) =
                                    handle_table[opcode_tmp];
#else
                                int32 offset =
                                    (int32)((uint8 *)handle_table[opcode_tmp]
                                            - (uint8 *)handle_table[0]);
                                if (!(offset >= INT16_MIN
                                      && offset < INT16_MAX)) {
                                    set_error_buf(error_buf, error_buf_size,
                                                  "pre-compiled label offset "
                                                  "out of range");
                                    goto fail;
                                }
                                *(int16 *)(p_code_compiled_tmp
                                           - sizeof(int16)) = (int16)offset;
#endif /* end of WASM_CPU_SUPPORTS_UNALIGNED_ADDR_ACCESS */
#else  /* else of WASM_ENABLE_LABELS_AS_VALUES */
#if WASM_CPU_SUPPORTS_UNALIGNED_ADDR_ACCESS != 0
                                *(p_code_compiled_tmp - 1) = opcode_tmp;
#else
                                *(p_code_compiled_tmp - 2) = opcode_tmp;
#endif /* end of WASM_CPU_SUPPORTS_UNALIGNED_ADDR_ACCESS */
#endif /* end of WASM_ENABLE_LABELS_AS_VALUES */
                            }
#endif /* end of WASM_ENABLE_FAST_INTERP */
                            break;
#if WASM_ENABLE_SIMD != 0
#if (WASM_ENABLE_WAMR_COMPILER != 0) || (WASM_ENABLE_JIT != 0)
                        case VALUE_TYPE_V128:
                            break;
#endif /* (WASM_ENABLE_WAMR_COMPILER != 0) || (WASM_ENABLE_JIT != 0) */
#endif /* WASM_ENABLE_SIMD != 0 */
                        default:
                        {
                            set_error_buf(error_buf, error_buf_size,
                                          "type mismatch");
                            goto fail;
                        }
                    }

                    ref_type = *(loader_ctx->frame_ref - 1);
#if WASM_ENABLE_FAST_INTERP != 0
                    POP_OFFSET_TYPE(ref_type);
                    POP_TYPE(ref_type);
                    POP_OFFSET_TYPE(ref_type);
                    POP_TYPE(ref_type);
                    PUSH_OFFSET_TYPE(ref_type);
                    PUSH_TYPE(ref_type);
#else
                    POP2_AND_PUSH(ref_type, ref_type);
#endif
                }
                else {
#if WASM_ENABLE_FAST_INTERP != 0
                    PUSH_OFFSET_TYPE(VALUE_TYPE_ANY);
#endif
                    PUSH_TYPE(VALUE_TYPE_ANY);
                }
                break;
            }

#if WASM_ENABLE_GC != 0 || WASM_ENABLE_REF_TYPES != 0
            case WASM_OP_SELECT_T:
            {
                uint8 vec_len, type;
#if WASM_ENABLE_GC != 0
                WASMRefType *ref_type = NULL;
#endif

                read_leb_uint32(p, p_end, vec_len);
                if (!vec_len) {
                    set_error_buf(error_buf, error_buf_size,
                                  "invalid result arity");
                    goto fail;
                }

#if WASM_ENABLE_GC == 0
                CHECK_BUF(p, p_end, 1);
                type = read_uint8(p);
                if (!is_value_type(type)) {
                    set_error_buf(error_buf, error_buf_size, "type mismatch");
                    goto fail;
                }
#else
                p_org = p + 1;
                if (!resolve_value_type((const uint8 **)&p, p_end, module,
                                        &need_ref_type_map, &wasm_ref_type,
                                        false, error_buf, error_buf_size)) {
                    goto fail;
                }
                type = wasm_ref_type.ref_type;
                if (need_ref_type_map) {
                    if (!(ref_type = reftype_set_insert(
                              module->ref_type_set, &wasm_ref_type, error_buf,
                              error_buf_size))) {
                        goto fail;
                    }
                }
                while (p_org < p) {
#if WASM_ENABLE_DEBUG_INTERP != 0
                    record_fast_op(module, p_org, *p_org);
#endif
                    /* Ignore extra bytes for interpreter */
                    *p_org++ = WASM_OP_NOP;
                }
#endif /* end of WASM_ENABLE_GC == 0 */

                POP_I32();

#if WASM_ENABLE_FAST_INTERP != 0
                if (loader_ctx->p_code_compiled) {
                    uint8 opcode_tmp = WASM_OP_SELECT;
                    uint8 *p_code_compiled_tmp =
                        loader_ctx->p_code_compiled - 2;

                    if (type == VALUE_TYPE_V128) {
#if (WASM_ENABLE_SIMD == 0) \
    || ((WASM_ENABLE_WAMR_COMPILER == 0) && (WASM_ENABLE_JIT == 0))
                        set_error_buf(error_buf, error_buf_size,
                                      "SIMD v128 type isn't supported");
                        goto fail;
#endif
                    }
                    else {
                        if (type == VALUE_TYPE_F64 || type == VALUE_TYPE_I64)
                            opcode_tmp = WASM_OP_SELECT_64;
#if WASM_ENABLE_LABELS_AS_VALUES != 0
#if WASM_CPU_SUPPORTS_UNALIGNED_ADDR_ACCESS != 0
                        *(void **)(p_code_compiled_tmp - sizeof(void *)) =
                            handle_table[opcode_tmp];
#else
                        int32 offset = (int32)((uint8 *)handle_table[opcode_tmp]
                                               - (uint8 *)handle_table[0]);
                        if (!(offset >= INT16_MIN && offset < INT16_MAX)) {
                            set_error_buf(
                                error_buf, error_buf_size,
                                "pre-compiled label offset out of range");
                            goto fail;
                        }
                        *(int16 *)(p_code_compiled_tmp - sizeof(int16)) =
                            (int16)offset;
#endif /* end of WASM_CPU_SUPPORTS_UNALIGNED_ADDR_ACCESS */
#else  /* else of WASM_ENABLE_LABELS_AS_VALUES */
#if WASM_CPU_SUPPORTS_UNALIGNED_ADDR_ACCESS != 0
                        *(p_code_compiled_tmp - 1) = opcode_tmp;
#else
                        *(p_code_compiled_tmp - 2) = opcode_tmp;
#endif /* end of WASM_CPU_SUPPORTS_UNALIGNED_ADDR_ACCESS */
#endif /* end of WASM_ENABLE_LABELS_AS_VALUES */
                    }
                }
#endif /* WASM_ENABLE_FAST_INTERP != 0 */

                POP_REF(type);

#if WASM_ENABLE_GC != 0
                if (need_ref_type_map) {
                    bh_memcpy_s(&wasm_ref_type, sizeof(WASMRefType), ref_type,
                                wasm_reftype_struct_size(ref_type));
                }
#endif
                POP_REF(type);

#if WASM_ENABLE_GC != 0
                if (need_ref_type_map) {
                    bh_memcpy_s(&wasm_ref_type, sizeof(WASMRefType), ref_type,
                                wasm_reftype_struct_size(ref_type));
                }
#endif
                PUSH_REF(type);

                (void)vec_len;
                break;
            }

            /* table.get x. tables[x]. [i32] -> [t] */
            /* table.set x. tables[x]. [i32 t] -> [] */
            case WASM_OP_TABLE_GET:
            case WASM_OP_TABLE_SET:
            {
                uint8 decl_ref_type;
#if WASM_ENABLE_GC != 0
                WASMRefType *ref_type;
#endif

                read_leb_uint32(p, p_end, table_idx);
                if (!get_table_elem_type(module, table_idx, &decl_ref_type,
#if WASM_ENABLE_GC != 0
                                         (void **)&ref_type,
#else
                                         NULL,
#endif
                                         error_buf, error_buf_size))
                    goto fail;

#if WASM_ENABLE_GC != 0
                if (wasm_is_type_multi_byte_type(decl_ref_type)) {
                    bh_assert(ref_type);
                    bh_memcpy_s(&wasm_ref_type, (uint32)sizeof(WASMRefType),
                                ref_type, wasm_reftype_struct_size(ref_type));
                }
#endif

#if WASM_ENABLE_FAST_INTERP != 0
                emit_uint32(loader_ctx, table_idx);
#endif

                if (opcode == WASM_OP_TABLE_GET) {
                    POP_I32();
#if WASM_ENABLE_FAST_INTERP != 0
                    PUSH_OFFSET_TYPE(decl_ref_type);
#endif
                    PUSH_TYPE(decl_ref_type);
                }
                else {
#if WASM_ENABLE_FAST_INTERP != 0
                    POP_OFFSET_TYPE(decl_ref_type);
#endif
                    POP_TYPE(decl_ref_type);
                    POP_I32();
                }
                break;
            }
            case WASM_OP_REF_NULL:
            {
                uint8 ref_type;

                CHECK_BUF(p, p_end, 1);
                ref_type = read_uint8(p);
#if WASM_ENABLE_GC == 0
                if (ref_type != VALUE_TYPE_FUNCREF
                    && ref_type != VALUE_TYPE_EXTERNREF) {
                    set_error_buf(error_buf, error_buf_size, "type mismatch");
                    goto fail;
<<<<<<< HEAD
                }
#else
                p--;
                if (is_byte_a_type(ref_type)) {
                    p_org = p + 1;
                    if (!resolve_value_type((const uint8 **)&p, p_end, module,
                                            &need_ref_type_map, &wasm_ref_type,
                                            false, error_buf, error_buf_size)) {
=======

                break;
            }

            case WASM_OP_BR_TABLE:
            {
                uint8 *ret_types = NULL;
                uint32 ret_count = 0;
#if WASM_ENABLE_FAST_INTERP == 0
                uint8 *p_depth_begin, *p_depth;
                uint32 depth, j;
                BrTableCache *br_table_cache = NULL;

                p_org = p - 1;
#endif

                read_leb_uint32(p, p_end, count);
#if WASM_ENABLE_FAST_INTERP != 0
                emit_uint32(loader_ctx, count);
#endif
                POP_I32();

#if WASM_ENABLE_FAST_INTERP == 0
                p_depth_begin = p_depth = p;
#endif
                for (i = 0; i <= count; i++) {
                    if (!(frame_csp_tmp =
                              check_branch_block(loader_ctx, &p, p_end,
                                                 error_buf, error_buf_size)))
>>>>>>> 9b858c43
                        goto fail;
                    }
                    ref_type = wasm_ref_type.ref_type;
                    while (p_org < p) {
#if WASM_ENABLE_DEBUG_INTERP != 0
                        record_fast_op(module, p_org, *p_org);
#endif
                        /* Ignore extra bytes for interpreter */
                        *p_org++ = WASM_OP_NOP;
                    }
                }
                else {
                    read_leb_uint32(p, p_end, type_idx);
                    if (!check_type_index(module, type_idx, error_buf,
                                          error_buf_size)) {
                        goto fail;
                    }
<<<<<<< HEAD
                    wasm_set_refheaptype_typeidx(&wasm_ref_type.ref_ht_typeidx,
                                                 true, type_idx);
                    ref_type = wasm_ref_type.ref_type;
=======

#if WASM_ENABLE_FAST_INTERP == 0
                    depth = (uint32)(loader_ctx->frame_csp - 1 - frame_csp_tmp);
                    if (br_table_cache) {
                        br_table_cache->br_depths[i] = depth;
                    }
                    else {
                        if (depth > 255) {
                            /* The depth cannot be stored in one byte,
                               create br_table cache to store each depth */
#if WASM_ENABLE_DEBUG_INTERP != 0
                            if (!record_fast_op(module, p_org, *p_org,
                                                error_buf, error_buf_size)) {
                                goto fail;
                            }
#endif
                            if (!(br_table_cache = loader_malloc(
                                      offsetof(BrTableCache, br_depths)
                                          + sizeof(uint32)
                                                * (uint64)(count + 1),
                                      error_buf, error_buf_size))) {
                                goto fail;
                            }
                            *p_org = EXT_OP_BR_TABLE_CACHE;
                            br_table_cache->br_table_op_addr = p_org;
                            br_table_cache->br_count = count;
                            /* Copy previous depths which are one byte */
                            for (j = 0; j < i; j++) {
                                br_table_cache->br_depths[j] = p_depth_begin[j];
                            }
                            br_table_cache->br_depths[i] = depth;
                            bh_list_insert(module->br_table_cache_list,
                                           br_table_cache);
                        }
                        else {
                            /* The depth can be stored in one byte, use the
                               byte of the leb to store it */
                            *p_depth++ = (uint8)depth;
                        }
                    }
#endif
>>>>>>> 9b858c43
                }
#endif /* end of WASM_ENABLE_GC == 0 */

<<<<<<< HEAD
#if WASM_ENABLE_FAST_INTERP != 0
                PUSH_OFFSET_TYPE(ref_type);
#endif
                PUSH_TYPE(ref_type);
=======
#if WASM_ENABLE_FAST_INTERP == 0
                /* Set the tailing bytes to nop */
                if (br_table_cache)
                    p_depth = p_depth_begin;
                while (p_depth < p)
                    *p_depth++ = WASM_OP_NOP;
#endif

                RESET_STACK();
                SET_CUR_BLOCK_STACK_POLYMORPHIC_STATE(true);
>>>>>>> 9b858c43
                break;
            }
            case WASM_OP_REF_IS_NULL:
            {
#if WASM_ENABLE_GC == 0
#if WASM_ENABLE_FAST_INTERP != 0
                if (!wasm_loader_pop_frame_ref_offset(loader_ctx,
                                                      VALUE_TYPE_FUNCREF,
                                                      error_buf, error_buf_size)
                    && !wasm_loader_pop_frame_ref_offset(
                        loader_ctx, VALUE_TYPE_EXTERNREF, error_buf,
                        error_buf_size)) {
                    goto fail;
                }
#else
                if (!wasm_loader_pop_frame_ref(loader_ctx, VALUE_TYPE_FUNCREF,
                                               error_buf, error_buf_size)
                    && !wasm_loader_pop_frame_ref(loader_ctx,
                                                  VALUE_TYPE_EXTERNREF,
                                                  error_buf, error_buf_size)) {
                    goto fail;
                }
#endif
#else
                POP_REF(REF_TYPE_ANYREF);
#endif
                PUSH_I32();
                break;
            }
            case WASM_OP_REF_FUNC:
            {
#if WASM_ENABLE_GC != 0
                WASMFuncType *type;
#endif

                read_leb_uint32(p, p_end, func_idx);

                if (!check_function_index(module, func_idx, error_buf,
                                          error_buf_size)) {
                    goto fail;
                }

                if (func_idx == cur_func_idx) {
                    WASMTableSeg *table_seg = module->table_segments;
                    bool func_declared = false;
                    uint32 j;

                    /* Check whether current function is declared */
                    for (i = 0; i < module->table_seg_count; i++, table_seg++) {
                        if (table_seg->elem_type == VALUE_TYPE_FUNCREF
                            && wasm_elem_is_declarative(table_seg->mode)) {
                            for (j = 0; j < table_seg->function_count; j++) {
                                if (table_seg->func_indexes[j]
                                    == cur_func_idx) {
                                    func_declared = true;
                                    break;
                                }
                            }
                        }
                    }
                    if (!func_declared) {
                        set_error_buf(error_buf, error_buf_size,
                                      "undeclared function reference");
                        goto fail;
                    }
                }

#if WASM_ENABLE_FAST_INTERP != 0
                emit_uint32(loader_ctx, func_idx);
#endif
#if WASM_ENABLE_GC == 0
                PUSH_FUNCREF();
#else
                if (func_idx < module->import_function_count)
                    type =
                        module->import_functions[func_idx].u.function.func_type;
                else
                    type = module
                               ->functions[func_idx
                                           - module->import_function_count]
                               ->func_type;
                wasm_set_refheaptype_typeidx(&wasm_ref_type.ref_ht_typeidx,
                                             false, type->type_idx);
                PUSH_REF(wasm_ref_type.ref_type);
#endif
                break;
            }
#endif /* (WASM_ENABLE_GC != 0) || (WASM_ENABLE_REF_TYPES != 0) */

#if WASM_ENABLE_GC != 0
            case WASM_OP_REF_AS_NON_NULL:
            case WASM_OP_BR_ON_NULL:
            {
                uint8 type;
                WASMRefType ref_type;

                /* POP (ref null ht) and get the converted (ref ht) */
                if (!wasm_loader_pop_nullable_ht(loader_ctx, &type, &ref_type,
                                                 error_buf, error_buf_size)) {
                    goto fail;
                }

                if (opcode == WASM_OP_BR_ON_NULL) {
                    if (!(frame_csp_tmp =
                              check_branch_block(loader_ctx, &p, p_end, false,
                                                 error_buf, error_buf_size))) {
                        goto fail;
                    }
                }

                /* PUSH the converted (ref ht) */
                if (type != VALUE_TYPE_ANY) {
                    bh_memcpy_s(&wasm_ref_type, sizeof(WASMRefType), &ref_type,
                                sizeof(WASMRefType));
                }
                PUSH_REF(type);
                break;
            }

            case WASM_OP_BR_ON_NON_NULL:
            {
                uint8 type;
                WASMRefType ref_type;

                /* POP (ref null ht) and get the converted (ref ht) */
                if (!wasm_loader_pop_nullable_ht(loader_ctx, &type, &ref_type,
                                                 error_buf, error_buf_size)) {
                    goto fail;
                }

#if WASM_ENABLE_FAST_INTERP != 0
                disable_emit = true;
#endif

                /* Temporarily PUSH back (ref ht), check brach block and
                   then POP it */
                if (type != VALUE_TYPE_ANY) {
                    bh_memcpy_s(&wasm_ref_type, sizeof(WASMRefType), &ref_type,
                                sizeof(WASMRefType));
                }
                PUSH_REF(type);
                if (!(frame_csp_tmp =
                          check_branch_block(loader_ctx, &p, p_end, false,
                                             error_buf, error_buf_size))) {
                    goto fail;
                }
                POP_REF(type);
                break;
            }

            case WASM_OP_REF_EQ:
                POP_REF(REF_TYPE_EQREF);
                POP_REF(REF_TYPE_EQREF);
                PUSH_I32();
                break;

            case WASM_OP_FUNC_BIND:
            case WASM_OP_LET:
                /* TODO */
                set_error_buf_v(error_buf, error_buf_size,
                                "unsupported opcode %02x", opcode);
                goto fail;
#endif

            case WASM_OP_GET_LOCAL:
            {
                p_org = p - 1;
                GET_LOCAL_INDEX_TYPE_AND_OFFSET();
                PUSH_TYPE(local_type);

#if WASM_ENABLE_FAST_INTERP != 0
                /* Get Local is optimized out */
                skip_label();
                disable_emit = true;
                operand_offset = local_offset;
                PUSH_OFFSET_TYPE(local_type);
#else
#if (WASM_ENABLE_WAMR_COMPILER == 0) && (WASM_ENABLE_JIT == 0) \
    && (WASM_ENABLE_DEBUG_INTERP == 0)
                if (local_offset < 0x80
#if WASM_ENABLE_GC != 0
                    && !wasm_is_type_reftype(local_type)
#endif
                ) {
                    *p_org++ = EXT_OP_GET_LOCAL_FAST;
                    if (is_32bit_type(local_type)) {
                        *p_org++ = (uint8)local_offset;
                    }
                    else {
                        *p_org++ = (uint8)(local_offset | 0x80);
                    }
                    while (p_org < p) {
                        *p_org++ = WASM_OP_NOP;
                    }
                }
#endif
#endif /* end of WASM_ENABLE_FAST_INTERP != 0 */
                break;
            }

            case WASM_OP_SET_LOCAL:
            {
                p_org = p - 1;
                GET_LOCAL_INDEX_TYPE_AND_OFFSET();
                POP_TYPE(local_type);

#if WASM_ENABLE_FAST_INTERP != 0
                if (!(preserve_referenced_local(
                        loader_ctx, opcode, local_offset, local_type,
                        &preserve_local, error_buf, error_buf_size)))
                    goto fail;

                if (local_offset < 256
#if WASM_ENABLE_GC != 0
                    && !wasm_is_type_reftype(local_type)
#endif
                ) {
                    skip_label();
                    if ((!preserve_local) && (LAST_OP_OUTPUT_I32())) {
                        if (loader_ctx->p_code_compiled)
                            STORE_U16(loader_ctx->p_code_compiled - 2,
                                      local_offset);
                        loader_ctx->frame_offset--;
                        loader_ctx->dynamic_offset--;
                    }
                    else if ((!preserve_local) && (LAST_OP_OUTPUT_I64())) {
                        if (loader_ctx->p_code_compiled)
                            STORE_U16(loader_ctx->p_code_compiled - 2,
                                      local_offset);
                        loader_ctx->frame_offset -= 2;
                        loader_ctx->dynamic_offset -= 2;
                    }
                    else {
                        if (is_32bit_type(local_type)) {
                            emit_label(EXT_OP_SET_LOCAL_FAST);
                            emit_byte(loader_ctx, (uint8)local_offset);
                        }
                        else {
                            emit_label(EXT_OP_SET_LOCAL_FAST_I64);
                            emit_byte(loader_ctx, (uint8)local_offset);
                        }
                        POP_OFFSET_TYPE(local_type);
                    }
                }
                else { /* local index larger than 255, reserve leb */
                    emit_uint32(loader_ctx, local_idx);
                    POP_OFFSET_TYPE(local_type);
                }
#else
#if (WASM_ENABLE_WAMR_COMPILER == 0) && (WASM_ENABLE_JIT == 0) \
    && (WASM_ENABLE_DEBUG_INTERP == 0)

                if (local_offset < 0x80
#if WASM_ENABLE_GC != 0
                    && !wasm_is_type_reftype(local_type)
#endif
                ) {
                    *p_org++ = EXT_OP_SET_LOCAL_FAST;
                    if (is_32bit_type(local_type)) {
                        *p_org++ = (uint8)local_offset;
                    }
                    else {
                        *p_org++ = (uint8)(local_offset | 0x80);
                    }
                    while (p_org < p) {
                        *p_org++ = WASM_OP_NOP;
                    }
                }
#endif
#endif /* end of WASM_ENABLE_FAST_INTERP != 0 */
                break;
            }

            case WASM_OP_TEE_LOCAL:
            {
                p_org = p - 1;
                GET_LOCAL_INDEX_TYPE_AND_OFFSET();
#if WASM_ENABLE_FAST_INTERP != 0
                /* If the stack is in polymorphic state, do fake pop and push on
                   offset stack to keep the depth of offset stack to be the same
                   with ref stack */
                BranchBlock *cur_block = loader_ctx->frame_csp - 1;
                if (cur_block->is_stack_polymorphic) {
                    POP_OFFSET_TYPE(local_type);
                    PUSH_OFFSET_TYPE(local_type);
                }
#endif
                POP_TYPE(local_type);
                PUSH_TYPE(local_type);

#if WASM_ENABLE_FAST_INTERP != 0
                if (!(preserve_referenced_local(
                        loader_ctx, opcode, local_offset, local_type,
                        &preserve_local, error_buf, error_buf_size)))
                    goto fail;

                if (local_offset < 256
#if WASM_ENABLE_GC != 0
                    && !wasm_is_type_reftype(local_type)
#endif
                ) {
                    skip_label();
                    if (is_32bit_type(local_type)) {
                        emit_label(EXT_OP_TEE_LOCAL_FAST);
                        emit_byte(loader_ctx, (uint8)local_offset);
                    }
                    else {
                        emit_label(EXT_OP_TEE_LOCAL_FAST_I64);
                        emit_byte(loader_ctx, (uint8)local_offset);
                    }
                }
                else { /* local index larger than 255, reserve leb */
                    emit_uint32(loader_ctx, local_idx);
                }
                emit_operand(loader_ctx,
                             *(loader_ctx->frame_offset
                               - wasm_value_type_cell_num(local_type)));
#else
#if (WASM_ENABLE_WAMR_COMPILER == 0) && (WASM_ENABLE_JIT == 0) \
    && (WASM_ENABLE_DEBUG_INTERP == 0)
                if (local_offset < 0x80
#if WASM_ENABLE_GC != 0
                    && !wasm_is_type_reftype(local_type)
#endif
                ) {
                    *p_org++ = EXT_OP_TEE_LOCAL_FAST;
                    if (is_32bit_type(local_type)) {
                        *p_org++ = (uint8)local_offset;
                    }
                    else {
                        *p_org++ = (uint8)(local_offset | 0x80);
                    }
                    while (p_org < p) {
                        *p_org++ = WASM_OP_NOP;
                    }
                }
#endif
#endif /* end of WASM_ENABLE_FAST_INTERP != 0 */
                break;
            }

            case WASM_OP_GET_GLOBAL:
            {
#if WASM_ENABLE_GC != 0
                WASMRefType *ref_type;
#endif

                p_org = p - 1;
                read_leb_uint32(p, p_end, global_idx);
                if (global_idx >= global_count) {
                    set_error_buf(error_buf, error_buf_size, "unknown global");
                    goto fail;
                }

                global_type =
                    global_idx < module->import_global_count
                        ? module->import_globals[global_idx].u.global.type
                        : module
                              ->globals[global_idx
                                        - module->import_global_count]
                              .type;
#if WASM_ENABLE_GC != 0
                ref_type =
                    global_idx < module->import_global_count
                        ? module->import_globals[global_idx].u.global.ref_type
                        : module
                              ->globals[global_idx
                                        - module->import_global_count]
                              .ref_type;
                if (wasm_is_type_multi_byte_type(global_type)) {
                    bh_memcpy_s(&wasm_ref_type, sizeof(WASMRefType), ref_type,
                                wasm_reftype_struct_size(ref_type));
                }
#endif

                PUSH_TYPE(global_type);

#if WASM_ENABLE_FAST_INTERP == 0
                if (global_type == VALUE_TYPE_I64
                    || global_type == VALUE_TYPE_F64) {
#if WASM_ENABLE_DEBUG_INTERP != 0
                    record_fast_op(module, p_org, *p_org);
#endif
                    *p_org = WASM_OP_GET_GLOBAL_64;
                }
#else  /* else of WASM_ENABLE_FAST_INTERP */
                if (global_type == VALUE_TYPE_I64
                    || global_type == VALUE_TYPE_F64) {
                    skip_label();
                    emit_label(WASM_OP_GET_GLOBAL_64);
                }
                emit_uint32(loader_ctx, global_idx);
                PUSH_OFFSET_TYPE(global_type);
#endif /* end of WASM_ENABLE_FAST_INTERP */
                break;
            }

            case WASM_OP_SET_GLOBAL:
            {
                bool is_mutable = false;
#if WASM_ENABLE_GC != 0
                WASMRefType *ref_type;
#endif

                p_org = p - 1;
                read_leb_uint32(p, p_end, global_idx);
                if (global_idx >= global_count) {
                    set_error_buf(error_buf, error_buf_size, "unknown global");
                    goto fail;
                }

                is_mutable =
                    global_idx < module->import_global_count
                        ? module->import_globals[global_idx].u.global.is_mutable
                        : module
                              ->globals[global_idx
                                        - module->import_global_count]
                              .is_mutable;
                if (!is_mutable) {
                    set_error_buf(error_buf, error_buf_size,
                                  "global is immutable");
                    goto fail;
                }

                global_type =
                    global_idx < module->import_global_count
                        ? module->import_globals[global_idx].u.global.type
                        : module
                              ->globals[global_idx
                                        - module->import_global_count]
                              .type;
#if WASM_ENABLE_GC != 0
                ref_type =
                    global_idx < module->import_global_count
                        ? module->import_globals[global_idx].u.global.ref_type
                        : module
                              ->globals[global_idx
                                        - module->import_global_count]
                              .ref_type;
                if (wasm_is_type_multi_byte_type(global_type)) {
                    bh_memcpy_s(&wasm_ref_type, sizeof(WASMRefType), ref_type,
                                wasm_reftype_struct_size(ref_type));
                }
#endif

                POP_TYPE(global_type);

#if WASM_ENABLE_FAST_INTERP == 0
                if (global_type == VALUE_TYPE_I64
                    || global_type == VALUE_TYPE_F64) {
#if WASM_ENABLE_DEBUG_INTERP != 0
                    record_fast_op(module, p_org, *p_org);
#endif
                    *p_org = WASM_OP_SET_GLOBAL_64;
                }
                else if (module->aux_stack_size > 0
                         && global_idx == module->aux_stack_top_global_index) {
#if WASM_ENABLE_DEBUG_INTERP != 0
                    record_fast_op(module, p_org, *p_org);
#endif
                    *p_org = WASM_OP_SET_GLOBAL_AUX_STACK;
                }
#else  /* else of WASM_ENABLE_FAST_INTERP */
                if (global_type == VALUE_TYPE_I64
                    || global_type == VALUE_TYPE_F64) {
                    skip_label();
                    emit_label(WASM_OP_SET_GLOBAL_64);
                }
                else if (module->aux_stack_size > 0
                         && global_idx == module->aux_stack_top_global_index) {
                    skip_label();
                    emit_label(WASM_OP_SET_GLOBAL_AUX_STACK);
                }
                emit_uint32(loader_ctx, global_idx);
                POP_OFFSET_TYPE(global_type);
#endif /* end of WASM_ENABLE_FAST_INTERP */
                break;
            }

            /* load */
            case WASM_OP_I32_LOAD:
            case WASM_OP_I32_LOAD8_S:
            case WASM_OP_I32_LOAD8_U:
            case WASM_OP_I32_LOAD16_S:
            case WASM_OP_I32_LOAD16_U:
            case WASM_OP_I64_LOAD:
            case WASM_OP_I64_LOAD8_S:
            case WASM_OP_I64_LOAD8_U:
            case WASM_OP_I64_LOAD16_S:
            case WASM_OP_I64_LOAD16_U:
            case WASM_OP_I64_LOAD32_S:
            case WASM_OP_I64_LOAD32_U:
            case WASM_OP_F32_LOAD:
            case WASM_OP_F64_LOAD:
            /* store */
            case WASM_OP_I32_STORE:
            case WASM_OP_I32_STORE8:
            case WASM_OP_I32_STORE16:
            case WASM_OP_I64_STORE:
            case WASM_OP_I64_STORE8:
            case WASM_OP_I64_STORE16:
            case WASM_OP_I64_STORE32:
            case WASM_OP_F32_STORE:
            case WASM_OP_F64_STORE:
            {
#if WASM_ENABLE_FAST_INTERP != 0
                /* change F32/F64 into I32/I64 */
                if (opcode == WASM_OP_F32_LOAD) {
                    skip_label();
                    emit_label(WASM_OP_I32_LOAD);
                }
                else if (opcode == WASM_OP_F64_LOAD) {
                    skip_label();
                    emit_label(WASM_OP_I64_LOAD);
                }
                else if (opcode == WASM_OP_F32_STORE) {
                    skip_label();
                    emit_label(WASM_OP_I32_STORE);
                }
                else if (opcode == WASM_OP_F64_STORE) {
                    skip_label();
                    emit_label(WASM_OP_I64_STORE);
                }
#endif
                CHECK_MEMORY();
                read_leb_uint32(p, p_end, align);      /* align */
                read_leb_uint32(p, p_end, mem_offset); /* offset */
                if (!check_memory_access_align(opcode, align, error_buf,
                                               error_buf_size)) {
                    goto fail;
                }
#if WASM_ENABLE_FAST_INTERP != 0
                emit_uint32(loader_ctx, mem_offset);
#endif
                switch (opcode) {
                    /* load */
                    case WASM_OP_I32_LOAD:
                    case WASM_OP_I32_LOAD8_S:
                    case WASM_OP_I32_LOAD8_U:
                    case WASM_OP_I32_LOAD16_S:
                    case WASM_OP_I32_LOAD16_U:
                        POP_AND_PUSH(VALUE_TYPE_I32, VALUE_TYPE_I32);
                        break;
                    case WASM_OP_I64_LOAD:
                    case WASM_OP_I64_LOAD8_S:
                    case WASM_OP_I64_LOAD8_U:
                    case WASM_OP_I64_LOAD16_S:
                    case WASM_OP_I64_LOAD16_U:
                    case WASM_OP_I64_LOAD32_S:
                    case WASM_OP_I64_LOAD32_U:
                        POP_AND_PUSH(VALUE_TYPE_I32, VALUE_TYPE_I64);
                        break;
                    case WASM_OP_F32_LOAD:
                        POP_AND_PUSH(VALUE_TYPE_I32, VALUE_TYPE_F32);
                        break;
                    case WASM_OP_F64_LOAD:
                        POP_AND_PUSH(VALUE_TYPE_I32, VALUE_TYPE_F64);
                        break;
                    /* store */
                    case WASM_OP_I32_STORE:
                    case WASM_OP_I32_STORE8:
                    case WASM_OP_I32_STORE16:
                        POP_I32();
                        POP_I32();
                        break;
                    case WASM_OP_I64_STORE:
                    case WASM_OP_I64_STORE8:
                    case WASM_OP_I64_STORE16:
                    case WASM_OP_I64_STORE32:
                        POP_I64();
                        POP_I32();
                        break;
                    case WASM_OP_F32_STORE:
                        POP_F32();
                        POP_I32();
                        break;
                    case WASM_OP_F64_STORE:
                        POP_F64();
                        POP_I32();
                        break;
                    default:
                        break;
                }
                break;
            }

            case WASM_OP_MEMORY_SIZE:
                CHECK_MEMORY();
                /* reserved byte 0x00 */
                if (*p++ != 0x00) {
                    set_error_buf(error_buf, error_buf_size,
                                  "zero byte expected");
                    goto fail;
                }
                PUSH_I32();

                module->possible_memory_grow = true;
                break;

            case WASM_OP_MEMORY_GROW:
                CHECK_MEMORY();
                /* reserved byte 0x00 */
                if (*p++ != 0x00) {
                    set_error_buf(error_buf, error_buf_size,
                                  "zero byte expected");
                    goto fail;
                }
                POP_AND_PUSH(VALUE_TYPE_I32, VALUE_TYPE_I32);

                func->has_op_memory_grow = true;
                module->possible_memory_grow = true;
                break;

            case WASM_OP_I32_CONST:
                read_leb_int32(p, p_end, i32_const);
#if WASM_ENABLE_FAST_INTERP != 0
                skip_label();
                disable_emit = true;
                GET_CONST_OFFSET(VALUE_TYPE_I32, i32_const);

                if (operand_offset == 0) {
                    disable_emit = false;
                    emit_label(WASM_OP_I32_CONST);
                    emit_uint32(loader_ctx, i32_const);
                }
#else
                (void)i32_const;
#endif
                PUSH_I32();
                break;

            case WASM_OP_I64_CONST:
                read_leb_int64(p, p_end, i64_const);
#if WASM_ENABLE_FAST_INTERP != 0
                skip_label();
                disable_emit = true;
                GET_CONST_OFFSET(VALUE_TYPE_I64, i64_const);

                if (operand_offset == 0) {
                    disable_emit = false;
                    emit_label(WASM_OP_I64_CONST);
                    emit_uint64(loader_ctx, i64_const);
                }
#endif
                PUSH_I64();
                break;

            case WASM_OP_F32_CONST:
                p += sizeof(float32);
#if WASM_ENABLE_FAST_INTERP != 0
                skip_label();
                disable_emit = true;
                bh_memcpy_s((uint8 *)&f32_const, sizeof(float32), p_org,
                            sizeof(float32));
                GET_CONST_F32_OFFSET(VALUE_TYPE_F32, f32_const);

                if (operand_offset == 0) {
                    disable_emit = false;
                    emit_label(WASM_OP_F32_CONST);
                    emit_float32(loader_ctx, f32_const);
                }
#endif
                PUSH_F32();
                break;

            case WASM_OP_F64_CONST:
                p += sizeof(float64);
#if WASM_ENABLE_FAST_INTERP != 0
                skip_label();
                disable_emit = true;
                /* Some MCU may require 8-byte align */
                bh_memcpy_s((uint8 *)&f64_const, sizeof(float64), p_org,
                            sizeof(float64));
                GET_CONST_F64_OFFSET(VALUE_TYPE_F64, f64_const);

                if (operand_offset == 0) {
                    disable_emit = false;
                    emit_label(WASM_OP_F64_CONST);
                    emit_float64(loader_ctx, f64_const);
                }
#endif
                PUSH_F64();
                break;

            case WASM_OP_I32_EQZ:
                POP_AND_PUSH(VALUE_TYPE_I32, VALUE_TYPE_I32);
                break;

            case WASM_OP_I32_EQ:
            case WASM_OP_I32_NE:
            case WASM_OP_I32_LT_S:
            case WASM_OP_I32_LT_U:
            case WASM_OP_I32_GT_S:
            case WASM_OP_I32_GT_U:
            case WASM_OP_I32_LE_S:
            case WASM_OP_I32_LE_U:
            case WASM_OP_I32_GE_S:
            case WASM_OP_I32_GE_U:
                POP2_AND_PUSH(VALUE_TYPE_I32, VALUE_TYPE_I32);
                break;

            case WASM_OP_I64_EQZ:
                POP_AND_PUSH(VALUE_TYPE_I64, VALUE_TYPE_I32);
                break;

            case WASM_OP_I64_EQ:
            case WASM_OP_I64_NE:
            case WASM_OP_I64_LT_S:
            case WASM_OP_I64_LT_U:
            case WASM_OP_I64_GT_S:
            case WASM_OP_I64_GT_U:
            case WASM_OP_I64_LE_S:
            case WASM_OP_I64_LE_U:
            case WASM_OP_I64_GE_S:
            case WASM_OP_I64_GE_U:
                POP2_AND_PUSH(VALUE_TYPE_I64, VALUE_TYPE_I32);
                break;

            case WASM_OP_F32_EQ:
            case WASM_OP_F32_NE:
            case WASM_OP_F32_LT:
            case WASM_OP_F32_GT:
            case WASM_OP_F32_LE:
            case WASM_OP_F32_GE:
                POP2_AND_PUSH(VALUE_TYPE_F32, VALUE_TYPE_I32);
                break;

            case WASM_OP_F64_EQ:
            case WASM_OP_F64_NE:
            case WASM_OP_F64_LT:
            case WASM_OP_F64_GT:
            case WASM_OP_F64_LE:
            case WASM_OP_F64_GE:
                POP2_AND_PUSH(VALUE_TYPE_F64, VALUE_TYPE_I32);
                break;

            case WASM_OP_I32_CLZ:
            case WASM_OP_I32_CTZ:
            case WASM_OP_I32_POPCNT:
                POP_AND_PUSH(VALUE_TYPE_I32, VALUE_TYPE_I32);
                break;

            case WASM_OP_I32_ADD:
            case WASM_OP_I32_SUB:
            case WASM_OP_I32_MUL:
            case WASM_OP_I32_DIV_S:
            case WASM_OP_I32_DIV_U:
            case WASM_OP_I32_REM_S:
            case WASM_OP_I32_REM_U:
            case WASM_OP_I32_AND:
            case WASM_OP_I32_OR:
            case WASM_OP_I32_XOR:
            case WASM_OP_I32_SHL:
            case WASM_OP_I32_SHR_S:
            case WASM_OP_I32_SHR_U:
            case WASM_OP_I32_ROTL:
            case WASM_OP_I32_ROTR:
                POP2_AND_PUSH(VALUE_TYPE_I32, VALUE_TYPE_I32);
                break;

            case WASM_OP_I64_CLZ:
            case WASM_OP_I64_CTZ:
            case WASM_OP_I64_POPCNT:
                POP_AND_PUSH(VALUE_TYPE_I64, VALUE_TYPE_I64);
                break;

            case WASM_OP_I64_ADD:
            case WASM_OP_I64_SUB:
            case WASM_OP_I64_MUL:
            case WASM_OP_I64_DIV_S:
            case WASM_OP_I64_DIV_U:
            case WASM_OP_I64_REM_S:
            case WASM_OP_I64_REM_U:
            case WASM_OP_I64_AND:
            case WASM_OP_I64_OR:
            case WASM_OP_I64_XOR:
            case WASM_OP_I64_SHL:
            case WASM_OP_I64_SHR_S:
            case WASM_OP_I64_SHR_U:
            case WASM_OP_I64_ROTL:
            case WASM_OP_I64_ROTR:
                POP2_AND_PUSH(VALUE_TYPE_I64, VALUE_TYPE_I64);
                break;

            case WASM_OP_F32_ABS:
            case WASM_OP_F32_NEG:
            case WASM_OP_F32_CEIL:
            case WASM_OP_F32_FLOOR:
            case WASM_OP_F32_TRUNC:
            case WASM_OP_F32_NEAREST:
            case WASM_OP_F32_SQRT:
                POP_AND_PUSH(VALUE_TYPE_F32, VALUE_TYPE_F32);
                break;

            case WASM_OP_F32_ADD:
            case WASM_OP_F32_SUB:
            case WASM_OP_F32_MUL:
            case WASM_OP_F32_DIV:
            case WASM_OP_F32_MIN:
            case WASM_OP_F32_MAX:
            case WASM_OP_F32_COPYSIGN:
                POP2_AND_PUSH(VALUE_TYPE_F32, VALUE_TYPE_F32);
                break;

            case WASM_OP_F64_ABS:
            case WASM_OP_F64_NEG:
            case WASM_OP_F64_CEIL:
            case WASM_OP_F64_FLOOR:
            case WASM_OP_F64_TRUNC:
            case WASM_OP_F64_NEAREST:
            case WASM_OP_F64_SQRT:
                POP_AND_PUSH(VALUE_TYPE_F64, VALUE_TYPE_F64);
                break;

            case WASM_OP_F64_ADD:
            case WASM_OP_F64_SUB:
            case WASM_OP_F64_MUL:
            case WASM_OP_F64_DIV:
            case WASM_OP_F64_MIN:
            case WASM_OP_F64_MAX:
            case WASM_OP_F64_COPYSIGN:
                POP2_AND_PUSH(VALUE_TYPE_F64, VALUE_TYPE_F64);
                break;

            case WASM_OP_I32_WRAP_I64:
                POP_AND_PUSH(VALUE_TYPE_I64, VALUE_TYPE_I32);
                break;

            case WASM_OP_I32_TRUNC_S_F32:
            case WASM_OP_I32_TRUNC_U_F32:
                POP_AND_PUSH(VALUE_TYPE_F32, VALUE_TYPE_I32);
                break;

            case WASM_OP_I32_TRUNC_S_F64:
            case WASM_OP_I32_TRUNC_U_F64:
                POP_AND_PUSH(VALUE_TYPE_F64, VALUE_TYPE_I32);
                break;

            case WASM_OP_I64_EXTEND_S_I32:
            case WASM_OP_I64_EXTEND_U_I32:
                POP_AND_PUSH(VALUE_TYPE_I32, VALUE_TYPE_I64);
                break;

            case WASM_OP_I64_TRUNC_S_F32:
            case WASM_OP_I64_TRUNC_U_F32:
                POP_AND_PUSH(VALUE_TYPE_F32, VALUE_TYPE_I64);
                break;

            case WASM_OP_I64_TRUNC_S_F64:
            case WASM_OP_I64_TRUNC_U_F64:
                POP_AND_PUSH(VALUE_TYPE_F64, VALUE_TYPE_I64);
                break;

            case WASM_OP_F32_CONVERT_S_I32:
            case WASM_OP_F32_CONVERT_U_I32:
                POP_AND_PUSH(VALUE_TYPE_I32, VALUE_TYPE_F32);
                break;

<<<<<<< HEAD
            case WASM_OP_F32_CONVERT_S_I64:
            case WASM_OP_F32_CONVERT_U_I64:
                POP_AND_PUSH(VALUE_TYPE_I64, VALUE_TYPE_F32);
=======
#if WASM_ENABLE_FAST_INTERP == 0
                if (global_type == VALUE_TYPE_I64
                    || global_type == VALUE_TYPE_F64) {
#if WASM_ENABLE_DEBUG_INTERP != 0
                    if (!record_fast_op(module, p_org, *p_org, error_buf,
                                        error_buf_size)) {
                        goto fail;
                    }
#endif
                    *p_org = WASM_OP_GET_GLOBAL_64;
                }
#else  /* else of WASM_ENABLE_FAST_INTERP */
                if (global_type == VALUE_TYPE_I64
                    || global_type == VALUE_TYPE_F64) {
                    skip_label();
                    emit_label(WASM_OP_GET_GLOBAL_64);
                }
                emit_uint32(loader_ctx, global_idx);
                PUSH_OFFSET_TYPE(global_type);
#endif /* end of WASM_ENABLE_FAST_INTERP */
>>>>>>> 9b858c43
                break;

            case WASM_OP_F32_DEMOTE_F64:
                POP_AND_PUSH(VALUE_TYPE_F64, VALUE_TYPE_F32);
                break;

            case WASM_OP_F64_CONVERT_S_I32:
            case WASM_OP_F64_CONVERT_U_I32:
                POP_AND_PUSH(VALUE_TYPE_I32, VALUE_TYPE_F64);
                break;

            case WASM_OP_F64_CONVERT_S_I64:
            case WASM_OP_F64_CONVERT_U_I64:
                POP_AND_PUSH(VALUE_TYPE_I64, VALUE_TYPE_F64);
                break;

            case WASM_OP_F64_PROMOTE_F32:
                POP_AND_PUSH(VALUE_TYPE_F32, VALUE_TYPE_F64);
                break;

            case WASM_OP_I32_REINTERPRET_F32:
                POP_AND_PUSH(VALUE_TYPE_F32, VALUE_TYPE_I32);
                break;

<<<<<<< HEAD
            case WASM_OP_I64_REINTERPRET_F64:
                POP_AND_PUSH(VALUE_TYPE_F64, VALUE_TYPE_I64);
=======
#if WASM_ENABLE_FAST_INTERP == 0
                if (global_type == VALUE_TYPE_I64
                    || global_type == VALUE_TYPE_F64) {
#if WASM_ENABLE_DEBUG_INTERP != 0
                    if (!record_fast_op(module, p_org, *p_org, error_buf,
                                        error_buf_size)) {
                        goto fail;
                    }
#endif
                    *p_org = WASM_OP_SET_GLOBAL_64;
                }
                else if (module->aux_stack_size > 0
                         && global_idx == module->aux_stack_top_global_index) {
#if WASM_ENABLE_DEBUG_INTERP != 0
                    if (!record_fast_op(module, p_org, *p_org, error_buf,
                                        error_buf_size)) {
                        goto fail;
                    }
#endif
                    *p_org = WASM_OP_SET_GLOBAL_AUX_STACK;
                }
#else  /* else of WASM_ENABLE_FAST_INTERP */
                if (global_type == VALUE_TYPE_I64
                    || global_type == VALUE_TYPE_F64) {
                    skip_label();
                    emit_label(WASM_OP_SET_GLOBAL_64);
                }
                else if (module->aux_stack_size > 0
                         && global_idx == module->aux_stack_top_global_index) {
                    skip_label();
                    emit_label(WASM_OP_SET_GLOBAL_AUX_STACK);
                }
                emit_uint32(loader_ctx, global_idx);
                POP_OFFSET_TYPE(global_type);
#endif /* end of WASM_ENABLE_FAST_INTERP */
>>>>>>> 9b858c43
                break;

            case WASM_OP_F32_REINTERPRET_I32:
                POP_AND_PUSH(VALUE_TYPE_I32, VALUE_TYPE_F32);
                break;

            case WASM_OP_F64_REINTERPRET_I64:
                POP_AND_PUSH(VALUE_TYPE_I64, VALUE_TYPE_F64);
                break;

            case WASM_OP_I32_EXTEND8_S:
            case WASM_OP_I32_EXTEND16_S:
                POP_AND_PUSH(VALUE_TYPE_I32, VALUE_TYPE_I32);
                break;

            case WASM_OP_I64_EXTEND8_S:
            case WASM_OP_I64_EXTEND16_S:
            case WASM_OP_I64_EXTEND32_S:
                POP_AND_PUSH(VALUE_TYPE_I64, VALUE_TYPE_I64);
                break;

#if WASM_ENABLE_GC != 0
            case WASM_OP_GC_PREFIX:
            {
                uint32 opcode1;

                read_leb_uint32(p, p_end, opcode1);
#if WASM_ENABLE_FAST_INTERP != 0
                emit_byte(loader_ctx, ((uint8)opcode1));
#endif
                switch (opcode1) {
                    case WASM_OP_STRUCT_NEW_WITH_RTT:
                    case WASM_OP_STRUCT_NEW_DEFAULT_WITH_RTT:
                    {
                        read_leb_uint32(p, p_end, type_idx);
                        if (!check_type_index(module, type_idx, error_buf,
                                              error_buf_size)) {
                            goto fail;
                        }
                        if (module->types[type_idx]->type_flag
                            != WASM_TYPE_STRUCT) {
                            set_error_buf(error_buf, error_buf_size,
                                          "unkown struct type");
                            goto fail;
                        }

                        /* POP (rtt n $t) */
                        wasm_set_refheaptype_rttn(&wasm_ref_type.ref_ht_rttn,
                                                  false, 0, type_idx);
                        POP_REF(wasm_ref_type.ref_type);

                        if (opcode1 == WASM_OP_STRUCT_NEW_WITH_RTT) {
                            int32 j, k;
                            uint8 value_type;
                            uint32 ref_type_struct_size;
                            WASMStructType *struct_type =
                                (WASMStructType *)module->types[type_idx];

                            k = struct_type->ref_type_map_count - 1;
                            for (j = struct_type->field_count - 1; j >= 0;
                                 j--) {
                                value_type = struct_type->fields[j].field_type;
                                if (wasm_is_type_reftype(value_type)) {
                                    if (wasm_is_type_multi_byte_type(
                                            value_type)) {
                                        ref_type_struct_size =
                                            wasm_reftype_struct_size(
                                                struct_type->ref_type_maps[k]
                                                    .ref_type);
                                        bh_memcpy_s(
                                            &wasm_ref_type,
                                            (uint32)sizeof(WASMRefType),
                                            struct_type->ref_type_maps[k]
                                                .ref_type,
                                            ref_type_struct_size);
                                        k--;
                                    }
                                    POP_REF(value_type);
                                }
                                else {
                                    switch (value_type) {
                                        case VALUE_TYPE_I32:
                                        case PACKED_TYPE_I8:
                                        case PACKED_TYPE_I16:
                                            POP_I32();
                                            break;
                                        case VALUE_TYPE_I64:
                                            POP_I64();
                                            break;
                                        case VALUE_TYPE_F32:
                                            POP_F32();
                                            break;
                                        case VALUE_TYPE_F64:
                                            POP_F64();
                                            break;
                                        default:
                                            set_error_buf(error_buf,
                                                          error_buf_size,
                                                          "unknown type");
                                            goto fail;
                                    }
                                }
                            }
                        }

                        /* PUSH struct obj, (ref $t) */
                        wasm_set_refheaptype_typeidx(
                            &wasm_ref_type.ref_ht_typeidx, false, type_idx);
                        PUSH_REF(wasm_ref_type.ref_type);
                        break;
                    }

                    case WASM_OP_STRUCT_GET:
                    case WASM_OP_STRUCT_GET_S:
                    case WASM_OP_STRUCT_GET_U:
                    case WASM_OP_STRUCT_SET:
                    {
                        WASMStructType *struct_type;
                        WASMRefType *ref_type = NULL;
                        uint32 field_idx;
                        uint8 field_type;

                        read_leb_uint32(p, p_end, type_idx);
                        if (!check_type_index(module, type_idx, error_buf,
                                              error_buf_size)) {
                            goto fail;
                        }
                        if (module->types[type_idx]->type_flag
                            != WASM_TYPE_STRUCT) {
                            set_error_buf(error_buf, error_buf_size,
                                          "unknown struct type");
                            goto fail;
                        }
                        struct_type = (WASMStructType *)module->types[type_idx];

                        read_leb_uint32(p, p_end, field_idx);
                        if (field_idx >= struct_type->field_count) {
                            set_error_buf(error_buf, error_buf_size,
                                          "unknown struct field");
                            goto fail;
                        }

                        if (opcode1 == WASM_OP_STRUCT_SET
                            && !(struct_type->fields[field_idx].field_flags
                                 & 1)) {
                            set_error_buf(error_buf, error_buf_size,
                                          "field is immutable");
                            goto fail;
                        }

                        field_type = struct_type->fields[field_idx].field_type;
                        if (is_packed_type(field_type)) {
                            if (opcode1 != WASM_OP_STRUCT_GET_S
                                && opcode1 != WASM_OP_STRUCT_GET_U) {
                                set_error_buf(error_buf, error_buf_size,
                                              "type mismatch");
                                goto fail;
                            }
                            else {
                                field_type = VALUE_TYPE_I32;
                            }
                        }
                        if (wasm_is_type_multi_byte_type(field_type)) {
                            ref_type = wasm_reftype_map_find(
                                struct_type->ref_type_maps,
                                struct_type->ref_type_map_count, field_idx);
                            bh_assert(ref_type);
                        }
                        if (opcode1 == WASM_OP_STRUCT_SET) {
                            /* POP field */
                            if (wasm_is_type_multi_byte_type(field_type)) {
                                bh_memcpy_s(&wasm_ref_type,
                                            (uint32)sizeof(WASMRefType),
                                            ref_type,
                                            wasm_reftype_struct_size(ref_type));
                            }
                            POP_REF(field_type);
                            /* POP struct obj, (ref null $t) */
                            wasm_set_refheaptype_typeidx(
                                &wasm_ref_type.ref_ht_typeidx, true, type_idx);
                            POP_REF(wasm_ref_type.ref_type);
                        }
                        else {
                            /* POP struct obj, (ref null $t) */
                            wasm_set_refheaptype_typeidx(
                                &wasm_ref_type.ref_ht_typeidx, true, type_idx);
                            POP_REF(wasm_ref_type.ref_type);
                            /* PUSH field */
                            if (wasm_is_type_multi_byte_type(field_type)) {
                                bh_memcpy_s(&wasm_ref_type,
                                            (uint32)sizeof(WASMRefType),
                                            ref_type,
                                            wasm_reftype_struct_size(ref_type));
                            }
                            PUSH_REF(field_type);
                        }
                        break;
                    }

                    case WASM_OP_ARRAY_NEW_WITH_RTT:
                    case WASM_OP_ARRAY_NEW_DEFAULT_WITH_RTT:
                    {
                        read_leb_uint32(p, p_end, type_idx);
                        if (!check_type_index(module, type_idx, error_buf,
                                              error_buf_size)) {
                            goto fail;
                        }
                        if (module->types[type_idx]->type_flag
                            != WASM_TYPE_ARRAY) {
                            set_error_buf(error_buf, error_buf_size,
                                          "unkown array type");
                            goto fail;
                        }

                        /* POP (rtt n $t) */
                        wasm_set_refheaptype_rttn(&wasm_ref_type.ref_ht_rttn,
                                                  false, 0, type_idx);
                        POP_REF(wasm_ref_type.ref_type);
                        /* length */
                        POP_I32();

                        if (opcode1 == WASM_OP_ARRAY_NEW_WITH_RTT) {
                            WASMArrayType *array_type =
                                (WASMArrayType *)module->types[type_idx];
                            uint8 elem_type = array_type->elem_type;

                            if (wasm_is_type_multi_byte_type(elem_type)) {
                                bh_memcpy_s(&wasm_ref_type, sizeof(WASMRefType),
                                            array_type->elem_ref_type,
                                            wasm_reftype_struct_size(
                                                array_type->elem_ref_type));
                            }
                            if (is_packed_type(elem_type)) {
                                elem_type = VALUE_TYPE_I32;
                            }
                            POP_REF(elem_type);
                        }

                        /* PUSH array obj, (ref $t) */
                        wasm_set_refheaptype_typeidx(
                            &wasm_ref_type.ref_ht_typeidx, false, type_idx);
                        PUSH_REF(wasm_ref_type.ref_type);
                        break;
                    }

                    case WASM_OP_ARRAY_GET:
                    case WASM_OP_ARRAY_GET_S:
                    case WASM_OP_ARRAY_GET_U:
                    case WASM_OP_ARRAY_SET:
                    {
                        uint8 elem_type;
                        WASMArrayType *array_type;
                        WASMRefType *ref_type = NULL;

                        read_leb_uint32(p, p_end, type_idx);
                        if (!check_type_index(module, type_idx, error_buf,
                                              error_buf_size)) {
                            goto fail;
                        }
                        if (module->types[type_idx]->type_flag
                            != WASM_TYPE_ARRAY) {
                            set_error_buf(error_buf, error_buf_size,
                                          "unkown array type");
                            goto fail;
                        }
                        array_type = (WASMArrayType *)module->types[type_idx];

                        if (opcode1 == WASM_OP_ARRAY_SET
                            && !(array_type->elem_flags & 1)) {
                            set_error_buf(error_buf, error_buf_size,
                                          "array is immutable");
                            goto fail;
                        }

                        elem_type = array_type->elem_type;
                        if (is_packed_type(elem_type)) {
                            if (opcode1 != WASM_OP_ARRAY_GET_S
                                && opcode1 != WASM_OP_ARRAY_GET_U) {
                                set_error_buf(error_buf, error_buf_size,
                                              "type mismatch");
                                goto fail;
                            }
                            else {
                                elem_type = VALUE_TYPE_I32;
                            }
                        }
                        ref_type = array_type->elem_ref_type;

                        if (opcode1 == WASM_OP_ARRAY_SET) {
                            /* POP elem to set */
                            if (wasm_is_type_multi_byte_type(elem_type)) {
                                bh_memcpy_s(&wasm_ref_type, sizeof(WASMRefType),
                                            ref_type,
                                            wasm_reftype_struct_size(ref_type));
                            }
                            POP_REF(elem_type);
                        }
                        /* elem idx */
                        POP_I32();
                        /* POP array obj, (ref null $t) */
                        wasm_set_refheaptype_typeidx(
                            &wasm_ref_type.ref_ht_typeidx, true, type_idx);
                        POP_REF(wasm_ref_type.ref_type);
                        if (opcode1 != WASM_OP_ARRAY_SET) {
                            /* PUSH elem */
                            if (wasm_is_type_multi_byte_type(elem_type)) {
                                bh_memcpy_s(&wasm_ref_type, sizeof(WASMRefType),
                                            ref_type,
                                            wasm_reftype_struct_size(ref_type));
                            }
                            PUSH_REF(elem_type);
                        }
                        break;
                    }

                    case WASM_OP_ARRAY_LEN:
                    {
                        /* TODO: remove this line for latest GC MVP */
                        read_leb_uint32(p, p_end, type_idx);

                        POP_REF(REF_TYPE_ARRAYREF);
                        /* length */
                        PUSH_I32();
                        break;
                    }

                    case WASM_OP_I31_NEW:
                        POP_I32();
                        wasm_set_refheaptype_common(
                            &wasm_ref_type.ref_ht_common, false, HEAP_TYPE_I31);
                        PUSH_REF(wasm_ref_type.ref_type);
                        break;
                    case WASM_OP_I31_GET_S:
                    case WASM_OP_I31_GET_U:
                        POP_REF(REF_TYPE_I31REF);
                        PUSH_I32();
                        break;

                    case WASM_OP_RTT_CANON:
                    {
                        read_leb_uint32(p, p_end, type_idx);
                        if (!check_type_index(module, type_idx, error_buf,
                                              error_buf_size)) {
                            goto fail;
                        }
                        wasm_set_refheaptype_rttn(&wasm_ref_type.ref_ht_rttn,
                                                  false, 0, type_idx);
                        PUSH_REF(wasm_ref_type.ref_type);
                        break;
                    }

                    case WASM_OP_RTT_SUB:
                    {
                        uint8 type;
                        uint32 type_idx_super;
                        WASMRefType *ref_type = NULL;

                        read_leb_uint32(p, p_end, type_idx);
                        if (!check_type_index(module, type_idx, error_buf,
                                              error_buf_size)) {
                            goto fail;
                        }

                        /* Get the stack top element */
                        if (!wasm_loader_get_frame_ref_top(loader_ctx, &type,
                                                           &ref_type, error_buf,
                                                           error_buf_size)) {
                            goto fail;
                        }

                        if (type == VALUE_TYPE_ANY) {
                            /* do nothing */
                            break;
                        }

                        /* The stack top elem must be (rtt $t) or (rtt n $t) */
                        if (!(type == REF_TYPE_HT_NON_NULLABLE
                              && (wasm_is_refheaptype_rtt(
                                      &ref_type->ref_ht_common)
                                  || wasm_is_refheaptype_rttn(
                                      &ref_type->ref_ht_common)))) {
                            set_error_buf(error_buf, error_buf_size,
                                          "type mismatch");
                            goto fail;
                        }

                        /* Check the type index relationship */
                        type_idx_super =
                            wasm_is_refheaptype_rtt(&ref_type->ref_ht_common)
                                ? ref_type->ref_ht_rtt.type_idx
                                : ref_type->ref_ht_rttn.type_idx;
                        if (!wasm_type_is_subtype_of(
                                module->types[type_idx],
                                module->types[type_idx_super], module->types,
                                module->type_count)) {
                            set_error_buf(error_buf, error_buf_size,
                                          "type mismatch");
                            goto fail;
                        }

                        /* Pop current stack top element */
                        bh_memcpy_s(&wasm_ref_type, sizeof(WASMRefType),
                                    ref_type,
                                    wasm_reftype_struct_size(ref_type));
                        POP_REF(ref_type->ref_type);

                        /* Push (rtt (n + 1)? $t) */
                        if (wasm_is_refheaptype_rtt(&ref_type->ref_ht_common)) {
                            wasm_set_refheaptype_rtt(&wasm_ref_type.ref_ht_rtt,
                                                     false, type_idx);
                        }
                        else {
                            wasm_set_refheaptype_rttn(
                                &wasm_ref_type.ref_ht_rttn, false,
                                wasm_ref_type.ref_ht_rttn.n + 1, type_idx);
                        }
                        PUSH_REF(wasm_ref_type.ref_type);
                        break;
                    }

                    case WASM_OP_REF_TEST:
                    {
                        uint8 type;
                        int32 rtt_type_idx;

                        /* POP (ref (rtt n type_idx)) or (ref (rtt type_idx)) */
                        if (!wasm_loader_pop_rttn_or_rtt(
                                loader_ctx, &type, &rtt_type_idx, error_buf,
                                error_buf_size)) {
                            goto fail;
                        }
                        (void)type;
                        (void)rtt_type_idx;
                        /* POP (ref null data) or (ref null func) */
                        if (!wasm_loader_pop_nullable_data_or_func(
                                loader_ctx, error_buf, error_buf_size)) {
                            goto fail;
                        }
                        PUSH_I32();
                        break;
                    }

                    case WASM_OP_REF_CAST:
                    {
                        uint8 type1, type2;
                        int32 rtt_type_idx;
                        bool nullable = false;

                        /* POP (ref (rtt n type_idx)) or (ref (rtt type_idx))
                           and get the type_idx */
                        if (!wasm_loader_pop_rttn_or_rtt(
                                loader_ctx, &type1, &rtt_type_idx, error_buf,
                                error_buf_size)) {
                            goto fail;
                        }

                        /* POP (ref null? data) or (ref null? func) and get
                           the null? flag */
                        if (!wasm_loader_pop_data_or_func(loader_ctx, &type2,
                                                          &nullable, error_buf,
                                                          error_buf_size)) {
                            goto fail;
                        }
                        (void)type2;
                        /* PUSH (ref null? type_idx) */
                        if (type1 != VALUE_TYPE_ANY) {
                            wasm_set_refheaptype_typeidx(
                                &wasm_ref_type.ref_ht_typeidx, nullable,
                                rtt_type_idx);
                            type1 = wasm_ref_type.ref_type;
                        }
                        PUSH_REF(type1);
                        break;
                    }

                    case WASM_OP_BR_ON_CAST:
                    {
                        uint8 type1, type2;
                        int32 rtt_type_idx;
                        WASMRefType *ref_type2 = NULL;

                        /* POP (rtt n type_idx) or (rtt type_idx) and
                           get the type_idx */
                        if (!wasm_loader_pop_rttn_or_rtt(
                                loader_ctx, &type1, &rtt_type_idx, error_buf,
                                error_buf_size)) {
                            goto fail;
                        }

#if WASM_ENABLE_FAST_INTERP != 0
                        disable_emit = true;
#endif

                        /* Backup the stack top elem */
                        if (!wasm_loader_get_frame_ref_top(
                                loader_ctx, &type2, &ref_type2, error_buf,
                                error_buf_size)) {
                            goto fail;
                        }

                        /* POP (ref null data) or (ref null func) */
                        if (!wasm_loader_pop_nullable_data_or_func(
                                loader_ctx, error_buf, error_buf_size)) {
                            goto fail;
                        }

                        /* Temporarily PUSH (ref type_idx) and check
                           branch block */
                        if (type1 != VALUE_TYPE_ANY) {
                            wasm_set_refheaptype_typeidx(
                                &wasm_ref_type.ref_ht_typeidx, false,
                                rtt_type_idx);
                            type1 = wasm_ref_type.ref_type;
                        }
                        PUSH_REF(type1);
                        if (!(frame_csp_tmp = check_branch_block(
                                  loader_ctx, &p, p_end, false, error_buf,
                                  error_buf_size))) {
                            goto fail;
                        }
                        POP_REF(type1);

                        /* Push back the original stack top elem */
                        if (wasm_is_type_multi_byte_type(type2)) {
                            bh_memcpy_s(&wasm_ref_type,
                                        (uint32)sizeof(WASMRefType), ref_type2,
                                        wasm_reftype_struct_size(ref_type2));
                        }
                        PUSH_REF(type2);
                        break;
                    }

                    case WASM_OP_BR_ON_CAST_FAIL:
                    {
                        uint8 type;
                        int32 rtt_type_idx;
                        WASMRefType *ref_type = NULL;

                        /* POP (rtt n type_idx) or (rtt type_idx) and
                           get the type_idx */
                        if (!wasm_loader_pop_rttn_or_rtt(
                                loader_ctx, &type, &rtt_type_idx, error_buf,
                                error_buf_size)) {
                            goto fail;
                        }

                        /* Check branch block */
                        if (!(frame_csp_tmp = check_branch_block(
                                  loader_ctx, &p, p_end, false, error_buf,
                                  error_buf_size))) {
                            goto fail;
                        }

#if WASM_ENABLE_FAST_INTERP != 0
                        disable_emit = true;
#endif

                        /* Backup the stack top elem */
                        if (!wasm_loader_get_frame_ref_top(loader_ctx, &type,
                                                           &ref_type, error_buf,
                                                           error_buf_size)) {
                            goto fail;
                        }

                        /* POP (ref null data) or (ref null func) */
                        if (!wasm_loader_pop_nullable_data_or_func(
                                loader_ctx, error_buf, error_buf_size)) {
                            goto fail;
                        }

                        /* PUSH back the original stack top */
                        if (wasm_is_type_multi_byte_type(type)) {
                            bh_memcpy_s(&wasm_ref_type, sizeof(WASMRefType),
                                        ref_type,
                                        wasm_reftype_struct_size(ref_type));
                        }
                        PUSH_REF(type);
                        break;
                    }

                    case WASM_OP_REF_IS_FUNC:
                    case WASM_OP_REF_IS_DATA:
                    case WASM_OP_REF_IS_I31:
                    case WASM_OP_REF_IS_ARRAY:
                        POP_REF(REF_TYPE_ANYREF);
                        PUSH_I32();
                        break;

                    case WASM_OP_REF_AS_FUNC:
                        heap_type = HEAP_TYPE_FUNC;
                        goto handle_ref_as;
                    case WASM_OP_REF_AS_DATA:
                        heap_type = HEAP_TYPE_DATA;
                        goto handle_ref_as;
                    case WASM_OP_REF_AS_I31:
                        heap_type = HEAP_TYPE_I31;
                        goto handle_ref_as;
                    case WASM_OP_REF_AS_ARRAY:
                        heap_type = HEAP_TYPE_ARRAY;
                        goto handle_ref_as;
                    handle_ref_as:
                    {
                        POP_REF(REF_TYPE_ANYREF);
                        wasm_set_refheaptype_common(
                            &wasm_ref_type.ref_ht_common, false, heap_type);
                        PUSH_REF(wasm_ref_type.ref_type);
                        break;
                    }

                    case WASM_OP_BR_ON_FUNC:
                        heap_type = HEAP_TYPE_FUNC;
                        goto handle_br_on;
                    case WASM_OP_BR_ON_DATA:
                        heap_type = HEAP_TYPE_DATA;
                        goto handle_br_on;
                    case WASM_OP_BR_ON_I31:
                        heap_type = HEAP_TYPE_I31;
                        goto handle_br_on;
                    case WASM_OP_BR_ON_ARRAY:
                        heap_type = HEAP_TYPE_ARRAY;
                        goto handle_br_on;
                    handle_br_on:
                    {
                        uint8 type;
                        WASMRefType *ref_type = NULL;

#if WASM_ENABLE_FAST_INTERP != 0
                        disable_emit = true;
#endif

                        /* Backup the stack top elem */
                        if (!wasm_loader_get_frame_ref_top(loader_ctx, &type,
                                                           &ref_type, error_buf,
                                                           error_buf_size)) {
                            goto fail;
                        }

                        /* Check whether the stack top belongs to anyref */
                        POP_REF(REF_TYPE_ANYREF);

                        /* Temporarily PUSH (ref func/data/i31), check target
                           block and then POP it */
                        wasm_set_refheaptype_common(
                            &wasm_ref_type.ref_ht_common, false, heap_type);
                        PUSH_REF(wasm_ref_type.ref_type);
                        if (!(frame_csp_tmp = check_branch_block(
                                  loader_ctx, &p, p_end, false, error_buf,
                                  error_buf_size))) {
                            goto fail;
                        }
                        POP_REF(wasm_ref_type.ref_type);

                        /* PUSH back the original stack top elem */
                        if (wasm_is_type_multi_byte_type(type)) {
                            bh_memcpy_s(&wasm_ref_type, sizeof(WASMRefType),
                                        ref_type,
                                        wasm_reftype_struct_size(ref_type));
                        }
                        PUSH_REF(type);
                        break;
                    }

                    case WASM_OP_BR_ON_NON_FUNC:
                        heap_type = HEAP_TYPE_FUNC;
                        goto handle_br_on_non;
                    case WASM_OP_BR_ON_NON_DATA:
                        heap_type = HEAP_TYPE_DATA;
                        goto handle_br_on_non;
                    case WASM_OP_BR_ON_NON_I31:
                        heap_type = HEAP_TYPE_I31;
                        goto handle_br_on_non;
                    case WASM_OP_BR_ON_NON_ARRAY:
                        heap_type = HEAP_TYPE_ARRAY;
                        goto handle_br_on_non;
                    handle_br_on_non:
                    {
                        uint8 type;
                        WASMRefType *ref_type;

                        if (!(frame_csp_tmp = check_branch_block(
                                  loader_ctx, &p, p_end, false, error_buf,
                                  error_buf_size))) {
                            goto fail;
                        }

#if WASM_ENABLE_FAST_INTERP != 0
                        disable_emit = true;
#endif

                        /* Backup the stack top elem */
                        if (!wasm_loader_get_frame_ref_top(loader_ctx, &type,
                                                           &ref_type, error_buf,
                                                           error_buf_size)) {
                            goto fail;
                        }

                        /* Check whether the stack top belongs to anyref */
                        POP_REF(REF_TYPE_ANYREF);

                        /* PUSH (ref func/data/i31) */
                        wasm_set_refheaptype_common(
                            &wasm_ref_type.ref_ht_common, false, heap_type);
                        PUSH_REF(wasm_ref_type.ref_type);
                        break;
                    }

                    default:
                        set_error_buf_v(error_buf, error_buf_size,
                                        "%s %02x %02x", "unsupported opcode",
                                        WASM_OP_GC_PREFIX, opcode1);
                        goto fail;
                }
                break;
            }
#endif /* end of WASM_ENABLE_GC */

            case WASM_OP_MISC_PREFIX:
            {
                uint32 opcode1;

                read_leb_uint32(p, p_end, opcode1);
#if WASM_ENABLE_FAST_INTERP != 0
                emit_byte(loader_ctx, ((uint8)opcode1));
#endif
                switch (opcode1) {
                    case WASM_OP_I32_TRUNC_SAT_S_F32:
                    case WASM_OP_I32_TRUNC_SAT_U_F32:
                        POP_AND_PUSH(VALUE_TYPE_F32, VALUE_TYPE_I32);
                        break;
                    case WASM_OP_I32_TRUNC_SAT_S_F64:
                    case WASM_OP_I32_TRUNC_SAT_U_F64:
                        POP_AND_PUSH(VALUE_TYPE_F64, VALUE_TYPE_I32);
                        break;
                    case WASM_OP_I64_TRUNC_SAT_S_F32:
                    case WASM_OP_I64_TRUNC_SAT_U_F32:
                        POP_AND_PUSH(VALUE_TYPE_F32, VALUE_TYPE_I64);
                        break;
                    case WASM_OP_I64_TRUNC_SAT_S_F64:
                    case WASM_OP_I64_TRUNC_SAT_U_F64:
                        POP_AND_PUSH(VALUE_TYPE_F64, VALUE_TYPE_I64);
                        break;
#if WASM_ENABLE_BULK_MEMORY != 0
                    case WASM_OP_MEMORY_INIT:
                    {
                        read_leb_uint32(p, p_end, data_seg_idx);
#if WASM_ENABLE_FAST_INTERP != 0
                        emit_uint32(loader_ctx, data_seg_idx);
#endif
                        if (module->import_memory_count == 0
                            && module->memory_count == 0)
                            goto fail_unknown_memory;

                        if (*p++ != 0x00)
                            goto fail_zero_byte_expected;

                        if (data_seg_idx >= module->data_seg_count) {
                            set_error_buf_v(error_buf, error_buf_size,
                                            "unknown data segment %d",
                                            data_seg_idx);
                            goto fail;
                        }

                        if (module->data_seg_count1 == 0)
                            goto fail_data_cnt_sec_require;

                        POP_I32();
                        POP_I32();
                        POP_I32();
                        break;
                    }
                    case WASM_OP_DATA_DROP:
                    {
                        read_leb_uint32(p, p_end, data_seg_idx);
#if WASM_ENABLE_FAST_INTERP != 0
                        emit_uint32(loader_ctx, data_seg_idx);
#endif
                        if (data_seg_idx >= module->data_seg_count) {
                            set_error_buf(error_buf, error_buf_size,
                                          "unknown data segment");
                            goto fail;
                        }

                        if (module->data_seg_count1 == 0)
                            goto fail_data_cnt_sec_require;

                        break;
                    }
                    case WASM_OP_MEMORY_COPY:
                    {
                        /* both src and dst memory index should be 0 */
                        if (*(int16 *)p != 0x0000)
                            goto fail_zero_byte_expected;
                        p += 2;

                        if (module->import_memory_count == 0
                            && module->memory_count == 0)
                            goto fail_unknown_memory;

                        POP_I32();
                        POP_I32();
                        POP_I32();
                        break;
                    }
                    case WASM_OP_MEMORY_FILL:
                    {
                        if (*p++ != 0x00) {
                            goto fail_zero_byte_expected;
                        }
                        if (module->import_memory_count == 0
                            && module->memory_count == 0) {
                            goto fail_unknown_memory;
                        }

                        POP_I32();
                        POP_I32();
                        POP_I32();
                        break;
                    fail_zero_byte_expected:
                        set_error_buf(error_buf, error_buf_size,
                                      "zero byte expected");
                        goto fail;

                    fail_unknown_memory:
                        set_error_buf(error_buf, error_buf_size,
                                      "unknown memory 0");
                        goto fail;
                    fail_data_cnt_sec_require:
                        set_error_buf(error_buf, error_buf_size,
                                      "data count section required");
                        goto fail;
                    }
#endif /* WASM_ENABLE_BULK_MEMORY */
#if (WASM_ENABLE_GC != 0) || (WASM_ENABLE_REF_TYPES != 0)
                    case WASM_OP_TABLE_INIT:
                    {
                        uint8 seg_type = 0, tbl_type = 0;
#if WASM_ENABLE_GC != 0
                        WASMRefType *seg_ref_type = NULL, *tbl_ref_type = NULL;
#endif

                        read_leb_uint32(p, p_end, table_seg_idx);
                        read_leb_uint32(p, p_end, table_idx);

                        if (!get_table_elem_type(module, table_idx, &tbl_type,
#if WASM_ENABLE_GC != 0
                                                 (void **)&tbl_ref_type,
#else
                                                 NULL,
#endif
                                                 error_buf, error_buf_size))
                            goto fail;

                        if (!get_table_seg_elem_type(module, table_seg_idx,
                                                     &seg_type,
#if WASM_ENABLE_GC != 0
                                                     (void **)&seg_ref_type,
#else
                                                     NULL,
#endif
                                                     error_buf, error_buf_size))
                            goto fail;

#if WASM_ENABLE_GC == 0
                        if (seg_type != tbl_type) {
                            set_error_buf(error_buf, error_buf_size,
                                          "type mismatch");
                            goto fail;
                        }
#else
                        if (!wasm_reftype_is_subtype_of(
                                seg_type, seg_ref_type, tbl_type, tbl_ref_type,
                                module->types, module->type_count)) {
                            set_error_buf(error_buf, error_buf_size,
                                          "type mismatch");
                            goto fail;
                        }
#endif

#if WASM_ENABLE_FAST_INTERP != 0
                        emit_uint32(loader_ctx, table_seg_idx);
                        emit_uint32(loader_ctx, table_idx);
#endif
                        POP_I32();
                        POP_I32();
                        POP_I32();
                        break;
                    }
                    case WASM_OP_ELEM_DROP:
                    {
                        read_leb_uint32(p, p_end, table_seg_idx);
                        if (!get_table_seg_elem_type(module, table_seg_idx,
                                                     NULL, NULL, error_buf,
                                                     error_buf_size))
                            goto fail;
#if WASM_ENABLE_FAST_INTERP != 0
                        emit_uint32(loader_ctx, table_seg_idx);
#endif
                        break;
                    }
                    case WASM_OP_TABLE_COPY:
                    {
                        uint8 src_type, dst_type;
#if WASM_ENABLE_GC != 0
                        WASMRefType *src_ref_type = NULL, *dst_ref_type = NULL;
#endif
                        uint32 src_tbl_idx, dst_tbl_idx;

                        read_leb_uint32(p, p_end, dst_tbl_idx);
                        if (!get_table_elem_type(module, dst_tbl_idx, &dst_type,
#if WASM_ENABLE_GC != 0
                                                 (void **)&dst_ref_type,
#else
                                                 NULL,
#endif
                                                 error_buf, error_buf_size))
                            goto fail;

                        read_leb_uint32(p, p_end, src_tbl_idx);
                        if (!get_table_elem_type(module, src_tbl_idx, &src_type,
#if WASM_ENABLE_GC != 0
                                                 (void **)&src_ref_type,
#else
                                                 NULL,
#endif
                                                 error_buf, error_buf_size))
                            goto fail;

#if WASM_ENABLE_GC == 0
                        if (src_type != dst_type) {
                            set_error_buf(error_buf, error_buf_size,
                                          "type mismatch");
                            goto fail;
                        }
#else
                        if (!wasm_reftype_is_subtype_of(
                                src_type, src_ref_type, dst_type, dst_ref_type,
                                module->types, module->type_count)) {
                            set_error_buf(error_buf, error_buf_size,
                                          "type mismatch");
                            goto fail;
                        }
#endif

#if WASM_ENABLE_FAST_INTERP != 0
                        emit_uint32(loader_ctx, dst_tbl_idx);
                        emit_uint32(loader_ctx, src_tbl_idx);
#endif
                        POP_I32();
                        POP_I32();
                        POP_I32();
                        break;
                    }
                    case WASM_OP_TABLE_SIZE:
                    {
                        read_leb_uint32(p, p_end, table_idx);
                        /* TODO: shall we create a new function to check
                                 table idx instead of using below function? */
                        if (!get_table_elem_type(module, table_idx, NULL, NULL,
                                                 error_buf, error_buf_size))
                            goto fail;

#if WASM_ENABLE_FAST_INTERP != 0
                        emit_uint32(loader_ctx, table_idx);
#endif

                        PUSH_I32();
                        break;
                    }
                    case WASM_OP_TABLE_GROW:
                    case WASM_OP_TABLE_FILL:
                    {
                        uint8 decl_type;
#if WASM_ENABLE_GC != 0
                        WASMRefType *ref_type = NULL;
#endif

                        read_leb_uint32(p, p_end, table_idx);
                        if (!get_table_elem_type(module, table_idx, &decl_type,
#if WASM_ENABLE_GC != 0
                                                 (void **)&ref_type,
#else
                                                 NULL,
#endif
                                                 error_buf, error_buf_size))
                            goto fail;
#if WASM_ENABLE_GC != 0
                        if (wasm_is_type_multi_byte_type(decl_type)) {
                            bh_memcpy_s(&wasm_ref_type, sizeof(WASMRefType),
                                        ref_type,
                                        wasm_reftype_struct_size(ref_type));
                        }
#endif

                        if (opcode1 == WASM_OP_TABLE_GROW) {
                            if (table_idx < module->import_table_count) {
                                module->import_tables[table_idx]
                                    .u.table.possible_grow = true;
                            }
                            else {
                                module
                                    ->tables[table_idx
                                             - module->import_table_count]
                                    .possible_grow = true;
                            }
                        }

#if WASM_ENABLE_FAST_INTERP != 0
                        emit_uint32(loader_ctx, table_idx);
#endif

                        POP_I32();
#if WASM_ENABLE_FAST_INTERP != 0
                        POP_OFFSET_TYPE(decl_type);
#endif
                        POP_TYPE(decl_type);
                        if (opcode1 == WASM_OP_TABLE_GROW)
                            PUSH_I32();
                        else
                            POP_I32();
                        break;
                    }
#endif /* (WASM_ENABLE_GC != 0) || (WASM_ENABLE_REF_TYPES != 0) */
                    default:
                        set_error_buf_v(error_buf, error_buf_size,
                                        "%s %02x %02x", "unsupported opcode",
                                        0xfc, opcode1);
                        goto fail;
                }
                break;
            }

#if WASM_ENABLE_SIMD != 0
#if (WASM_ENABLE_WAMR_COMPILER != 0) || (WASM_ENABLE_JIT != 0)
            case WASM_OP_SIMD_PREFIX:
            {
                opcode = read_uint8(p);
                /* follow the order of enum WASMSimdEXTOpcode in wasm_opcode.h
                 */
                switch (opcode) {
                    /* memory instruction */
                    case SIMD_v128_load:
                    case SIMD_v128_load8x8_s:
                    case SIMD_v128_load8x8_u:
                    case SIMD_v128_load16x4_s:
                    case SIMD_v128_load16x4_u:
                    case SIMD_v128_load32x2_s:
                    case SIMD_v128_load32x2_u:
                    case SIMD_v128_load8_splat:
                    case SIMD_v128_load16_splat:
                    case SIMD_v128_load32_splat:
                    case SIMD_v128_load64_splat:
                    {
                        CHECK_MEMORY();

                        read_leb_uint32(p, p_end, align); /* align */
                        if (!check_simd_memory_access_align(
                                opcode, align, error_buf, error_buf_size)) {
                            goto fail;
                        }

                        read_leb_uint32(p, p_end, mem_offset); /* offset */

                        POP_AND_PUSH(VALUE_TYPE_I32, VALUE_TYPE_V128);
                        break;
                    }

                    case SIMD_v128_store:
                    {
                        CHECK_MEMORY();

                        read_leb_uint32(p, p_end, align); /* align */
                        if (!check_simd_memory_access_align(
                                opcode, align, error_buf, error_buf_size)) {
                            goto fail;
                        }

                        read_leb_uint32(p, p_end, mem_offset); /* offset */

                        POP_V128();
                        POP_I32();
                        break;
                    }

                    /* basic operation */
                    case SIMD_v128_const:
                    {
                        CHECK_BUF1(p, p_end, 16);
                        p += 16;
                        PUSH_V128();
                        break;
                    }

                    case SIMD_v8x16_shuffle:
                    {
                        V128 mask;

                        CHECK_BUF1(p, p_end, 16);
                        mask = read_i8x16(p, error_buf, error_buf_size);
                        p += 16;
                        if (!check_simd_shuffle_mask(mask, error_buf,
                                                     error_buf_size)) {
                            goto fail;
                        }

                        POP2_AND_PUSH(VALUE_TYPE_V128, VALUE_TYPE_V128);
                        break;
                    }

                    case SIMD_v8x16_swizzle:
                    {
                        POP2_AND_PUSH(VALUE_TYPE_V128, VALUE_TYPE_V128);
                        break;
                    }

                    /* splat operation */
                    case SIMD_i8x16_splat:
                    case SIMD_i16x8_splat:
                    case SIMD_i32x4_splat:
                    case SIMD_i64x2_splat:
                    case SIMD_f32x4_splat:
                    case SIMD_f64x2_splat:
                    {
                        uint8 pop_type[] = { VALUE_TYPE_I32, VALUE_TYPE_I32,
                                             VALUE_TYPE_I32, VALUE_TYPE_I64,
                                             VALUE_TYPE_F32, VALUE_TYPE_F64 };
                        POP_AND_PUSH(pop_type[opcode - SIMD_i8x16_splat],
                                     VALUE_TYPE_V128);
                        break;
                    }

                    /* lane operation */
                    case SIMD_i8x16_extract_lane_s:
                    case SIMD_i8x16_extract_lane_u:
                    case SIMD_i8x16_replace_lane:
                    case SIMD_i16x8_extract_lane_s:
                    case SIMD_i16x8_extract_lane_u:
                    case SIMD_i16x8_replace_lane:
                    case SIMD_i32x4_extract_lane:
                    case SIMD_i32x4_replace_lane:
                    case SIMD_i64x2_extract_lane:
                    case SIMD_i64x2_replace_lane:
                    case SIMD_f32x4_extract_lane:
                    case SIMD_f32x4_replace_lane:
                    case SIMD_f64x2_extract_lane:
                    case SIMD_f64x2_replace_lane:
                    {
                        uint8 lane;
                        /* clang-format off */
                        uint8 replace[] = {
                            /*i8x16*/ 0x0, 0x0, VALUE_TYPE_I32,
                            /*i16x8*/ 0x0, 0x0, VALUE_TYPE_I32,
                            /*i32x4*/ 0x0, VALUE_TYPE_I32,
                            /*i64x2*/ 0x0, VALUE_TYPE_I64,
                            /*f32x4*/ 0x0, VALUE_TYPE_F32,
                            /*f64x2*/ 0x0, VALUE_TYPE_F64,
                        };
                        uint8 push_type[] = {
                            /*i8x16*/ VALUE_TYPE_I32, VALUE_TYPE_I32,
                                      VALUE_TYPE_V128,
                            /*i16x8*/ VALUE_TYPE_I32, VALUE_TYPE_I32,
                                      VALUE_TYPE_V128,
                            /*i32x4*/ VALUE_TYPE_I32, VALUE_TYPE_V128,
                            /*i64x2*/ VALUE_TYPE_I64, VALUE_TYPE_V128,
                            /*f32x4*/ VALUE_TYPE_F32, VALUE_TYPE_V128,
                            /*f64x2*/ VALUE_TYPE_F64, VALUE_TYPE_V128,
                        };
                        /* clang-format on */

                        CHECK_BUF(p, p_end, 1);
                        lane = read_uint8(p);
                        if (!check_simd_access_lane(opcode, lane, error_buf,
                                                    error_buf_size)) {
                            goto fail;
                        }

                        if (replace[opcode - SIMD_i8x16_extract_lane_s]) {
                            if (!(wasm_loader_pop_frame_ref(
                                    loader_ctx,
                                    replace[opcode - SIMD_i8x16_extract_lane_s],
                                    error_buf, error_buf_size)))
                                goto fail;
                        }

                        POP_AND_PUSH(
                            VALUE_TYPE_V128,
                            push_type[opcode - SIMD_i8x16_extract_lane_s]);
                        break;
                    }

                    /* i8x16 compare operation */
                    case SIMD_i8x16_eq:
                    case SIMD_i8x16_ne:
                    case SIMD_i8x16_lt_s:
                    case SIMD_i8x16_lt_u:
                    case SIMD_i8x16_gt_s:
                    case SIMD_i8x16_gt_u:
                    case SIMD_i8x16_le_s:
                    case SIMD_i8x16_le_u:
                    case SIMD_i8x16_ge_s:
                    case SIMD_i8x16_ge_u:
                    /* i16x8 compare operation */
                    case SIMD_i16x8_eq:
                    case SIMD_i16x8_ne:
                    case SIMD_i16x8_lt_s:
                    case SIMD_i16x8_lt_u:
                    case SIMD_i16x8_gt_s:
                    case SIMD_i16x8_gt_u:
                    case SIMD_i16x8_le_s:
                    case SIMD_i16x8_le_u:
                    case SIMD_i16x8_ge_s:
                    case SIMD_i16x8_ge_u:
                    /* i32x4 compare operation */
                    case SIMD_i32x4_eq:
                    case SIMD_i32x4_ne:
                    case SIMD_i32x4_lt_s:
                    case SIMD_i32x4_lt_u:
                    case SIMD_i32x4_gt_s:
                    case SIMD_i32x4_gt_u:
                    case SIMD_i32x4_le_s:
                    case SIMD_i32x4_le_u:
                    case SIMD_i32x4_ge_s:
                    case SIMD_i32x4_ge_u:
                    /* f32x4 compare operation */
                    case SIMD_f32x4_eq:
                    case SIMD_f32x4_ne:
                    case SIMD_f32x4_lt:
                    case SIMD_f32x4_gt:
                    case SIMD_f32x4_le:
                    case SIMD_f32x4_ge:
                    /* f64x2 compare operation */
                    case SIMD_f64x2_eq:
                    case SIMD_f64x2_ne:
                    case SIMD_f64x2_lt:
                    case SIMD_f64x2_gt:
                    case SIMD_f64x2_le:
                    case SIMD_f64x2_ge:
                    {
                        POP2_AND_PUSH(VALUE_TYPE_V128, VALUE_TYPE_V128);
                        break;
                    }

                    /* v128 operation */
                    case SIMD_v128_not:
                    {
                        POP_AND_PUSH(VALUE_TYPE_V128, VALUE_TYPE_V128);
                        break;
                    }

                    case SIMD_v128_and:
                    case SIMD_v128_andnot:
                    case SIMD_v128_or:
                    case SIMD_v128_xor:
                    {
                        POP2_AND_PUSH(VALUE_TYPE_V128, VALUE_TYPE_V128);
                        break;
                    }

                    case SIMD_v128_bitselect:
                    {
                        POP_V128();
                        POP2_AND_PUSH(VALUE_TYPE_V128, VALUE_TYPE_V128);
                        break;
                    }

                    case SIMD_v128_any_true:
                    {
                        POP_AND_PUSH(VALUE_TYPE_V128, VALUE_TYPE_I32);
                        break;
                    }

                    /* Load Lane Operation */
                    case SIMD_v128_load8_lane:
                    case SIMD_v128_load16_lane:
                    case SIMD_v128_load32_lane:
                    case SIMD_v128_load64_lane:
                    case SIMD_v128_store8_lane:
                    case SIMD_v128_store16_lane:
                    case SIMD_v128_store32_lane:
                    case SIMD_v128_store64_lane:
                    {
                        uint8 lane;

                        CHECK_MEMORY();

                        read_leb_uint32(p, p_end, align); /* align */
                        if (!check_simd_memory_access_align(
                                opcode, align, error_buf, error_buf_size)) {
                            goto fail;
                        }

                        read_leb_uint32(p, p_end, mem_offset); /* offset */

                        CHECK_BUF(p, p_end, 1);
                        lane = read_uint8(p);
                        if (!check_simd_access_lane(opcode, lane, error_buf,
                                                    error_buf_size)) {
                            goto fail;
                        }

                        POP_V128();
                        POP_I32();
                        if (opcode < SIMD_v128_store8_lane) {
                            PUSH_V128();
                        }
                        break;
                    }

                    case SIMD_v128_load32_zero:
                    case SIMD_v128_load64_zero:
                    {
                        CHECK_MEMORY();

                        read_leb_uint32(p, p_end, align); /* align */
                        if (!check_simd_memory_access_align(
                                opcode, align, error_buf, error_buf_size)) {
                            goto fail;
                        }

                        read_leb_uint32(p, p_end, mem_offset); /* offset */

                        POP_AND_PUSH(VALUE_TYPE_I32, VALUE_TYPE_V128);
                        break;
                    }

                    /* Float conversion */
                    case SIMD_f32x4_demote_f64x2_zero:
                    case SIMD_f64x2_promote_low_f32x4_zero:
                    {
                        POP_AND_PUSH(VALUE_TYPE_V128, VALUE_TYPE_V128);
                        break;
                    }

                    /* i8x16 Operation */
                    case SIMD_i8x16_abs:
                    case SIMD_i8x16_neg:
                    case SIMD_i8x16_popcnt:
                    {
                        POP_AND_PUSH(VALUE_TYPE_V128, VALUE_TYPE_V128);
                        break;
                    }

                    case SIMD_i8x16_all_true:
                    case SIMD_i8x16_bitmask:
                    {
                        POP_AND_PUSH(VALUE_TYPE_V128, VALUE_TYPE_I32);
                        break;
                    }

                    case SIMD_i8x16_narrow_i16x8_s:
                    case SIMD_i8x16_narrow_i16x8_u:
                    {
                        POP2_AND_PUSH(VALUE_TYPE_V128, VALUE_TYPE_V128);
                        break;
                    }

                    case SIMD_f32x4_ceil:
                    case SIMD_f32x4_floor:
                    case SIMD_f32x4_trunc:
                    case SIMD_f32x4_nearest:
                    {
                        POP_AND_PUSH(VALUE_TYPE_V128, VALUE_TYPE_V128);
                        break;
                    }

                    case SIMD_i8x16_shl:
                    case SIMD_i8x16_shr_s:
                    case SIMD_i8x16_shr_u:
                    {
                        POP_I32();
                        POP_AND_PUSH(VALUE_TYPE_V128, VALUE_TYPE_V128);
                        break;
                    }

                    case SIMD_i8x16_add:
                    case SIMD_i8x16_add_sat_s:
                    case SIMD_i8x16_add_sat_u:
                    case SIMD_i8x16_sub:
                    case SIMD_i8x16_sub_sat_s:
                    case SIMD_i8x16_sub_sat_u:
                    {
                        POP2_AND_PUSH(VALUE_TYPE_V128, VALUE_TYPE_V128);
                        break;
                    }

                    case SIMD_f64x2_ceil:
                    case SIMD_f64x2_floor:
                    {
                        POP_AND_PUSH(VALUE_TYPE_V128, VALUE_TYPE_V128);
                        break;
                    }

                    case SIMD_i8x16_min_s:
                    case SIMD_i8x16_min_u:
                    case SIMD_i8x16_max_s:
                    case SIMD_i8x16_max_u:
                    {
                        POP2_AND_PUSH(VALUE_TYPE_V128, VALUE_TYPE_V128);
                        break;
                    }

                    case SIMD_f64x2_trunc:
                    {
                        POP_AND_PUSH(VALUE_TYPE_V128, VALUE_TYPE_V128);
                        break;
                    }

                    case SIMD_i8x16_avgr_u:
                    {
                        POP2_AND_PUSH(VALUE_TYPE_V128, VALUE_TYPE_V128);
                        break;
                    }

                    case SIMD_i16x8_extadd_pairwise_i8x16_s:
                    case SIMD_i16x8_extadd_pairwise_i8x16_u:
                    case SIMD_i32x4_extadd_pairwise_i16x8_s:
                    case SIMD_i32x4_extadd_pairwise_i16x8_u:
                    /* i16x8 operation */
                    case SIMD_i16x8_abs:
                    case SIMD_i16x8_neg:
                    {
                        POP_AND_PUSH(VALUE_TYPE_V128, VALUE_TYPE_V128);
                        break;
                    }

                    case SIMD_i16x8_q15mulr_sat_s:
                    {
                        POP2_AND_PUSH(VALUE_TYPE_V128, VALUE_TYPE_V128);
                        break;
                    }

                    case SIMD_i16x8_all_true:
                    case SIMD_i16x8_bitmask:
                    {
                        POP_AND_PUSH(VALUE_TYPE_V128, VALUE_TYPE_I32);
                        break;
                    }

                    case SIMD_i16x8_narrow_i32x4_s:
                    case SIMD_i16x8_narrow_i32x4_u:
                    {
                        POP2_AND_PUSH(VALUE_TYPE_V128, VALUE_TYPE_V128);
                        break;
                    }

                    case SIMD_i16x8_extend_low_i8x16_s:
                    case SIMD_i16x8_extend_high_i8x16_s:
                    case SIMD_i16x8_extend_low_i8x16_u:
                    case SIMD_i16x8_extend_high_i8x16_u:
                    {
                        POP_AND_PUSH(VALUE_TYPE_V128, VALUE_TYPE_V128);
                        break;
                    }

                    case SIMD_i16x8_shl:
                    case SIMD_i16x8_shr_s:
                    case SIMD_i16x8_shr_u:
                    {
                        POP_I32();
                        POP_AND_PUSH(VALUE_TYPE_V128, VALUE_TYPE_V128);
                        break;
                    }

                    case SIMD_i16x8_add:
                    case SIMD_i16x8_add_sat_s:
                    case SIMD_i16x8_add_sat_u:
                    case SIMD_i16x8_sub:
                    case SIMD_i16x8_sub_sat_s:
                    case SIMD_i16x8_sub_sat_u:
                    {
                        POP2_AND_PUSH(VALUE_TYPE_V128, VALUE_TYPE_V128);
                        break;
                    }

                    case SIMD_f64x2_nearest:
                    {
                        POP_AND_PUSH(VALUE_TYPE_V128, VALUE_TYPE_V128);
                        break;
                    }

                    case SIMD_i16x8_mul:
                    case SIMD_i16x8_min_s:
                    case SIMD_i16x8_min_u:
                    case SIMD_i16x8_max_s:
                    case SIMD_i16x8_max_u:
                    case SIMD_i16x8_avgr_u:
                    case SIMD_i16x8_extmul_low_i8x16_s:
                    case SIMD_i16x8_extmul_high_i8x16_s:
                    case SIMD_i16x8_extmul_low_i8x16_u:
                    case SIMD_i16x8_extmul_high_i8x16_u:
                    {
                        POP2_AND_PUSH(VALUE_TYPE_V128, VALUE_TYPE_V128);
                        break;
                    }

                    /* i32x4 operation */
                    case SIMD_i32x4_abs:
                    case SIMD_i32x4_neg:
                    {
                        POP_AND_PUSH(VALUE_TYPE_V128, VALUE_TYPE_V128);
                        break;
                    }

                    case SIMD_i32x4_all_true:
                    case SIMD_i32x4_bitmask:
                    {
                        POP_AND_PUSH(VALUE_TYPE_V128, VALUE_TYPE_I32);
                        break;
                    }

                    case SIMD_i32x4_narrow_i64x2_s:
                    case SIMD_i32x4_narrow_i64x2_u:
                    {
                        POP2_AND_PUSH(VALUE_TYPE_V128, VALUE_TYPE_V128);
                        break;
                    }

                    case SIMD_i32x4_extend_low_i16x8_s:
                    case SIMD_i32x4_extend_high_i16x8_s:
                    case SIMD_i32x4_extend_low_i16x8_u:
                    case SIMD_i32x4_extend_high_i16x8_u:
                    {
                        POP_AND_PUSH(VALUE_TYPE_V128, VALUE_TYPE_V128);
                        break;
                    }

                    case SIMD_i32x4_shl:
                    case SIMD_i32x4_shr_s:
                    case SIMD_i32x4_shr_u:
                    {
                        POP_I32();
                        POP_AND_PUSH(VALUE_TYPE_V128, VALUE_TYPE_V128);
                        break;
                    }

                    case SIMD_i32x4_add:
                    case SIMD_i32x4_sub:
                    case SIMD_i32x4_mul:
                    case SIMD_i32x4_min_s:
                    case SIMD_i32x4_min_u:
                    case SIMD_i32x4_max_s:
                    case SIMD_i32x4_max_u:
                    case SIMD_i32x4_dot_i16x8_s:
                    case SIMD_i32x4_avgr_u:
                    case SIMD_i32x4_extmul_low_i16x8_s:
                    case SIMD_i32x4_extmul_high_i16x8_s:
                    case SIMD_i32x4_extmul_low_i16x8_u:
                    case SIMD_i32x4_extmul_high_i16x8_u:
                    {
                        POP2_AND_PUSH(VALUE_TYPE_V128, VALUE_TYPE_V128);
                        break;
                    }

                    /* i64x2 operation */
                    case SIMD_i64x2_abs:
                    case SIMD_i64x2_neg:
                    {
                        POP_AND_PUSH(VALUE_TYPE_V128, VALUE_TYPE_V128);
                        break;
                    }

                    case SIMD_i64x2_all_true:
                    case SIMD_i64x2_bitmask:
                    {
                        POP_AND_PUSH(VALUE_TYPE_V128, VALUE_TYPE_I32);
                        break;
                    }

                    case SIMD_i64x2_extend_low_i32x4_s:
                    case SIMD_i64x2_extend_high_i32x4_s:
                    case SIMD_i64x2_extend_low_i32x4_u:
                    case SIMD_i64x2_extend_high_i32x4_u:
                    {
                        POP_AND_PUSH(VALUE_TYPE_V128, VALUE_TYPE_V128);
                        break;
                    }

                    case SIMD_i64x2_shl:
                    case SIMD_i64x2_shr_s:
                    case SIMD_i64x2_shr_u:
                    {
                        POP_I32();
                        POP_AND_PUSH(VALUE_TYPE_V128, VALUE_TYPE_V128);
                        break;
                    }

                    case SIMD_i64x2_add:
                    case SIMD_i64x2_sub:
                    case SIMD_i64x2_mul:
                    case SIMD_i64x2_eq:
                    case SIMD_i64x2_ne:
                    case SIMD_i64x2_lt_s:
                    case SIMD_i64x2_gt_s:
                    case SIMD_i64x2_le_s:
                    case SIMD_i64x2_ge_s:
                    case SIMD_i64x2_extmul_low_i32x4_s:
                    case SIMD_i64x2_extmul_high_i32x4_s:
                    case SIMD_i64x2_extmul_low_i32x4_u:
                    case SIMD_i64x2_extmul_high_i32x4_u:
                    {
                        POP2_AND_PUSH(VALUE_TYPE_V128, VALUE_TYPE_V128);
                        break;
                    }

                    /* f32x4 operation */
                    case SIMD_f32x4_abs:
                    case SIMD_f32x4_neg:
                    case SIMD_f32x4_round:
                    case SIMD_f32x4_sqrt:
                    {
                        POP_AND_PUSH(VALUE_TYPE_V128, VALUE_TYPE_V128);
                        break;
                    }

                    case SIMD_f32x4_add:
                    case SIMD_f32x4_sub:
                    case SIMD_f32x4_mul:
                    case SIMD_f32x4_div:
                    case SIMD_f32x4_min:
                    case SIMD_f32x4_max:
                    case SIMD_f32x4_pmin:
                    case SIMD_f32x4_pmax:
                    {
                        POP2_AND_PUSH(VALUE_TYPE_V128, VALUE_TYPE_V128);
                        break;
                    }

                    /* f64x2 operation */
                    case SIMD_f64x2_abs:
                    case SIMD_f64x2_neg:
                    case SIMD_f64x2_round:
                    case SIMD_f64x2_sqrt:
                    {
                        POP_AND_PUSH(VALUE_TYPE_V128, VALUE_TYPE_V128);
                        break;
                    }

                    case SIMD_f64x2_add:
                    case SIMD_f64x2_sub:
                    case SIMD_f64x2_mul:
                    case SIMD_f64x2_div:
                    case SIMD_f64x2_min:
                    case SIMD_f64x2_max:
                    case SIMD_f64x2_pmin:
                    case SIMD_f64x2_pmax:
                    {
                        POP2_AND_PUSH(VALUE_TYPE_V128, VALUE_TYPE_V128);
                        break;
                    }

                    case SIMD_i32x4_trunc_sat_f32x4_s:
                    case SIMD_i32x4_trunc_sat_f32x4_u:
                    case SIMD_f32x4_convert_i32x4_s:
                    case SIMD_f32x4_convert_i32x4_u:
                    case SIMD_i32x4_trunc_sat_f64x2_s_zero:
                    case SIMD_i32x4_trunc_sat_f64x2_u_zero:
                    case SIMD_f64x2_convert_low_i32x4_s:
                    case SIMD_f64x2_convert_low_i32x4_u:
                    {
                        POP_AND_PUSH(VALUE_TYPE_V128, VALUE_TYPE_V128);
                        break;
                    }

                    default:
                    {
                        if (error_buf != NULL) {
                            snprintf(error_buf, error_buf_size,
                                     "WASM module load failed: "
                                     "invalid opcode 0xfd %02x.",
                                     opcode);
                        }
                        goto fail;
                    }
                }
                break;
            }
#endif /* end of (WASM_ENABLE_WAMR_COMPILER != 0) || (WASM_ENABLE_JIT != 0) */
#endif /* end of WASM_ENABLE_SIMD */

#if WASM_ENABLE_SHARED_MEMORY != 0
            case WASM_OP_ATOMIC_PREFIX:
            {
                opcode = read_uint8(p);
#if WASM_ENABLE_FAST_INTERP != 0
                emit_byte(loader_ctx, opcode);
#endif
                if (opcode != WASM_OP_ATOMIC_FENCE) {
                    CHECK_MEMORY();
                    read_leb_uint32(p, p_end, align);      /* align */
                    read_leb_uint32(p, p_end, mem_offset); /* offset */
                    if (!check_memory_align_equal(opcode, align, error_buf,
                                                  error_buf_size)) {
                        goto fail;
                    }
#if WASM_ENABLE_FAST_INTERP != 0
                    emit_uint32(loader_ctx, mem_offset);
#endif
                }
                switch (opcode) {
                    case WASM_OP_ATOMIC_NOTIFY:
                        POP2_AND_PUSH(VALUE_TYPE_I32, VALUE_TYPE_I32);
                        break;
                    case WASM_OP_ATOMIC_WAIT32:
                        POP_I64();
                        POP_I32();
                        POP_I32();
                        PUSH_I32();
                        break;
                    case WASM_OP_ATOMIC_WAIT64:
                        POP_I64();
                        POP_I64();
                        POP_I32();
                        PUSH_I32();
                        break;
                    case WASM_OP_ATOMIC_FENCE:
                        /* reserved byte 0x00 */
                        if (*p++ != 0x00) {
                            set_error_buf(error_buf, error_buf_size,
                                          "zero byte expected");
                            goto fail;
                        }
                        break;
                    case WASM_OP_ATOMIC_I32_LOAD:
                    case WASM_OP_ATOMIC_I32_LOAD8_U:
                    case WASM_OP_ATOMIC_I32_LOAD16_U:
                        POP_AND_PUSH(VALUE_TYPE_I32, VALUE_TYPE_I32);
                        break;
                    case WASM_OP_ATOMIC_I32_STORE:
                    case WASM_OP_ATOMIC_I32_STORE8:
                    case WASM_OP_ATOMIC_I32_STORE16:
                        POP_I32();
                        POP_I32();
                        break;
                    case WASM_OP_ATOMIC_I64_LOAD:
                    case WASM_OP_ATOMIC_I64_LOAD8_U:
                    case WASM_OP_ATOMIC_I64_LOAD16_U:
                    case WASM_OP_ATOMIC_I64_LOAD32_U:
                        POP_AND_PUSH(VALUE_TYPE_I32, VALUE_TYPE_I64);
                        break;
                    case WASM_OP_ATOMIC_I64_STORE:
                    case WASM_OP_ATOMIC_I64_STORE8:
                    case WASM_OP_ATOMIC_I64_STORE16:
                    case WASM_OP_ATOMIC_I64_STORE32:
                        POP_I64();
                        POP_I32();
                        break;
                    case WASM_OP_ATOMIC_RMW_I32_ADD:
                    case WASM_OP_ATOMIC_RMW_I32_ADD8_U:
                    case WASM_OP_ATOMIC_RMW_I32_ADD16_U:
                    case WASM_OP_ATOMIC_RMW_I32_SUB:
                    case WASM_OP_ATOMIC_RMW_I32_SUB8_U:
                    case WASM_OP_ATOMIC_RMW_I32_SUB16_U:
                    case WASM_OP_ATOMIC_RMW_I32_AND:
                    case WASM_OP_ATOMIC_RMW_I32_AND8_U:
                    case WASM_OP_ATOMIC_RMW_I32_AND16_U:
                    case WASM_OP_ATOMIC_RMW_I32_OR:
                    case WASM_OP_ATOMIC_RMW_I32_OR8_U:
                    case WASM_OP_ATOMIC_RMW_I32_OR16_U:
                    case WASM_OP_ATOMIC_RMW_I32_XOR:
                    case WASM_OP_ATOMIC_RMW_I32_XOR8_U:
                    case WASM_OP_ATOMIC_RMW_I32_XOR16_U:
                    case WASM_OP_ATOMIC_RMW_I32_XCHG:
                    case WASM_OP_ATOMIC_RMW_I32_XCHG8_U:
                    case WASM_OP_ATOMIC_RMW_I32_XCHG16_U:
                        POP2_AND_PUSH(VALUE_TYPE_I32, VALUE_TYPE_I32);
                        break;
                    case WASM_OP_ATOMIC_RMW_I64_ADD:
                    case WASM_OP_ATOMIC_RMW_I64_ADD8_U:
                    case WASM_OP_ATOMIC_RMW_I64_ADD16_U:
                    case WASM_OP_ATOMIC_RMW_I64_ADD32_U:
                    case WASM_OP_ATOMIC_RMW_I64_SUB:
                    case WASM_OP_ATOMIC_RMW_I64_SUB8_U:
                    case WASM_OP_ATOMIC_RMW_I64_SUB16_U:
                    case WASM_OP_ATOMIC_RMW_I64_SUB32_U:
                    case WASM_OP_ATOMIC_RMW_I64_AND:
                    case WASM_OP_ATOMIC_RMW_I64_AND8_U:
                    case WASM_OP_ATOMIC_RMW_I64_AND16_U:
                    case WASM_OP_ATOMIC_RMW_I64_AND32_U:
                    case WASM_OP_ATOMIC_RMW_I64_OR:
                    case WASM_OP_ATOMIC_RMW_I64_OR8_U:
                    case WASM_OP_ATOMIC_RMW_I64_OR16_U:
                    case WASM_OP_ATOMIC_RMW_I64_OR32_U:
                    case WASM_OP_ATOMIC_RMW_I64_XOR:
                    case WASM_OP_ATOMIC_RMW_I64_XOR8_U:
                    case WASM_OP_ATOMIC_RMW_I64_XOR16_U:
                    case WASM_OP_ATOMIC_RMW_I64_XOR32_U:
                    case WASM_OP_ATOMIC_RMW_I64_XCHG:
                    case WASM_OP_ATOMIC_RMW_I64_XCHG8_U:
                    case WASM_OP_ATOMIC_RMW_I64_XCHG16_U:
                    case WASM_OP_ATOMIC_RMW_I64_XCHG32_U:
                        POP_I64();
                        POP_I32();
                        PUSH_I64();
                        break;
                    case WASM_OP_ATOMIC_RMW_I32_CMPXCHG:
                    case WASM_OP_ATOMIC_RMW_I32_CMPXCHG8_U:
                    case WASM_OP_ATOMIC_RMW_I32_CMPXCHG16_U:
                        POP_I32();
                        POP_I32();
                        POP_I32();
                        PUSH_I32();
                        break;
                    case WASM_OP_ATOMIC_RMW_I64_CMPXCHG:
                    case WASM_OP_ATOMIC_RMW_I64_CMPXCHG8_U:
                    case WASM_OP_ATOMIC_RMW_I64_CMPXCHG16_U:
                    case WASM_OP_ATOMIC_RMW_I64_CMPXCHG32_U:
                        POP_I64();
                        POP_I64();
                        POP_I32();
                        PUSH_I64();
                        break;
                    default:
                        set_error_buf_v(error_buf, error_buf_size,
                                        "%s %02x %02x", "unsupported opcode",
                                        0xfe, opcode);
                        goto fail;
                }
                break;
            }
#endif /* end of WASM_ENABLE_SHARED_MEMORY */

            default:
                set_error_buf_v(error_buf, error_buf_size, "%s %02x",
                                "unsupported opcode", opcode);
                goto fail;
        }

#if WASM_ENABLE_FAST_INTERP != 0
        last_op = opcode;
#endif
    }

    if (loader_ctx->csp_num > 0) {
        if (cur_func_idx
            < module->import_function_count + module->function_count - 1) {
            set_error_buf(error_buf, error_buf_size, "END opcode expected");
        }
        else {
            set_error_buf(error_buf, error_buf_size,
                          "unexpected end of section or function, "
                          "or section size mismatch");
        }
        goto fail;
    }

#if WASM_ENABLE_FAST_INTERP != 0
    if (loader_ctx->p_code_compiled == NULL)
        goto re_scan;

    func->const_cell_num = loader_ctx->const_cell_num;
    if (func->const_cell_num > 0) {
        int32 j;

        if (!(func->consts = func_const = loader_malloc(
                  func->const_cell_num * 4, error_buf, error_buf_size)))
            goto fail;

        func_const_end = func->consts + func->const_cell_num * 4;
        /* reverse the const buf */
        for (j = loader_ctx->num_const - 1; j >= 0; j--) {
            Const *c = (Const *)(loader_ctx->const_buf + j * sizeof(Const));
            if (c->value_type == VALUE_TYPE_F64
                || c->value_type == VALUE_TYPE_I64) {
                bh_memcpy_s(func_const, (uint32)(func_const_end - func_const),
                            &(c->value.f64), (uint32)sizeof(int64));
                func_const += sizeof(int64);
            }
            else {
                bh_memcpy_s(func_const, (uint32)(func_const_end - func_const),
                            &(c->value.f32), (uint32)sizeof(int32));
                func_const += sizeof(int32);
            }
        }
    }

    func->max_stack_cell_num = loader_ctx->preserved_local_offset
                               - loader_ctx->start_dynamic_offset + 1;
#else
    func->max_stack_cell_num = loader_ctx->max_stack_cell_num;
#endif
    func->max_block_num = loader_ctx->max_csp_num;
    return_value = true;

fail:
    wasm_loader_ctx_destroy(loader_ctx);

    (void)table_idx;
    (void)table_seg_idx;
    (void)data_seg_idx;
    (void)i64_const;
    (void)local_offset;
    (void)p_org;
    (void)mem_offset;
    (void)align;
    return return_value;
}<|MERGE_RESOLUTION|>--- conflicted
+++ resolved
@@ -5953,37 +5953,39 @@
         return NULL;
 
     loader_ctx->frame_ref_size = 32;
-    if (!(loader_ctx->frame_ref_bottom = loader_ctx->frame_ref =
-              loader_malloc(loader_ctx->frame_ref_size, error_buf, error_buf_size)))
+    if (!(loader_ctx->frame_ref_bottom = loader_ctx->frame_ref = loader_malloc(
+              loader_ctx->frame_ref_size, error_buf, error_buf_size)))
         goto fail;
     loader_ctx->frame_ref_boundary = loader_ctx->frame_ref_bottom + 32;
 
 #if WASM_ENABLE_GC != 0
     loader_ctx->frame_reftype_map_size = sizeof(WASMRefTypeMap) * 16;
     if (!(loader_ctx->frame_reftype_map_bottom = loader_ctx->frame_reftype_map =
-              loader_malloc(loader_ctx->frame_reftype_map_size, error_buf, error_buf_size)))
+              loader_malloc(loader_ctx->frame_reftype_map_size, error_buf,
+                            error_buf_size)))
         goto fail;
     loader_ctx->frame_reftype_map_boundary =
         loader_ctx->frame_reftype_map_bottom + 16;
 #endif
 
     loader_ctx->frame_csp_size = sizeof(BranchBlock) * 8;
-    if (!(loader_ctx->frame_csp_bottom = loader_ctx->frame_csp =
-              loader_malloc(loader_ctx->frame_csp_size, error_buf, error_buf_size)))
+    if (!(loader_ctx->frame_csp_bottom = loader_ctx->frame_csp = loader_malloc(
+              loader_ctx->frame_csp_size, error_buf, error_buf_size)))
         goto fail;
     loader_ctx->frame_csp_boundary = loader_ctx->frame_csp_bottom + 8;
 
 #if WASM_ENABLE_FAST_INTERP != 0
     loader_ctx->frame_offset_size = sizeof(int16) * 32;
     if (!(loader_ctx->frame_offset_bottom = loader_ctx->frame_offset =
-              loader_malloc(loader_ctx->frame_offset_size, error_buf, error_buf_size)))
+              loader_malloc(loader_ctx->frame_offset_size, error_buf,
+                            error_buf_size)))
         goto fail;
     loader_ctx->frame_offset_boundary = loader_ctx->frame_offset_bottom + 32;
 
     loader_ctx->num_const = 0;
     loader_ctx->const_buf_size = sizeof(Const) * 8;
-    if (!(loader_ctx->const_buf =
-              loader_malloc(loader_ctx->const_buf_size, error_buf, error_buf_size)))
+    if (!(loader_ctx->const_buf = loader_malloc(loader_ctx->const_buf_size,
+                                                error_buf, error_buf_size)))
         goto fail;
 
     if (func->param_cell_num >= (int32)INT16_MAX - func->local_cell_num) {
@@ -8629,7 +8631,10 @@
                         block_type.u.value_type.type = wasm_ref_type.ref_type;
                         while (p_org < p) {
 #if WASM_ENABLE_DEBUG_INTERP != 0
-                            record_fast_op(module, p_org, *p_org);
+                            if (!record_fast_op(module, p_org, *p_org,
+                                                error_buf, error_buf_size)) {
+                                goto fail;
+                            }
 #endif
                             /* Ignore extra bytes for interpreter */
                             *p_org++ = WASM_OP_NOP;
@@ -8658,7 +8663,10 @@
                      * the block quickly.
                      */
 #if WASM_ENABLE_DEBUG_INTERP != 0
-                    record_fast_op(module, p_org, *p_org);
+                    if (!record_fast_op(module, p_org, *p_org, error_buf,
+                                        error_buf_size)) {
+                        goto fail;
+                    }
 #endif
                     *p_org = EXT_OP_BLOCK + (opcode - WASM_OP_BLOCK);
 #endif
@@ -8936,6 +8944,11 @@
                 uint32 depth, default_arity, arity = 0;
                 BranchBlock *target_block;
                 BlockType *target_block_type;
+#if WASM_ENABLE_FAST_INTERP == 0
+                BrTableCache *br_table_cache = NULL;
+                uint8 *p_depth_begin, *p_depth, *p_opcode = p - 1;
+                uint32 j;
+#endif
 
                 read_leb_uint32(p, p_end, count);
 #if WASM_ENABLE_FAST_INTERP != 0
@@ -8962,6 +8975,9 @@
                 default_arity = block_type_get_arity(target_block_type,
                                                      target_block->label_type);
 
+#if WASM_ENABLE_FAST_INTERP == 0
+                p_depth_begin = p_depth = p;
+#endif
                 for (i = 0; i <= count; i++) {
                     p_org = p;
                     read_leb_uint32(p, p_end, depth);
@@ -8990,7 +9006,55 @@
                                                  error_buf, error_buf_size))) {
                         goto fail;
                     }
-                }
+
+#if WASM_ENABLE_FAST_INTERP == 0
+                    if (br_table_cache) {
+                        br_table_cache->br_depths[i] = depth;
+                    }
+                    else {
+                        if (depth > 255) {
+                            /* The depth cannot be stored in one byte,
+                               create br_table cache to store each depth */
+#if WASM_ENABLE_DEBUG_INTERP != 0
+                            if (!record_fast_op(module, p_opcode, *p_opcode,
+                                                error_buf, error_buf_size)) {
+                                goto fail;
+                            }
+#endif
+                            if (!(br_table_cache = loader_malloc(
+                                      offsetof(BrTableCache, br_depths)
+                                          + sizeof(uint32)
+                                                * (uint64)(count + 1),
+                                      error_buf, error_buf_size))) {
+                                goto fail;
+                            }
+                            *p_opcode = EXT_OP_BR_TABLE_CACHE;
+                            br_table_cache->br_table_op_addr = p_opcode;
+                            br_table_cache->br_count = count;
+                            /* Copy previous depths which are one byte */
+                            for (j = 0; j < i; j++) {
+                                br_table_cache->br_depths[j] = p_depth_begin[j];
+                            }
+                            br_table_cache->br_depths[i] = depth;
+                            bh_list_insert(module->br_table_cache_list,
+                                           br_table_cache);
+                        }
+                        else {
+                            /* The depth can be stored in one byte, use the
+                               byte of the leb to store it */
+                            *p_depth++ = (uint8)depth;
+                        }
+                    }
+#endif
+                }
+
+#if WASM_ENABLE_FAST_INTERP == 0
+                /* Set the tailing bytes to nop */
+                if (br_table_cache)
+                    p_depth = p_depth_begin;
+                while (p_depth < p)
+                    *p_depth++ = WASM_OP_NOP;
+#endif
 
                 RESET_STACK();
                 SET_CUR_BLOCK_STACK_POLYMORPHIC_STATE(true);
@@ -9321,26 +9385,11 @@
                             loader_ctx->dynamic_offset -= 2;
 #endif
                     }
-<<<<<<< HEAD
 #if WASM_ENABLE_SIMD != 0
 #if (WASM_ENABLE_WAMR_COMPILER != 0) || (WASM_ENABLE_JIT != 0)
                     else if (*(loader_ctx->frame_ref - 1) == VALUE_TYPE_V128) {
                         loader_ctx->frame_ref -= 4;
                         loader_ctx->stack_cell_num -= 4;
-=======
-                    block_type.is_value_type = false;
-                    block_type.u.type = module->types[type_index];
-#if WASM_ENABLE_FAST_INTERP == 0 && WASM_ENABLE_WAMR_COMPILER == 0 \
-    && WASM_ENABLE_JIT == 0
-                    /* If block use type index as block type, change the opcode
-                     * to new extended opcode so that interpreter can resolve
-                     * the block quickly.
-                     */
-#if WASM_ENABLE_DEBUG_INTERP != 0
-                    if (!record_fast_op(module, p_org, *p_org, error_buf,
-                                        error_buf_size)) {
-                        goto fail;
->>>>>>> 9b858c43
                     }
 #endif
 #endif
@@ -9496,7 +9545,10 @@
                 }
                 while (p_org < p) {
 #if WASM_ENABLE_DEBUG_INTERP != 0
-                    record_fast_op(module, p_org, *p_org);
+                    if (!record_fast_op(module, p_org, *p_org, error_buf,
+                                        error_buf_size)) {
+                        goto fail;
+                    }
 #endif
                     /* Ignore extra bytes for interpreter */
                     *p_org++ = WASM_OP_NOP;
@@ -9630,7 +9682,6 @@
                     && ref_type != VALUE_TYPE_EXTERNREF) {
                     set_error_buf(error_buf, error_buf_size, "type mismatch");
                     goto fail;
-<<<<<<< HEAD
                 }
 #else
                 p--;
@@ -9639,43 +9690,15 @@
                     if (!resolve_value_type((const uint8 **)&p, p_end, module,
                                             &need_ref_type_map, &wasm_ref_type,
                                             false, error_buf, error_buf_size)) {
-=======
-
-                break;
-            }
-
-            case WASM_OP_BR_TABLE:
-            {
-                uint8 *ret_types = NULL;
-                uint32 ret_count = 0;
-#if WASM_ENABLE_FAST_INTERP == 0
-                uint8 *p_depth_begin, *p_depth;
-                uint32 depth, j;
-                BrTableCache *br_table_cache = NULL;
-
-                p_org = p - 1;
-#endif
-
-                read_leb_uint32(p, p_end, count);
-#if WASM_ENABLE_FAST_INTERP != 0
-                emit_uint32(loader_ctx, count);
-#endif
-                POP_I32();
-
-#if WASM_ENABLE_FAST_INTERP == 0
-                p_depth_begin = p_depth = p;
-#endif
-                for (i = 0; i <= count; i++) {
-                    if (!(frame_csp_tmp =
-                              check_branch_block(loader_ctx, &p, p_end,
-                                                 error_buf, error_buf_size)))
->>>>>>> 9b858c43
                         goto fail;
                     }
                     ref_type = wasm_ref_type.ref_type;
                     while (p_org < p) {
 #if WASM_ENABLE_DEBUG_INTERP != 0
-                        record_fast_op(module, p_org, *p_org);
+                        if (!record_fast_op(module, p_org, *p_org, error_buf,
+                                            error_buf_size)) {
+                            goto fail;
+                        }
 #endif
                         /* Ignore extra bytes for interpreter */
                         *p_org++ = WASM_OP_NOP;
@@ -9687,73 +9710,16 @@
                                           error_buf_size)) {
                         goto fail;
                     }
-<<<<<<< HEAD
                     wasm_set_refheaptype_typeidx(&wasm_ref_type.ref_ht_typeidx,
                                                  true, type_idx);
                     ref_type = wasm_ref_type.ref_type;
-=======
-
-#if WASM_ENABLE_FAST_INTERP == 0
-                    depth = (uint32)(loader_ctx->frame_csp - 1 - frame_csp_tmp);
-                    if (br_table_cache) {
-                        br_table_cache->br_depths[i] = depth;
-                    }
-                    else {
-                        if (depth > 255) {
-                            /* The depth cannot be stored in one byte,
-                               create br_table cache to store each depth */
-#if WASM_ENABLE_DEBUG_INTERP != 0
-                            if (!record_fast_op(module, p_org, *p_org,
-                                                error_buf, error_buf_size)) {
-                                goto fail;
-                            }
-#endif
-                            if (!(br_table_cache = loader_malloc(
-                                      offsetof(BrTableCache, br_depths)
-                                          + sizeof(uint32)
-                                                * (uint64)(count + 1),
-                                      error_buf, error_buf_size))) {
-                                goto fail;
-                            }
-                            *p_org = EXT_OP_BR_TABLE_CACHE;
-                            br_table_cache->br_table_op_addr = p_org;
-                            br_table_cache->br_count = count;
-                            /* Copy previous depths which are one byte */
-                            for (j = 0; j < i; j++) {
-                                br_table_cache->br_depths[j] = p_depth_begin[j];
-                            }
-                            br_table_cache->br_depths[i] = depth;
-                            bh_list_insert(module->br_table_cache_list,
-                                           br_table_cache);
-                        }
-                        else {
-                            /* The depth can be stored in one byte, use the
-                               byte of the leb to store it */
-                            *p_depth++ = (uint8)depth;
-                        }
-                    }
-#endif
->>>>>>> 9b858c43
                 }
 #endif /* end of WASM_ENABLE_GC == 0 */
 
-<<<<<<< HEAD
 #if WASM_ENABLE_FAST_INTERP != 0
                 PUSH_OFFSET_TYPE(ref_type);
 #endif
                 PUSH_TYPE(ref_type);
-=======
-#if WASM_ENABLE_FAST_INTERP == 0
-                /* Set the tailing bytes to nop */
-                if (br_table_cache)
-                    p_depth = p_depth_begin;
-                while (p_depth < p)
-                    *p_depth++ = WASM_OP_NOP;
-#endif
-
-                RESET_STACK();
-                SET_CUR_BLOCK_STACK_POLYMORPHIC_STATE(true);
->>>>>>> 9b858c43
                 break;
             }
             case WASM_OP_REF_IS_NULL:
@@ -10135,7 +10101,10 @@
                 if (global_type == VALUE_TYPE_I64
                     || global_type == VALUE_TYPE_F64) {
 #if WASM_ENABLE_DEBUG_INTERP != 0
-                    record_fast_op(module, p_org, *p_org);
+                    if (!record_fast_op(module, p_org, *p_org, error_buf,
+                                        error_buf_size)) {
+                        goto fail;
+                    }
 #endif
                     *p_org = WASM_OP_GET_GLOBAL_64;
                 }
@@ -10205,14 +10174,20 @@
                 if (global_type == VALUE_TYPE_I64
                     || global_type == VALUE_TYPE_F64) {
 #if WASM_ENABLE_DEBUG_INTERP != 0
-                    record_fast_op(module, p_org, *p_org);
+                    if (!record_fast_op(module, p_org, *p_org, error_buf,
+                                        error_buf_size)) {
+                        goto fail;
+                    }
 #endif
                     *p_org = WASM_OP_SET_GLOBAL_64;
                 }
                 else if (module->aux_stack_size > 0
                          && global_idx == module->aux_stack_top_global_index) {
 #if WASM_ENABLE_DEBUG_INTERP != 0
-                    record_fast_op(module, p_org, *p_org);
+                    if (!record_fast_op(module, p_org, *p_org, error_buf,
+                                        error_buf_size)) {
+                        goto fail;
+                    }
 #endif
                     *p_org = WASM_OP_SET_GLOBAL_AUX_STACK;
                 }
@@ -10612,32 +10587,9 @@
                 POP_AND_PUSH(VALUE_TYPE_I32, VALUE_TYPE_F32);
                 break;
 
-<<<<<<< HEAD
             case WASM_OP_F32_CONVERT_S_I64:
             case WASM_OP_F32_CONVERT_U_I64:
                 POP_AND_PUSH(VALUE_TYPE_I64, VALUE_TYPE_F32);
-=======
-#if WASM_ENABLE_FAST_INTERP == 0
-                if (global_type == VALUE_TYPE_I64
-                    || global_type == VALUE_TYPE_F64) {
-#if WASM_ENABLE_DEBUG_INTERP != 0
-                    if (!record_fast_op(module, p_org, *p_org, error_buf,
-                                        error_buf_size)) {
-                        goto fail;
-                    }
-#endif
-                    *p_org = WASM_OP_GET_GLOBAL_64;
-                }
-#else  /* else of WASM_ENABLE_FAST_INTERP */
-                if (global_type == VALUE_TYPE_I64
-                    || global_type == VALUE_TYPE_F64) {
-                    skip_label();
-                    emit_label(WASM_OP_GET_GLOBAL_64);
-                }
-                emit_uint32(loader_ctx, global_idx);
-                PUSH_OFFSET_TYPE(global_type);
-#endif /* end of WASM_ENABLE_FAST_INTERP */
->>>>>>> 9b858c43
                 break;
 
             case WASM_OP_F32_DEMOTE_F64:
@@ -10662,46 +10614,8 @@
                 POP_AND_PUSH(VALUE_TYPE_F32, VALUE_TYPE_I32);
                 break;
 
-<<<<<<< HEAD
             case WASM_OP_I64_REINTERPRET_F64:
                 POP_AND_PUSH(VALUE_TYPE_F64, VALUE_TYPE_I64);
-=======
-#if WASM_ENABLE_FAST_INTERP == 0
-                if (global_type == VALUE_TYPE_I64
-                    || global_type == VALUE_TYPE_F64) {
-#if WASM_ENABLE_DEBUG_INTERP != 0
-                    if (!record_fast_op(module, p_org, *p_org, error_buf,
-                                        error_buf_size)) {
-                        goto fail;
-                    }
-#endif
-                    *p_org = WASM_OP_SET_GLOBAL_64;
-                }
-                else if (module->aux_stack_size > 0
-                         && global_idx == module->aux_stack_top_global_index) {
-#if WASM_ENABLE_DEBUG_INTERP != 0
-                    if (!record_fast_op(module, p_org, *p_org, error_buf,
-                                        error_buf_size)) {
-                        goto fail;
-                    }
-#endif
-                    *p_org = WASM_OP_SET_GLOBAL_AUX_STACK;
-                }
-#else  /* else of WASM_ENABLE_FAST_INTERP */
-                if (global_type == VALUE_TYPE_I64
-                    || global_type == VALUE_TYPE_F64) {
-                    skip_label();
-                    emit_label(WASM_OP_SET_GLOBAL_64);
-                }
-                else if (module->aux_stack_size > 0
-                         && global_idx == module->aux_stack_top_global_index) {
-                    skip_label();
-                    emit_label(WASM_OP_SET_GLOBAL_AUX_STACK);
-                }
-                emit_uint32(loader_ctx, global_idx);
-                POP_OFFSET_TYPE(global_type);
-#endif /* end of WASM_ENABLE_FAST_INTERP */
->>>>>>> 9b858c43
                 break;
 
             case WASM_OP_F32_REINTERPRET_I32:
