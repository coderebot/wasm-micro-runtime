/*
 * Copyright (C) 2019 Intel Corporation.  All rights reserved.
 * SPDX-License-Identifier: Apache-2.0 WITH LLVM-exception
 */

#include "wasm_loader.h"
#include "bh_common.h"
#include "bh_log.h"
#include "wasm.h"
#include "wasm_opcode.h"
#include "wasm_runtime.h"
#include "../common/wasm_native.h"
#if WASM_ENABLE_GC != 0
#include "../common/gc/gc_type.h"
#include "../common/gc/gc_object.h"
#endif
#if WASM_ENABLE_DEBUG_INTERP != 0
#include "../libraries/debug-engine/debug_engine.h"
#endif

#ifndef TRACE_WASM_LOADER
#define TRACE_WASM_LOADER 0
#endif

/* Read a value of given type from the address pointed to by the given
   pointer and increase the pointer to the position just after the
   value being read.  */
#define TEMPLATE_READ_VALUE(Type, p) \
    (p += sizeof(Type), *(Type *)(p - sizeof(Type)))

static void
set_error_buf(char *error_buf, uint32 error_buf_size, const char *string)
{
    if (error_buf != NULL) {
        snprintf(error_buf, error_buf_size, "WASM module load failed: %s",
                 string);
    }
}

static void
set_error_buf_v(char *error_buf, uint32 error_buf_size, const char *format, ...)
{
    va_list args;
    char buf[128];

    if (error_buf != NULL) {
        va_start(args, format);
        vsnprintf(buf, sizeof(buf), format, args);
        va_end(args);
        snprintf(error_buf, error_buf_size, "WASM module load failed: %s", buf);
    }
}

static bool
check_buf(const uint8 *buf, const uint8 *buf_end, uint32 length,
          char *error_buf, uint32 error_buf_size)
{
    if (buf + length > buf_end) {
        set_error_buf(error_buf, error_buf_size,
                      "unexpected end of section or function");
        return false;
    }
    return true;
}

static bool
check_buf1(const uint8 *buf, const uint8 *buf_end, uint32 length,
           char *error_buf, uint32 error_buf_size)
{
    if (buf + length > buf_end) {
        set_error_buf(error_buf, error_buf_size, "unexpected end");
        return false;
    }
    return true;
}

#define CHECK_BUF(buf, buf_end, length)                                    \
    do {                                                                   \
        if (!check_buf(buf, buf_end, length, error_buf, error_buf_size)) { \
            goto fail;                                                     \
        }                                                                  \
    } while (0)

#define CHECK_BUF1(buf, buf_end, length)                                    \
    do {                                                                    \
        if (!check_buf1(buf, buf_end, length, error_buf, error_buf_size)) { \
            goto fail;                                                      \
        }                                                                   \
    } while (0)

#define skip_leb(p) while (*p++ & 0x80)
#define skip_leb_int64(p, p_end) skip_leb(p)
#define skip_leb_uint32(p, p_end) skip_leb(p)
#define skip_leb_int32(p, p_end) skip_leb(p)

static bool
read_leb(uint8 **p_buf, const uint8 *buf_end, uint32 maxbits, bool sign,
         uint64 *p_result, char *error_buf, uint32 error_buf_size)
{
    const uint8 *buf = *p_buf;
    uint64 result = 0;
    uint32 shift = 0;
    uint32 offset = 0, bcnt = 0;
    uint64 byte;

    while (true) {
        /* uN or SN must not exceed ceil(N/7) bytes */
        if (bcnt + 1 > (maxbits + 6) / 7) {
            set_error_buf(error_buf, error_buf_size,
                          "integer representation too long");
            return false;
        }

        CHECK_BUF(buf, buf_end, offset + 1);
        byte = buf[offset];
        offset += 1;
        result |= ((byte & 0x7f) << shift);
        shift += 7;
        bcnt += 1;
        if ((byte & 0x80) == 0) {
            break;
        }
    }

    if (!sign && maxbits == 32 && shift >= maxbits) {
        /* The top bits set represent values > 32 bits */
        if (((uint8)byte) & 0xf0)
            goto fail_integer_too_large;
    }
    else if (sign && maxbits == 32) {
        if (shift < maxbits) {
            /* Sign extend, second highest bit is the sign bit */
            if ((uint8)byte & 0x40)
                result |= (~((uint64)0)) << shift;
        }
        else {
            /* The top bits should be a sign-extension of the sign bit */
            bool sign_bit_set = ((uint8)byte) & 0x8;
            int top_bits = ((uint8)byte) & 0xf0;
            if ((sign_bit_set && top_bits != 0x70)
                || (!sign_bit_set && top_bits != 0))
                goto fail_integer_too_large;
        }
    }
    else if (sign && maxbits == 64) {
        if (shift < maxbits) {
            /* Sign extend, second highest bit is the sign bit */
            if ((uint8)byte & 0x40)
                result |= (~((uint64)0)) << shift;
        }
        else {
            /* The top bits should be a sign-extension of the sign bit */
            bool sign_bit_set = ((uint8)byte) & 0x1;
            int top_bits = ((uint8)byte) & 0xfe;

            if ((sign_bit_set && top_bits != 0x7e)
                || (!sign_bit_set && top_bits != 0))
                goto fail_integer_too_large;
        }
    }

    *p_buf += offset;
    *p_result = result;
    return true;

fail_integer_too_large:
    set_error_buf(error_buf, error_buf_size, "integer too large");
fail:
    return false;
}

#define read_uint8(p) TEMPLATE_READ_VALUE(uint8, p)
#define read_uint32(p) TEMPLATE_READ_VALUE(uint32, p)
#define read_bool(p) TEMPLATE_READ_VALUE(bool, p)

#define read_leb_int64(p, p_end, res)                                   \
    do {                                                                \
        uint64 res64;                                                   \
        if (!read_leb((uint8 **)&p, p_end, 64, true, &res64, error_buf, \
                      error_buf_size))                                  \
            goto fail;                                                  \
        res = (int64)res64;                                             \
    } while (0)

#define read_leb_uint32(p, p_end, res)                                   \
    do {                                                                 \
        uint64 res64;                                                    \
        if (!read_leb((uint8 **)&p, p_end, 32, false, &res64, error_buf, \
                      error_buf_size))                                   \
            goto fail;                                                   \
        res = (uint32)res64;                                             \
    } while (0)

#define read_leb_int32(p, p_end, res)                                   \
    do {                                                                \
        uint64 res64;                                                   \
        if (!read_leb((uint8 **)&p, p_end, 32, true, &res64, error_buf, \
                      error_buf_size))                                  \
            goto fail;                                                  \
        res = (int32)res64;                                             \
    } while (0)

static char *
type2str(uint8 type)
{
    char *type_str[] = { "v128", "f64", "f32", "i64", "i32" };

    if (type >= VALUE_TYPE_V128 && type <= VALUE_TYPE_I32)
        return type_str[type - VALUE_TYPE_V128];
    else if (type == VALUE_TYPE_FUNCREF)
        return "funcref";
    else if (type == VALUE_TYPE_EXTERNREF)
        return "externref";
    else
        return "unknown type";
}

static bool
is_32bit_type(uint8 type)
{
    if (type == VALUE_TYPE_I32
        || type == VALUE_TYPE_F32
#if WASM_ENABLE_REF_TYPES != 0
<<<<<<< HEAD
        /* TODO: refactor the implementation of reference types feature,
           funcref and externref are 32-bit only when the system is
           32-bit */
        || (wasm_get_ref_types_flag() /* && sizeof(uintptr_t) == 4 */
            && (type == VALUE_TYPE_FUNCREF || type == VALUE_TYPE_EXTERNREF))
#elif WASM_ENABLE_GC != 0
        || (sizeof(uintptr_t) == 4 && wasm_is_type_reftype(type))
=======
        || type == VALUE_TYPE_FUNCREF || type == VALUE_TYPE_EXTERNREF
>>>>>>> 1dccf39d
#endif
    )
        return true;
    return false;
}

static bool
is_64bit_type(uint8 type)
{
    if (type == VALUE_TYPE_I64 || type == VALUE_TYPE_F64
#if WASM_ENABLE_REF_TYPES != 0
    /* TODO: refactor the implementation of reference types feature,
       funcref and externref are 64-bit only when the system is
       64-bit */
#if 0
        || (wasm_get_ref_types_flag() && sizeof(uintptr_t) == 8
            && (type == VALUE_TYPE_FUNCREF || type == VALUE_TYPE_EXTERNREF))
#endif
#elif WASM_ENABLE_GC != 0
        || (sizeof(uintptr_t) == 8 && wasm_is_type_reftype(type))
#endif
    )
        return true;
    return false;
}

static bool
is_value_type(uint8 type)
{
    if (/* I32/I64/F32/F64, 0x7C to 0x7F */
        (type >= VALUE_TYPE_F64 && type <= VALUE_TYPE_I32)
#if WASM_ENABLE_GC != 0
        /* reference types, 0x67 to 0x70 */
        || wasm_is_type_reftype(type)
#endif
#if WASM_ENABLE_REF_TYPES != 0
        || type == VALUE_TYPE_FUNCREF || type == VALUE_TYPE_EXTERNREF
#endif
#if WASM_ENABLE_SIMD != 0
#if (WASM_ENABLE_WAMR_COMPILER != 0) || (WASM_ENABLE_JIT != 0)
        || type == VALUE_TYPE_V128 /* 0x7B */
#endif
#endif
    )
        return true;
    return false;
}

#if WASM_ENABLE_GC != 0
static bool
is_packed_type(uint8 type)
{
    return (type == PACKED_TYPE_I8 || type == PACKED_TYPE_I16) ? true : false;
}
#endif

static bool
is_byte_a_type(uint8 type)
{
    return (is_value_type(type) || (type == VALUE_TYPE_VOID)) ? true : false;
}

#if WASM_ENABLE_SIMD != 0
#if (WASM_ENABLE_WAMR_COMPILER != 0) || (WASM_ENABLE_JIT != 0)
static V128
read_i8x16(uint8 *p_buf, char *error_buf, uint32 error_buf_size)
{
    V128 result;
    uint8 i;

    for (i = 0; i != 16; ++i) {
        result.i8x16[i] = read_uint8(p_buf);
    }

    return result;
}
#endif /* end of (WASM_ENABLE_WAMR_COMPILER != 0) || (WASM_ENABLE_JIT != 0) */
#endif /* end of WASM_ENABLE_SIMD */

static void *
loader_malloc(uint64 size, char *error_buf, uint32 error_buf_size)
{
    void *mem;

    if (size >= UINT32_MAX || !(mem = wasm_runtime_malloc((uint32)size))) {
        set_error_buf(error_buf, error_buf_size, "allocate memory failed");
        return NULL;
    }

    memset(mem, 0, (uint32)size);
    return mem;
}

static bool
check_utf8_str(const uint8 *str, uint32 len)
{
    /* The valid ranges are taken from page 125, below link
       https://www.unicode.org/versions/Unicode9.0.0/ch03.pdf */
    const uint8 *p = str, *p_end = str + len;
    uint8 chr;

    while (p < p_end) {
        chr = *p;
        if (chr < 0x80) {
            p++;
        }
        else if (chr >= 0xC2 && chr <= 0xDF && p + 1 < p_end) {
            if (p[1] < 0x80 || p[1] > 0xBF) {
                return false;
            }
            p += 2;
        }
        else if (chr >= 0xE0 && chr <= 0xEF && p + 2 < p_end) {
            if (chr == 0xE0) {
                if (p[1] < 0xA0 || p[1] > 0xBF || p[2] < 0x80 || p[2] > 0xBF) {
                    return false;
                }
            }
            else if (chr == 0xED) {
                if (p[1] < 0x80 || p[1] > 0x9F || p[2] < 0x80 || p[2] > 0xBF) {
                    return false;
                }
            }
            else if (chr >= 0xE1 && chr <= 0xEF) {
                if (p[1] < 0x80 || p[1] > 0xBF || p[2] < 0x80 || p[2] > 0xBF) {
                    return false;
                }
            }
            p += 3;
        }
        else if (chr >= 0xF0 && chr <= 0xF4 && p + 3 < p_end) {
            if (chr == 0xF0) {
                if (p[1] < 0x90 || p[1] > 0xBF || p[2] < 0x80 || p[2] > 0xBF
                    || p[3] < 0x80 || p[3] > 0xBF) {
                    return false;
                }
            }
            else if (chr >= 0xF1 && chr <= 0xF3) {
                if (p[1] < 0x80 || p[1] > 0xBF || p[2] < 0x80 || p[2] > 0xBF
                    || p[3] < 0x80 || p[3] > 0xBF) {
                    return false;
                }
            }
            else if (chr == 0xF4) {
                if (p[1] < 0x80 || p[1] > 0x8F || p[2] < 0x80 || p[2] > 0xBF
                    || p[3] < 0x80 || p[3] > 0xBF) {
                    return false;
                }
            }
            p += 4;
        }
        else {
            return false;
        }
    }
    return (p == p_end);
}

static char *
const_str_list_insert(const uint8 *str, uint32 len, WASMModule *module,
                      bool is_load_from_file_buf, char *error_buf,
                      uint32 error_buf_size)
{
    StringNode *node, *node_next;

    if (!check_utf8_str(str, len)) {
        set_error_buf(error_buf, error_buf_size, "invalid UTF-8 encoding");
        return NULL;
    }

    if (len == 0) {
        return "";
    }
    else if (is_load_from_file_buf) {
        /* As the file buffer can be referred to after loading, we use
           the previous byte of leb encoded size to adjust the string:
           move string 1 byte backward and then append '\0' */
        char *c_str = (char *)str - 1;
        bh_memmove_s(c_str, len + 1, c_str + 1, len);
        c_str[len] = '\0';
        return c_str;
    }

    /* Search const str list */
    node = module->const_str_list;
    while (node) {
        node_next = node->next;
        if (strlen(node->str) == len && !memcmp(node->str, str, len))
            break;
        node = node_next;
    }

    if (node) {
        return node->str;
    }

    if (!(node = loader_malloc(sizeof(StringNode) + len + 1, error_buf,
                               error_buf_size))) {
        return NULL;
    }

    node->str = ((char *)node) + sizeof(StringNode);
    bh_memcpy_s(node->str, len + 1, str, len);
    node->str[len] = '\0';

    if (!module->const_str_list) {
        /* set as head */
        module->const_str_list = node;
        node->next = NULL;
    }
    else {
        /* insert it */
        node->next = module->const_str_list;
        module->const_str_list = node;
    }

    return node->str;
}

static bool
load_init_expr(const uint8 **p_buf, const uint8 *buf_end,
               InitializerExpression *init_expr, uint8 type, char *error_buf,
               uint32 error_buf_size)
{
    const uint8 *p = *p_buf, *p_end = buf_end;
    uint8 flag, end_byte, *p_float;
    uint32 i;

    CHECK_BUF(p, p_end, 1);
    init_expr->init_expr_type = read_uint8(p);
    flag = init_expr->init_expr_type;

    switch (flag) {
        /* i32.const */
        case INIT_EXPR_TYPE_I32_CONST:
            if (type != VALUE_TYPE_I32)
                goto fail_type_mismatch;
            read_leb_int32(p, p_end, init_expr->u.i32);
            break;
        /* i64.const */
        case INIT_EXPR_TYPE_I64_CONST:
            if (type != VALUE_TYPE_I64)
                goto fail_type_mismatch;
            read_leb_int64(p, p_end, init_expr->u.i64);
            break;
        /* f32.const */
        case INIT_EXPR_TYPE_F32_CONST:
            if (type != VALUE_TYPE_F32)
                goto fail_type_mismatch;
            CHECK_BUF(p, p_end, 4);
            p_float = (uint8 *)&init_expr->u.f32;
            for (i = 0; i < sizeof(float32); i++)
                *p_float++ = *p++;
            break;
        /* f64.const */
        case INIT_EXPR_TYPE_F64_CONST:
            if (type != VALUE_TYPE_F64)
                goto fail_type_mismatch;
            CHECK_BUF(p, p_end, 8);
            p_float = (uint8 *)&init_expr->u.f64;
            for (i = 0; i < sizeof(float64); i++)
                *p_float++ = *p++;
            break;
#if WASM_ENABLE_SIMD != 0
#if (WASM_ENABLE_WAMR_COMPILER != 0) || (WASM_ENABLE_JIT != 0)
        case INIT_EXPR_TYPE_V128_CONST:
        {
            uint8 flag;
            uint64 high, low;

            if (type != VALUE_TYPE_V128)
                goto fail_type_mismatch;

            flag = read_uint8(p);
            (void)flag;

            CHECK_BUF(p, p_end, 16);
            wasm_runtime_read_v128(p, &high, &low);
            p += 16;

            init_expr->u.v128.i64x2[0] = high;
            init_expr->u.v128.i64x2[1] = low;
            break;
        }
#endif /* end of (WASM_ENABLE_WAMR_COMPILER != 0) || (WASM_ENABLE_JIT != 0) */
#endif /* end of WASM_ENABLE_SIMD */
#if WASM_ENABLE_REF_TYPES != 0
        case INIT_EXPR_TYPE_FUNCREF_CONST:
        {
            if (type != VALUE_TYPE_FUNCREF)
                goto fail_type_mismatch;
            read_leb_uint32(p, p_end, init_expr->u.ref_index);
            break;
        }
        case INIT_EXPR_TYPE_REFNULL_CONST:
        {
            uint8 reftype;

            CHECK_BUF(p, p_end, 1);
            reftype = read_uint8(p);
            if (reftype != type)
                goto fail_type_mismatch;

            init_expr->u.ref_index = NULL_REF;
            break;
        }
#endif /* WASM_ENABLE_REF_TYPES != 0 */
        /* get_global */
        case INIT_EXPR_TYPE_GET_GLOBAL:
            read_leb_uint32(p, p_end, init_expr->u.global_index);
            break;
        default:
        {
            set_error_buf(error_buf, error_buf_size,
                          "illegal opcode "
                          "or constant expression required "
                          "or type mismatch");
            goto fail;
        }
    }
    CHECK_BUF(p, p_end, 1);
    end_byte = read_uint8(p);
    if (end_byte != 0x0b)
        goto fail_type_mismatch;
    *p_buf = p;
    return true;

fail_type_mismatch:
    set_error_buf(error_buf, error_buf_size,
                  "type mismatch or constant expression required");
fail:
    return false;
}

static bool
check_mutability(uint8 mutable, char *error_buf, uint32 error_buf_size)
{
    if (mutable >= 2) {
        set_error_buf(error_buf, error_buf_size, "invalid mutability");
        return false;
    }
    return true;
}

#if WASM_ENABLE_GC != 0
static void
destroy_func_type(WASMFuncType *type)
{
    if (type->ref_count > 1) {
        /* The type is referenced by other types
           of current wasm module */
        type->ref_count--;
        return;
    }

    /* Destroy the reference type hash set */
    if (type->ref_type_maps)
        wasm_runtime_free(type->ref_type_maps);

    /* Free the type */
    wasm_runtime_free(type);
}

static void
destroy_struct_type(WASMStructType *type)
{
    if (type->ref_count > 1) {
        type->ref_count--;
        return;
    }

    if (type->ref_type_maps)
        wasm_runtime_free(type->ref_type_maps);

    wasm_runtime_free(type);
}

static void
destroy_array_type(WASMArrayType *type)
{
    if (type->ref_count > 1) {
        type->ref_count--;
        return;
    }

    wasm_runtime_free(type);
}

static void
destroy_wasm_type(WASMType *type)
{
    if (type->type_flag == WASM_TYPE_FUNC)
        destroy_func_type((WASMFuncType *)type);
    else if (type->type_flag == WASM_TYPE_STRUCT)
        destroy_struct_type((WASMStructType *)type);
    else if (type->type_flag == WASM_TYPE_ARRAY)
        destroy_array_type((WASMArrayType *)type);
    else {
        bh_assert(0);
    }
}

static bool
check_type_index(const WASMModule *module, uint32 type_index, char *error_buf,
                 uint32 error_buf_size)
{
    if (type_index >= module->type_count) {
        set_error_buf_v(error_buf, error_buf_size, "unknown type %d",
                        type_index);
        return false;
    }
    return true;
}

/* Resolve (ref null ht) or (ref ht) */
static bool
resolve_reftype_htref(const uint8 **p_buf, const uint8 *buf_end,
                      WASMModule *module, bool nullable, WASMRefType *ref_type,
                      char *error_buf, uint32 error_buf_size)
{
    const uint8 *p = *p_buf, *p_end = buf_end;

    ref_type->ref_type =
        nullable ? REF_TYPE_HT_NULLABLE : REF_TYPE_HT_NON_NULLABLE;
    ref_type->ref_ht_common.nullable = nullable;
    read_leb_int32(p, p_end, ref_type->ref_ht_common.heap_type);

    if (wasm_is_refheaptype_rttn(&ref_type->ref_ht_common)) {
        /* heap type is (rtt n i) */
        read_leb_uint32(p, p_end, ref_type->ref_ht_rttn.n);
        read_leb_int32(p, p_end, ref_type->ref_ht_rttn.type_idx);
        if (!check_type_index(module, ref_type->ref_ht_rttn.type_idx, error_buf,
                              error_buf_size)) {
            return false;
        }
    }
    else if (wasm_is_refheaptype_rtt(&ref_type->ref_ht_common)) {
        /* heap type is (rtt i) */
        read_leb_int32(p, p_end, ref_type->ref_ht_rtt.type_idx);
        if (!check_type_index(module, ref_type->ref_ht_rtt.type_idx, error_buf,
                              error_buf_size)) {
            return false;
        }
    }
    else if (wasm_is_refheaptype_typeidx(&ref_type->ref_ht_common)) {
        /* heap type is (type i), i : typeidx, >= 0 */
        if (!check_type_index(module, ref_type->ref_ht_typeidx.type_idx,
                              error_buf, error_buf_size)) {
            return false;
        }
    }
    else if (!wasm_is_refheaptype_common(&ref_type->ref_ht_common)) {
        /* heap type is func, extern, any, eq, i31 or data */
        set_error_buf(error_buf, error_buf_size, "unknown heap type");
        return false;
    }

    *p_buf = p;
    return true;
fail:
    return false;
}

/* Resolve (rtt n $t) */
static bool
resolve_reftype_rttnref(const uint8 **p_buf, const uint8 *buf_end,
                        WASMModule *module, WASMRefType *ref_type,
                        char *error_buf, uint32 error_buf_size)
{
    const uint8 *p = *p_buf, *p_end = buf_end;

    /* Convert (rtt n i) into (ref (rtt n i)) to reduce
       the complexity of type equal/subtype checking */
    ref_type->ref_type = REF_TYPE_HT_NON_NULLABLE;
    ref_type->ref_ht_rttn.nullable = false;
    ref_type->ref_ht_rttn.rtt_type = (int32)HEAP_TYPE_RTTN;
    read_leb_uint32(p, p_end, ref_type->ref_ht_rttn.n);
    read_leb_int32(p, p_end, ref_type->ref_ht_rttn.type_idx);
    if (!check_type_index(module, ref_type->ref_ht_rttn.type_idx, error_buf,
                          error_buf_size)) {
        return false;
    }

    *p_buf = p;
    return true;
fail:
    return false;
}

/* Resolve (rtt $t) */
static bool
resolve_reftype_rttref(const uint8 **p_buf, const uint8 *buf_end,
                       WASMModule *module, WASMRefType *ref_type,
                       char *error_buf, uint32 error_buf_size)
{
    const uint8 *p = *p_buf, *p_end = buf_end;

    /* Convert (rtt i) into (ref (rtt i)) to reduce
       the complexity of type equal/subtype checking */
    ref_type->ref_type = REF_TYPE_HT_NON_NULLABLE;
    ref_type->ref_ht_rtt.nullable = false;
    ref_type->ref_ht_rtt.rtt_type = (int32)HEAP_TYPE_RTT;
    read_leb_int32(p, p_end, ref_type->ref_ht_rtt.type_idx);
    if (!check_type_index(module, ref_type->ref_ht_rtt.type_idx, error_buf,
                          error_buf_size)) {
        return false;
    }

    *p_buf = p;
    return true;
fail:
    return false;
}

static bool
resolve_value_type(const uint8 **p_buf, const uint8 *buf_end,
                   WASMModule *module, bool *p_need_ref_type_map,
                   WASMRefType *ref_type, bool allow_packed_type,
                   char *error_buf, uint32 error_buf_size)
{
    const uint8 *p = *p_buf, *p_end = buf_end;
    uint8 type;

    memset(ref_type, 0, sizeof(WASMRefType));

    CHECK_BUF(p, p_end, 1);
    type = read_uint8(p);

    if (wasm_is_reftype_htref_nullable(type)) {
        /* (ref null ht) */
        if (!resolve_reftype_htref(&p, p_end, module, true, ref_type, error_buf,
                                   error_buf_size))
            return false;
        if (!wasm_is_refheaptype_common(&ref_type->ref_ht_common))
            *p_need_ref_type_map = true;
        else {
            /* For (ref null func/extern/any/eq/i31/data), they are same as
               funcref/externref/anyref/eqref/i31ref/dataref, we convert the
               multi-byte type to one-byte type to reduce the footprint and
               the complexity of type equal/subtype checking */
            ref_type->ref_type =
                (uint8)((int32)0x80 + ref_type->ref_ht_common.heap_type);
            *p_need_ref_type_map = false;
        }
    }
    else if (wasm_is_reftype_htref_non_nullable(type)) {
        /* (ref ht) */
        if (!resolve_reftype_htref(&p, p_end, module, false, ref_type,
                                   error_buf, error_buf_size))
            return false;
        *p_need_ref_type_map = true;
    }
    else if (wasm_is_reftype_rttnref(type)) {
        /* (rtt n $t) */
        if (!resolve_reftype_rttnref(&p, p_end, module, ref_type, error_buf,
                                     error_buf_size))
            return false;
        *p_need_ref_type_map = true;
    }
    else if (wasm_is_reftype_rttref(type)) {
        /* (rtt $t) */
        if (!resolve_reftype_rttref(&p, p_end, module, ref_type, error_buf,
                                    error_buf_size))
            return false;
        *p_need_ref_type_map = true;
    }
    else {
        /* type which can be represented by one byte */
        if (!is_value_type(type)
            && !(allow_packed_type && is_packed_type(type))) {
            set_error_buf(error_buf, error_buf_size, "unknown value type");
            return false;
        }
        ref_type->ref_type = type;
        *p_need_ref_type_map = false;
    }

    *p_buf = p;
    return true;
fail:
    return false;
}

static bool
check_ref_count(uint16 ref_count, char *error_buf, uint32 error_buf_size)
{
    if (ref_count == UINT16_MAX) {
        set_error_buf(error_buf, error_buf_size,
                      "duplicated type count too large");
        return false;
    }
    return true;
}

static bool
resolve_func_type(const uint8 **p_buf, const uint8 *buf_end, WASMModule *module,
                  uint32 type_idx, char *error_buf, uint32 error_buf_size)
{
    const uint8 *p = *p_buf, *p_end = buf_end, *p_org;
    uint32 param_count, result_count, ref_type_map_count = 0, i, j = 0;
    uint32 param_cell_num, ret_cell_num;
    uint64 total_size;
    bool need_ref_type_map;
    WASMRefType ref_type;
    WASMFuncType *type = NULL;

    /* Parse first time to resolve param count, result count and
       ref type map count */
    read_leb_uint32(p, p_end, param_count);
    p_org = p;
    for (i = 0; i < param_count; i++) {
        if (!resolve_value_type(&p, p_end, module, &need_ref_type_map,
                                &ref_type, false, error_buf, error_buf_size)) {
            return false;
        }
        if (need_ref_type_map)
            ref_type_map_count++;
    }

    read_leb_uint32(p, p_end, result_count);
    for (i = 0; i < result_count; i++) {
        if (!resolve_value_type(&p, p_end, module, &need_ref_type_map,
                                &ref_type, false, error_buf, error_buf_size)) {
            return false;
        }
        if (need_ref_type_map)
            ref_type_map_count++;
    }

    LOG_VERBOSE("type %u: func, param count: %d, result count: %d, "
                "ref type map count: %d\n",
                type_idx, param_count, result_count, ref_type_map_count);

    /* Parse second time to resolve param types, result types and
       ref type map info */
    p = p_org;

    total_size = offsetof(WASMFuncType, types)
                 + sizeof(uint8) * (uint64)(param_count + result_count);
    if (!(type = loader_malloc(total_size, error_buf, error_buf_size))) {
        return false;
    }
    if (ref_type_map_count > 0) {
        total_size = sizeof(WASMRefTypeMap) * (uint64)ref_type_map_count;
        if (!(type->ref_type_maps =
                  loader_malloc(total_size, error_buf, error_buf_size))) {
            goto fail;
        }
    }

    type->type_flag = WASM_TYPE_FUNC;
    type->param_count = param_count;
    type->result_count = result_count;
    type->ref_type_map_count = ref_type_map_count;
    type->ref_count = 1;

    for (i = 0; i < param_count; i++) {
        if (!resolve_value_type(&p, p_end, module, &need_ref_type_map,
                                &ref_type, false, error_buf, error_buf_size)) {
            goto fail;
        }
        type->types[i] = ref_type.ref_type;
        if (need_ref_type_map) {
            type->ref_type_maps[j].index = i;
            if (!(type->ref_type_maps[j++].ref_type = wasm_reftype_set_insert(
                      module->ref_type_set, &ref_type))) {
                goto fail;
            }
        }
    }

    read_leb_uint32(p, p_end, result_count);
    for (i = 0; i < result_count; i++) {
        if (!resolve_value_type(&p, p_end, module, &need_ref_type_map,
                                &ref_type, false, error_buf, error_buf_size)) {
            goto fail;
        }
        type->types[param_count + i] = ref_type.ref_type;
        if (need_ref_type_map) {
            type->ref_type_maps[j].index = param_count + i;
            if (!(type->ref_type_maps[j++].ref_type = wasm_reftype_set_insert(
                      module->ref_type_set, &ref_type))) {
                goto fail;
            }
        }
    }

    bh_assert(j == type->ref_type_map_count);
#if TRACE_WASM_LOADER != 0
    os_printf("type %d = ", type_idx);
    wasm_dump_func_type(type);
#endif

    param_cell_num = wasm_get_cell_num(type->types, param_count);
    ret_cell_num = wasm_get_cell_num(type->types + param_count, result_count);
    if (param_cell_num > UINT16_MAX || ret_cell_num > UINT16_MAX) {
        set_error_buf(error_buf, error_buf_size,
                      "param count or result count too large");
        goto fail;
    }
    type->param_cell_num = (uint16)param_cell_num;
    type->ret_cell_num = (uint16)ret_cell_num;

    *p_buf = p;

    for (i = 0; i < type_idx; i++) {
        /* If there is already a same type created, use it instead */
        if (module->types[i]->type_flag == WASM_TYPE_FUNC
            && wasm_func_type_equal(type, (WASMFuncType *)module->types[i])) {
            destroy_func_type(type);
            if (!check_ref_count(module->types[i]->ref_count, error_buf,
                                 error_buf_size)) {
                return false;
            }
            module->types[i]->ref_count++;
            module->types[type_idx] = module->types[i];
#if TRACE_WASM_LOADER != 0
            os_printf("type %d is duplicated with type %d\n", type_idx, i);
#endif
            return true;
        }
    }

    module->types[type_idx] = (WASMType *)type;
    return true;

fail:
    if (type)
        destroy_func_type(type);
    return false;
}

static bool
resolve_struct_type(const uint8 **p_buf, const uint8 *buf_end,
                    WASMModule *module, uint32 type_idx, char *error_buf,
                    uint32 error_buf_size)
{
    const uint8 *p = *p_buf, *p_end = buf_end, *p_org;
    uint32 field_count, ref_type_map_count = 0, i, j = 0, offset;
    uint64 total_size;
    uint8 mutable;
    bool need_ref_type_map;
    WASMRefType ref_type;
    WASMStructType *type = NULL;

    /* Parse first time to resolve field count and ref type map count */
    read_leb_uint32(p, p_end, field_count);
    p_org = p;
    for (i = 0; i < field_count; i++) {
        if (!resolve_value_type(&p, p_end, module, &need_ref_type_map,
                                &ref_type, true, error_buf, error_buf_size)) {
            return false;
        }
        if (need_ref_type_map)
            ref_type_map_count++;

        CHECK_BUF(p, p_end, 1);
        mutable = read_uint8(p);
        if (!check_mutability(mutable, error_buf, error_buf_size)) {
            return false;
        }
    }

    LOG_VERBOSE("type %u: struct, field count: %d, ref type map count: %d\n",
                type_idx, field_count, ref_type_map_count);

    /* Parse second time to resolve field types and ref type map info */
    p = p_org;

    total_size = offsetof(WASMStructType, fields)
                 + sizeof(WASMStructFieldType) * (uint64)field_count;
    if (!(type = loader_malloc(total_size, error_buf, error_buf_size))) {
        return false;
    }
    if (ref_type_map_count > 0) {
        total_size = sizeof(WASMRefTypeMap) * (uint64)ref_type_map_count;
        if (!(type->ref_type_maps =
                  loader_malloc(total_size, error_buf, error_buf_size))) {
            goto fail;
        }
    }

    type->type_flag = WASM_TYPE_STRUCT;
    type->field_count = field_count;
    type->ref_type_map_count = ref_type_map_count;
    type->ref_count = 1;

    offset = (uint32)sizeof(WASMStructObject);
    for (i = 0; i < field_count; i++) {
        if (!resolve_value_type(&p, p_end, module, &need_ref_type_map,
                                &ref_type, true, error_buf, error_buf_size)) {
            goto fail;
        }
        type->fields[i].field_type = ref_type.ref_type;
        if (need_ref_type_map) {
            type->ref_type_maps[j].index = i;
            if (!(type->ref_type_maps[j++].ref_type = wasm_reftype_set_insert(
                      module->ref_type_set, &ref_type))) {
                goto fail;
            }
        }

        type->fields[i].field_flags = read_uint8(p);
        type->fields[i].field_size =
            (uint8)wasm_reftype_size(ref_type.ref_type);
#if !(defined(BUILD_TARGET_X86_64) || defined(BUILD_TARGET_AMD_64) \
      || defined(BUILD_TARGET_X86_32))
        if (type->fields[i].field_size == 2)
            offset = align_uint(offset, 2);
        else if (type->fields[i].field_size >= 4) /* field size is 4 or 8 */
            offset = align_uint(offset, 4);
#endif
        type->fields[i].field_offset = offset;
        offset += type->fields[i].field_size;
    }
    type->total_size = offset;

    bh_assert(j == type->ref_type_map_count);
#if TRACE_WASM_LOADER != 0
    os_printf("type %d = ", type_idx);
    wasm_dump_struct_type(type);
#endif

    *p_buf = p;

    for (i = 0; i < type_idx; i++) {
        /* If there is already a same type created, use it instead */
        if (module->types[i]->type_flag == WASM_TYPE_STRUCT
            && wasm_struct_type_equal(type,
                                      (WASMStructType *)module->types[i])) {
            destroy_struct_type(type);
            if (!check_ref_count(module->types[i]->ref_count, error_buf,
                                 error_buf_size)) {
                return false;
            }
            module->types[i]->ref_count++;
            module->types[type_idx] = module->types[i];
#if TRACE_WASM_LOADER != 0
            os_printf("type %d is duplicated with type %d\n", type_idx, i);
#endif
            return true;
        }
    }

    module->types[type_idx] = (WASMType *)type;
    return true;

fail:
    if (type)
        destroy_struct_type(type);
    return false;
}

static bool
resolve_array_type(const uint8 **p_buf, const uint8 *buf_end,
                   WASMModule *module, uint32 type_idx, char *error_buf,
                   uint32 error_buf_size)
{
    const uint8 *p = *p_buf, *p_end = buf_end;
    uint32 i;
    uint8 mutable;
    bool need_ref_type_map;
    WASMRefType ref_type;
    WASMArrayType *type = NULL;

    if (!resolve_value_type(&p, p_end, module, &need_ref_type_map, &ref_type,
                            true, error_buf, error_buf_size)) {
        return false;
    }

    CHECK_BUF(p, p_end, 1);
    mutable = read_uint8(p);
    if (!check_mutability(mutable, error_buf, error_buf_size)) {
        return false;
    }

    LOG_VERBOSE("type %u: array\n", type_idx);

    if (!(type = loader_malloc(sizeof(WASMArrayType), error_buf,
                               error_buf_size))) {
        return false;
    }

    type->type_flag = WASM_TYPE_ARRAY;
    type->ref_count = 1;
    type->elem_flags = mutable;
    type->elem_type = ref_type;

#if TRACE_WASM_LOADER != 0
    os_printf("type %d = ", type_idx);
    wasm_dump_array_type(type);
#endif
    *p_buf = p;

    for (i = 0; i < type_idx; i++) {
        /* If there is already a same type created, use it instead */
        if (module->types[i]->type_flag == WASM_TYPE_ARRAY
            && wasm_array_type_equal(type, (WASMArrayType *)module->types[i])) {
            destroy_array_type(type);
            if (!check_ref_count(module->types[i]->ref_count, error_buf,
                                 error_buf_size)) {
                return false;
            }
            module->types[i]->ref_count++;
            module->types[type_idx] = module->types[i];
#if TRACE_WASM_LOADER != 0
            os_printf("type %d is duplicated with type %d\n", type_idx, i);
#endif
            return true;
        }
    }

    module->types[type_idx] = (WASMType *)type;
    return true;

fail:
    if (type)
        destroy_array_type(type);
    return false;
}
#endif /* end of WASM_ENABLE_GC */

static bool
load_type_section(const uint8 *buf, const uint8 *buf_end, WASMModule *module,
                  char *error_buf, uint32 error_buf_size)
{
    const uint8 *p = buf, *p_end = buf_end;
    uint32 type_count, i;
    uint64 total_size;
    uint8 flag;

    read_leb_uint32(p, p_end, type_count);

    if (type_count) {
        module->type_count = type_count;
        total_size = sizeof(WASMType *) * (uint64)type_count;
        if (!(module->types =
                  loader_malloc(total_size, error_buf, error_buf_size))) {
            return false;
        }

#if WASM_ENABLE_GC == 0
        for (i = 0; i < type_count; i++) {
            WASMFuncType *type;
            const uint8 *p_org;
            uint32 param_count, result_count, j;
            uint32 param_cell_num, ret_cell_num;

            CHECK_BUF(p, p_end, 1);
            flag = read_uint8(p);
            if (flag != DEFINED_TYPE_FUNC) {
                set_error_buf(error_buf, error_buf_size, "invalid type flag");
                return false;
            }

            read_leb_uint32(p, p_end, param_count);

            /* Resolve param count and result count firstly */
            p_org = p;
            CHECK_BUF(p, p_end, param_count);
            p += param_count;
            read_leb_uint32(p, p_end, result_count);
            CHECK_BUF(p, p_end, result_count);
            p = p_org;

            if (param_count > UINT16_MAX || result_count > UINT16_MAX) {
                set_error_buf(error_buf, error_buf_size,
                              "param count or result count too large");
                return false;
            }

            total_size = offsetof(WASMType, types)
                         + sizeof(uint8) * (uint64)(param_count + result_count);
            if (!(type = module->types[i] =
                      loader_malloc(total_size, error_buf, error_buf_size))) {
                return false;
            }

            /* Resolve param types and result types */
            type->param_count = (uint16)param_count;
            type->result_count = (uint16)result_count;
            for (j = 0; j < param_count; j++) {
                CHECK_BUF(p, p_end, 1);
                type->types[j] = read_uint8(p);
            }
            read_leb_uint32(p, p_end, result_count);
            for (j = 0; j < result_count; j++) {
                CHECK_BUF(p, p_end, 1);
                type->types[param_count + j] = read_uint8(p);
            }

            param_cell_num = wasm_get_cell_num(type->types, param_count);
            ret_cell_num =
                wasm_get_cell_num(type->types + param_count, result_count);
            if (param_cell_num > UINT16_MAX || ret_cell_num > UINT16_MAX) {
                set_error_buf(error_buf, error_buf_size,
                              "param count or result count too large");
                return false;
            }
            type->param_cell_num = (uint16)param_cell_num;
            type->ret_cell_num = (uint16)ret_cell_num;
        }
#else  /* else of WASM_ENABLE_GC */
        for (i = 0; i < type_count; i++) {
            CHECK_BUF(p, p_end, 1);
            flag = read_uint8(p);
            if (flag == DEFINED_TYPE_FUNC) {
                if (!resolve_func_type(&p, buf_end, module, i, error_buf,
                                       error_buf_size)) {
                    return false;
                }
            }
            else if (flag == DEFINED_TYPE_STRUCT) {
                if (!resolve_struct_type(&p, buf_end, module, i, error_buf,
                                         error_buf_size)) {
                    return false;
                }
            }
            else if (flag == DEFINED_TYPE_ARRAY) {
                if (!resolve_array_type(&p, buf_end, module, i, error_buf,
                                        error_buf_size)) {
                    return false;
                }
            }
            else {
                set_error_buf(error_buf, error_buf_size, "invalid type flag");
                return false;
            }
        }
#endif /* end of WASM_ENABLE_GC */
    }

    if (p != p_end) {
        set_error_buf(error_buf, error_buf_size, "section size mismatch");
        return false;
    }

    LOG_VERBOSE("Load type section success.\n");
    return true;
fail:
    return false;
}

static void
adjust_table_max_size(uint32 init_size, uint32 max_size_flag, uint32 *max_size)
{
    uint32 default_max_size =
        init_size * 2 > TABLE_MAX_SIZE ? init_size * 2 : TABLE_MAX_SIZE;

    if (max_size_flag) {
        /* module defines the table limitation */
        bh_assert(init_size <= *max_size);

        if (init_size < *max_size) {
            *max_size =
                *max_size < default_max_size ? *max_size : default_max_size;
        }
    }
    else {
        /* partial defined table limitation, gives a default value */
        *max_size = default_max_size;
    }
}

#if WASM_ENABLE_MULTI_MODULE != 0
/**
 * Find export item of a module with export info:
 *  module name, field name and export kind
 */
static WASMExport *
wasm_loader_find_export(const WASMModule *module, const char *module_name,
                        const char *field_name, uint8 export_kind,
                        uint32 export_index_boundary, char *error_buf,
                        uint32 error_buf_size)
{
    WASMExport *export;
    uint32 i;

    for (i = 0, export = module->exports; i < module->export_count;
         ++i, ++export) {
        /**
         * need to consider a scenario that different kinds of exports
         * may have the same name, like
         * (table (export "m1" "exported") 10 funcref)
         * (memory (export "m1" "exported") 10)
         **/
        if (export->kind == export_kind && !strcmp(field_name, export->name)) {
            break;
        }
    }

    if (i == module->export_count) {
        LOG_DEBUG("can not find an export %d named %s in the module %s",
                  export_kind, field_name, module_name);
        set_error_buf(error_buf, error_buf_size,
                      "unknown import or incompatible import type");
        return NULL;
    }

    if (export->index >= export_index_boundary) {
        LOG_DEBUG("%s in the module %s is out of index (%d >= %d )", field_name,
                  module_name, export->index, export_index_boundary);
        set_error_buf(error_buf, error_buf_size, "incompatible import type");
        return NULL;
    }

    return export;
}

static WASMFunction *
wasm_loader_resolve_function(const char *module_name, const char *function_name,
                             const WASMFuncType *expected_function_type,
                             char *error_buf, uint32 error_buf_size)
{
    WASMModuleCommon *module_reg;
    WASMFunction *function = NULL;
    WASMExport *export = NULL;
    WASMModule *module = NULL;
    WASMFuncType *target_function_type = NULL;

    module_reg = wasm_runtime_find_module_registered(module_name);
    if (!module_reg || module_reg->module_type != Wasm_Module_Bytecode) {
        LOG_DEBUG("can not find a module named %s for function %s", module_name,
                  function_name);
        set_error_buf(error_buf, error_buf_size, "unknown import");
        return NULL;
    }

    module = (WASMModule *)module_reg;
    export = wasm_loader_find_export(
        module, module_name, function_name, EXPORT_KIND_FUNC,
        module->import_function_count + module->function_count, error_buf,
        error_buf_size);
    if (!export) {
        return NULL;
    }

    /* resolve function type and function */
    if (export->index < module->import_function_count) {
        target_function_type =
            module->import_functions[export->index].u.function.func_type;
        function = module->import_functions[export->index]
                       .u.function.import_func_linked;
    }
    else {
        target_function_type =
            module->functions[export->index - module->import_function_count]
                ->func_type;
        function =
            module->functions[export->index - module->import_function_count];
    }

    /* check function type */
    if (!wasm_type_equal((WASMType *)expected_function_type,
                         (WASMType *)target_function_type)) {
        LOG_DEBUG("%s.%s failed the type check", module_name, function_name);
        set_error_buf(error_buf, error_buf_size, "incompatible import type");
        return NULL;
    }

    return function;
}

static WASMTable *
wasm_loader_resolve_table(const char *module_name, const char *table_name,
                          uint32 init_size, uint32 max_size, char *error_buf,
                          uint32 error_buf_size)
{
    WASMModuleCommon *module_reg;
    WASMTable *table = NULL;
    WASMExport *export = NULL;
    WASMModule *module = NULL;

    module_reg = wasm_runtime_find_module_registered(module_name);
    if (!module_reg || module_reg->module_type != Wasm_Module_Bytecode) {
        LOG_DEBUG("can not find a module named %s for table", module_name);
        set_error_buf(error_buf, error_buf_size, "unknown import");
        return NULL;
    }

    module = (WASMModule *)module_reg;
    export = wasm_loader_find_export(
        module, module_name, table_name, EXPORT_KIND_TABLE,
        module->table_count + module->import_table_count, error_buf,
        error_buf_size);
    if (!export) {
        return NULL;
    }

    /* resolve table and check the init/max size */
    if (export->index < module->import_table_count) {
        table =
            module->import_tables[export->index].u.table.import_table_linked;
    }
    else {
        table = &(module->tables[export->index - module->import_table_count]);
    }
    if (table->init_size < init_size || table->max_size > max_size) {
        LOG_DEBUG("%s,%s failed type check(%d-%d), expected(%d-%d)",
                  module_name, table_name, table->init_size, table->max_size,
                  init_size, max_size);
        set_error_buf(error_buf, error_buf_size, "incompatible import type");
        return NULL;
    }

    return table;
}

static WASMMemory *
wasm_loader_resolve_memory(const char *module_name, const char *memory_name,
                           uint32 init_page_count, uint32 max_page_count,
                           char *error_buf, uint32 error_buf_size)
{
    WASMModuleCommon *module_reg;
    WASMMemory *memory = NULL;
    WASMExport *export = NULL;
    WASMModule *module = NULL;

    module_reg = wasm_runtime_find_module_registered(module_name);
    if (!module_reg || module_reg->module_type != Wasm_Module_Bytecode) {
        LOG_DEBUG("can not find a module named %s for memory", module_name);
        set_error_buf(error_buf, error_buf_size, "unknown import");
        return NULL;
    }

    module = (WASMModule *)module_reg;
    export = wasm_loader_find_export(
        module, module_name, memory_name, EXPORT_KIND_MEMORY,
        module->import_memory_count + module->memory_count, error_buf,
        error_buf_size);
    if (!export) {
        return NULL;
    }

    /* resolve memory and check the init/max page count */
    if (export->index < module->import_memory_count) {
        memory = module->import_memories[export->index]
                     .u.memory.import_memory_linked;
    }
    else {
        memory =
            &(module->memories[export->index - module->import_memory_count]);
    }
    if (memory->init_page_count < init_page_count
        || memory->max_page_count > max_page_count) {
        LOG_DEBUG("%s,%s failed type check(%d-%d), expected(%d-%d)",
                  module_name, memory_name, memory->init_page_count,
                  memory->max_page_count, init_page_count, max_page_count);
        set_error_buf(error_buf, error_buf_size, "incompatible import type");
        return NULL;
    }
    return memory;
}

static WASMGlobal *
wasm_loader_resolve_global(const char *module_name, const char *global_name,
                           uint8 type, bool is_mutable, char *error_buf,
                           uint32 error_buf_size)
{
    WASMModuleCommon *module_reg;
    WASMGlobal *global = NULL;
    WASMExport *export = NULL;
    WASMModule *module = NULL;

    module_reg = wasm_runtime_find_module_registered(module_name);
    if (!module_reg || module_reg->module_type != Wasm_Module_Bytecode) {
        LOG_DEBUG("can not find a module named %s for global", module_name);
        set_error_buf(error_buf, error_buf_size, "unknown import");
        return NULL;
    }

    module = (WASMModule *)module_reg;
    export = wasm_loader_find_export(
        module, module_name, global_name, EXPORT_KIND_GLOBAL,
        module->import_global_count + module->global_count, error_buf,
        error_buf_size);
    if (!export) {
        return NULL;
    }

    /* resolve and check the global */
    if (export->index < module->import_global_count) {
        global =
            module->import_globals[export->index].u.global.import_global_linked;
    }
    else {
        global =
            &(module->globals[export->index - module->import_global_count]);
    }
    if (global->type != type || global->is_mutable != is_mutable) {
        LOG_DEBUG("%s,%s failed type check(%d, %d), expected(%d, %d)",
                  module_name, global_name, global->type, global->is_mutable,
                  type, is_mutable);
        set_error_buf(error_buf, error_buf_size, "incompatible import type");
        return NULL;
    }
    return global;
}

static WASMModule *
search_sub_module(const WASMModule *parent_module, const char *sub_module_name)
{
    WASMRegisteredModule *node =
        bh_list_first_elem(parent_module->import_module_list);
    while (node && strcmp(sub_module_name, node->module_name)) {
        node = bh_list_elem_next(node);
    }
    return node ? (WASMModule *)node->module : NULL;
}

static bool
register_sub_module(const WASMModule *parent_module,
                    const char *sub_module_name, WASMModule *sub_module)
{
    /* register sub_module into its parent sub module list */
    WASMRegisteredModule *node = NULL;
    bh_list_status ret;

    if (search_sub_module(parent_module, sub_module_name)) {
        LOG_DEBUG("%s has been registered in its parent", sub_module_name);
        return true;
    }

    node = wasm_runtime_malloc(sizeof(WASMRegisteredModule));
    if (!node) {
        return false;
    }

    node->module_name = sub_module_name;
    node->module = (WASMModuleCommon *)sub_module;
    ret = bh_list_insert(parent_module->import_module_list, node);
    bh_assert(BH_LIST_SUCCESS == ret);
    (void)ret;
    return true;
}

static WASMModule *
load_depended_module(const WASMModule *parent_module,
                     const char *sub_module_name, char *error_buf,
                     uint32 error_buf_size)
{
    WASMModule *sub_module = NULL;
    bool ret = false;
    uint8 *buffer = NULL;
    uint32 buffer_size = 0;
    const module_reader reader = wasm_runtime_get_module_reader();
    const module_destroyer destroyer = wasm_runtime_get_module_destroyer();

    /* check the registered module list of the parent */
    sub_module = search_sub_module(parent_module, sub_module_name);
    if (sub_module) {
        LOG_DEBUG("%s has been loaded before", sub_module_name);
        return sub_module;
    }

    /* check the global registered module list */
    sub_module =
        (WASMModule *)wasm_runtime_find_module_registered(sub_module_name);
    if (sub_module) {
        LOG_DEBUG("%s has been loaded", sub_module_name);
        goto register_sub_module;
    }

    LOG_VERBOSE("loading %s", sub_module_name);

    if (!reader) {
        set_error_buf_v(error_buf, error_buf_size,
                        "no sub module reader to load %s", sub_module_name);
        return NULL;
    }

    /* start to maintain a loading module list */
    ret = wasm_runtime_is_loading_module(sub_module_name);
    if (ret) {
        set_error_buf_v(error_buf, error_buf_size,
                        "found circular dependency on %s", sub_module_name);
        return NULL;
    }

    ret = wasm_runtime_add_loading_module(sub_module_name, error_buf,
                                          error_buf_size);
    if (!ret) {
        LOG_DEBUG("can not add %s into loading module list\n", sub_module_name);
        return NULL;
    }

    ret = reader(sub_module_name, &buffer, &buffer_size);
    if (!ret) {
        LOG_DEBUG("read the file of %s failed", sub_module_name);
        set_error_buf_v(error_buf, error_buf_size, "unknown import",
                        sub_module_name);
        goto delete_loading_module;
    }

    sub_module =
        wasm_loader_load(buffer, buffer_size, error_buf, error_buf_size);
    if (!sub_module) {
        LOG_DEBUG("error: can not load the sub_module %s", sub_module_name);
        /* others will be destroyed in runtime_destroy() */
        goto destroy_file_buffer;
    }

    wasm_runtime_delete_loading_module(sub_module_name);

    /* register on a global list */
    ret = wasm_runtime_register_module_internal(
        sub_module_name, (WASMModuleCommon *)sub_module, buffer, buffer_size,
        error_buf, error_buf_size);
    if (!ret) {
        LOG_DEBUG("error: can not register module %s globally\n",
                  sub_module_name);
        /* others will be unloaded in runtime_destroy() */
        goto unload_module;
    }

    /* register into its parent list */
register_sub_module:
    ret = register_sub_module(parent_module, sub_module_name, sub_module);
    if (!ret) {
        set_error_buf_v(error_buf, error_buf_size,
                        "failed to register sub module %s", sub_module_name);
        /* since it is in the global module list, no need to
         * unload the module. the runtime_destroy() will do it
         */
        return NULL;
    }

    return sub_module;

unload_module:
    wasm_loader_unload(sub_module);

destroy_file_buffer:
    if (destroyer) {
        destroyer(buffer, buffer_size);
    }
    else {
        LOG_WARNING("need to release the reading buffer of %s manually",
                    sub_module_name);
    }

delete_loading_module:
    wasm_runtime_delete_loading_module(sub_module_name);
    return NULL;
}
#endif /* end of WASM_ENABLE_MULTI_MODULE */

static bool
load_function_import(const uint8 **p_buf, const uint8 *buf_end,
                     const WASMModule *parent_module,
                     const char *sub_module_name, const char *function_name,
                     WASMFunctionImport *function, char *error_buf,
                     uint32 error_buf_size)
{
    const uint8 *p = *p_buf, *p_end = buf_end;
    uint32 declare_type_index = 0;
    WASMFuncType *declare_func_type = NULL;
    WASMFunction *linked_func = NULL;
#if WASM_ENABLE_MULTI_MODULE != 0
    WASMModule *sub_module = NULL;
#endif
    const char *linked_signature = NULL;
    void *linked_attachment = NULL;
    bool linked_call_conv_raw = false;
    bool is_native_symbol = false;

    CHECK_BUF(p, p_end, 1);
    read_leb_uint32(p, p_end, declare_type_index);
    *p_buf = p;

    if (declare_type_index >= parent_module->type_count) {
        set_error_buf(error_buf, error_buf_size, "unknown type");
        return false;
    }

#if (WASM_ENABLE_WAMR_COMPILER != 0) || (WASM_ENABLE_JIT != 0)
    declare_type_index = wasm_get_smallest_type_idx(
        parent_module->types, parent_module->type_count, declare_type_index);
#endif

    declare_func_type =
        (WASMFuncType *)parent_module->types[declare_type_index];

    /* lookup registered native symbols first */
    linked_func = wasm_native_resolve_symbol(
        sub_module_name, function_name, declare_func_type, &linked_signature,
        &linked_attachment, &linked_call_conv_raw);
    if (linked_func) {
        is_native_symbol = true;
    }
#if WASM_ENABLE_MULTI_MODULE != 0
    else {
        if (!wasm_runtime_is_built_in_module(sub_module_name)) {
            sub_module = load_depended_module(parent_module, sub_module_name,
                                              error_buf, error_buf_size);
            if (!sub_module) {
                return false;
            }
        }
        linked_func = wasm_loader_resolve_function(
            sub_module_name, function_name, declare_func_type, error_buf,
            error_buf_size);
    }
#endif

    function->module_name = (char *)sub_module_name;
    function->field_name = (char *)function_name;
    function->func_type = declare_func_type;
    /* func_ptr_linked is for native registered symbol */
    function->func_ptr_linked = is_native_symbol ? linked_func : NULL;
    function->signature = linked_signature;
    function->attachment = linked_attachment;
    function->call_conv_raw = linked_call_conv_raw;
#if WASM_ENABLE_MULTI_MODULE != 0
    function->import_module = is_native_symbol ? NULL : sub_module;
    function->import_func_linked = is_native_symbol ? NULL : linked_func;
#endif
    return true;
fail:
    return false;
}

static bool
check_table_max_size(uint32 init_size, uint32 max_size, char *error_buf,
                     uint32 error_buf_size)
{
    if (max_size < init_size) {
        set_error_buf(error_buf, error_buf_size,
                      "size minimum must not be greater than maximum");
        return false;
    }
    return true;
}

static bool
load_table_import(const uint8 **p_buf, const uint8 *buf_end,
                  WASMModule *parent_module, const char *sub_module_name,
                  const char *table_name, WASMTableImport *table,
                  char *error_buf, uint32 error_buf_size)
{
    const uint8 *p = *p_buf, *p_end = buf_end;
    uint32 declare_elem_type = 0, declare_max_size_flag = 0,
           declare_init_size = 0, declare_max_size = 0;
#if WASM_ENABLE_MULTI_MODULE != 0
    WASMModule *sub_module = NULL;
    WASMTable *linked_table = NULL;
#endif

    CHECK_BUF(p, p_end, 1);
    /* 0x70 or 0x6F */
    declare_elem_type = read_uint8(p);
    if (VALUE_TYPE_FUNCREF != declare_elem_type
#if WASM_ENABLE_REF_TYPES != 0
        && VALUE_TYPE_EXTERNREF != declare_elem_type
#endif
    ) {
        set_error_buf(error_buf, error_buf_size, "incompatible import type");
        return false;
    }

    read_leb_uint32(p, p_end, declare_max_size_flag);
    if (declare_max_size_flag > 1) {
        set_error_buf(error_buf, error_buf_size, "integer too large");
        return false;
    }

    read_leb_uint32(p, p_end, declare_init_size);

    if (declare_max_size_flag) {
        read_leb_uint32(p, p_end, declare_max_size);
        if (!check_table_max_size(declare_init_size, declare_max_size,
                                  error_buf, error_buf_size))
            return false;
    }

    adjust_table_max_size(declare_init_size, declare_max_size_flag,
                          &declare_max_size);

    *p_buf = p;

#if WASM_ENABLE_MULTI_MODULE != 0
    if (!wasm_runtime_is_built_in_module(sub_module_name)) {
        sub_module = load_depended_module(parent_module, sub_module_name,
                                          error_buf, error_buf_size);
        if (!sub_module) {
            return false;
        }

        linked_table = wasm_loader_resolve_table(
            sub_module_name, table_name, declare_init_size, declare_max_size,
            error_buf, error_buf_size);
        if (!linked_table) {
            return false;
        }

        /* reset with linked table limit */
        declare_elem_type = linked_table->elem_type;
        declare_init_size = linked_table->init_size;
        declare_max_size = linked_table->max_size;
        declare_max_size_flag = linked_table->flags;
        table->import_table_linked = linked_table;
        table->import_module = sub_module;
    }
#endif /* WASM_ENABLE_MULTI_MODULE != 0 */

    /* (table (export "table") 10 20 funcref) */
    /* we need this section working in wamrc */
    if (!strcmp("spectest", sub_module_name)) {
        const uint32 spectest_table_init_size = 10;
        const uint32 spectest_table_max_size = 20;

        if (strcmp("table", table_name)) {
            set_error_buf(error_buf, error_buf_size,
                          "incompatible import type or unknown import");
            return false;
        }

        if (declare_init_size > spectest_table_init_size
            || declare_max_size < spectest_table_max_size) {
            set_error_buf(error_buf, error_buf_size,
                          "incompatible import type");
            return false;
        }

        declare_init_size = spectest_table_init_size;
        declare_max_size = spectest_table_max_size;
    }

    /* now we believe all declaration are ok */
    table->elem_type = declare_elem_type;
    table->init_size = declare_init_size;
    table->flags = declare_max_size_flag;
    table->max_size = declare_max_size;
    return true;
fail:
    return false;
}

unsigned
wasm_runtime_memory_pool_size();

static bool
check_memory_init_size(uint32 init_size, char *error_buf, uint32 error_buf_size)
{
    if (init_size > 65536) {
        set_error_buf(error_buf, error_buf_size,
                      "memory size must be at most 65536 pages (4GiB)");
        return false;
    }
    return true;
}

static bool
check_memory_max_size(uint32 init_size, uint32 max_size, char *error_buf,
                      uint32 error_buf_size)
{
    if (max_size < init_size) {
        set_error_buf(error_buf, error_buf_size,
                      "size minimum must not be greater than maximum");
        return false;
    }

    if (max_size > 65536) {
        set_error_buf(error_buf, error_buf_size,
                      "memory size must be at most 65536 pages (4GiB)");
        return false;
    }
    return true;
}

static bool
load_memory_import(const uint8 **p_buf, const uint8 *buf_end,
                   WASMModule *parent_module, const char *sub_module_name,
                   const char *memory_name, WASMMemoryImport *memory,
                   char *error_buf, uint32 error_buf_size)
{
    const uint8 *p = *p_buf, *p_end = buf_end;
    uint32 pool_size = wasm_runtime_memory_pool_size();
#if WASM_ENABLE_APP_FRAMEWORK != 0
    uint32 max_page_count = pool_size * APP_MEMORY_MAX_GLOBAL_HEAP_PERCENT
                            / DEFAULT_NUM_BYTES_PER_PAGE;
#else
    uint32 max_page_count = pool_size / DEFAULT_NUM_BYTES_PER_PAGE;
#endif /* WASM_ENABLE_APP_FRAMEWORK */
    uint32 declare_max_page_count_flag = 0;
    uint32 declare_init_page_count = 0;
    uint32 declare_max_page_count = 0;
#if WASM_ENABLE_MULTI_MODULE != 0
    WASMModule *sub_module = NULL;
    WASMMemory *linked_memory = NULL;
#endif

    read_leb_uint32(p, p_end, declare_max_page_count_flag);
    read_leb_uint32(p, p_end, declare_init_page_count);
    if (!check_memory_init_size(declare_init_page_count, error_buf,
                                error_buf_size)) {
        return false;
    }

    if (declare_max_page_count_flag & 1) {
        read_leb_uint32(p, p_end, declare_max_page_count);
        if (!check_memory_max_size(declare_init_page_count,
                                   declare_max_page_count, error_buf,
                                   error_buf_size)) {
            return false;
        }
        if (declare_max_page_count > max_page_count) {
            declare_max_page_count = max_page_count;
        }
    }
    else {
        /* Limit the maximum memory size to max_page_count */
        declare_max_page_count = max_page_count;
    }

#if WASM_ENABLE_MULTI_MODULE != 0
    if (!wasm_runtime_is_built_in_module(sub_module_name)) {
        sub_module = load_depended_module(parent_module, sub_module_name,
                                          error_buf, error_buf_size);
        if (!sub_module) {
            return false;
        }

        linked_memory = wasm_loader_resolve_memory(
            sub_module_name, memory_name, declare_init_page_count,
            declare_max_page_count, error_buf, error_buf_size);
        if (!linked_memory) {
            return false;
        }

        /**
         * reset with linked memory limit
         */
        memory->import_module = sub_module;
        memory->import_memory_linked = linked_memory;
        declare_init_page_count = linked_memory->init_page_count;
        declare_max_page_count = linked_memory->max_page_count;
    }
#endif

    /* (memory (export "memory") 1 2) */
    if (!strcmp("spectest", sub_module_name)) {
        uint32 spectest_memory_init_page = 1;
        uint32 spectest_memory_max_page = 2;

        if (strcmp("memory", memory_name)) {
            set_error_buf(error_buf, error_buf_size,
                          "incompatible import type or unknown import");
            return false;
        }

        if (declare_init_page_count > spectest_memory_init_page
            || declare_max_page_count < spectest_memory_max_page) {
            set_error_buf(error_buf, error_buf_size,
                          "incompatible import type");
            return false;
        }

        declare_init_page_count = spectest_memory_init_page;
        declare_max_page_count = spectest_memory_max_page;
    }

    /* now we believe all declaration are ok */
    memory->flags = declare_max_page_count_flag;
    memory->init_page_count = declare_init_page_count;
    memory->max_page_count = declare_max_page_count;
    memory->num_bytes_per_page = DEFAULT_NUM_BYTES_PER_PAGE;

    *p_buf = p;
    return true;
fail:
    return false;
}

static bool
load_global_import(const uint8 **p_buf, const uint8 *buf_end,
                   const WASMModule *parent_module, char *sub_module_name,
                   char *global_name, WASMGlobalImport *global, char *error_buf,
                   uint32 error_buf_size)
{
    const uint8 *p = *p_buf, *p_end = buf_end;
    uint8 declare_type = 0;
    uint8 declare_mutable = 0;
#if WASM_ENABLE_MULTI_MODULE != 0
    WASMModule *sub_module = NULL;
    WASMGlobal *linked_global = NULL;
#endif

    CHECK_BUF(p, p_end, 2);
    declare_type = read_uint8(p);
    declare_mutable = read_uint8(p);
    *p_buf = p;

    if (!check_mutability(declare_mutable, error_buf, error_buf_size)) {
        return false;
    }

#if WASM_ENABLE_LIBC_BUILTIN != 0
    global->is_linked = wasm_native_lookup_libc_builtin_global(
        sub_module_name, global_name, global);
    if (global->is_linked) {
        if (global->type != declare_type
            || global->is_mutable != declare_mutable) {
            set_error_buf(error_buf, error_buf_size,
                          "incompatible import type");
            return false;
        }
    }
#endif
#if WASM_ENABLE_MULTI_MODULE != 0
    if (!global->is_linked
        && !wasm_runtime_is_built_in_module(sub_module_name)) {
        sub_module = load_depended_module(parent_module, sub_module_name,
                                          error_buf, error_buf_size);
        if (!sub_module) {
            return false;
        }

        /* check sub modules */
        linked_global = wasm_loader_resolve_global(
            sub_module_name, global_name, declare_type, declare_mutable,
            error_buf, error_buf_size);
        if (linked_global) {
            global->import_module = sub_module;
            global->import_global_linked = linked_global;
            global->is_linked = true;
        }
    }
#endif

    global->module_name = sub_module_name;
    global->field_name = global_name;
    global->type = declare_type;
    global->is_mutable = (declare_mutable == 1);
    return true;
fail:
    return false;
}

static bool
load_table(const uint8 **p_buf, const uint8 *buf_end, WASMTable *table,
           char *error_buf, uint32 error_buf_size)
{
    const uint8 *p = *p_buf, *p_end = buf_end, *p_org;

    CHECK_BUF(p, p_end, 1);
    /* 0x70 or 0x6F */
    table->elem_type = read_uint8(p);
    if (VALUE_TYPE_FUNCREF != table->elem_type
#if WASM_ENABLE_REF_TYPES != 0
        && VALUE_TYPE_EXTERNREF != table->elem_type
#endif
    ) {
        set_error_buf(error_buf, error_buf_size, "incompatible import type");
        return false;
    }

    p_org = p;
    read_leb_uint32(p, p_end, table->flags);
#if WASM_ENABLE_SHARED_MEMORY == 0
    if (p - p_org > 1) {
        set_error_buf(error_buf, error_buf_size,
                      "integer representation too long");
        return false;
    }
    if (table->flags > 1) {
        set_error_buf(error_buf, error_buf_size, "integer too large");
        return false;
    }
#else
    if (p - p_org > 1) {
        set_error_buf(error_buf, error_buf_size, "invalid limits flags");
        return false;
    }
    if (table->flags == 2) {
        set_error_buf(error_buf, error_buf_size, "tables cannot be shared");
        return false;
    }
    if (table->flags > 1) {
        set_error_buf(error_buf, error_buf_size, "invalid limits flags");
        return false;
    }
#endif

    read_leb_uint32(p, p_end, table->init_size);

    if (table->flags) {
        read_leb_uint32(p, p_end, table->max_size);
        if (!check_table_max_size(table->init_size, table->max_size, error_buf,
                                  error_buf_size))
            return false;
    }

    adjust_table_max_size(table->init_size, table->flags, &table->max_size);

    *p_buf = p;
    return true;
fail:
    return false;
}

static bool
load_memory(const uint8 **p_buf, const uint8 *buf_end, WASMMemory *memory,
            char *error_buf, uint32 error_buf_size)
{
    const uint8 *p = *p_buf, *p_end = buf_end, *p_org;
    uint32 pool_size = wasm_runtime_memory_pool_size();
#if WASM_ENABLE_APP_FRAMEWORK != 0
    uint32 max_page_count = pool_size * APP_MEMORY_MAX_GLOBAL_HEAP_PERCENT
                            / DEFAULT_NUM_BYTES_PER_PAGE;
#else
    uint32 max_page_count = pool_size / DEFAULT_NUM_BYTES_PER_PAGE;
#endif

    p_org = p;
    read_leb_uint32(p, p_end, memory->flags);
#if WASM_ENABLE_SHARED_MEMORY == 0
    if (p - p_org > 1) {
        set_error_buf(error_buf, error_buf_size,
                      "integer representation too long");
        return false;
    }
    if (memory->flags > 1) {
        set_error_buf(error_buf, error_buf_size, "integer too large");
        return false;
    }
#else
    if (p - p_org > 1) {
        set_error_buf(error_buf, error_buf_size, "invalid limits flags");
        return false;
    }
    if (memory->flags > 3) {
        set_error_buf(error_buf, error_buf_size, "invalid limits flags");
        return false;
    }
    else if (memory->flags == 2) {
        set_error_buf(error_buf, error_buf_size,
                      "shared memory must have maximum");
        return false;
    }
#endif

    read_leb_uint32(p, p_end, memory->init_page_count);
    if (!check_memory_init_size(memory->init_page_count, error_buf,
                                error_buf_size))
        return false;

    if (memory->flags & 1) {
        read_leb_uint32(p, p_end, memory->max_page_count);
        if (!check_memory_max_size(memory->init_page_count,
                                   memory->max_page_count, error_buf,
                                   error_buf_size))
            return false;
        if (memory->max_page_count > max_page_count)
            memory->max_page_count = max_page_count;
    }
    else {
        /* Limit the maximum memory size to max_page_count */
        memory->max_page_count = max_page_count;
    }

    memory->num_bytes_per_page = DEFAULT_NUM_BYTES_PER_PAGE;

    *p_buf = p;
    return true;
fail:
    return false;
}

static bool
load_import_section(const uint8 *buf, const uint8 *buf_end, WASMModule *module,
                    bool is_load_from_file_buf, char *error_buf,
                    uint32 error_buf_size)
{
    const uint8 *p = buf, *p_end = buf_end, *p_old;
    uint32 import_count, name_len, type_index, i, u32, flags;
    uint64 total_size;
    WASMImport *import;
    WASMImport *import_functions = NULL, *import_tables = NULL;
    WASMImport *import_memories = NULL, *import_globals = NULL;
    char *sub_module_name, *field_name;
    uint8 u8, kind;

    read_leb_uint32(p, p_end, import_count);

    if (import_count) {
        module->import_count = import_count;
        total_size = sizeof(WASMImport) * (uint64)import_count;
        if (!(module->imports =
                  loader_malloc(total_size, error_buf, error_buf_size))) {
            return false;
        }

        p_old = p;

        /* Scan firstly to get import count of each type */
        for (i = 0; i < import_count; i++) {
            /* module name */
            read_leb_uint32(p, p_end, name_len);
            CHECK_BUF(p, p_end, name_len);
            p += name_len;

            /* field name */
            read_leb_uint32(p, p_end, name_len);
            CHECK_BUF(p, p_end, name_len);
            p += name_len;

            CHECK_BUF(p, p_end, 1);
            /* 0x00/0x01/0x02/0x03 */
            kind = read_uint8(p);

            switch (kind) {
                case IMPORT_KIND_FUNC: /* import function */
                    read_leb_uint32(p, p_end, type_index);
                    module->import_function_count++;
                    break;

                case IMPORT_KIND_TABLE: /* import table */
                    CHECK_BUF(p, p_end, 1);
                    /* 0x70 */
                    u8 = read_uint8(p);
                    read_leb_uint32(p, p_end, flags);
                    read_leb_uint32(p, p_end, u32);
                    if (flags & 1)
                        read_leb_uint32(p, p_end, u32);
                    module->import_table_count++;

#if WASM_ENABLE_REF_TYPES == 0
                    if (module->import_table_count > 1) {
                        set_error_buf(error_buf, error_buf_size,
                                      "multiple tables");
                        return false;
                    }
#endif
                    break;

                case IMPORT_KIND_MEMORY: /* import memory */
                    read_leb_uint32(p, p_end, flags);
                    read_leb_uint32(p, p_end, u32);
                    if (flags & 1)
                        read_leb_uint32(p, p_end, u32);
                    module->import_memory_count++;
                    if (module->import_memory_count > 1) {
                        set_error_buf(error_buf, error_buf_size,
                                      "multiple memories");
                        return false;
                    }
                    break;

                case IMPORT_KIND_GLOBAL: /* import global */
                    CHECK_BUF(p, p_end, 2);
                    p += 2;
                    module->import_global_count++;
                    break;

                default:
                    set_error_buf(error_buf, error_buf_size,
                                  "invalid import kind");
                    return false;
            }
        }

        if (module->import_function_count)
            import_functions = module->import_functions = module->imports;
        if (module->import_table_count)
            import_tables = module->import_tables =
                module->imports + module->import_function_count;
        if (module->import_memory_count)
            import_memories = module->import_memories =
                module->imports + module->import_function_count
                + module->import_table_count;
        if (module->import_global_count)
            import_globals = module->import_globals =
                module->imports + module->import_function_count
                + module->import_table_count + module->import_memory_count;

        p = p_old;

        /* Scan again to resolve the data */
        for (i = 0; i < import_count; i++) {
            /* load module name */
            read_leb_uint32(p, p_end, name_len);
            CHECK_BUF(p, p_end, name_len);
            if (!(sub_module_name = const_str_list_insert(
                      p, name_len, module, is_load_from_file_buf, error_buf,
                      error_buf_size))) {
                return false;
            }
            p += name_len;

            /* load field name */
            read_leb_uint32(p, p_end, name_len);
            CHECK_BUF(p, p_end, name_len);
            if (!(field_name = const_str_list_insert(
                      p, name_len, module, is_load_from_file_buf, error_buf,
                      error_buf_size))) {
                return false;
            }
            p += name_len;

            CHECK_BUF(p, p_end, 1);
            /* 0x00/0x01/0x02/0x03 */
            kind = read_uint8(p);

            switch (kind) {
                case IMPORT_KIND_FUNC: /* import function */
                    bh_assert(import_functions);
                    import = import_functions++;
                    if (!load_function_import(
                            &p, p_end, module, sub_module_name, field_name,
                            &import->u.function, error_buf, error_buf_size)) {
                        return false;
                    }
                    break;

                case IMPORT_KIND_TABLE: /* import table */
                    bh_assert(import_tables);
                    import = import_tables++;
                    if (!load_table_import(&p, p_end, module, sub_module_name,
                                           field_name, &import->u.table,
                                           error_buf, error_buf_size)) {
                        LOG_DEBUG("can not import such a table (%s,%s)",
                                  sub_module_name, field_name);
                        return false;
                    }
                    break;

                case IMPORT_KIND_MEMORY: /* import memory */
                    bh_assert(import_memories);
                    import = import_memories++;
                    if (!load_memory_import(&p, p_end, module, sub_module_name,
                                            field_name, &import->u.memory,
                                            error_buf, error_buf_size)) {
                        return false;
                    }
                    break;

                case IMPORT_KIND_GLOBAL: /* import global */
                    bh_assert(import_globals);
                    import = import_globals++;
                    if (!load_global_import(&p, p_end, module, sub_module_name,
                                            field_name, &import->u.global,
                                            error_buf, error_buf_size)) {
                        return false;
                    }
                    break;

                default:
                    set_error_buf(error_buf, error_buf_size,
                                  "invalid import kind");
                    return false;
            }
            import->kind = kind;
            import->u.names.module_name = sub_module_name;
            import->u.names.field_name = field_name;
        }

#if WASM_ENABLE_LIBC_WASI != 0
        import = module->import_functions;
        for (i = 0; i < module->import_function_count; i++, import++) {
            if (!strcmp(import->u.names.module_name, "wasi_unstable")
                || !strcmp(import->u.names.module_name,
                           "wasi_snapshot_preview1")) {
                module->is_wasi_module = true;
                break;
            }
        }
#endif
    }

    if (p != p_end) {
        set_error_buf(error_buf, error_buf_size, "section size mismatch");
        return false;
    }

    LOG_VERBOSE("Load import section success.\n");
    (void)u8;
    (void)u32;
    (void)type_index;
    return true;
fail:
    return false;
}

static bool
init_function_local_offsets(WASMFunction *func, char *error_buf,
                            uint32 error_buf_size)
{
    WASMFuncType *param_type = func->func_type;
    uint32 param_count = param_type->param_count;
    uint8 *param_types = param_type->types;
    uint32 local_count = func->local_count;
    uint8 *local_types = func->local_types;
    uint32 i, local_offset = 0;
    uint64 total_size = sizeof(uint16) * ((uint64)param_count + local_count);

    /*
     * Only allocate memory when total_size is not 0,
     * or the return value of malloc(0) might be NULL on some platforms,
     * which causes wasm loader return false.
     */
    if (total_size > 0
        && !(func->local_offsets =
                 loader_malloc(total_size, error_buf, error_buf_size))) {
        return false;
    }

    for (i = 0; i < param_count; i++) {
        func->local_offsets[i] = (uint16)local_offset;
        local_offset += wasm_value_type_cell_num(param_types[i]);
    }

    for (i = 0; i < local_count; i++) {
        func->local_offsets[param_count + i] = (uint16)local_offset;
        local_offset += wasm_value_type_cell_num(local_types[i]);
    }

    bh_assert(local_offset == func->param_cell_num + func->local_cell_num);
    return true;
}

static bool
load_function_section(const uint8 *buf, const uint8 *buf_end,
                      const uint8 *buf_code, const uint8 *buf_code_end,
                      WASMModule *module, char *error_buf,
                      uint32 error_buf_size)
{
    const uint8 *p = buf, *p_end = buf_end;
    const uint8 *p_code = buf_code, *p_code_end, *p_code_save;
    uint32 func_count;
    uint64 total_size;
    uint32 code_count = 0, code_size, type_index, i, j, k, local_type_index;
    uint32 local_count, local_set_count, sub_local_count;
    uint8 type;
    WASMFunction *func;

    read_leb_uint32(p, p_end, func_count);

    if (buf_code)
        read_leb_uint32(p_code, buf_code_end, code_count);

    if (func_count != code_count) {
        set_error_buf(error_buf, error_buf_size,
                      "function and code section have inconsistent lengths or "
                      "unexpected end");
        return false;
    }

    if (func_count) {
        module->function_count = func_count;
        total_size = sizeof(WASMFunction *) * (uint64)func_count;
        if (!(module->functions =
                  loader_malloc(total_size, error_buf, error_buf_size))) {
            return false;
        }

        for (i = 0; i < func_count; i++) {
            /* Resolve function type */
            read_leb_uint32(p, p_end, type_index);
            if (type_index >= module->type_count) {
                set_error_buf(error_buf, error_buf_size, "unknown type");
                return false;
            }

#if (WASM_ENABLE_WAMR_COMPILER != 0) || (WASM_ENABLE_JIT != 0)
            type_index = wasm_get_smallest_type_idx(
                module->types, module->type_count, type_index);
#endif

            read_leb_uint32(p_code, buf_code_end, code_size);
            if (code_size == 0 || p_code + code_size > buf_code_end) {
                set_error_buf(error_buf, error_buf_size,
                              "invalid function code size");
                return false;
            }

            /* Resolve local set count */
            p_code_end = p_code + code_size;
            local_count = 0;
            read_leb_uint32(p_code, buf_code_end, local_set_count);
            p_code_save = p_code;

            /* Calculate total local count */
            for (j = 0; j < local_set_count; j++) {
                read_leb_uint32(p_code, buf_code_end, sub_local_count);
                if (sub_local_count > UINT32_MAX - local_count) {
                    set_error_buf(error_buf, error_buf_size, "too many locals");
                    return false;
                }
                CHECK_BUF(p_code, buf_code_end, 1);
                /* 0x7F/0x7E/0x7D/0x7C */
                type = read_uint8(p_code);
                local_count += sub_local_count;
            }

            /* Alloc memory, layout: function structure + local types */
            code_size = (uint32)(p_code_end - p_code);

            total_size = sizeof(WASMFunction) + (uint64)local_count;
            if (!(func = module->functions[i] =
                      loader_malloc(total_size, error_buf, error_buf_size))) {
                return false;
            }

            /* Set function type, local count, code size and code body */
            func->func_type = (WASMFuncType *)module->types[type_index];
            func->local_count = local_count;
            if (local_count > 0)
                func->local_types = (uint8 *)func + sizeof(WASMFunction);
            func->code_size = code_size;
            /*
             * we shall make a copy of code body [p_code, p_code + code_size]
             * when we are worrying about inappropriate releasing behaviour.
             * all code bodies are actually in a buffer which user allocates in
             * his embedding environment and we don't have power on them.
             * it will be like:
             * code_body_cp = malloc(code_size);
             * memcpy(code_body_cp, p_code, code_size);
             * func->code = code_body_cp;
             */
            func->code = (uint8 *)p_code;

            /* Load each local type */
            p_code = p_code_save;
            local_type_index = 0;
            for (j = 0; j < local_set_count; j++) {
                read_leb_uint32(p_code, buf_code_end, sub_local_count);
                if (!sub_local_count
                    || local_type_index > UINT32_MAX - sub_local_count
                    || local_type_index + sub_local_count > local_count) {
                    set_error_buf(error_buf, error_buf_size,
                                  "invalid local count");
                    return false;
                }
                CHECK_BUF(p_code, buf_code_end, 1);
                /* 0x7F/0x7E/0x7D/0x7C */
                type = read_uint8(p_code);
                if ((type < VALUE_TYPE_F64 || type > VALUE_TYPE_I32)
#if WASM_ENABLE_SIMD != 0
#if (WASM_ENABLE_WAMR_COMPILER != 0) || (WASM_ENABLE_JIT != 0)
                    && type != VALUE_TYPE_V128
#endif
#endif
#if WASM_ENABLE_REF_TYPES != 0
                    && type != VALUE_TYPE_FUNCREF
                    && type != VALUE_TYPE_EXTERNREF
#endif
                ) {
                    if (type == VALUE_TYPE_V128)
                        set_error_buf(error_buf, error_buf_size,
                                      "v128 value type requires simd feature");
                    else if (type == VALUE_TYPE_FUNCREF
                             || type == VALUE_TYPE_EXTERNREF)
                        set_error_buf(error_buf, error_buf_size,
                                      "ref value type requires "
                                      "reference types feature");
                    else
                        set_error_buf_v(error_buf, error_buf_size,
                                        "invalid local type 0x%02X", type);
                    return false;
                }
                for (k = 0; k < sub_local_count; k++) {
                    func->local_types[local_type_index++] = type;
                }
            }

            func->param_cell_num = func->func_type->param_cell_num;
            func->ret_cell_num = func->func_type->ret_cell_num;
            func->local_cell_num =
                wasm_get_cell_num(func->local_types, func->local_count);

            if (!init_function_local_offsets(func, error_buf, error_buf_size))
                return false;

            p_code = p_code_end;
        }
    }

    if (p != p_end) {
        set_error_buf(error_buf, error_buf_size, "section size mismatch");
        return false;
    }

    LOG_VERBOSE("Load function section success.\n");
    return true;
fail:
    return false;
}

static bool
check_function_index(const WASMModule *module, uint32 function_index,
                     char *error_buf, uint32 error_buf_size)
{
    if (function_index
        >= module->import_function_count + module->function_count) {
        set_error_buf_v(error_buf, error_buf_size, "unknown function %d",
                        function_index);
        return false;
    }
    return true;
}

static bool
load_table_section(const uint8 *buf, const uint8 *buf_end, WASMModule *module,
                   char *error_buf, uint32 error_buf_size)
{
    const uint8 *p = buf, *p_end = buf_end;
    uint32 table_count, i;
    uint64 total_size;
    WASMTable *table;

    read_leb_uint32(p, p_end, table_count);
#if WASM_ENABLE_REF_TYPES == 0
    if (module->import_table_count + table_count > 1) {
        /* a total of one table is allowed */
        set_error_buf(error_buf, error_buf_size, "multiple tables");
        return false;
    }
#endif

    if (table_count) {
        module->table_count = table_count;
        total_size = sizeof(WASMTable) * (uint64)table_count;
        if (!(module->tables =
                  loader_malloc(total_size, error_buf, error_buf_size))) {
            return false;
        }

        /* load each table */
        table = module->tables;
        for (i = 0; i < table_count; i++, table++)
            if (!load_table(&p, p_end, table, error_buf, error_buf_size))
                return false;
    }

    if (p != p_end) {
        set_error_buf(error_buf, error_buf_size, "section size mismatch");
        return false;
    }

    LOG_VERBOSE("Load table section success.\n");
    return true;
fail:
    return false;
}

static bool
load_memory_section(const uint8 *buf, const uint8 *buf_end, WASMModule *module,
                    char *error_buf, uint32 error_buf_size)
{
    const uint8 *p = buf, *p_end = buf_end;
    uint32 memory_count, i;
    uint64 total_size;
    WASMMemory *memory;

    read_leb_uint32(p, p_end, memory_count);
    /* a total of one memory is allowed */
    if (module->import_memory_count + memory_count > 1) {
        set_error_buf(error_buf, error_buf_size, "multiple memories");
        return false;
    }

    if (memory_count) {
        module->memory_count = memory_count;
        total_size = sizeof(WASMMemory) * (uint64)memory_count;
        if (!(module->memories =
                  loader_malloc(total_size, error_buf, error_buf_size))) {
            return false;
        }

        /* load each memory */
        memory = module->memories;
        for (i = 0; i < memory_count; i++, memory++)
            if (!load_memory(&p, p_end, memory, error_buf, error_buf_size))
                return false;
    }

    if (p != p_end) {
        set_error_buf(error_buf, error_buf_size, "section size mismatch");
        return false;
    }

    LOG_VERBOSE("Load memory section success.\n");
    return true;
fail:
    return false;
}

static bool
load_global_section(const uint8 *buf, const uint8 *buf_end, WASMModule *module,
                    char *error_buf, uint32 error_buf_size)
{
    const uint8 *p = buf, *p_end = buf_end;
    uint32 global_count, i;
    uint64 total_size;
    WASMGlobal *global;
    uint8 mutable;

    read_leb_uint32(p, p_end, global_count);

    if (global_count) {
        module->global_count = global_count;
        total_size = sizeof(WASMGlobal) * (uint64)global_count;
        if (!(module->globals =
                  loader_malloc(total_size, error_buf, error_buf_size))) {
            return false;
        }

        global = module->globals;

        for (i = 0; i < global_count; i++, global++) {
            CHECK_BUF(p, p_end, 2);
            global->type = read_uint8(p);
            mutable = read_uint8(p);
            if (!check_mutability(mutable, error_buf, error_buf_size)) {
                return false;
            }
            global->is_mutable = mutable ? true : false;

            /* initialize expression */
            if (!load_init_expr(&p, p_end, &(global->init_expr), global->type,
                                error_buf, error_buf_size))
                return false;

            if (INIT_EXPR_TYPE_GET_GLOBAL == global->init_expr.init_expr_type) {
                /**
                 * Currently, constant expressions occurring as initializers
                 * of globals are further constrained in that contained
                 * global.get instructions are
                 * only allowed to refer to imported globals.
                 */
                uint32 target_global_index = global->init_expr.u.global_index;
                if (target_global_index >= module->import_global_count) {
                    set_error_buf(error_buf, error_buf_size, "unknown global");
                    return false;
                }
            }
            else if (INIT_EXPR_TYPE_FUNCREF_CONST
                     == global->init_expr.init_expr_type) {
                if (!check_function_index(module, global->init_expr.u.ref_index,
                                          error_buf, error_buf_size)) {
                    return false;
                }
            }
        }
    }

    if (p != p_end) {
        set_error_buf(error_buf, error_buf_size, "section size mismatch");
        return false;
    }

    LOG_VERBOSE("Load global section success.\n");
    return true;
fail:
    return false;
}

static bool
load_export_section(const uint8 *buf, const uint8 *buf_end, WASMModule *module,
                    bool is_load_from_file_buf, char *error_buf,
                    uint32 error_buf_size)
{
    const uint8 *p = buf, *p_end = buf_end;
    uint32 export_count, i, j, index;
    uint64 total_size;
    uint32 str_len;
    WASMExport *export;
    const char *name;

    read_leb_uint32(p, p_end, export_count);

    if (export_count) {
        module->export_count = export_count;
        total_size = sizeof(WASMExport) * (uint64)export_count;
        if (!(module->exports =
                  loader_malloc(total_size, error_buf, error_buf_size))) {
            return false;
        }

        export = module->exports;
        for (i = 0; i < export_count; i++, export ++) {
            read_leb_uint32(p, p_end, str_len);
            CHECK_BUF(p, p_end, str_len);

            for (j = 0; j < i; j++) {
                name = module->exports[j].name;
                if (strlen(name) == str_len && memcmp(name, p, str_len) == 0) {
                    set_error_buf(error_buf, error_buf_size,
                                  "duplicate export name");
                    return false;
                }
            }

            if (!(export->name = const_str_list_insert(
                      p, str_len, module, is_load_from_file_buf, error_buf,
                      error_buf_size))) {
                return false;
            }

            p += str_len;
            CHECK_BUF(p, p_end, 1);
            export->kind = read_uint8(p);
            read_leb_uint32(p, p_end, index);
            export->index = index;

            switch (export->kind) {
                /* function index */
                case EXPORT_KIND_FUNC:
                    if (index >= module->function_count
                                     + module->import_function_count) {
                        set_error_buf(error_buf, error_buf_size,
                                      "unknown function");
                        return false;
                    }
#if WASM_ENABLE_SIMD != 0
#if (WASM_ENABLE_WAMR_COMPILER != 0) || (WASM_ENABLE_JIT != 0)
                    /* TODO: check func type, if it has v128 param or result,
                             report error */
#endif
#endif
                    break;
                /* table index */
                case EXPORT_KIND_TABLE:
                    if (index
                        >= module->table_count + module->import_table_count) {
                        set_error_buf(error_buf, error_buf_size,
                                      "unknown table");
                        return false;
                    }
                    break;
                /* memory index */
                case EXPORT_KIND_MEMORY:
                    if (index
                        >= module->memory_count + module->import_memory_count) {
                        set_error_buf(error_buf, error_buf_size,
                                      "unknown memory");
                        return false;
                    }
                    break;
                /* global index */
                case EXPORT_KIND_GLOBAL:
                    if (index
                        >= module->global_count + module->import_global_count) {
                        set_error_buf(error_buf, error_buf_size,
                                      "unknown global");
                        return false;
                    }
                    break;
                default:
                    set_error_buf(error_buf, error_buf_size,
                                  "invalid export kind");
                    return false;
            }
        }
    }

    if (p != p_end) {
        set_error_buf(error_buf, error_buf_size, "section size mismatch");
        return false;
    }

    LOG_VERBOSE("Load export section success.\n");
    return true;
fail:
    return false;
}

static bool
check_table_index(const WASMModule *module, uint32 table_index, char *error_buf,
                  uint32 error_buf_size)
{
#if WASM_ENABLE_REF_TYPES == 0
    if (table_index != 0) {
        set_error_buf(error_buf, error_buf_size, "zero byte expected");
        return false;
    }
#endif

    if (table_index >= module->import_table_count + module->table_count) {
        set_error_buf_v(error_buf, error_buf_size, "unknown table %d",
                        table_index);
        return false;
    }
    return true;
}

static bool
load_table_index(const uint8 **p_buf, const uint8 *buf_end, WASMModule *module,
                 uint32 *p_table_index, char *error_buf, uint32 error_buf_size)
{
    const uint8 *p = *p_buf, *p_end = buf_end;
    uint32 table_index;

    read_leb_uint32(p, p_end, table_index);
    if (!check_table_index(module, table_index, error_buf, error_buf_size)) {
        return false;
    }

    *p_table_index = table_index;
    *p_buf = p;
    return true;
fail:
    return false;
}

#if WASM_ENABLE_REF_TYPES != 0
static bool
load_elem_type(const uint8 **p_buf, const uint8 *buf_end, uint32 *p_elem_type,
               bool elemkind_zero, char *error_buf, uint32 error_buf_size)
{
    const uint8 *p = *p_buf, *p_end = buf_end;
    uint8 elem_type;

    CHECK_BUF(p, p_end, 1);
    elem_type = read_uint8(p);
    if ((elemkind_zero && elem_type != 0)
        || (!elemkind_zero && elem_type != VALUE_TYPE_FUNCREF
            && elem_type != VALUE_TYPE_EXTERNREF)) {
        set_error_buf(error_buf, error_buf_size, "invalid reference type");
        return false;
    }

    if (elemkind_zero)
        *p_elem_type = VALUE_TYPE_FUNCREF;
    else
        *p_elem_type = elem_type;
    *p_buf = p;
    return true;
fail:
    return false;
}
#endif /* WASM_ENABLE_REF_TYPES != 0*/

static bool
load_func_index_vec(const uint8 **p_buf, const uint8 *buf_end,
                    WASMModule *module, WASMTableSeg *table_segment,
                    bool use_init_expr, char *error_buf, uint32 error_buf_size)
{
    const uint8 *p = *p_buf, *p_end = buf_end;
    uint32 function_count, function_index = 0, i;
    uint64 total_size;

    read_leb_uint32(p, p_end, function_count);
    table_segment->function_count = function_count;
    total_size = sizeof(uint32) * (uint64)function_count;
    if (total_size > 0
        && !(table_segment->func_indexes = (uint32 *)loader_malloc(
                 total_size, error_buf, error_buf_size))) {
        return false;
    }

    for (i = 0; i < function_count; i++) {
        InitializerExpression init_expr = { 0 };

#if WASM_ENABLE_REF_TYPES != 0
        if (!use_init_expr) {
            read_leb_uint32(p, p_end, function_index);
        }
        else {
            if (!load_init_expr(&p, p_end, &init_expr, table_segment->elem_type,
                                error_buf, error_buf_size))
                return false;

            function_index = init_expr.u.ref_index;
        }
#else
        read_leb_uint32(p, p_end, function_index);
#endif

        /* since we are using -1 to indicate ref.null */
        if (init_expr.init_expr_type != INIT_EXPR_TYPE_REFNULL_CONST
            && !check_function_index(module, function_index, error_buf,
                                     error_buf_size)) {
            return false;
        }
        table_segment->func_indexes[i] = function_index;
    }

    *p_buf = p;
    return true;
fail:
    return false;
}

static bool
load_table_segment_section(const uint8 *buf, const uint8 *buf_end,
                           WASMModule *module, char *error_buf,
                           uint32 error_buf_size)
{
    const uint8 *p = buf, *p_end = buf_end;
    uint32 table_segment_count, i;
    uint64 total_size;
    WASMTableSeg *table_segment;

    read_leb_uint32(p, p_end, table_segment_count);

    if (table_segment_count) {
        module->table_seg_count = table_segment_count;
        total_size = sizeof(WASMTableSeg) * (uint64)table_segment_count;
        if (!(module->table_segments =
                  loader_malloc(total_size, error_buf, error_buf_size))) {
            return false;
        }

        table_segment = module->table_segments;
        for (i = 0; i < table_segment_count; i++, table_segment++) {
            if (p >= p_end) {
                set_error_buf(error_buf, error_buf_size,
                              "invalid value type or "
                              "invalid elements segment kind");
                return false;
            }

#if WASM_ENABLE_REF_TYPES != 0
            read_leb_uint32(p, p_end, table_segment->mode);
            /* last three bits */
            table_segment->mode = table_segment->mode & 0x07;
            switch (table_segment->mode) {
                /* elemkind/elemtype + active */
                case 0:
                case 4:
                    table_segment->elem_type = VALUE_TYPE_FUNCREF;
                    table_segment->table_index = 0;

                    if (!check_table_index(module, table_segment->table_index,
                                           error_buf, error_buf_size))
                        return false;
                    if (!load_init_expr(&p, p_end, &table_segment->base_offset,
                                        VALUE_TYPE_I32, error_buf,
                                        error_buf_size))
                        return false;
                    if (!load_func_index_vec(&p, p_end, module, table_segment,
                                             table_segment->mode == 0 ? false
                                                                      : true,
                                             error_buf, error_buf_size))
                        return false;
                    break;
                /* elemkind + passive/declarative */
                case 1:
                case 3:
                    if (!load_elem_type(&p, p_end, &table_segment->elem_type,
                                        true, error_buf, error_buf_size))
                        return false;
                    if (!load_func_index_vec(&p, p_end, module, table_segment,
                                             false, error_buf, error_buf_size))
                        return false;
                    break;
                /* elemkind/elemtype + table_idx + active */
                case 2:
                case 6:
                    if (!load_table_index(&p, p_end, module,
                                          &table_segment->table_index,
                                          error_buf, error_buf_size))
                        return false;
                    if (!load_init_expr(&p, p_end, &table_segment->base_offset,
                                        VALUE_TYPE_I32, error_buf,
                                        error_buf_size))
                        return false;
                    if (!load_elem_type(&p, p_end, &table_segment->elem_type,
                                        table_segment->mode == 2 ? true : false,
                                        error_buf, error_buf_size))
                        return false;
                    if (!load_func_index_vec(&p, p_end, module, table_segment,
                                             table_segment->mode == 2 ? false
                                                                      : true,
                                             error_buf, error_buf_size))
                        return false;
                    break;
                case 5:
                case 7:
                    if (!load_elem_type(&p, p_end, &table_segment->elem_type,
                                        false, error_buf, error_buf_size))
                        return false;
                    if (!load_func_index_vec(&p, p_end, module, table_segment,
                                             true, error_buf, error_buf_size))
                        return false;
                    break;
                default:
                    set_error_buf(error_buf, error_buf_size,
                                  "unknown element segment kind");
                    return false;
            }
#else
            /*
             * like:      00  41 05 0b               04 00 01 00 01
             * for: (elem 0   (offset (i32.const 5)) $f1 $f2 $f1 $f2)
             */
            if (!load_table_index(&p, p_end, module,
                                  &table_segment->table_index, error_buf,
                                  error_buf_size))
                return false;
            if (!load_init_expr(&p, p_end, &table_segment->base_offset,
                                VALUE_TYPE_I32, error_buf, error_buf_size))
                return false;
            if (!load_func_index_vec(&p, p_end, module, table_segment, false,
                                     error_buf, error_buf_size))
                return false;
#endif /* WASM_ENABLE_REF_TYPES != 0 */
        }
    }

    if (p != p_end) {
        set_error_buf(error_buf, error_buf_size, "section size mismatch");
        return false;
    }

    LOG_VERBOSE("Load table segment section success.\n");
    return true;
fail:
    return false;
}

static bool
load_data_segment_section(const uint8 *buf, const uint8 *buf_end,
                          WASMModule *module, char *error_buf,
                          uint32 error_buf_size)
{
    const uint8 *p = buf, *p_end = buf_end;
    uint32 data_seg_count, i, mem_index, data_seg_len;
    uint64 total_size;
    WASMDataSeg *dataseg;
    InitializerExpression init_expr;
#if WASM_ENABLE_BULK_MEMORY != 0
    bool is_passive = false;
    uint32 mem_flag;
#endif

    read_leb_uint32(p, p_end, data_seg_count);

#if WASM_ENABLE_BULK_MEMORY != 0
    if ((module->data_seg_count1 != 0)
        && (data_seg_count != module->data_seg_count1)) {
        set_error_buf(error_buf, error_buf_size,
                      "data count and data section have inconsistent lengths");
        return false;
    }
#endif

    if (data_seg_count) {
        module->data_seg_count = data_seg_count;
        total_size = sizeof(WASMDataSeg *) * (uint64)data_seg_count;
        if (!(module->data_segments =
                  loader_malloc(total_size, error_buf, error_buf_size))) {
            return false;
        }

        for (i = 0; i < data_seg_count; i++) {
            read_leb_uint32(p, p_end, mem_index);
#if WASM_ENABLE_BULK_MEMORY != 0
            is_passive = false;
            mem_flag = mem_index & 0x03;
            switch (mem_flag) {
                case 0x01:
                    is_passive = true;
                    break;
                case 0x00:
                    /* no memory index, treat index as 0 */
                    mem_index = 0;
                    goto check_mem_index;
                case 0x02:
                    /* read following memory index */
                    read_leb_uint32(p, p_end, mem_index);
                check_mem_index:
                    if (mem_index
                        >= module->import_memory_count + module->memory_count) {
                        set_error_buf_v(error_buf, error_buf_size,
                                        "unknown memory %d", mem_index);
                        return false;
                    }
                    break;
                case 0x03:
                default:
                    set_error_buf(error_buf, error_buf_size, "unknown memory");
                    return false;
                    break;
            }
#else
            if (mem_index
                >= module->import_memory_count + module->memory_count) {
                set_error_buf_v(error_buf, error_buf_size, "unknown memory %d",
                                mem_index);
                return false;
            }
#endif /* WASM_ENABLE_BULK_MEMORY */

#if WASM_ENABLE_BULK_MEMORY != 0
            if (!is_passive)
#endif
                if (!load_init_expr(&p, p_end, &init_expr, VALUE_TYPE_I32,
                                    error_buf, error_buf_size))
                    return false;

            read_leb_uint32(p, p_end, data_seg_len);

            if (!(dataseg = module->data_segments[i] = loader_malloc(
                      sizeof(WASMDataSeg), error_buf, error_buf_size))) {
                return false;
            }

#if WASM_ENABLE_BULK_MEMORY != 0
            dataseg->is_passive = is_passive;
            if (!is_passive)
#endif
            {
                bh_memcpy_s(&dataseg->base_offset,
                            sizeof(InitializerExpression), &init_expr,
                            sizeof(InitializerExpression));

                dataseg->memory_index = mem_index;
            }

            dataseg->data_length = data_seg_len;
            CHECK_BUF(p, p_end, data_seg_len);
            dataseg->data = (uint8 *)p;
            p += data_seg_len;
        }
    }

    if (p != p_end) {
        set_error_buf(error_buf, error_buf_size, "section size mismatch");
        return false;
    }

    LOG_VERBOSE("Load data segment section success.\n");
    return true;
fail:
    return false;
}

#if WASM_ENABLE_BULK_MEMORY != 0
static bool
load_datacount_section(const uint8 *buf, const uint8 *buf_end,
                       WASMModule *module, char *error_buf,
                       uint32 error_buf_size)
{
    const uint8 *p = buf, *p_end = buf_end;
    uint32 data_seg_count1 = 0;

    read_leb_uint32(p, p_end, data_seg_count1);
    module->data_seg_count1 = data_seg_count1;

    if (p != p_end) {
        set_error_buf(error_buf, error_buf_size, "section size mismatch");
        return false;
    }

    LOG_VERBOSE("Load datacount section success.\n");
    return true;
fail:
    return false;
}
#endif

static bool
load_code_section(const uint8 *buf, const uint8 *buf_end, const uint8 *buf_func,
                  const uint8 *buf_func_end, WASMModule *module,
                  char *error_buf, uint32 error_buf_size)
{
    const uint8 *p = buf, *p_end = buf_end;
    const uint8 *p_func = buf_func;
    uint32 func_count = 0, code_count;

    /* code has been loaded in function section, so pass it here, just check
     * whether function and code section have inconsistent lengths */
    read_leb_uint32(p, p_end, code_count);

    if (buf_func)
        read_leb_uint32(p_func, buf_func_end, func_count);

    if (func_count != code_count) {
        set_error_buf(error_buf, error_buf_size,
                      "function and code section have inconsistent lengths");
        return false;
    }

    LOG_VERBOSE("Load code segment section success.\n");
    return true;
fail:
    return false;
}

static bool
load_start_section(const uint8 *buf, const uint8 *buf_end, WASMModule *module,
                   char *error_buf, uint32 error_buf_size)
{
    const uint8 *p = buf, *p_end = buf_end;
    WASMFuncType *type;
    uint32 start_function;

    read_leb_uint32(p, p_end, start_function);

    if (start_function
        >= module->function_count + module->import_function_count) {
        set_error_buf(error_buf, error_buf_size, "unknown function");
        return false;
    }

    if (start_function < module->import_function_count)
        type = module->import_functions[start_function].u.function.func_type;
    else
        type = module->functions[start_function - module->import_function_count]
                   ->func_type;
    if (type->param_count != 0 || type->result_count != 0) {
        set_error_buf(error_buf, error_buf_size, "invalid start function");
        return false;
    }

    module->start_function = start_function;

    if (p != p_end) {
        set_error_buf(error_buf, error_buf_size, "section size mismatch");
        return false;
    }

    LOG_VERBOSE("Load start section success.\n");
    return true;
fail:
    return false;
}

#if WASM_ENABLE_CUSTOM_NAME_SECTION != 0
static bool
handle_name_section(const uint8 *buf, const uint8 *buf_end, WASMModule *module,
                    bool is_load_from_file_buf, char *error_buf,
                    uint32 error_buf_size)
{
    const uint8 *p = buf, *p_end = buf_end;
    uint32 name_type, subsection_size;
    uint32 previous_name_type = 0;
    uint32 num_func_name;
    uint32 func_index;
    uint32 previous_func_index = ~0U;
    uint32 func_name_len;
    uint32 name_index;
    int i = 0;

    if (p >= p_end) {
        set_error_buf(error_buf, error_buf_size, "unexpected end");
        return false;
    }

    while (p < p_end) {
        read_leb_uint32(p, p_end, name_type);
        if (i != 0) {
            if (name_type == previous_name_type) {
                set_error_buf(error_buf, error_buf_size,
                              "duplicate sub-section");
                return false;
            }
            if (name_type < previous_name_type) {
                set_error_buf(error_buf, error_buf_size,
                              "out-of-order sub-section");
                return false;
            }
        }
        previous_name_type = name_type;
        read_leb_uint32(p, p_end, subsection_size);
        CHECK_BUF(p, p_end, subsection_size);
        switch (name_type) {
            case SUB_SECTION_TYPE_FUNC:
                if (subsection_size) {
                    read_leb_uint32(p, p_end, num_func_name);
                    for (name_index = 0; name_index < num_func_name;
                         name_index++) {
                        read_leb_uint32(p, p_end, func_index);
                        if (func_index == previous_func_index) {
                            set_error_buf(error_buf, error_buf_size,
                                          "duplicate function name");
                            return false;
                        }
                        if (func_index < previous_func_index
                            && previous_func_index != ~0U) {
                            set_error_buf(error_buf, error_buf_size,
                                          "out-of-order function index ");
                            return false;
                        }
                        previous_func_index = func_index;
                        read_leb_uint32(p, p_end, func_name_len);
                        CHECK_BUF(p, p_end, func_name_len);
                        /* Skip the import functions */
                        if (func_index >= module->import_count) {
                            func_index -= module->import_count;
                            if (func_index >= module->function_count) {
                                set_error_buf(error_buf, error_buf_size,
                                              "out-of-range function index");
                                return false;
                            }
                            if (!(module->functions[func_index]->field_name =
                                      const_str_list_insert(
                                          p, func_name_len, module,
                                          is_load_from_file_buf, error_buf,
                                          error_buf_size))) {
                                return false;
                            }
                        }
                        p += func_name_len;
                    }
                }
                break;
            case SUB_SECTION_TYPE_MODULE: /* TODO: Parse for module subsection
                                           */
            case SUB_SECTION_TYPE_LOCAL:  /* TODO: Parse for local subsection */
            default:
                p = p + subsection_size;
                break;
        }
        i++;
    }

    return true;
fail:
    return false;
}
#endif

static bool
load_user_section(const uint8 *buf, const uint8 *buf_end, WASMModule *module,
                  bool is_load_from_file_buf, char *error_buf,
                  uint32 error_buf_size)
{
    const uint8 *p = buf, *p_end = buf_end;
    uint32 name_len;

    if (p >= p_end) {
        set_error_buf(error_buf, error_buf_size, "unexpected end");
        return false;
    }

    read_leb_uint32(p, p_end, name_len);

    if (name_len == 0 || p + name_len > p_end) {
        set_error_buf(error_buf, error_buf_size, "unexpected end");
        return false;
    }

    if (!check_utf8_str(p, name_len)) {
        set_error_buf(error_buf, error_buf_size, "invalid UTF-8 encoding");
        return false;
    }

#if WASM_ENABLE_CUSTOM_NAME_SECTION != 0
    if (memcmp(p, "name", 4) == 0) {
        module->name_section_buf = buf;
        module->name_section_buf_end = buf_end;
        p += name_len;
        handle_name_section(p, p_end, module, is_load_from_file_buf, error_buf,
                            error_buf_size);
    }
#endif
    LOG_VERBOSE("Load custom section success.\n");
    return true;
fail:
    return false;
}

static bool
wasm_loader_prepare_bytecode(WASMModule *module, WASMFunction *func,
                             uint32 cur_func_idx, char *error_buf,
                             uint32 error_buf_size);

#if WASM_ENABLE_FAST_INTERP != 0 && WASM_ENABLE_LABELS_AS_VALUES != 0
void **
wasm_interp_get_handle_table();

static void **handle_table;
#endif

static bool
load_from_sections(WASMModule *module, WASMSection *sections,
                   bool is_load_from_file_buf, char *error_buf,
                   uint32 error_buf_size)
{
    WASMExport *export;
    WASMSection *section = sections;
    const uint8 *buf, *buf_end, *buf_code = NULL, *buf_code_end = NULL,
                                *buf_func = NULL, *buf_func_end = NULL;
    WASMGlobal *aux_data_end_global = NULL, *aux_heap_base_global = NULL;
    WASMGlobal *aux_stack_top_global = NULL, *global;
    uint32 aux_data_end = (uint32)-1, aux_heap_base = (uint32)-1;
    uint32 aux_stack_top = (uint32)-1, global_index, func_index, i;
    uint32 aux_data_end_global_index = (uint32)-1;
    uint32 aux_heap_base_global_index = (uint32)-1;
    WASMFuncType *func_type;

    /* Find code and function sections if have */
    while (section) {
        if (section->section_type == SECTION_TYPE_CODE) {
            buf_code = section->section_body;
            buf_code_end = buf_code + section->section_body_size;
#if WASM_ENABLE_DEBUG_INTERP != 0 || WASM_ENABLE_DEBUG_AOT != 0
            module->buf_code = (uint8 *)buf_code;
            module->buf_code_size = section->section_body_size;
#endif
        }
        else if (section->section_type == SECTION_TYPE_FUNC) {
            buf_func = section->section_body;
            buf_func_end = buf_func + section->section_body_size;
        }
        section = section->next;
    }

    section = sections;
    while (section) {
        buf = section->section_body;
        buf_end = buf + section->section_body_size;
        switch (section->section_type) {
            case SECTION_TYPE_USER:
                /* unsupported user section, ignore it. */
                if (!load_user_section(buf, buf_end, module,
                                       is_load_from_file_buf, error_buf,
                                       error_buf_size))
                    return false;
                break;
            case SECTION_TYPE_TYPE:
                if (!load_type_section(buf, buf_end, module, error_buf,
                                       error_buf_size))
                    return false;
                break;
            case SECTION_TYPE_IMPORT:
                if (!load_import_section(buf, buf_end, module,
                                         is_load_from_file_buf, error_buf,
                                         error_buf_size))
                    return false;
                break;
            case SECTION_TYPE_FUNC:
                if (!load_function_section(buf, buf_end, buf_code, buf_code_end,
                                           module, error_buf, error_buf_size))
                    return false;
                break;
            case SECTION_TYPE_TABLE:
                if (!load_table_section(buf, buf_end, module, error_buf,
                                        error_buf_size))
                    return false;
                break;
            case SECTION_TYPE_MEMORY:
                if (!load_memory_section(buf, buf_end, module, error_buf,
                                         error_buf_size))
                    return false;
                break;
            case SECTION_TYPE_GLOBAL:
                if (!load_global_section(buf, buf_end, module, error_buf,
                                         error_buf_size))
                    return false;
                break;
            case SECTION_TYPE_EXPORT:
                if (!load_export_section(buf, buf_end, module,
                                         is_load_from_file_buf, error_buf,
                                         error_buf_size))
                    return false;
                break;
            case SECTION_TYPE_START:
                if (!load_start_section(buf, buf_end, module, error_buf,
                                        error_buf_size))
                    return false;
                break;
            case SECTION_TYPE_ELEM:
                if (!load_table_segment_section(buf, buf_end, module, error_buf,
                                                error_buf_size))
                    return false;
                break;
            case SECTION_TYPE_CODE:
                if (!load_code_section(buf, buf_end, buf_func, buf_func_end,
                                       module, error_buf, error_buf_size))
                    return false;
                break;
            case SECTION_TYPE_DATA:
                if (!load_data_segment_section(buf, buf_end, module, error_buf,
                                               error_buf_size))
                    return false;
                break;
#if WASM_ENABLE_BULK_MEMORY != 0
            case SECTION_TYPE_DATACOUNT:
                if (!load_datacount_section(buf, buf_end, module, error_buf,
                                            error_buf_size))
                    return false;
                break;
#endif
            default:
                set_error_buf(error_buf, error_buf_size, "invalid section id");
                return false;
        }

        section = section->next;
    }

    module->aux_data_end_global_index = (uint32)-1;
    module->aux_heap_base_global_index = (uint32)-1;
    module->aux_stack_top_global_index = (uint32)-1;

    /* Resolve auxiliary data/stack/heap info and reset memory info */
    export = module->exports;
    for (i = 0; i < module->export_count; i++, export ++) {
        if (export->kind == EXPORT_KIND_GLOBAL) {
            if (!strcmp(export->name, "__heap_base")) {
                global_index = export->index - module->import_global_count;
                global = module->globals + global_index;
                if (global->type == VALUE_TYPE_I32 && !global->is_mutable
                    && global->init_expr.init_expr_type
                           == INIT_EXPR_TYPE_I32_CONST) {
                    aux_heap_base_global = global;
                    aux_heap_base = global->init_expr.u.i32;
                    aux_heap_base_global_index = export->index;
                    LOG_VERBOSE("Found aux __heap_base global, value: %d",
                                aux_heap_base);
                }
            }
            else if (!strcmp(export->name, "__data_end")) {
                global_index = export->index - module->import_global_count;
                global = module->globals + global_index;
                if (global->type == VALUE_TYPE_I32 && !global->is_mutable
                    && global->init_expr.init_expr_type
                           == INIT_EXPR_TYPE_I32_CONST) {
                    aux_data_end_global = global;
                    aux_data_end = global->init_expr.u.i32;
                    aux_data_end_global_index = export->index;
                    LOG_VERBOSE("Found aux __data_end global, value: %d",
                                aux_data_end);

                    aux_data_end = align_uint(aux_data_end, 16);
                }
            }

            /* For module compiled with -pthread option, the global is:
                [0] stack_top       <-- 0
                [1] tls_pointer
                [2] tls_size
                [3] data_end        <-- 3
                [4] global_base
                [5] heap_base       <-- 5
                [6] dso_handle

                For module compiled without -pthread option:
                [0] stack_top       <-- 0
                [1] data_end        <-- 1
                [2] global_base
                [3] heap_base       <-- 3
                [4] dso_handle
            */
            if (aux_data_end_global && aux_heap_base_global
                && aux_data_end <= aux_heap_base) {
                module->aux_data_end_global_index = aux_data_end_global_index;
                module->aux_data_end = aux_data_end;
                module->aux_heap_base_global_index = aux_heap_base_global_index;
                module->aux_heap_base = aux_heap_base;

                /* Resolve aux stack top global */
                for (global_index = 0; global_index < module->global_count;
                     global_index++) {
                    global = module->globals + global_index;
                    if (global->is_mutable /* heap_base and data_end is
                                              not mutable */
                        && global->type == VALUE_TYPE_I32
                        && global->init_expr.init_expr_type
                               == INIT_EXPR_TYPE_I32_CONST
                        && (uint32)global->init_expr.u.i32 <= aux_heap_base) {
                        aux_stack_top_global = global;
                        aux_stack_top = (uint32)global->init_expr.u.i32;
                        module->aux_stack_top_global_index =
                            module->import_global_count + global_index;
                        module->aux_stack_bottom = aux_stack_top;
                        module->aux_stack_size =
                            aux_stack_top > aux_data_end
                                ? aux_stack_top - aux_data_end
                                : aux_stack_top;
                        LOG_VERBOSE("Found aux stack top global, value: %d, "
                                    "global index: %d, stack size: %d",
                                    aux_stack_top, global_index,
                                    module->aux_stack_size);
                        break;
                    }
                }
                break;
            }
        }
    }

    module->malloc_function = (uint32)-1;
    module->free_function = (uint32)-1;
    module->retain_function = (uint32)-1;

    /* Resolve malloc/free function exported by wasm module */
    export = module->exports;
    for (i = 0; i < module->export_count; i++, export ++) {
        if (export->kind == EXPORT_KIND_FUNC) {
            if (!strcmp(export->name, "malloc")
                && export->index >= module->import_function_count) {
                func_index = export->index - module->import_function_count;
                func_type = module->functions[func_index]->func_type;
                if (func_type->param_count == 1 && func_type->result_count == 1
                    && func_type->types[0] == VALUE_TYPE_I32
                    && func_type->types[1] == VALUE_TYPE_I32) {
                    bh_assert(module->malloc_function == (uint32)-1);
                    module->malloc_function = export->index;
                    LOG_VERBOSE("Found malloc function, name: %s, index: %u",
                                export->name, export->index);
                }
            }
            else if (!strcmp(export->name, "__new")
                     && export->index >= module->import_function_count) {
                /* __new && __pin for AssemblyScript */
                func_index = export->index - module->import_function_count;
                func_type = module->functions[func_index]->func_type;
                if (func_type->param_count == 2 && func_type->result_count == 1
                    && func_type->types[0] == VALUE_TYPE_I32
                    && func_type->types[1] == VALUE_TYPE_I32
                    && func_type->types[2] == VALUE_TYPE_I32) {
                    uint32 j;
                    WASMExport *export_tmp;

                    bh_assert(module->malloc_function == (uint32)-1);
                    module->malloc_function = export->index;
                    LOG_VERBOSE("Found malloc function, name: %s, index: %u",
                                export->name, export->index);

                    /* resolve retain function.
                        If not find, reset malloc function index */
                    export_tmp = module->exports;
                    for (j = 0; j < module->export_count; j++, export_tmp++) {
                        if ((export_tmp->kind == EXPORT_KIND_FUNC)
                            && (!strcmp(export_tmp->name, "__retain")
                                || (!strcmp(export_tmp->name, "__pin")))
                            && (export_tmp->index
                                >= module->import_function_count)) {
                            func_index = export_tmp->index
                                         - module->import_function_count;
                            func_type =
                                module->functions[func_index]->func_type;
                            if (func_type->param_count == 1
                                && func_type->result_count == 1
                                && func_type->types[0] == VALUE_TYPE_I32
                                && func_type->types[1] == VALUE_TYPE_I32) {
                                bh_assert(module->retain_function
                                          == (uint32)-1);
                                module->retain_function = export_tmp->index;
                                LOG_VERBOSE("Found retain function, name: %s, "
                                            "index: %u",
                                            export_tmp->name,
                                            export_tmp->index);
                                break;
                            }
                        }
                    }
                    if (j == module->export_count) {
                        module->malloc_function = (uint32)-1;
                        LOG_VERBOSE("Can't find retain function,"
                                    "reset malloc function index to -1");
                    }
                }
            }
            else if (((!strcmp(export->name, "free"))
                      || (!strcmp(export->name, "__release"))
                      || (!strcmp(export->name, "__unpin")))
                     && export->index >= module->import_function_count) {
                func_index = export->index - module->import_function_count;
                func_type = module->functions[func_index]->func_type;
                if (func_type->param_count == 1 && func_type->result_count == 0
                    && func_type->types[0] == VALUE_TYPE_I32) {
                    bh_assert(module->free_function == (uint32)-1);
                    module->free_function = export->index;
                    LOG_VERBOSE("Found free function, name: %s, index: %u",
                                export->name, export->index);
                }
            }
        }
    }

#if WASM_ENABLE_FAST_INTERP != 0 && WASM_ENABLE_LABELS_AS_VALUES != 0
    handle_table = wasm_interp_get_handle_table();
#endif

    for (i = 0; i < module->function_count; i++) {
        WASMFunction *func = module->functions[i];
        if (!wasm_loader_prepare_bytecode(module, func, i, error_buf,
                                          error_buf_size)) {
            return false;
        }
    }

    if (!module->possible_memory_grow) {
        WASMMemoryImport *memory_import;
        WASMMemory *memory;

        if (aux_data_end_global && aux_heap_base_global
            && aux_stack_top_global) {
            uint64 init_memory_size;
            uint32 shrunk_memory_size = align_uint(aux_heap_base, 8);

            if (module->import_memory_count) {
                memory_import = &module->import_memories[0].u.memory;
                init_memory_size = (uint64)memory_import->num_bytes_per_page
                                   * memory_import->init_page_count;
                if (shrunk_memory_size <= init_memory_size) {
                    /* Reset memory info to decrease memory usage */
                    memory_import->num_bytes_per_page = shrunk_memory_size;
                    memory_import->init_page_count = 1;
                    LOG_VERBOSE("Shrink import memory size to %d",
                                shrunk_memory_size);
                }
            }
            if (module->memory_count) {
                memory = &module->memories[0];
                init_memory_size = (uint64)memory->num_bytes_per_page
                                   * memory->init_page_count;
                if (shrunk_memory_size <= init_memory_size) {
                    /* Reset memory info to decrease memory usage */
                    memory->num_bytes_per_page = shrunk_memory_size;
                    memory->init_page_count = 1;
                    LOG_VERBOSE("Shrink memory size to %d", shrunk_memory_size);
                }
            }
        }

#if WASM_ENABLE_MULTI_MODULE == 0
        if (module->import_memory_count) {
            memory_import = &module->import_memories[0].u.memory;
            /* Memory init page count cannot be larger than 65536, we don't
               check integer overflow again. */
            memory_import->num_bytes_per_page *= memory_import->init_page_count;
            memory_import->init_page_count = memory_import->max_page_count = 1;
        }
        if (module->memory_count) {
            /* Memory init page count cannot be larger than 65536, we don't
               check integer overflow again. */
            memory = &module->memories[0];
            memory->num_bytes_per_page *= memory->init_page_count;
            memory->init_page_count = memory->max_page_count = 1;
        }
#endif
    }

#if WASM_ENABLE_MEMORY_TRACING != 0
    wasm_runtime_dump_module_mem_consumption((WASMModuleCommon *)module);
#endif
    return true;
}

static WASMModule *
create_module(char *error_buf, uint32 error_buf_size)
{
    WASMModule *module =
        loader_malloc(sizeof(WASMModule), error_buf, error_buf_size);

    if (!module) {
        return NULL;
    }

    module->module_type = Wasm_Module_Bytecode;

    /* Set start_function to -1, means no start function */
    module->start_function = (uint32)-1;

#if WASM_ENABLE_MULTI_MODULE != 0
    module->import_module_list = &module->import_module_list_head;
#endif

#if WASM_ENABLE_GC != 0
    if (!(module->ref_type_set =
              wasm_reftype_set_create(GC_REFTYPE_MAP_SIZE_DEFAULT))) {
        set_error_buf(error_buf, error_buf_size, "create reftype map failed");
        wasm_runtime_free(module);
        return NULL;
    }
#endif

#if WASM_ENABLE_DEBUG_INTERP != 0
    bh_list_init(&module->fast_opcode_list);
#endif
    return module;
}

#if WASM_ENABLE_DEBUG_INTERP != 0
static void
record_fast_op(WASMModule *module, uint8 *pos, uint8 orig_op)
{
    WASMFastOPCodeNode *fast_op =
        wasm_runtime_malloc(sizeof(WASMFastOPCodeNode));
    if (fast_op) {
        fast_op->offset = pos - module->load_addr;
        fast_op->orig_op = orig_op;
        bh_list_insert(&module->fast_opcode_list, fast_op);
    }
}
#endif

WASMModule *
wasm_loader_load_from_sections(WASMSection *section_list, char *error_buf,
                               uint32 error_buf_size)
{
    WASMModule *module = create_module(error_buf, error_buf_size);
    if (!module)
        return NULL;

    if (!load_from_sections(module, section_list, false, error_buf,
                            error_buf_size)) {
        wasm_loader_unload(module);
        return NULL;
    }

    LOG_VERBOSE("Load module from sections success.\n");
    return module;
}

static void
destroy_sections(WASMSection *section_list)
{
    WASMSection *section = section_list, *next;
    while (section) {
        next = section->next;
        wasm_runtime_free(section);
        section = next;
    }
}

/* clang-format off */
static uint8 section_ids[] = {
    SECTION_TYPE_USER,
    SECTION_TYPE_TYPE,
    SECTION_TYPE_IMPORT,
    SECTION_TYPE_FUNC,
    SECTION_TYPE_TABLE,
    SECTION_TYPE_MEMORY,
    SECTION_TYPE_GLOBAL,
    SECTION_TYPE_EXPORT,
    SECTION_TYPE_START,
    SECTION_TYPE_ELEM,
#if WASM_ENABLE_BULK_MEMORY != 0
    SECTION_TYPE_DATACOUNT,
#endif
    SECTION_TYPE_CODE,
    SECTION_TYPE_DATA
};
/* clang-format on */

static uint8
get_section_index(uint8 section_type)
{
    uint8 max_id = sizeof(section_ids) / sizeof(uint8);

    for (uint8 i = 0; i < max_id; i++) {
        if (section_type == section_ids[i])
            return i;
    }

    return (uint8)-1;
}

static bool
create_sections(const uint8 *buf, uint32 size, WASMSection **p_section_list,
                char *error_buf, uint32 error_buf_size)
{
    WASMSection *section_list_end = NULL, *section;
    const uint8 *p = buf, *p_end = buf + size /*, *section_body*/;
    uint8 section_type, section_index, last_section_index = (uint8)-1;
    uint32 section_size;

    bh_assert(!*p_section_list);

    p += 8;
    while (p < p_end) {
        CHECK_BUF(p, p_end, 1);
        section_type = read_uint8(p);
        section_index = get_section_index(section_type);
        if (section_index != (uint8)-1) {
            if (section_type != SECTION_TYPE_USER) {
                /* Custom sections may be inserted at any place,
                   while other sections must occur at most once
                   and in prescribed order. */
                if (last_section_index != (uint8)-1
                    && (section_index <= last_section_index)) {
                    set_error_buf(error_buf, error_buf_size,
                                  "junk after last section");
                    return false;
                }
                last_section_index = section_index;
            }
            CHECK_BUF1(p, p_end, 1);
            read_leb_uint32(p, p_end, section_size);
            CHECK_BUF1(p, p_end, section_size);

            if (!(section = loader_malloc(sizeof(WASMSection), error_buf,
                                          error_buf_size))) {
                return false;
            }

            section->section_type = section_type;
            section->section_body = (uint8 *)p;
            section->section_body_size = section_size;

            if (!section_list_end)
                *p_section_list = section_list_end = section;
            else {
                section_list_end->next = section;
                section_list_end = section;
            }

            p += section_size;
        }
        else {
            set_error_buf(error_buf, error_buf_size, "invalid section id");
            return false;
        }
    }

    return true;
fail:
    return false;
}

static void
exchange32(uint8 *p_data)
{
    uint8 value = *p_data;
    *p_data = *(p_data + 3);
    *(p_data + 3) = value;

    value = *(p_data + 1);
    *(p_data + 1) = *(p_data + 2);
    *(p_data + 2) = value;
}

static union {
    int a;
    char b;
} __ue = { .a = 1 };

#define is_little_endian() (__ue.b == 1)

static bool
load(const uint8 *buf, uint32 size, WASMModule *module, char *error_buf,
     uint32 error_buf_size)
{
    const uint8 *buf_end = buf + size;
    const uint8 *p = buf, *p_end = buf_end;
    uint32 magic_number, version;
    WASMSection *section_list = NULL;

    CHECK_BUF1(p, p_end, sizeof(uint32));
    magic_number = read_uint32(p);
    if (!is_little_endian())
        exchange32((uint8 *)&magic_number);

    if (magic_number != WASM_MAGIC_NUMBER) {
        set_error_buf(error_buf, error_buf_size, "magic header not detected");
        return false;
    }

    CHECK_BUF1(p, p_end, sizeof(uint32));
    version = read_uint32(p);
    if (!is_little_endian())
        exchange32((uint8 *)&version);

    if (version != WASM_CURRENT_VERSION) {
        set_error_buf(error_buf, error_buf_size, "unknown binary version");
        return false;
    }

    if (!create_sections(buf, size, &section_list, error_buf, error_buf_size)
        || !load_from_sections(module, section_list, true, error_buf,
                               error_buf_size)) {
        destroy_sections(section_list);
        return false;
    }

    destroy_sections(section_list);
    return true;
fail:
    return false;
}

WASMModule *
wasm_loader_load(const uint8 *buf, uint32 size, char *error_buf,
                 uint32 error_buf_size)
{
    WASMModule *module = create_module(error_buf, error_buf_size);
    if (!module) {
        return NULL;
    }

#if WASM_ENABLE_DEBUG_INTERP != 0
    module->load_addr = (uint8 *)buf;
    module->load_size = size;
#endif

    if (!load(buf, size, module, error_buf, error_buf_size)) {
        goto fail;
    }

    LOG_VERBOSE("Load module success.\n");
    return module;

fail:
    wasm_loader_unload(module);
    return NULL;
}

void
wasm_loader_unload(WASMModule *module)
{
    uint32 i;

    if (!module)
        return;

    if (module->types) {
        for (i = 0; i < module->type_count; i++) {
#if WASM_ENABLE_GC == 0
            if (module->types[i])
                wasm_runtime_free(module->types[i]);
#else
            if (module->types[i])
                destroy_wasm_type(module->types[i]);
#endif
        }
        wasm_runtime_free(module->types);
    }

    if (module->imports)
        wasm_runtime_free(module->imports);

    if (module->functions) {
        for (i = 0; i < module->function_count; i++) {
            if (module->functions[i]) {
                if (module->functions[i]->local_offsets)
                    wasm_runtime_free(module->functions[i]->local_offsets);
#if WASM_ENABLE_FAST_INTERP != 0
                if (module->functions[i]->code_compiled)
                    wasm_runtime_free(module->functions[i]->code_compiled);
                if (module->functions[i]->consts)
                    wasm_runtime_free(module->functions[i]->consts);
#endif
                wasm_runtime_free(module->functions[i]);
            }
        }
        wasm_runtime_free(module->functions);
    }

    if (module->tables)
        wasm_runtime_free(module->tables);

    if (module->memories)
        wasm_runtime_free(module->memories);

    if (module->globals)
        wasm_runtime_free(module->globals);

    if (module->exports)
        wasm_runtime_free(module->exports);

    if (module->table_segments) {
        for (i = 0; i < module->table_seg_count; i++) {
            if (module->table_segments[i].func_indexes)
                wasm_runtime_free(module->table_segments[i].func_indexes);
        }
        wasm_runtime_free(module->table_segments);
    }

    if (module->data_segments) {
        for (i = 0; i < module->data_seg_count; i++) {
            if (module->data_segments[i])
                wasm_runtime_free(module->data_segments[i]);
        }
        wasm_runtime_free(module->data_segments);
    }

    if (module->const_str_list) {
        StringNode *node = module->const_str_list, *node_next;
        while (node) {
            node_next = node->next;
            wasm_runtime_free(node);
            node = node_next;
        }
    }

#if WASM_ENABLE_MULTI_MODULE != 0
    /* just release the sub module list */
    if (module->import_module_list) {
        WASMRegisteredModule *node =
            bh_list_first_elem(module->import_module_list);
        while (node) {
            WASMRegisteredModule *next = bh_list_elem_next(node);
            bh_list_remove(module->import_module_list, node);
            /*
             * unload(sub_module) will be trigged during runtime_destroy().
             * every module in the global module list will be unloaded one by
             * one. so don't worry.
             */
            wasm_runtime_free(node);
            /*
             * the module file reading buffer will be released
             * in runtime_destroy()
             */
            node = next;
        }
    }
#endif

#if WASM_ENABLE_GC != 0
    if (module->ref_type_set)
        bh_hash_map_destroy(module->ref_type_set);
#endif

#if WASM_ENABLE_DEBUG_INTERP != 0
    WASMFastOPCodeNode *fast_opcode =
        bh_list_first_elem(&module->fast_opcode_list);
    while (fast_opcode) {
        WASMFastOPCodeNode *next = bh_list_elem_next(fast_opcode);
        wasm_runtime_free(fast_opcode);
        fast_opcode = next;
    }
#endif

    wasm_runtime_free(module);
}

bool
wasm_loader_find_block_addr(WASMExecEnv *exec_env, BlockAddr *block_addr_cache,
                            const uint8 *start_addr, const uint8 *code_end_addr,
                            uint8 label_type, uint8 **p_else_addr,
                            uint8 **p_end_addr)
{
    const uint8 *p = start_addr, *p_end = code_end_addr;
    uint8 *else_addr = NULL;
    char error_buf[128];
    uint32 block_nested_depth = 1, count, i, j, t;
    uint32 error_buf_size = sizeof(error_buf);
    uint8 opcode, u8;
    BlockAddr block_stack[16] = { { 0 } }, *block;

    i = ((uintptr_t)start_addr) & (uintptr_t)(BLOCK_ADDR_CACHE_SIZE - 1);
    block = block_addr_cache + BLOCK_ADDR_CONFLICT_SIZE * i;

    for (j = 0; j < BLOCK_ADDR_CONFLICT_SIZE; j++) {
        if (block[j].start_addr == start_addr) {
            /* Cache hit */
            *p_else_addr = block[j].else_addr;
            *p_end_addr = block[j].end_addr;
            return true;
        }
    }

    /* Cache unhit */
    block_stack[0].start_addr = start_addr;

    while (p < code_end_addr) {
        opcode = *p++;
#if WASM_ENABLE_DEBUG_INTERP != 0
    op_break_retry:
#endif
        switch (opcode) {
            case WASM_OP_UNREACHABLE:
            case WASM_OP_NOP:
                break;

            case WASM_OP_BLOCK:
            case WASM_OP_LOOP:
            case WASM_OP_IF:
                /* block result type: 0x40/0x7F/0x7E/0x7D/0x7C */
                u8 = read_uint8(p);
                if (block_nested_depth
                    < sizeof(block_stack) / sizeof(BlockAddr)) {
                    block_stack[block_nested_depth].start_addr = p;
                    block_stack[block_nested_depth].else_addr = NULL;
                }
                block_nested_depth++;
                break;

            case EXT_OP_BLOCK:
            case EXT_OP_LOOP:
            case EXT_OP_IF:
                /* block type */
                skip_leb_uint32(p, p_end);
                if (block_nested_depth
                    < sizeof(block_stack) / sizeof(BlockAddr)) {
                    block_stack[block_nested_depth].start_addr = p;
                    block_stack[block_nested_depth].else_addr = NULL;
                }
                block_nested_depth++;
                break;

            case WASM_OP_ELSE:
                if (label_type == LABEL_TYPE_IF && block_nested_depth == 1)
                    else_addr = (uint8 *)(p - 1);
                if (block_nested_depth - 1
                    < sizeof(block_stack) / sizeof(BlockAddr))
                    block_stack[block_nested_depth - 1].else_addr =
                        (uint8 *)(p - 1);
                break;

            case WASM_OP_END:
                if (block_nested_depth == 1) {
                    if (label_type == LABEL_TYPE_IF)
                        *p_else_addr = else_addr;
                    *p_end_addr = (uint8 *)(p - 1);

                    block_stack[0].end_addr = (uint8 *)(p - 1);
                    for (t = 0; t < sizeof(block_stack) / sizeof(BlockAddr);
                         t++) {
                        start_addr = block_stack[t].start_addr;
                        if (start_addr) {
                            i = ((uintptr_t)start_addr)
                                & (uintptr_t)(BLOCK_ADDR_CACHE_SIZE - 1);
                            block =
                                block_addr_cache + BLOCK_ADDR_CONFLICT_SIZE * i;
                            for (j = 0; j < BLOCK_ADDR_CONFLICT_SIZE; j++)
                                if (!block[j].start_addr)
                                    break;

                            if (j == BLOCK_ADDR_CONFLICT_SIZE) {
                                memmove(block + 1, block,
                                        (BLOCK_ADDR_CONFLICT_SIZE - 1)
                                            * sizeof(BlockAddr));
                                j = 0;
                            }
                            block[j].start_addr = block_stack[t].start_addr;
                            block[j].else_addr = block_stack[t].else_addr;
                            block[j].end_addr = block_stack[t].end_addr;
                        }
                        else
                            break;
                    }
                    return true;
                }
                else {
                    block_nested_depth--;
                    if (block_nested_depth
                        < sizeof(block_stack) / sizeof(BlockAddr))
                        block_stack[block_nested_depth].end_addr =
                            (uint8 *)(p - 1);
                }
                break;

            case WASM_OP_BR:
            case WASM_OP_BR_IF:
                skip_leb_uint32(p, p_end); /* labelidx */
                break;

            case WASM_OP_BR_TABLE:
                read_leb_uint32(p, p_end, count); /* lable num */
                for (i = 0; i <= count; i++)      /* lableidxs */
                    skip_leb_uint32(p, p_end);
                break;

            case WASM_OP_RETURN:
                break;

            case WASM_OP_CALL:
#if WASM_ENABLE_TAIL_CALL != 0
            case WASM_OP_RETURN_CALL:
#endif
                skip_leb_uint32(p, p_end); /* funcidx */
                break;

            case WASM_OP_CALL_INDIRECT:
#if WASM_ENABLE_TAIL_CALL != 0
            case WASM_OP_RETURN_CALL_INDIRECT:
#endif
                skip_leb_uint32(p, p_end); /* typeidx */
                CHECK_BUF(p, p_end, 1);
                u8 = read_uint8(p); /* 0x00 */
                break;

            case WASM_OP_DROP:
            case WASM_OP_SELECT:
            case WASM_OP_DROP_64:
            case WASM_OP_SELECT_64:
                break;

#if WASM_ENABLE_REF_TYPES != 0
            case WASM_OP_SELECT_T:
                skip_leb_uint32(p, p_end); /* vec length */
                CHECK_BUF(p, p_end, 1);
                u8 = read_uint8(p); /* typeidx */
                break;
            case WASM_OP_TABLE_GET:
            case WASM_OP_TABLE_SET:
                skip_leb_uint32(p, p_end); /* table index */
                break;
            case WASM_OP_REF_NULL:
                CHECK_BUF(p, p_end, 1);
                u8 = read_uint8(p); /* type */
                break;
            case WASM_OP_REF_IS_NULL:
                break;
            case WASM_OP_REF_FUNC:
                skip_leb_uint32(p, p_end); /* func index */
                break;
#endif /* WASM_ENABLE_REF_TYPES */

#if WASM_ENABLE_GC != 0
            case WASM_OP_REF_AS_NON_NULL:
            case WASM_OP_BR_ON_NULL:
            case WASM_OP_REF_EQ:
            case WASM_OP_BR_ON_NON_NULL:
            case WASM_OP_CALL_REF:
            case WASM_OP_RETURN_CALL_REF:
            case WASM_OP_FUNC_BIND:
            case WASM_OP_LET:
                /* TODO */
                break;
#endif

            case WASM_OP_GET_LOCAL:
            case WASM_OP_SET_LOCAL:
            case WASM_OP_TEE_LOCAL:
            case WASM_OP_GET_GLOBAL:
            case WASM_OP_SET_GLOBAL:
            case WASM_OP_GET_GLOBAL_64:
            case WASM_OP_SET_GLOBAL_64:
            case WASM_OP_SET_GLOBAL_AUX_STACK:
                skip_leb_uint32(p, p_end); /* local index */
                break;

            case EXT_OP_GET_LOCAL_FAST:
            case EXT_OP_SET_LOCAL_FAST:
            case EXT_OP_TEE_LOCAL_FAST:
                CHECK_BUF(p, p_end, 1);
                p++;
                break;

            case WASM_OP_I32_LOAD:
            case WASM_OP_I64_LOAD:
            case WASM_OP_F32_LOAD:
            case WASM_OP_F64_LOAD:
            case WASM_OP_I32_LOAD8_S:
            case WASM_OP_I32_LOAD8_U:
            case WASM_OP_I32_LOAD16_S:
            case WASM_OP_I32_LOAD16_U:
            case WASM_OP_I64_LOAD8_S:
            case WASM_OP_I64_LOAD8_U:
            case WASM_OP_I64_LOAD16_S:
            case WASM_OP_I64_LOAD16_U:
            case WASM_OP_I64_LOAD32_S:
            case WASM_OP_I64_LOAD32_U:
            case WASM_OP_I32_STORE:
            case WASM_OP_I64_STORE:
            case WASM_OP_F32_STORE:
            case WASM_OP_F64_STORE:
            case WASM_OP_I32_STORE8:
            case WASM_OP_I32_STORE16:
            case WASM_OP_I64_STORE8:
            case WASM_OP_I64_STORE16:
            case WASM_OP_I64_STORE32:
                skip_leb_uint32(p, p_end); /* align */
                skip_leb_uint32(p, p_end); /* offset */
                break;

            case WASM_OP_MEMORY_SIZE:
            case WASM_OP_MEMORY_GROW:
                skip_leb_uint32(p, p_end); /* 0x00 */
                break;

            case WASM_OP_I32_CONST:
                skip_leb_int32(p, p_end);
                break;
            case WASM_OP_I64_CONST:
                skip_leb_int64(p, p_end);
                break;
            case WASM_OP_F32_CONST:
                p += sizeof(float32);
                break;
            case WASM_OP_F64_CONST:
                p += sizeof(float64);
                break;

            case WASM_OP_I32_EQZ:
            case WASM_OP_I32_EQ:
            case WASM_OP_I32_NE:
            case WASM_OP_I32_LT_S:
            case WASM_OP_I32_LT_U:
            case WASM_OP_I32_GT_S:
            case WASM_OP_I32_GT_U:
            case WASM_OP_I32_LE_S:
            case WASM_OP_I32_LE_U:
            case WASM_OP_I32_GE_S:
            case WASM_OP_I32_GE_U:
            case WASM_OP_I64_EQZ:
            case WASM_OP_I64_EQ:
            case WASM_OP_I64_NE:
            case WASM_OP_I64_LT_S:
            case WASM_OP_I64_LT_U:
            case WASM_OP_I64_GT_S:
            case WASM_OP_I64_GT_U:
            case WASM_OP_I64_LE_S:
            case WASM_OP_I64_LE_U:
            case WASM_OP_I64_GE_S:
            case WASM_OP_I64_GE_U:
            case WASM_OP_F32_EQ:
            case WASM_OP_F32_NE:
            case WASM_OP_F32_LT:
            case WASM_OP_F32_GT:
            case WASM_OP_F32_LE:
            case WASM_OP_F32_GE:
            case WASM_OP_F64_EQ:
            case WASM_OP_F64_NE:
            case WASM_OP_F64_LT:
            case WASM_OP_F64_GT:
            case WASM_OP_F64_LE:
            case WASM_OP_F64_GE:
            case WASM_OP_I32_CLZ:
            case WASM_OP_I32_CTZ:
            case WASM_OP_I32_POPCNT:
            case WASM_OP_I32_ADD:
            case WASM_OP_I32_SUB:
            case WASM_OP_I32_MUL:
            case WASM_OP_I32_DIV_S:
            case WASM_OP_I32_DIV_U:
            case WASM_OP_I32_REM_S:
            case WASM_OP_I32_REM_U:
            case WASM_OP_I32_AND:
            case WASM_OP_I32_OR:
            case WASM_OP_I32_XOR:
            case WASM_OP_I32_SHL:
            case WASM_OP_I32_SHR_S:
            case WASM_OP_I32_SHR_U:
            case WASM_OP_I32_ROTL:
            case WASM_OP_I32_ROTR:
            case WASM_OP_I64_CLZ:
            case WASM_OP_I64_CTZ:
            case WASM_OP_I64_POPCNT:
            case WASM_OP_I64_ADD:
            case WASM_OP_I64_SUB:
            case WASM_OP_I64_MUL:
            case WASM_OP_I64_DIV_S:
            case WASM_OP_I64_DIV_U:
            case WASM_OP_I64_REM_S:
            case WASM_OP_I64_REM_U:
            case WASM_OP_I64_AND:
            case WASM_OP_I64_OR:
            case WASM_OP_I64_XOR:
            case WASM_OP_I64_SHL:
            case WASM_OP_I64_SHR_S:
            case WASM_OP_I64_SHR_U:
            case WASM_OP_I64_ROTL:
            case WASM_OP_I64_ROTR:
            case WASM_OP_F32_ABS:
            case WASM_OP_F32_NEG:
            case WASM_OP_F32_CEIL:
            case WASM_OP_F32_FLOOR:
            case WASM_OP_F32_TRUNC:
            case WASM_OP_F32_NEAREST:
            case WASM_OP_F32_SQRT:
            case WASM_OP_F32_ADD:
            case WASM_OP_F32_SUB:
            case WASM_OP_F32_MUL:
            case WASM_OP_F32_DIV:
            case WASM_OP_F32_MIN:
            case WASM_OP_F32_MAX:
            case WASM_OP_F32_COPYSIGN:
            case WASM_OP_F64_ABS:
            case WASM_OP_F64_NEG:
            case WASM_OP_F64_CEIL:
            case WASM_OP_F64_FLOOR:
            case WASM_OP_F64_TRUNC:
            case WASM_OP_F64_NEAREST:
            case WASM_OP_F64_SQRT:
            case WASM_OP_F64_ADD:
            case WASM_OP_F64_SUB:
            case WASM_OP_F64_MUL:
            case WASM_OP_F64_DIV:
            case WASM_OP_F64_MIN:
            case WASM_OP_F64_MAX:
            case WASM_OP_F64_COPYSIGN:
            case WASM_OP_I32_WRAP_I64:
            case WASM_OP_I32_TRUNC_S_F32:
            case WASM_OP_I32_TRUNC_U_F32:
            case WASM_OP_I32_TRUNC_S_F64:
            case WASM_OP_I32_TRUNC_U_F64:
            case WASM_OP_I64_EXTEND_S_I32:
            case WASM_OP_I64_EXTEND_U_I32:
            case WASM_OP_I64_TRUNC_S_F32:
            case WASM_OP_I64_TRUNC_U_F32:
            case WASM_OP_I64_TRUNC_S_F64:
            case WASM_OP_I64_TRUNC_U_F64:
            case WASM_OP_F32_CONVERT_S_I32:
            case WASM_OP_F32_CONVERT_U_I32:
            case WASM_OP_F32_CONVERT_S_I64:
            case WASM_OP_F32_CONVERT_U_I64:
            case WASM_OP_F32_DEMOTE_F64:
            case WASM_OP_F64_CONVERT_S_I32:
            case WASM_OP_F64_CONVERT_U_I32:
            case WASM_OP_F64_CONVERT_S_I64:
            case WASM_OP_F64_CONVERT_U_I64:
            case WASM_OP_F64_PROMOTE_F32:
            case WASM_OP_I32_REINTERPRET_F32:
            case WASM_OP_I64_REINTERPRET_F64:
            case WASM_OP_F32_REINTERPRET_I32:
            case WASM_OP_F64_REINTERPRET_I64:
            case WASM_OP_I32_EXTEND8_S:
            case WASM_OP_I32_EXTEND16_S:
            case WASM_OP_I64_EXTEND8_S:
            case WASM_OP_I64_EXTEND16_S:
            case WASM_OP_I64_EXTEND32_S:
                break;

#if WASM_ENABLE_GC != 0
            case WASM_OP_GC_PREFIX:
            {
                uint32 opcode1;

                read_leb_uint32(p, p_end, opcode1);

                /* TODO */
                switch (opcode1) {
                    case WASM_OP_STRUCT_NEW_WITH_RTT:
                    case WASM_OP_STRUCT_NEW_DEFAULT_WITH_RTT:
                    case WASM_OP_STRUCT_GET:
                    case WASM_OP_STRUCT_GET_S:
                    case WASM_OP_STRUCT_GET_U:
                    case WASM_OP_STRUCT_SET:

                    case WASM_OP_ARRAY_NEW_WITH_RTT:
                    case WASM_OP_ARRAY_NEW_DEFAULT_WITH_RTT:
                    case WASM_OP_ARRAY_GET:
                    case WASM_OP_ARRAY_GET_S:
                    case WASM_OP_ARRAY_GET_U:
                    case WASM_OP_ARRAY_SET:
                    case WASM_OP_ARRAY_LEN:

                    case WASM_OP_I31_NEW:
                    case WASM_OP_I31_GET_S:
                    case WASM_OP_I31_GET_U:

                    case WASM_OP_RTT_CANON:
                    case WASM_OP_RTT_SUB:

                    case WASM_OP_REF_TEST:
                    case WASM_OP_REF_CAST:
                    case WASM_OP_BR_ON_CAST:
                    case WASM_OP_BR_ON_CAST_FAIL:

                    case WASM_OP_REF_IS_FUNC:
                    case WASM_OP_REF_IS_DATA:
                    case WASM_OP_REF_IS_I31:
                    case WASM_OP_REF_AS_FUNC:
                    case WASM_OP_REF_AS_DATA:
                    case WASM_OP_REF_AS_I31:

                    case WASM_OP_BR_ON_FUNC:
                    case WASM_OP_BR_ON_DATA:
                    case WASM_OP_BR_ON_I31:
                    case WASM_OP_BR_ON_NON_FUNC:
                    case WASM_OP_BR_ON_NON_DATA:
                    case WASM_OP_BR_ON_NON_I31:

                    default:
                        return false;
                }
                break;
            }
#endif /* end of WASM_ENABLE_GC */

            case WASM_OP_MISC_PREFIX:
            {
                uint32 opcode1;

                read_leb_uint32(p, p_end, opcode1);

                switch (opcode1) {
                    case WASM_OP_I32_TRUNC_SAT_S_F32:
                    case WASM_OP_I32_TRUNC_SAT_U_F32:
                    case WASM_OP_I32_TRUNC_SAT_S_F64:
                    case WASM_OP_I32_TRUNC_SAT_U_F64:
                    case WASM_OP_I64_TRUNC_SAT_S_F32:
                    case WASM_OP_I64_TRUNC_SAT_U_F32:
                    case WASM_OP_I64_TRUNC_SAT_S_F64:
                    case WASM_OP_I64_TRUNC_SAT_U_F64:
                        break;
#if WASM_ENABLE_BULK_MEMORY != 0
                    case WASM_OP_MEMORY_INIT:
                        skip_leb_uint32(p, p_end);
                        /* skip memory idx */
                        p++;
                        break;
                    case WASM_OP_DATA_DROP:
                        skip_leb_uint32(p, p_end);
                        break;
                    case WASM_OP_MEMORY_COPY:
                        /* skip two memory idx */
                        p += 2;
                        break;
                    case WASM_OP_MEMORY_FILL:
                        /* skip memory idx */
                        p++;
                        break;
#endif /* WASM_ENABLE_BULK_MEMORY */
#if WASM_ENABLE_REF_TYPES != 0
                    case WASM_OP_TABLE_INIT:
                    case WASM_OP_TABLE_COPY:
                        /* tableidx */
                        skip_leb_uint32(p, p_end);
                        /* elemidx */
                        skip_leb_uint32(p, p_end);
                        break;
                    case WASM_OP_ELEM_DROP:
                        /* elemidx */
                        skip_leb_uint32(p, p_end);
                        break;
                    case WASM_OP_TABLE_SIZE:
                    case WASM_OP_TABLE_GROW:
                    case WASM_OP_TABLE_FILL:
                        skip_leb_uint32(p, p_end); /* table idx */
                        break;
#endif /* WASM_ENABLE_REF_TYPES */
                    default:
                        return false;
                }
                break;
            }

#if WASM_ENABLE_SIMD != 0
#if (WASM_ENABLE_WAMR_COMPILER != 0) || (WASM_ENABLE_JIT != 0)
            case WASM_OP_SIMD_PREFIX:
            {
                /* TODO: shall we ceate a table to be friendly to branch
                 * prediction */
                opcode = read_uint8(p);
                /* follow the order of enum WASMSimdEXTOpcode in wasm_opcode.h
                 */
                switch (opcode) {
                    case SIMD_v128_load:
                    case SIMD_v128_load8x8_s:
                    case SIMD_v128_load8x8_u:
                    case SIMD_v128_load16x4_s:
                    case SIMD_v128_load16x4_u:
                    case SIMD_v128_load32x2_s:
                    case SIMD_v128_load32x2_u:
                    case SIMD_v128_load8_splat:
                    case SIMD_v128_load16_splat:
                    case SIMD_v128_load32_splat:
                    case SIMD_v128_load64_splat:
                    case SIMD_v128_store:
                        /* memarg align */
                        skip_leb_uint32(p, p_end);
                        /* memarg offset*/
                        skip_leb_uint32(p, p_end);
                        break;

                    case SIMD_v128_const:
                    case SIMD_v8x16_shuffle:
                        /* immByte[16] immLaneId[16] */
                        CHECK_BUF1(p, p_end, 16);
                        p += 16;
                        break;

                    case SIMD_i8x16_extract_lane_s:
                    case SIMD_i8x16_extract_lane_u:
                    case SIMD_i8x16_replace_lane:
                    case SIMD_i16x8_extract_lane_s:
                    case SIMD_i16x8_extract_lane_u:
                    case SIMD_i16x8_replace_lane:
                    case SIMD_i32x4_extract_lane:
                    case SIMD_i32x4_replace_lane:
                    case SIMD_i64x2_extract_lane:
                    case SIMD_i64x2_replace_lane:
                    case SIMD_f32x4_extract_lane:
                    case SIMD_f32x4_replace_lane:
                    case SIMD_f64x2_extract_lane:
                    case SIMD_f64x2_replace_lane:
                        /* ImmLaneId */
                        CHECK_BUF(p, p_end, 1);
                        p++;
                        break;

                    case SIMD_v128_load8_lane:
                    case SIMD_v128_load16_lane:
                    case SIMD_v128_load32_lane:
                    case SIMD_v128_load64_lane:
                    case SIMD_v128_store8_lane:
                    case SIMD_v128_store16_lane:
                    case SIMD_v128_store32_lane:
                    case SIMD_v128_store64_lane:
                        /* memarg align */
                        skip_leb_uint32(p, p_end);
                        /* memarg offset*/
                        skip_leb_uint32(p, p_end);
                        /* ImmLaneId */
                        CHECK_BUF(p, p_end, 1);
                        p++;
                        break;

                    case SIMD_v128_load32_zero:
                    case SIMD_v128_load64_zero:
                        /* memarg align */
                        skip_leb_uint32(p, p_end);
                        /* memarg offset*/
                        skip_leb_uint32(p, p_end);
                        break;

                    default:
                        /*
                         * since latest SIMD specific used almost every value
                         * from 0x00 to 0xff, the default branch will present
                         * all opcodes without imm
                         * https://github.com/WebAssembly/simd/blob/main/proposals/simd/NewOpcodes.md
                         */
                        break;
                }
                break;
            }
#endif /* end of (WASM_ENABLE_WAMR_COMPILER != 0) || (WASM_ENABLE_JIT != 0) */
#endif /* end of WASM_ENABLE_SIMD */

#if WASM_ENABLE_SHARED_MEMORY != 0
            case WASM_OP_ATOMIC_PREFIX:
            {
                /* atomic_op (1 u8) + memarg (2 u32_leb) */
                opcode = read_uint8(p);
                if (opcode != WASM_OP_ATOMIC_FENCE) {
                    skip_leb_uint32(p, p_end); /* align */
                    skip_leb_uint32(p, p_end); /* offset */
                }
                else {
                    /* atomic.fence doesn't have memarg */
                    p++;
                }
                break;
            }
#endif
#if WASM_ENABLE_DEBUG_INTERP != 0
            case DEBUG_OP_BREAK:
            {
                WASMDebugInstance *debug_instance =
                    wasm_exec_env_get_instance(exec_env);
                char orignal_opcode[1];
                uint64 size = 1;
                WASMModuleInstance *module_inst =
                    (WASMModuleInstance *)exec_env->module_inst;
                uint64 offset = (p - 1) >= module_inst->module->load_addr
                                    ? (p - 1) - module_inst->module->load_addr
                                    : ~0;
                if (debug_instance) {
                    if (wasm_debug_instance_get_obj_mem(debug_instance, offset,
                                                        orignal_opcode, &size)
                        && size == 1) {
                        LOG_VERBOSE("WASM loader find OP_BREAK , recover it "
                                    "with  %02x: ",
                                    orignal_opcode[0]);
                        opcode = orignal_opcode[0];
                        goto op_break_retry;
                    }
                }
                break;
            }
#endif

            default:
                return false;
        }
    }

    (void)u8;
    return false;
fail:
    return false;
}

#define REF_ANY VALUE_TYPE_ANY
#define REF_I32 VALUE_TYPE_I32
#define REF_F32 VALUE_TYPE_F32
#define REF_I64_1 VALUE_TYPE_I64
#define REF_I64_2 VALUE_TYPE_I64
#define REF_F64_1 VALUE_TYPE_F64
#define REF_F64_2 VALUE_TYPE_F64
#define REF_V128_1 VALUE_TYPE_V128
#define REF_V128_2 VALUE_TYPE_V128
#define REF_V128_3 VALUE_TYPE_V128
#define REF_V128_4 VALUE_TYPE_V128
#define REF_FUNCREF VALUE_TYPE_FUNCREF
#define REF_EXTERNREF VALUE_TYPE_EXTERNREF

#if WASM_ENABLE_FAST_INTERP != 0

#if WASM_DEBUG_PREPROCESSOR != 0
#define LOG_OP(...) os_printf(__VA_ARGS__)
#else
#define LOG_OP(...) (void)0
#endif

#define PATCH_ELSE 0
#define PATCH_END 1
typedef struct BranchBlockPatch {
    struct BranchBlockPatch *next;
    uint8 patch_type;
    uint8 *code_compiled;
} BranchBlockPatch;
#endif

typedef struct BranchBlock {
    uint8 label_type;
    BlockType block_type;
    uint8 *start_addr;
    uint8 *else_addr;
    uint8 *end_addr;
    uint32 stack_cell_num;
#if WASM_ENABLE_FAST_INTERP != 0
    uint16 dynamic_offset;
    uint8 *code_compiled;
    BranchBlockPatch *patch_list;
    /* This is used to save params frame_offset of of if block */
    int16 *param_frame_offsets;
#endif

    /* Indicate the operand stack is in polymorphic state.
     * If the opcode is one of unreachable/br/br_table/return, stack is marked
     * to polymorphic state until the block's 'end' opcode is processed.
     * If stack is in polymorphic state and stack is empty, instruction can
     * pop any type of value directly without decreasing stack top pointer
     * and stack cell num. */
    bool is_stack_polymorphic;
} BranchBlock;

typedef struct WASMLoaderContext {
    /* frame ref stack */
    uint8 *frame_ref;
    uint8 *frame_ref_bottom;
    uint8 *frame_ref_boundary;
    uint32 frame_ref_size;
    uint32 stack_cell_num;
    uint32 max_stack_cell_num;

    /* frame csp stack */
    BranchBlock *frame_csp;
    BranchBlock *frame_csp_bottom;
    BranchBlock *frame_csp_boundary;
    uint32 frame_csp_size;
    uint32 csp_num;
    uint32 max_csp_num;

#if WASM_ENABLE_FAST_INTERP != 0
    /* frame offset stack */
    int16 *frame_offset;
    int16 *frame_offset_bottom;
    int16 *frame_offset_boundary;
    uint32 frame_offset_size;
    int16 dynamic_offset;
    int16 start_dynamic_offset;
    int16 max_dynamic_offset;

    /* preserved local offset */
    int16 preserved_local_offset;

    /* const buffer */
    uint8 *const_buf;
    uint16 num_const;
    uint16 const_buf_size;
    uint16 const_cell_num;

    /* processed code */
    uint8 *p_code_compiled;
    uint8 *p_code_compiled_end;
    uint32 code_compiled_size;
#endif
} WASMLoaderContext;

typedef struct Const {
    WASMValue value;
    uint16 slot_index;
    uint8 value_type;
} Const;

static void *
memory_realloc(void *mem_old, uint32 size_old, uint32 size_new, char *error_buf,
               uint32 error_buf_size)
{
    uint8 *mem_new;
    bh_assert(size_new > size_old);
    if ((mem_new = loader_malloc(size_new, error_buf, error_buf_size))) {
        bh_memcpy_s(mem_new, size_new, mem_old, size_old);
        memset(mem_new + size_old, 0, size_new - size_old);
        wasm_runtime_free(mem_old);
    }
    return mem_new;
}

#define MEM_REALLOC(mem, size_old, size_new)                               \
    do {                                                                   \
        void *mem_new = memory_realloc(mem, size_old, size_new, error_buf, \
                                       error_buf_size);                    \
        if (!mem_new)                                                      \
            goto fail;                                                     \
        mem = mem_new;                                                     \
    } while (0)

#define CHECK_CSP_PUSH()                                                  \
    do {                                                                  \
        if (ctx->frame_csp >= ctx->frame_csp_boundary) {                  \
            MEM_REALLOC(                                                  \
                ctx->frame_csp_bottom, ctx->frame_csp_size,               \
                (uint32)(ctx->frame_csp_size + 8 * sizeof(BranchBlock))); \
            ctx->frame_csp_size += (uint32)(8 * sizeof(BranchBlock));     \
            ctx->frame_csp_boundary =                                     \
                ctx->frame_csp_bottom                                     \
                + ctx->frame_csp_size / sizeof(BranchBlock);              \
            ctx->frame_csp = ctx->frame_csp_bottom + ctx->csp_num;        \
        }                                                                 \
    } while (0)

#define CHECK_CSP_POP()                                             \
    do {                                                            \
        if (ctx->csp_num < 1) {                                     \
            set_error_buf(error_buf, error_buf_size,                \
                          "type mismatch: "                         \
                          "expect data but block stack was empty"); \
            goto fail;                                              \
        }                                                           \
    } while (0)

#if WASM_ENABLE_FAST_INTERP != 0
static bool
check_offset_push(WASMLoaderContext *ctx, char *error_buf,
                  uint32 error_buf_size)
{
    uint32 cell_num = (uint32)(ctx->frame_offset - ctx->frame_offset_bottom);
    if (ctx->frame_offset >= ctx->frame_offset_boundary) {
        MEM_REALLOC(ctx->frame_offset_bottom, ctx->frame_offset_size,
                    ctx->frame_offset_size + 16);
        ctx->frame_offset_size += 16;
        ctx->frame_offset_boundary =
            ctx->frame_offset_bottom + ctx->frame_offset_size / sizeof(int16);
        ctx->frame_offset = ctx->frame_offset_bottom + cell_num;
    }
    return true;
fail:
    return false;
}

static bool
check_offset_pop(WASMLoaderContext *ctx, uint32 cells)
{
    if (ctx->frame_offset - cells < ctx->frame_offset_bottom)
        return false;
    return true;
}

static void
free_label_patch_list(BranchBlock *frame_csp)
{
    BranchBlockPatch *label_patch = frame_csp->patch_list;
    BranchBlockPatch *next;
    while (label_patch != NULL) {
        next = label_patch->next;
        wasm_runtime_free(label_patch);
        label_patch = next;
    }
    frame_csp->patch_list = NULL;
}

static void
free_all_label_patch_lists(BranchBlock *frame_csp, uint32 csp_num)
{
    BranchBlock *tmp_csp = frame_csp;

    for (uint32 i = 0; i < csp_num; i++) {
        free_label_patch_list(tmp_csp);
        tmp_csp++;
    }
}

#endif /* end of WASM_ENABLE_FAST_INTERP */

static bool
check_stack_push(WASMLoaderContext *ctx, char *error_buf, uint32 error_buf_size)
{
    if (ctx->frame_ref >= ctx->frame_ref_boundary) {
        MEM_REALLOC(ctx->frame_ref_bottom, ctx->frame_ref_size,
                    ctx->frame_ref_size + 16);
        ctx->frame_ref_size += 16;
        ctx->frame_ref_boundary = ctx->frame_ref_bottom + ctx->frame_ref_size;
        ctx->frame_ref = ctx->frame_ref_bottom + ctx->stack_cell_num;
    }
    return true;
fail:
    return false;
}

static bool
check_stack_top_values(uint8 *frame_ref, int32 stack_cell_num, uint8 type,
                       char *error_buf, uint32 error_buf_size)
{
    if ((is_32bit_type(type) && stack_cell_num < 1)
        || (is_64bit_type(type) && stack_cell_num < 2)
#if WASM_ENABLE_SIMD != 0
#if (WASM_ENABLE_WAMR_COMPILER != 0) || (WASM_ENABLE_JIT != 0)
        || (type == VALUE_TYPE_V128 && stack_cell_num < 4)
#endif
#endif
    ) {
        set_error_buf(error_buf, error_buf_size,
                      "type mismatch: expect data but stack was empty");
        return false;
    }

    if ((is_32bit_type(type) && *(frame_ref - 1) != type)
        || (is_64bit_type(type)
            && (*(frame_ref - 2) != type || *(frame_ref - 1) != type))
#if WASM_ENABLE_SIMD != 0
#if (WASM_ENABLE_WAMR_COMPILER != 0) || (WASM_ENABLE_JIT != 0)
        || (type == VALUE_TYPE_V128
            && (*(frame_ref - 4) != REF_V128_1 || *(frame_ref - 3) != REF_V128_2
                || *(frame_ref - 2) != REF_V128_3
                || *(frame_ref - 1) != REF_V128_4))
#endif
#endif
    ) {
        set_error_buf_v(error_buf, error_buf_size, "%s%s%s",
                        "type mismatch: expect ", type2str(type),
                        " but got other");
        return false;
    }

    return true;
}

static bool
check_stack_pop(WASMLoaderContext *ctx, uint8 type, char *error_buf,
                uint32 error_buf_size)
{
    int32 block_stack_cell_num =
        (int32)(ctx->stack_cell_num - (ctx->frame_csp - 1)->stack_cell_num);

    if (block_stack_cell_num > 0 && *(ctx->frame_ref - 1) == VALUE_TYPE_ANY) {
        /* the stack top is a value of any type, return success */
        return true;
    }

    if (!check_stack_top_values(ctx->frame_ref, block_stack_cell_num, type,
                                error_buf, error_buf_size))
        return false;

    return true;
}

static void
wasm_loader_ctx_destroy(WASMLoaderContext *ctx)
{
    if (ctx) {
        if (ctx->frame_ref_bottom)
            wasm_runtime_free(ctx->frame_ref_bottom);
        if (ctx->frame_csp_bottom) {
#if WASM_ENABLE_FAST_INTERP != 0
            free_all_label_patch_lists(ctx->frame_csp_bottom, ctx->csp_num);
#endif
            wasm_runtime_free(ctx->frame_csp_bottom);
        }
#if WASM_ENABLE_FAST_INTERP != 0
        if (ctx->frame_offset_bottom)
            wasm_runtime_free(ctx->frame_offset_bottom);
        if (ctx->const_buf)
            wasm_runtime_free(ctx->const_buf);
#endif
        wasm_runtime_free(ctx);
    }
}

static WASMLoaderContext *
wasm_loader_ctx_init(WASMFunction *func)
{
    WASMLoaderContext *loader_ctx =
        wasm_runtime_malloc(sizeof(WASMLoaderContext));
    if (!loader_ctx)
        return NULL;
    memset(loader_ctx, 0, sizeof(WASMLoaderContext));

    loader_ctx->frame_ref_size = 32;
    if (!(loader_ctx->frame_ref_bottom = loader_ctx->frame_ref =
              wasm_runtime_malloc(loader_ctx->frame_ref_size)))
        goto fail;
    memset(loader_ctx->frame_ref_bottom, 0, loader_ctx->frame_ref_size);
    loader_ctx->frame_ref_boundary =
        loader_ctx->frame_ref_bottom + loader_ctx->frame_ref_size;

    loader_ctx->frame_csp_size = sizeof(BranchBlock) * 8;
    if (!(loader_ctx->frame_csp_bottom = loader_ctx->frame_csp =
              wasm_runtime_malloc(loader_ctx->frame_csp_size)))
        goto fail;
    memset(loader_ctx->frame_csp_bottom, 0, loader_ctx->frame_csp_size);
    loader_ctx->frame_csp_boundary = loader_ctx->frame_csp_bottom + 8;

#if WASM_ENABLE_FAST_INTERP != 0
    loader_ctx->frame_offset_size = sizeof(int16) * 32;
    if (!(loader_ctx->frame_offset_bottom = loader_ctx->frame_offset =
              wasm_runtime_malloc(loader_ctx->frame_offset_size)))
        goto fail;
    memset(loader_ctx->frame_offset_bottom, 0, loader_ctx->frame_offset_size);
    loader_ctx->frame_offset_boundary = loader_ctx->frame_offset_bottom + 32;

    loader_ctx->num_const = 0;
    loader_ctx->const_buf_size = sizeof(Const) * 8;
    if (!(loader_ctx->const_buf =
              wasm_runtime_malloc(loader_ctx->const_buf_size)))
        goto fail;
    memset(loader_ctx->const_buf, 0, loader_ctx->const_buf_size);

    loader_ctx->start_dynamic_offset = loader_ctx->dynamic_offset =
        loader_ctx->max_dynamic_offset =
            func->param_cell_num + func->local_cell_num;
#endif
    return loader_ctx;

fail:
    wasm_loader_ctx_destroy(loader_ctx);
    return NULL;
}

static bool
wasm_loader_push_frame_ref(WASMLoaderContext *ctx, uint8 type, char *error_buf,
                           uint32 error_buf_size)
{
    if (type == VALUE_TYPE_VOID)
        return true;

    if (!check_stack_push(ctx, error_buf, error_buf_size))
        return false;

    *ctx->frame_ref++ = type;
    ctx->stack_cell_num++;
    if (is_32bit_type(type) || type == VALUE_TYPE_ANY)
        goto check_stack_and_return;

    if (!check_stack_push(ctx, error_buf, error_buf_size))
        return false;

    *ctx->frame_ref++ = type;
    ctx->stack_cell_num++;

#if WASM_ENABLE_SIMD != 0
#if (WASM_ENABLE_WAMR_COMPILER != 0) || (WASM_ENABLE_JIT != 0)
    if (type == VALUE_TYPE_V128) {
        if (!check_stack_push(ctx, error_buf, error_buf_size))
            return false;
        *ctx->frame_ref++ = type;
        ctx->stack_cell_num++;
        if (!check_stack_push(ctx, error_buf, error_buf_size))
            return false;
        *ctx->frame_ref++ = type;
        ctx->stack_cell_num++;
    }
#endif
#endif

check_stack_and_return:
    if (ctx->stack_cell_num > ctx->max_stack_cell_num)
        ctx->max_stack_cell_num = ctx->stack_cell_num;
    return true;
}

static bool
wasm_loader_pop_frame_ref(WASMLoaderContext *ctx, uint8 type, char *error_buf,
                          uint32 error_buf_size)
{
    BranchBlock *cur_block = ctx->frame_csp - 1;
    int32 available_stack_cell =
        (int32)(ctx->stack_cell_num - cur_block->stack_cell_num);

    /* Directly return success if current block is in stack
     * polymorphic state while stack is empty. */
    if (available_stack_cell <= 0 && cur_block->is_stack_polymorphic)
        return true;

    if (type == VALUE_TYPE_VOID)
        return true;

    if (!check_stack_pop(ctx, type, error_buf, error_buf_size))
        return false;

    ctx->frame_ref--;
    ctx->stack_cell_num--;

    if (is_32bit_type(type) || *ctx->frame_ref == VALUE_TYPE_ANY)
        return true;

    ctx->frame_ref--;
    ctx->stack_cell_num--;

#if WASM_ENABLE_SIMD != 0
#if (WASM_ENABLE_WAMR_COMPILER != 0) || (WASM_ENABLE_JIT != 0)
    if (type == VALUE_TYPE_V128) {
        ctx->frame_ref -= 2;
        ctx->stack_cell_num -= 2;
    }
#endif
#endif
    return true;
}

static bool
wasm_loader_push_pop_frame_ref(WASMLoaderContext *ctx, uint8 pop_cnt,
                               uint8 type_push, uint8 type_pop, char *error_buf,
                               uint32 error_buf_size)
{
    for (int i = 0; i < pop_cnt; i++) {
        if (!wasm_loader_pop_frame_ref(ctx, type_pop, error_buf,
                                       error_buf_size))
            return false;
    }
    if (!wasm_loader_push_frame_ref(ctx, type_push, error_buf, error_buf_size))
        return false;
    return true;
}

static bool
wasm_loader_push_frame_csp(WASMLoaderContext *ctx, uint8 label_type,
                           BlockType block_type, uint8 *start_addr,
                           char *error_buf, uint32 error_buf_size)
{
    CHECK_CSP_PUSH();
    memset(ctx->frame_csp, 0, sizeof(BranchBlock));
    ctx->frame_csp->label_type = label_type;
    ctx->frame_csp->block_type = block_type;
    ctx->frame_csp->start_addr = start_addr;
    ctx->frame_csp->stack_cell_num = ctx->stack_cell_num;
#if WASM_ENABLE_FAST_INTERP != 0
    ctx->frame_csp->dynamic_offset = ctx->dynamic_offset;
    ctx->frame_csp->patch_list = NULL;
#endif
    ctx->frame_csp++;
    ctx->csp_num++;
    if (ctx->csp_num > ctx->max_csp_num)
        ctx->max_csp_num = ctx->csp_num;
    return true;
fail:
    return false;
}

static bool
wasm_loader_pop_frame_csp(WASMLoaderContext *ctx, char *error_buf,
                          uint32 error_buf_size)
{
    CHECK_CSP_POP();
#if WASM_ENABLE_FAST_INTERP != 0
    if ((ctx->frame_csp - 1)->param_frame_offsets)
        wasm_runtime_free((ctx->frame_csp - 1)->param_frame_offsets);
#endif
    ctx->frame_csp--;
    ctx->csp_num--;

    return true;
fail:
    return false;
}

#if WASM_ENABLE_FAST_INTERP != 0

#if WASM_ENABLE_LABELS_AS_VALUES != 0
#if WASM_CPU_SUPPORTS_UNALIGNED_ADDR_ACCESS != 0
#define emit_label(opcode)                                      \
    do {                                                        \
        wasm_loader_emit_ptr(loader_ctx, handle_table[opcode]); \
        LOG_OP("\nemit_op [%02x]\t", opcode);                   \
    } while (0)
#define skip_label()                                            \
    do {                                                        \
        wasm_loader_emit_backspace(loader_ctx, sizeof(void *)); \
        LOG_OP("\ndelete last op\n");                           \
    } while (0)
#else /* else of WASM_CPU_SUPPORTS_UNALIGNED_ADDR_ACCESS */
#define emit_label(opcode)                                                     \
    do {                                                                       \
        int32 offset =                                                         \
            (int32)((uint8 *)handle_table[opcode] - (uint8 *)handle_table[0]); \
        if (!(offset >= INT16_MIN && offset < INT16_MAX)) {                    \
            set_error_buf(error_buf, error_buf_size,                           \
                          "pre-compiled label offset out of range");           \
            goto fail;                                                         \
        }                                                                      \
        wasm_loader_emit_int16(loader_ctx, offset);                            \
        LOG_OP("\nemit_op [%02x]\t", opcode);                                  \
    } while (0)
#define skip_label()                                           \
    do {                                                       \
        wasm_loader_emit_backspace(loader_ctx, sizeof(int16)); \
        LOG_OP("\ndelete last op\n");                          \
    } while (0)
#endif /* end of WASM_CPU_SUPPORTS_UNALIGNED_ADDR_ACCESS */
#else  /* else of WASM_ENABLE_LABELS_AS_VALUES */
#define emit_label(opcode)                          \
    do {                                            \
        wasm_loader_emit_uint8(loader_ctx, opcode); \
        LOG_OP("\nemit_op [%02x]\t", opcode);       \
    } while (0)
#define skip_label()                                           \
    do {                                                       \
        wasm_loader_emit_backspace(loader_ctx, sizeof(uint8)); \
        LOG_OP("\ndelete last op\n");                          \
    } while (0)
#endif /* end of WASM_ENABLE_LABELS_AS_VALUES */

#define emit_empty_label_addr_and_frame_ip(type)                             \
    do {                                                                     \
        if (!add_label_patch_to_list(loader_ctx->frame_csp - 1, type,        \
                                     loader_ctx->p_code_compiled, error_buf, \
                                     error_buf_size))                        \
            goto fail;                                                       \
        /* label address, to be patched */                                   \
        wasm_loader_emit_ptr(loader_ctx, NULL);                              \
    } while (0)

#define emit_br_info(frame_csp)                                         \
    do {                                                                \
        if (!wasm_loader_emit_br_info(loader_ctx, frame_csp, error_buf, \
                                      error_buf_size))                  \
            goto fail;                                                  \
    } while (0)

#define LAST_OP_OUTPUT_I32()                                                   \
    (last_op >= WASM_OP_I32_EQZ && last_op <= WASM_OP_I32_ROTR)                \
        || (last_op == WASM_OP_I32_LOAD || last_op == WASM_OP_F32_LOAD)        \
        || (last_op >= WASM_OP_I32_LOAD8_S && last_op <= WASM_OP_I32_LOAD16_U) \
        || (last_op >= WASM_OP_F32_ABS && last_op <= WASM_OP_F32_COPYSIGN)     \
        || (last_op >= WASM_OP_I32_WRAP_I64                                    \
            && last_op <= WASM_OP_I32_TRUNC_U_F64)                             \
        || (last_op >= WASM_OP_F32_CONVERT_S_I32                               \
            && last_op <= WASM_OP_F32_DEMOTE_F64)                              \
        || (last_op == WASM_OP_I32_REINTERPRET_F32)                            \
        || (last_op == WASM_OP_F32_REINTERPRET_I32)                            \
        || (last_op == EXT_OP_COPY_STACK_TOP)

#define LAST_OP_OUTPUT_I64()                                                   \
    (last_op >= WASM_OP_I64_CLZ && last_op <= WASM_OP_I64_ROTR)                \
        || (last_op >= WASM_OP_F64_ABS && last_op <= WASM_OP_F64_COPYSIGN)     \
        || (last_op == WASM_OP_I64_LOAD || last_op == WASM_OP_F64_LOAD)        \
        || (last_op >= WASM_OP_I64_LOAD8_S && last_op <= WASM_OP_I64_LOAD32_U) \
        || (last_op >= WASM_OP_I64_EXTEND_S_I32                                \
            && last_op <= WASM_OP_I64_TRUNC_U_F64)                             \
        || (last_op >= WASM_OP_F64_CONVERT_S_I32                               \
            && last_op <= WASM_OP_F64_PROMOTE_F32)                             \
        || (last_op == WASM_OP_I64_REINTERPRET_F64)                            \
        || (last_op == WASM_OP_F64_REINTERPRET_I64)                            \
        || (last_op == EXT_OP_COPY_STACK_TOP_I64)

#define GET_CONST_OFFSET(type, val)                                    \
    do {                                                               \
        if (!(wasm_loader_get_const_offset(loader_ctx, type, &val,     \
                                           &operand_offset, error_buf, \
                                           error_buf_size)))           \
            goto fail;                                                 \
    } while (0)

#define GET_CONST_F32_OFFSET(type, fval)                               \
    do {                                                               \
        if (!(wasm_loader_get_const_offset(loader_ctx, type, &fval,    \
                                           &operand_offset, error_buf, \
                                           error_buf_size)))           \
            goto fail;                                                 \
    } while (0)

#define GET_CONST_F64_OFFSET(type, fval)                               \
    do {                                                               \
        if (!(wasm_loader_get_const_offset(loader_ctx, type, &fval,    \
                                           &operand_offset, error_buf, \
                                           error_buf_size)))           \
            goto fail;                                                 \
    } while (0)

#define emit_operand(ctx, offset)            \
    do {                                     \
        wasm_loader_emit_int16(ctx, offset); \
        LOG_OP("%d\t", offset);              \
    } while (0)

#define emit_byte(ctx, byte)               \
    do {                                   \
        wasm_loader_emit_uint8(ctx, byte); \
        LOG_OP("%d\t", byte);              \
    } while (0)

#define emit_uint32(ctx, value)              \
    do {                                     \
        wasm_loader_emit_uint32(ctx, value); \
        LOG_OP("%d\t", value);               \
    } while (0)

static bool
wasm_loader_ctx_reinit(WASMLoaderContext *ctx)
{
    if (!(ctx->p_code_compiled = wasm_runtime_malloc(ctx->code_compiled_size)))
        return false;
    memset(ctx->p_code_compiled, 0, ctx->code_compiled_size);
    ctx->p_code_compiled_end = ctx->p_code_compiled + ctx->code_compiled_size;

    /* clean up frame ref */
    memset(ctx->frame_ref_bottom, 0, ctx->frame_ref_size);
    ctx->frame_ref = ctx->frame_ref_bottom;
    ctx->stack_cell_num = 0;

    /* clean up frame csp */
    memset(ctx->frame_csp_bottom, 0, ctx->frame_csp_size);
    ctx->frame_csp = ctx->frame_csp_bottom;
    ctx->csp_num = 0;
    ctx->max_csp_num = 0;

    /* clean up frame offset */
    memset(ctx->frame_offset_bottom, 0, ctx->frame_offset_size);
    ctx->frame_offset = ctx->frame_offset_bottom;
    ctx->dynamic_offset = ctx->start_dynamic_offset;

    /* init preserved local offsets */
    ctx->preserved_local_offset = ctx->max_dynamic_offset;

    /* const buf is reserved */
    return true;
}

static void
wasm_loader_emit_uint32(WASMLoaderContext *ctx, uint32 value)
{
    if (ctx->p_code_compiled) {
#if WASM_CPU_SUPPORTS_UNALIGNED_ADDR_ACCESS == 0
        bh_assert(((uintptr_t)ctx->p_code_compiled & 1) == 0);
#endif
        STORE_U32(ctx->p_code_compiled, value);
        ctx->p_code_compiled += sizeof(uint32);
    }
    else {
#if WASM_CPU_SUPPORTS_UNALIGNED_ADDR_ACCESS == 0
        bh_assert((ctx->code_compiled_size & 1) == 0);
#endif
        ctx->code_compiled_size += sizeof(uint32);
    }
}

static void
wasm_loader_emit_int16(WASMLoaderContext *ctx, int16 value)
{
    if (ctx->p_code_compiled) {
#if WASM_CPU_SUPPORTS_UNALIGNED_ADDR_ACCESS == 0
        bh_assert(((uintptr_t)ctx->p_code_compiled & 1) == 0);
#endif
        STORE_U16(ctx->p_code_compiled, (uint16)value);
        ctx->p_code_compiled += sizeof(int16);
    }
    else {
#if WASM_CPU_SUPPORTS_UNALIGNED_ADDR_ACCESS == 0
        bh_assert((ctx->code_compiled_size & 1) == 0);
#endif
        ctx->code_compiled_size += sizeof(int16);
    }
}

static void
wasm_loader_emit_uint8(WASMLoaderContext *ctx, uint8 value)
{
    if (ctx->p_code_compiled) {
        *(ctx->p_code_compiled) = value;
        ctx->p_code_compiled += sizeof(uint8);
#if WASM_CPU_SUPPORTS_UNALIGNED_ADDR_ACCESS == 0
        ctx->p_code_compiled++;
        bh_assert(((uintptr_t)ctx->p_code_compiled & 1) == 0);
#endif
    }
    else {
        ctx->code_compiled_size += sizeof(uint8);
#if WASM_CPU_SUPPORTS_UNALIGNED_ADDR_ACCESS == 0
        ctx->code_compiled_size++;
        bh_assert((ctx->code_compiled_size & 1) == 0);
#endif
    }
}

static void
wasm_loader_emit_ptr(WASMLoaderContext *ctx, void *value)
{
    if (ctx->p_code_compiled) {
#if WASM_CPU_SUPPORTS_UNALIGNED_ADDR_ACCESS == 0
        bh_assert(((uintptr_t)ctx->p_code_compiled & 1) == 0);
#endif
        STORE_PTR(ctx->p_code_compiled, value);
        ctx->p_code_compiled += sizeof(void *);
    }
    else {
#if WASM_CPU_SUPPORTS_UNALIGNED_ADDR_ACCESS == 0
        bh_assert((ctx->code_compiled_size & 1) == 0);
#endif
        ctx->code_compiled_size += sizeof(void *);
    }
}

static void
wasm_loader_emit_backspace(WASMLoaderContext *ctx, uint32 size)
{
    if (ctx->p_code_compiled) {
        ctx->p_code_compiled -= size;
#if WASM_CPU_SUPPORTS_UNALIGNED_ADDR_ACCESS == 0
        if (size == sizeof(uint8)) {
            ctx->p_code_compiled--;
            bh_assert(((uintptr_t)ctx->p_code_compiled & 1) == 0);
        }
#endif
    }
    else {
        ctx->code_compiled_size -= size;
#if WASM_CPU_SUPPORTS_UNALIGNED_ADDR_ACCESS == 0
        if (size == sizeof(uint8)) {
            ctx->code_compiled_size--;
            bh_assert((ctx->code_compiled_size & 1) == 0);
        }
#endif
    }
}

static bool
preserve_referenced_local(WASMLoaderContext *loader_ctx, uint8 opcode,
                          uint32 local_index, uint32 local_type,
                          bool *preserved, char *error_buf,
                          uint32 error_buf_size)
{
    uint32 i = 0;
    int16 preserved_offset = (int16)local_index;

    *preserved = false;
    while (i < loader_ctx->stack_cell_num) {
        uint8 cur_type = loader_ctx->frame_ref_bottom[i];

        /* move previous local into dynamic space before a set/tee_local opcode
         */
        if (loader_ctx->frame_offset_bottom[i] == (int16)local_index) {
            if (!(*preserved)) {
                *preserved = true;
                skip_label();
                preserved_offset = loader_ctx->preserved_local_offset;
                if (loader_ctx->p_code_compiled) {
                    bh_assert(preserved_offset != (int16)local_index);
                }
                if (is_32bit_type(local_type)) {
                    /* Only increase preserve offset in the second traversal */
                    if (loader_ctx->p_code_compiled)
                        loader_ctx->preserved_local_offset++;
                    emit_label(EXT_OP_COPY_STACK_TOP);
                }
                else {
                    if (loader_ctx->p_code_compiled)
                        loader_ctx->preserved_local_offset += 2;
                    emit_label(EXT_OP_COPY_STACK_TOP_I64);
                }
                emit_operand(loader_ctx, local_index);
                emit_operand(loader_ctx, preserved_offset);
                emit_label(opcode);
            }
            loader_ctx->frame_offset_bottom[i] = preserved_offset;
        }

        if (is_32bit_type(cur_type))
            i++;
        else
            i += 2;
    }

    return true;
#if WASM_ENABLE_LABELS_AS_VALUES != 0
#if WASM_CPU_SUPPORTS_UNALIGNED_ADDR_ACCESS == 0
fail:
    return false;
#endif
#endif
}

static bool
preserve_local_for_block(WASMLoaderContext *loader_ctx, uint8 opcode,
                         char *error_buf, uint32 error_buf_size)
{
    uint32 i = 0;
    bool preserve_local;

    /* preserve locals before blocks to ensure that "tee/set_local" inside
        blocks will not influence the value of these locals */
    while (i < loader_ctx->stack_cell_num) {
        int16 cur_offset = loader_ctx->frame_offset_bottom[i];
        uint8 cur_type = loader_ctx->frame_ref_bottom[i];

        if ((cur_offset < loader_ctx->start_dynamic_offset)
            && (cur_offset >= 0)) {
            if (!(preserve_referenced_local(loader_ctx, opcode, cur_offset,
                                            cur_type, &preserve_local,
                                            error_buf, error_buf_size)))
                return false;
        }

        if (is_32bit_type(cur_type)) {
            i++;
        }
        else {
            i += 2;
        }
    }

    return true;
}

static bool
add_label_patch_to_list(BranchBlock *frame_csp, uint8 patch_type,
                        uint8 *p_code_compiled, char *error_buf,
                        uint32 error_buf_size)
{
    BranchBlockPatch *patch =
        loader_malloc(sizeof(BranchBlockPatch), error_buf, error_buf_size);
    if (!patch) {
        return false;
    }
    patch->patch_type = patch_type;
    patch->code_compiled = p_code_compiled;
    if (!frame_csp->patch_list) {
        frame_csp->patch_list = patch;
        patch->next = NULL;
    }
    else {
        patch->next = frame_csp->patch_list;
        frame_csp->patch_list = patch;
    }
    return true;
}

static void
apply_label_patch(WASMLoaderContext *ctx, uint8 depth, uint8 patch_type)
{
    BranchBlock *frame_csp = ctx->frame_csp - depth;
    BranchBlockPatch *node = frame_csp->patch_list;
    BranchBlockPatch *node_prev = NULL, *node_next;

    if (!ctx->p_code_compiled)
        return;

    while (node) {
        node_next = node->next;
        if (node->patch_type == patch_type) {
            STORE_PTR(node->code_compiled, ctx->p_code_compiled);
            if (node_prev == NULL) {
                frame_csp->patch_list = node_next;
            }
            else {
                node_prev->next = node_next;
            }
            wasm_runtime_free(node);
        }
        else {
            node_prev = node;
        }
        node = node_next;
    }
}

static bool
wasm_loader_emit_br_info(WASMLoaderContext *ctx, BranchBlock *frame_csp,
                         char *error_buf, uint32 error_buf_size)
{
    /* br info layout:
     *  a) arity of target block
     *  b) total cell num of arity values
     *  c) each arity value's cell num
     *  d) each arity value's src frame offset
     *  e) each arity values's dst dynamic offset
     *  f) branch target address
     *
     *  Note: b-e are omitted when arity is 0 so that
     *  interpreter can recover the br info quickly.
     */
    BlockType *block_type = &frame_csp->block_type;
    uint8 *types = NULL, cell;
    uint32 arity = 0;
    int32 i;
    int16 *frame_offset = ctx->frame_offset;
    uint16 dynamic_offset;

    /* Note: loop's arity is different from if and block. loop's arity is
     * its parameter count while if and block arity is result count.
     */
    if (frame_csp->label_type == LABEL_TYPE_LOOP)
        arity = block_type_get_param_types(block_type, &types);
    else
        arity = block_type_get_result_types(block_type, &types);

    /* Part a */
    emit_uint32(ctx, arity);

    if (arity) {
        /* Part b */
        emit_uint32(ctx, wasm_get_cell_num(types, arity));
        /* Part c */
        for (i = (int32)arity - 1; i >= 0; i--) {
            cell = (uint8)wasm_value_type_cell_num(types[i]);
            emit_byte(ctx, cell);
        }
        /* Part d */
        for (i = (int32)arity - 1; i >= 0; i--) {
            cell = (uint8)wasm_value_type_cell_num(types[i]);
            frame_offset -= cell;
            emit_operand(ctx, *(int16 *)(frame_offset));
        }
        /* Part e */
        dynamic_offset =
            frame_csp->dynamic_offset + wasm_get_cell_num(types, arity);
        for (i = (int32)arity - 1; i >= 0; i--) {
            cell = (uint8)wasm_value_type_cell_num(types[i]);
            dynamic_offset -= cell;
            emit_operand(ctx, dynamic_offset);
        }
    }

    /* Part f */
    if (frame_csp->label_type == LABEL_TYPE_LOOP) {
        wasm_loader_emit_ptr(ctx, frame_csp->code_compiled);
    }
    else {
        if (!add_label_patch_to_list(frame_csp, PATCH_END, ctx->p_code_compiled,
                                     error_buf, error_buf_size))
            return false;
        /* label address, to be patched */
        wasm_loader_emit_ptr(ctx, NULL);
    }

    return true;
}

static bool
wasm_loader_push_frame_offset(WASMLoaderContext *ctx, uint8 type,
                              bool disable_emit, int16 operand_offset,
                              char *error_buf, uint32 error_buf_size)
{
    if (type == VALUE_TYPE_VOID)
        return true;

    /* only check memory overflow in first traverse */
    if (ctx->p_code_compiled == NULL) {
        if (!check_offset_push(ctx, error_buf, error_buf_size))
            return false;
    }

    if (disable_emit)
        *(ctx->frame_offset)++ = operand_offset;
    else {
        emit_operand(ctx, ctx->dynamic_offset);
        *(ctx->frame_offset)++ = ctx->dynamic_offset;
        ctx->dynamic_offset++;
        if (ctx->dynamic_offset > ctx->max_dynamic_offset)
            ctx->max_dynamic_offset = ctx->dynamic_offset;
    }

    if (is_32bit_type(type))
        return true;

    if (ctx->p_code_compiled == NULL) {
        if (!check_offset_push(ctx, error_buf, error_buf_size))
            return false;
    }

    ctx->frame_offset++;
    if (!disable_emit) {
        ctx->dynamic_offset++;
        if (ctx->dynamic_offset > ctx->max_dynamic_offset)
            ctx->max_dynamic_offset = ctx->dynamic_offset;
    }
    return true;
}

/* This function should be in front of wasm_loader_pop_frame_ref
    as they both use ctx->stack_cell_num, and ctx->stack_cell_num
    will be modified by wasm_loader_pop_frame_ref */
static bool
wasm_loader_pop_frame_offset(WASMLoaderContext *ctx, uint8 type,
                             char *error_buf, uint32 error_buf_size)
{
    /* if ctx->frame_csp equals ctx->frame_csp_bottom,
        then current block is the function block */
    uint32 depth = ctx->frame_csp > ctx->frame_csp_bottom ? 1 : 0;
    BranchBlock *cur_block = ctx->frame_csp - depth;
    int32 available_stack_cell =
        (int32)(ctx->stack_cell_num - cur_block->stack_cell_num);

    /* Directly return success if current block is in stack
     * polymorphic state while stack is empty. */
    if (available_stack_cell <= 0 && cur_block->is_stack_polymorphic)
        return true;

    if (type == VALUE_TYPE_VOID)
        return true;

    if (is_32bit_type(type)) {
        /* Check the offset stack bottom to ensure the frame offset
            stack will not go underflow. But we don't thrown error
            and return true here, because the error msg should be
            given in wasm_loader_pop_frame_ref */
        if (!check_offset_pop(ctx, 1))
            return true;

        ctx->frame_offset -= 1;
        if ((*(ctx->frame_offset) > ctx->start_dynamic_offset)
            && (*(ctx->frame_offset) < ctx->max_dynamic_offset))
            ctx->dynamic_offset -= 1;
    }
    else {
        if (!check_offset_pop(ctx, 2))
            return true;

        ctx->frame_offset -= 2;
        if ((*(ctx->frame_offset) > ctx->start_dynamic_offset)
            && (*(ctx->frame_offset) < ctx->max_dynamic_offset))
            ctx->dynamic_offset -= 2;
    }
    emit_operand(ctx, *(ctx->frame_offset));
    return true;
}

static bool
wasm_loader_push_pop_frame_offset(WASMLoaderContext *ctx, uint8 pop_cnt,
                                  uint8 type_push, uint8 type_pop,
                                  bool disable_emit, int16 operand_offset,
                                  char *error_buf, uint32 error_buf_size)
{
    uint8 i;

    for (i = 0; i < pop_cnt; i++) {
        if (!wasm_loader_pop_frame_offset(ctx, type_pop, error_buf,
                                          error_buf_size))
            return false;
    }
    if (!wasm_loader_push_frame_offset(ctx, type_push, disable_emit,
                                       operand_offset, error_buf,
                                       error_buf_size))
        return false;

    return true;
}

static bool
wasm_loader_push_frame_ref_offset(WASMLoaderContext *ctx, uint8 type,
                                  bool disable_emit, int16 operand_offset,
                                  char *error_buf, uint32 error_buf_size)
{
    if (!(wasm_loader_push_frame_offset(ctx, type, disable_emit, operand_offset,
                                        error_buf, error_buf_size)))
        return false;
    if (!(wasm_loader_push_frame_ref(ctx, type, error_buf, error_buf_size)))
        return false;

    return true;
}

static bool
wasm_loader_pop_frame_ref_offset(WASMLoaderContext *ctx, uint8 type,
                                 char *error_buf, uint32 error_buf_size)
{
    /* put wasm_loader_pop_frame_offset in front of wasm_loader_pop_frame_ref */
    if (!wasm_loader_pop_frame_offset(ctx, type, error_buf, error_buf_size))
        return false;
    if (!wasm_loader_pop_frame_ref(ctx, type, error_buf, error_buf_size))
        return false;

    return true;
}

static bool
wasm_loader_push_pop_frame_ref_offset(WASMLoaderContext *ctx, uint8 pop_cnt,
                                      uint8 type_push, uint8 type_pop,
                                      bool disable_emit, int16 operand_offset,
                                      char *error_buf, uint32 error_buf_size)
{
    if (!wasm_loader_push_pop_frame_offset(ctx, pop_cnt, type_push, type_pop,
                                           disable_emit, operand_offset,
                                           error_buf, error_buf_size))
        return false;
    if (!wasm_loader_push_pop_frame_ref(ctx, pop_cnt, type_push, type_pop,
                                        error_buf, error_buf_size))
        return false;

    return true;
}

static bool
wasm_loader_get_const_offset(WASMLoaderContext *ctx, uint8 type, void *value,
                             int16 *offset, char *error_buf,
                             uint32 error_buf_size)
{
    int16 operand_offset = 0;
    Const *c;
    for (c = (Const *)ctx->const_buf;
         (uint8 *)c < ctx->const_buf + ctx->num_const * sizeof(Const); c++) {
        /* TODO: handle v128 type? */
        if ((type == c->value_type)
            && ((type == VALUE_TYPE_I64 && *(int64 *)value == c->value.i64)
                || (type == VALUE_TYPE_I32 && *(int32 *)value == c->value.i32)
#if WASM_ENABLE_REF_TYPES != 0
                || (type == VALUE_TYPE_FUNCREF
                    && *(int32 *)value == c->value.i32)
                || (type == VALUE_TYPE_EXTERNREF
                    && *(int32 *)value == c->value.i32)
#endif
                || (type == VALUE_TYPE_F64
                    && (0 == memcmp(value, &(c->value.f64), sizeof(float64))))
                || (type == VALUE_TYPE_F32
                    && (0
                        == memcmp(value, &(c->value.f32), sizeof(float32)))))) {
            operand_offset = c->slot_index;
            break;
        }
        if (is_32bit_type(c->value_type))
            operand_offset += 1;
        else
            operand_offset += 2;
    }
    if ((uint8 *)c == ctx->const_buf + ctx->num_const * sizeof(Const)) {
        if ((uint8 *)c == ctx->const_buf + ctx->const_buf_size) {
            MEM_REALLOC(ctx->const_buf, ctx->const_buf_size,
                        ctx->const_buf_size + 4 * sizeof(Const));
            ctx->const_buf_size += 4 * sizeof(Const);
            c = (Const *)(ctx->const_buf + ctx->num_const * sizeof(Const));
        }
        c->value_type = type;
        switch (type) {
            case VALUE_TYPE_F64:
                bh_memcpy_s(&(c->value.f64), sizeof(WASMValue), value,
                            sizeof(float64));
                ctx->const_cell_num += 2;
                /* The const buf will be reversed, we use the second cell */
                /* of the i64/f64 const so the finnal offset is corrent */
                operand_offset++;
                break;
            case VALUE_TYPE_I64:
                c->value.i64 = *(int64 *)value;
                ctx->const_cell_num += 2;
                operand_offset++;
                break;
            case VALUE_TYPE_F32:
                bh_memcpy_s(&(c->value.f32), sizeof(WASMValue), value,
                            sizeof(float32));
                ctx->const_cell_num++;
                break;
            case VALUE_TYPE_I32:
                c->value.i32 = *(int32 *)value;
                ctx->const_cell_num++;
                break;
#if WASM_ENABLE_REF_TYPES != 0
            case VALUE_TYPE_EXTERNREF:
            case VALUE_TYPE_FUNCREF:
                c->value.i32 = *(int32 *)value;
                ctx->const_cell_num++;
                break;
#endif
            default:
                break;
        }
        c->slot_index = operand_offset;
        ctx->num_const++;
        LOG_OP("#### new const [%d]: %ld\n", ctx->num_const,
               (int64)c->value.i64);
    }
    /* use negetive index for const */
    operand_offset = -(operand_offset + 1);
    *offset = operand_offset;
    return true;
fail:
    return false;
}

/*
    PUSH(POP)_XXX = push(pop) frame_ref + push(pop) frame_offset
    -- Mostly used for the binary / compare operation
    PUSH(POP)_OFFSET_TYPE only push(pop) the frame_offset stack
    -- Mostly used in block / control instructions

    The POP will always emit the offset on the top of the frame_offset stack
    PUSH can be used in two ways:
    1. directly PUSH:
            PUSH_XXX();
        will allocate a dynamic space and emit
    2. silent PUSH:
            operand_offset = xxx; disable_emit = true;
            PUSH_XXX();
        only push the frame_offset stack, no emit
*/

#define TEMPLATE_PUSH(Type)                                                   \
    do {                                                                      \
        if (!wasm_loader_push_frame_ref_offset(loader_ctx, VALUE_TYPE_##Type, \
                                               disable_emit, operand_offset,  \
                                               error_buf, error_buf_size))    \
            goto fail;                                                        \
    } while (0)

#define TEMPLATE_POP(Type)                                                   \
    do {                                                                     \
        if (!wasm_loader_pop_frame_ref_offset(loader_ctx, VALUE_TYPE_##Type, \
                                              error_buf, error_buf_size))    \
            goto fail;                                                       \
    } while (0)

#define PUSH_OFFSET_TYPE(type)                                              \
    do {                                                                    \
        if (!(wasm_loader_push_frame_offset(loader_ctx, type, disable_emit, \
                                            operand_offset, error_buf,      \
                                            error_buf_size)))               \
            goto fail;                                                      \
    } while (0)

#define POP_OFFSET_TYPE(type)                                           \
    do {                                                                \
        if (!(wasm_loader_pop_frame_offset(loader_ctx, type, error_buf, \
                                           error_buf_size)))            \
            goto fail;                                                  \
    } while (0)

#define POP_AND_PUSH(type_pop, type_push)                         \
    do {                                                          \
        if (!(wasm_loader_push_pop_frame_ref_offset(              \
                loader_ctx, 1, type_push, type_pop, disable_emit, \
                operand_offset, error_buf, error_buf_size)))      \
            goto fail;                                            \
    } while (0)

/* type of POPs should be the same */
#define POP2_AND_PUSH(type_pop, type_push)                        \
    do {                                                          \
        if (!(wasm_loader_push_pop_frame_ref_offset(              \
                loader_ctx, 2, type_push, type_pop, disable_emit, \
                operand_offset, error_buf, error_buf_size)))      \
            goto fail;                                            \
    } while (0)

#else /* WASM_ENABLE_FAST_INTERP */

#define TEMPLATE_PUSH(Type)                                             \
    do {                                                                \
        if (!(wasm_loader_push_frame_ref(loader_ctx, VALUE_TYPE_##Type, \
                                         error_buf, error_buf_size)))   \
            goto fail;                                                  \
    } while (0)

#define TEMPLATE_POP(Type)                                             \
    do {                                                               \
        if (!(wasm_loader_pop_frame_ref(loader_ctx, VALUE_TYPE_##Type, \
                                        error_buf, error_buf_size)))   \
            goto fail;                                                 \
    } while (0)

#define POP_AND_PUSH(type_pop, type_push)                              \
    do {                                                               \
        if (!(wasm_loader_push_pop_frame_ref(loader_ctx, 1, type_push, \
                                             type_pop, error_buf,      \
                                             error_buf_size)))         \
            goto fail;                                                 \
    } while (0)

/* type of POPs should be the same */
#define POP2_AND_PUSH(type_pop, type_push)                             \
    do {                                                               \
        if (!(wasm_loader_push_pop_frame_ref(loader_ctx, 2, type_push, \
                                             type_pop, error_buf,      \
                                             error_buf_size)))         \
            goto fail;                                                 \
    } while (0)
#endif /* WASM_ENABLE_FAST_INTERP */

#define PUSH_I32() TEMPLATE_PUSH(I32)
#define PUSH_F32() TEMPLATE_PUSH(F32)
#define PUSH_I64() TEMPLATE_PUSH(I64)
#define PUSH_F64() TEMPLATE_PUSH(F64)
#define PUSH_V128() TEMPLATE_PUSH(V128)
#define PUSH_FUNCREF() TEMPLATE_PUSH(FUNCREF)
#define PUSH_EXTERNREF() TEMPLATE_PUSH(EXTERNREF)

#define POP_I32() TEMPLATE_POP(I32)
#define POP_F32() TEMPLATE_POP(F32)
#define POP_I64() TEMPLATE_POP(I64)
#define POP_F64() TEMPLATE_POP(F64)
#define POP_V128() TEMPLATE_POP(V128)
#define POP_FUNCREF() TEMPLATE_POP(FUNCREF)
#define POP_EXTERNREF() TEMPLATE_POP(EXTERNREF)

#if WASM_ENABLE_FAST_INTERP != 0

static bool
reserve_block_ret(WASMLoaderContext *loader_ctx, uint8 opcode,
                  bool disable_emit, char *error_buf, uint32 error_buf_size)
{
    int16 operand_offset = 0;
    BranchBlock *block = (opcode == WASM_OP_ELSE) ? loader_ctx->frame_csp - 1
                                                  : loader_ctx->frame_csp;
    BlockType *block_type = &block->block_type;
    uint8 *return_types = NULL;
    uint32 return_count = 0, value_count = 0, total_cel_num = 0;
    int32 i = 0;
    int16 dynamic_offset, dynamic_offset_org, *frame_offset = NULL,
                                              *frame_offset_org = NULL;

    return_count = block_type_get_result_types(block_type, &return_types);

    /* If there is only one return value, use EXT_OP_COPY_STACK_TOP/_I64 instead
     * of EXT_OP_COPY_STACK_VALUES for interpreter performance. */
    if (return_count == 1) {
        uint8 cell = (uint8)wasm_value_type_cell_num(return_types[0]);
        if (block->dynamic_offset != *(loader_ctx->frame_offset - cell)) {
            /* insert op_copy before else opcode */
            if (opcode == WASM_OP_ELSE)
                skip_label();
            emit_label(cell == 1 ? EXT_OP_COPY_STACK_TOP
                                 : EXT_OP_COPY_STACK_TOP_I64);
            emit_operand(loader_ctx, *(loader_ctx->frame_offset - cell));
            emit_operand(loader_ctx, block->dynamic_offset);

            if (opcode == WASM_OP_ELSE) {
                *(loader_ctx->frame_offset - cell) = block->dynamic_offset;
            }
            else {
                loader_ctx->frame_offset -= cell;
                loader_ctx->dynamic_offset = block->dynamic_offset;
                PUSH_OFFSET_TYPE(return_types[0]);
                wasm_loader_emit_backspace(loader_ctx, sizeof(int16));
            }
            if (opcode == WASM_OP_ELSE)
                emit_label(opcode);
        }
        return true;
    }

    /* Copy stack top values to block's results which are in dynamic space.
     * The instruction format:
     *   Part a: values count
     *   Part b: all values total cell num
     *   Part c: each value's cell_num, src offset and dst offset
     *   Part d: each value's src offset and dst offset
     *   Part e: each value's dst offset
     */
    frame_offset = frame_offset_org = loader_ctx->frame_offset;
    dynamic_offset = dynamic_offset_org =
        block->dynamic_offset + wasm_get_cell_num(return_types, return_count);

    /* First traversal to get the count of values needed to be copied. */
    for (i = (int32)return_count - 1; i >= 0; i--) {
        uint8 cells = (uint8)wasm_value_type_cell_num(return_types[i]);

        frame_offset -= cells;
        dynamic_offset -= cells;
        if (dynamic_offset != *frame_offset) {
            value_count++;
            total_cel_num += cells;
        }
    }

    if (value_count) {
        uint32 j = 0;
        uint8 *emit_data = NULL, *cells = NULL;
        int16 *src_offsets = NULL;
        uint16 *dst_offsets = NULL;
        uint64 size =
            (uint64)value_count
            * (sizeof(*cells) + sizeof(*src_offsets) + sizeof(*dst_offsets));

        /* Allocate memory for the emit data */
        if (!(emit_data = loader_malloc(size, error_buf, error_buf_size)))
            return false;

        cells = emit_data;
        src_offsets = (int16 *)(cells + value_count);
        dst_offsets = (uint16 *)(src_offsets + value_count);

        /* insert op_copy before else opcode */
        if (opcode == WASM_OP_ELSE)
            skip_label();
        emit_label(EXT_OP_COPY_STACK_VALUES);
        /* Part a) */
        emit_uint32(loader_ctx, value_count);
        /* Part b) */
        emit_uint32(loader_ctx, total_cel_num);

        /* Second traversal to get each value's cell num,  src offset and dst
         * offset. */
        frame_offset = frame_offset_org;
        dynamic_offset = dynamic_offset_org;
        for (i = (int32)return_count - 1, j = 0; i >= 0; i--) {
            uint8 cell = (uint8)wasm_value_type_cell_num(return_types[i]);
            frame_offset -= cell;
            dynamic_offset -= cell;
            if (dynamic_offset != *frame_offset) {
                /* cell num */
                cells[j] = cell;
                /* src offset */
                src_offsets[j] = *frame_offset;
                /* dst offset */
                dst_offsets[j] = dynamic_offset;
                j++;
            }
            if (opcode == WASM_OP_ELSE) {
                *frame_offset = dynamic_offset;
            }
            else {
                loader_ctx->frame_offset = frame_offset;
                loader_ctx->dynamic_offset = dynamic_offset;
                PUSH_OFFSET_TYPE(return_types[i]);
                wasm_loader_emit_backspace(loader_ctx, sizeof(int16));
                loader_ctx->frame_offset = frame_offset_org;
                loader_ctx->dynamic_offset = dynamic_offset_org;
            }
        }

        bh_assert(j == value_count);

        /* Emit the cells, src_offsets and dst_offsets */
        for (j = 0; j < value_count; j++)
            emit_byte(loader_ctx, cells[j]);
        for (j = 0; j < value_count; j++)
            emit_operand(loader_ctx, src_offsets[j]);
        for (j = 0; j < value_count; j++)
            emit_operand(loader_ctx, dst_offsets[j]);

        if (opcode == WASM_OP_ELSE)
            emit_label(opcode);

        wasm_runtime_free(emit_data);
    }

    return true;

fail:
    return false;
}
#endif /* WASM_ENABLE_FAST_INTERP */

#define RESERVE_BLOCK_RET()                                                 \
    do {                                                                    \
        if (!reserve_block_ret(loader_ctx, opcode, disable_emit, error_buf, \
                               error_buf_size))                             \
            goto fail;                                                      \
    } while (0)

#define PUSH_TYPE(type)                                               \
    do {                                                              \
        if (!(wasm_loader_push_frame_ref(loader_ctx, type, error_buf, \
                                         error_buf_size)))            \
            goto fail;                                                \
    } while (0)

#define POP_TYPE(type)                                               \
    do {                                                             \
        if (!(wasm_loader_pop_frame_ref(loader_ctx, type, error_buf, \
                                        error_buf_size)))            \
            goto fail;                                               \
    } while (0)

#define PUSH_CSP(label_type, block_type, _start_addr)                       \
    do {                                                                    \
        if (!wasm_loader_push_frame_csp(loader_ctx, label_type, block_type, \
                                        _start_addr, error_buf,             \
                                        error_buf_size))                    \
            goto fail;                                                      \
    } while (0)

#define POP_CSP()                                                              \
    do {                                                                       \
        if (!wasm_loader_pop_frame_csp(loader_ctx, error_buf, error_buf_size)) \
            goto fail;                                                         \
    } while (0)

#define GET_LOCAL_INDEX_TYPE_AND_OFFSET()                              \
    do {                                                               \
        read_leb_uint32(p, p_end, local_idx);                          \
        if (local_idx >= param_count + local_count) {                  \
            set_error_buf(error_buf, error_buf_size, "unknown local"); \
            goto fail;                                                 \
        }                                                              \
        local_type = local_idx < param_count                           \
                         ? param_types[local_idx]                      \
                         : local_types[local_idx - param_count];       \
        local_offset = local_offsets[local_idx];                       \
    } while (0)

#define CHECK_BR(depth)                                         \
    do {                                                        \
        if (!wasm_loader_check_br(loader_ctx, depth, error_buf, \
                                  error_buf_size))              \
            goto fail;                                          \
    } while (0)

static bool
check_memory(WASMModule *module, char *error_buf, uint32 error_buf_size)
{
    if (module->memory_count == 0 && module->import_memory_count == 0) {
        set_error_buf(error_buf, error_buf_size, "unknown memory");
        return false;
    }
    return true;
}

#define CHECK_MEMORY()                                        \
    do {                                                      \
        if (!check_memory(module, error_buf, error_buf_size)) \
            goto fail;                                        \
    } while (0)

static bool
check_memory_access_align(uint8 opcode, uint32 align, char *error_buf,
                          uint32 error_buf_size)
{
    uint8 mem_access_aligns[] = {
        2, 3, 2, 3, 0, 0, 1, 1, 0, 0, 1, 1, 2, 2, /* loads */
        2, 3, 2, 3, 0, 1, 0, 1, 2                 /* stores */
    };
    bh_assert(opcode >= WASM_OP_I32_LOAD && opcode <= WASM_OP_I64_STORE32);
    if (align > mem_access_aligns[opcode - WASM_OP_I32_LOAD]) {
        set_error_buf(error_buf, error_buf_size,
                      "alignment must not be larger than natural");
        return false;
    }
    return true;
}

#if WASM_ENABLE_SIMD != 0
#if (WASM_ENABLE_WAMR_COMPILER != 0) || (WASM_ENABLE_JIT != 0)
static bool
check_simd_memory_access_align(uint8 opcode, uint32 align, char *error_buf,
                               uint32 error_buf_size)
{
    uint8 mem_access_aligns[] = {
        4,                /* load */
        3, 3, 3, 3, 3, 3, /* load and extend */
        0, 1, 2, 3,       /* load and splat */
        4,                /* store */
    };

    uint8 mem_access_aligns_load_lane[] = {
        0, 1, 2, 3, /* load lane */
        0, 1, 2, 3, /* store lane */
        2, 3        /* store zero */
    };

    if (!((opcode <= SIMD_v128_store)
          || (SIMD_v128_load8_lane <= opcode
              && opcode <= SIMD_v128_load64_zero))) {
        set_error_buf(error_buf, error_buf_size,
                      "the opcode doesn't include memarg");
        return false;
    }

    if ((opcode <= SIMD_v128_store
         && align > mem_access_aligns[opcode - SIMD_v128_load])
        || (SIMD_v128_load8_lane <= opcode && opcode <= SIMD_v128_load64_zero
            && align > mem_access_aligns_load_lane[opcode
                                                   - SIMD_v128_load8_lane])) {
        set_error_buf(error_buf, error_buf_size,
                      "alignment must not be larger than natural");
        return false;
    }

    return true;
}

static bool
check_simd_access_lane(uint8 opcode, uint8 lane, char *error_buf,
                       uint32 error_buf_size)
{
    switch (opcode) {
        case SIMD_i8x16_extract_lane_s:
        case SIMD_i8x16_extract_lane_u:
        case SIMD_i8x16_replace_lane:
            if (lane >= 16) {
                goto fail;
            }
            break;
        case SIMD_i16x8_extract_lane_s:
        case SIMD_i16x8_extract_lane_u:
        case SIMD_i16x8_replace_lane:
            if (lane >= 8) {
                goto fail;
            }
            break;
        case SIMD_i32x4_extract_lane:
        case SIMD_i32x4_replace_lane:
        case SIMD_f32x4_extract_lane:
        case SIMD_f32x4_replace_lane:
            if (lane >= 4) {
                goto fail;
            }
            break;
        case SIMD_i64x2_extract_lane:
        case SIMD_i64x2_replace_lane:
        case SIMD_f64x2_extract_lane:
        case SIMD_f64x2_replace_lane:
            if (lane >= 2) {
                goto fail;
            }
            break;

        case SIMD_v128_load8_lane:
        case SIMD_v128_load16_lane:
        case SIMD_v128_load32_lane:
        case SIMD_v128_load64_lane:
        case SIMD_v128_store8_lane:
        case SIMD_v128_store16_lane:
        case SIMD_v128_store32_lane:
        case SIMD_v128_store64_lane:
        case SIMD_v128_load32_zero:
        case SIMD_v128_load64_zero:
        {
            uint8 max_lanes[] = { 16, 8, 4, 2, 16, 8, 4, 2, 4, 2 };
            if (lane >= max_lanes[opcode - SIMD_v128_load8_lane]) {
                goto fail;
            }
            break;
        }
        default:
            goto fail;
    }

    return true;
fail:
    set_error_buf(error_buf, error_buf_size, "invalid lane index");
    return false;
}

static bool
check_simd_shuffle_mask(V128 mask, char *error_buf, uint32 error_buf_size)
{
    uint8 i;
    for (i = 0; i != 16; ++i) {
        if (mask.i8x16[i] < 0 || mask.i8x16[i] >= 32) {
            set_error_buf(error_buf, error_buf_size, "invalid lane index");
            return false;
        }
    }
    return true;
}
#endif /* end of (WASM_ENABLE_WAMR_COMPILER != 0) || (WASM_ENABLE_JIT != 0) */
#endif /* end of WASM_ENABLE_SIMD */

#if WASM_ENABLE_SHARED_MEMORY != 0
static bool
check_memory_align_equal(uint8 opcode, uint32 align, char *error_buf,
                         uint32 error_buf_size)
{
    uint8 wait_notify_aligns[] = { 2, 2, 3 };
    uint8 mem_access_aligns[] = {
        2, 3, 0, 1, 0, 1, 2,
    };
    uint8 expect;

    bh_assert((opcode <= WASM_OP_ATOMIC_WAIT64)
              || (opcode >= WASM_OP_ATOMIC_I32_LOAD
                  && opcode <= WASM_OP_ATOMIC_RMW_I64_CMPXCHG32_U));
    if (opcode <= WASM_OP_ATOMIC_WAIT64) {
        expect = wait_notify_aligns[opcode - WASM_OP_ATOMIC_NOTIFY];
    }
    else {
        /* 7 opcodes in every group */
        expect = mem_access_aligns[(opcode - WASM_OP_ATOMIC_I32_LOAD) % 7];
    }
    if (align != expect) {
        set_error_buf(error_buf, error_buf_size,
                      "alignment isn't equal to natural");
        return false;
    }
    return true;
}
#endif /* end of WASM_ENABLE_SHARED_MEMORY */

static bool
wasm_loader_check_br(WASMLoaderContext *loader_ctx, uint32 depth,
                     char *error_buf, uint32 error_buf_size)
{
    BranchBlock *target_block, *cur_block;
    BlockType *target_block_type;
    uint8 *types = NULL, *frame_ref;
    uint32 arity = 0;
    int32 i, available_stack_cell;
    uint16 cell_num;

    if (loader_ctx->csp_num < depth + 1) {
        set_error_buf(error_buf, error_buf_size,
                      "unknown label, "
                      "unexpected end of section or function");
        return false;
    }

    cur_block = loader_ctx->frame_csp - 1;
    target_block = loader_ctx->frame_csp - (depth + 1);
    target_block_type = &target_block->block_type;
    frame_ref = loader_ctx->frame_ref;

    /* Note: loop's arity is different from if and block. loop's arity is
     * its parameter count while if and block arity is result count.
     */
    if (target_block->label_type == LABEL_TYPE_LOOP)
        arity = block_type_get_param_types(target_block_type, &types);
    else
        arity = block_type_get_result_types(target_block_type, &types);

    /* If the stack is in polymorphic state, just clear the stack
     * and then re-push the values to make the stack top values
     * match block type. */
    if (cur_block->is_stack_polymorphic) {
        for (i = (int32)arity - 1; i >= 0; i--) {
#if WASM_ENABLE_FAST_INTERP != 0
            POP_OFFSET_TYPE(types[i]);
#endif
            POP_TYPE(types[i]);
        }
        for (i = 0; i < (int32)arity; i++) {
#if WASM_ENABLE_FAST_INTERP != 0
            bool disable_emit = true;
            int16 operand_offset = 0;
            PUSH_OFFSET_TYPE(types[i]);
#endif
            PUSH_TYPE(types[i]);
        }
        return true;
    }

    available_stack_cell =
        (int32)(loader_ctx->stack_cell_num - cur_block->stack_cell_num);

    /* Check stack top values match target block type */
    for (i = (int32)arity - 1; i >= 0; i--) {
        if (!check_stack_top_values(frame_ref, available_stack_cell, types[i],
                                    error_buf, error_buf_size))
            return false;
        cell_num = wasm_value_type_cell_num(types[i]);
        frame_ref -= cell_num;
        available_stack_cell -= cell_num;
    }

    return true;

fail:
    return false;
}

static BranchBlock *
check_branch_block(WASMLoaderContext *loader_ctx, uint8 **p_buf, uint8 *buf_end,
                   char *error_buf, uint32 error_buf_size)
{
    uint8 *p = *p_buf, *p_end = buf_end;
    BranchBlock *frame_csp_tmp;
    uint32 depth;

    read_leb_uint32(p, p_end, depth);
    CHECK_BR(depth);
    frame_csp_tmp = loader_ctx->frame_csp - depth - 1;
#if WASM_ENABLE_FAST_INTERP != 0
    emit_br_info(frame_csp_tmp);
#endif

    *p_buf = p;
    return frame_csp_tmp;
fail:
    return NULL;
}

static bool
check_block_stack(WASMLoaderContext *loader_ctx, BranchBlock *block,
                  char *error_buf, uint32 error_buf_size)
{
    BlockType *block_type = &block->block_type;
    uint8 *return_types = NULL;
    uint32 return_count = 0;
    int32 available_stack_cell, return_cell_num, i;
    uint8 *frame_ref = NULL;

    available_stack_cell =
        (int32)(loader_ctx->stack_cell_num - block->stack_cell_num);

    return_count = block_type_get_result_types(block_type, &return_types);
    return_cell_num =
        return_count > 0 ? wasm_get_cell_num(return_types, return_count) : 0;

    /* If the stack is in polymorphic state, just clear the stack
     * and then re-push the values to make the stack top values
     * match block type. */
    if (block->is_stack_polymorphic) {
        for (i = (int32)return_count - 1; i >= 0; i--) {
#if WASM_ENABLE_FAST_INTERP != 0
            POP_OFFSET_TYPE(return_types[i]);
#endif
            POP_TYPE(return_types[i]);
        }

        /* Check stack is empty */
        if (loader_ctx->stack_cell_num != block->stack_cell_num) {
            set_error_buf(
                error_buf, error_buf_size,
                "type mismatch: stack size does not match block type");
            goto fail;
        }

        for (i = 0; i < (int32)return_count; i++) {
#if WASM_ENABLE_FAST_INTERP != 0
            bool disable_emit = true;
            int16 operand_offset = 0;
            PUSH_OFFSET_TYPE(return_types[i]);
#endif
            PUSH_TYPE(return_types[i]);
        }
        return true;
    }

    /* Check stack cell num equals return cell num */
    if (available_stack_cell != return_cell_num) {
        set_error_buf(error_buf, error_buf_size,
                      "type mismatch: stack size does not match block type");
        goto fail;
    }

    /* Check stack values match return types */
    frame_ref = loader_ctx->frame_ref;
    for (i = (int32)return_count - 1; i >= 0; i--) {
        if (!check_stack_top_values(frame_ref, available_stack_cell,
                                    return_types[i], error_buf, error_buf_size))
            return false;
        frame_ref -= wasm_value_type_cell_num(return_types[i]);
        available_stack_cell -= wasm_value_type_cell_num(return_types[i]);
    }

    return true;

fail:
    return false;
}

#if WASM_ENABLE_FAST_INTERP != 0
/* Copy parameters to dynamic space.
 * 1) POP original parameter out;
 * 2) Push and copy original values to dynamic space.
 * The copy instruction format:
 *   Part a: param count
 *   Part b: all param total cell num
 *   Part c: each param's cell_num, src offset and dst offset
 *   Part d: each param's src offset
 *   Part e: each param's dst offset
 */
static bool
copy_params_to_dynamic_space(WASMLoaderContext *loader_ctx, bool is_if_block,
                             char *error_buf, uint32 error_buf_size)
{
    int16 *frame_offset = NULL;
    uint8 *cells = NULL, cell;
    int16 *src_offsets = NULL;
    uint8 *emit_data = NULL;
    uint32 i;
    BranchBlock *block = loader_ctx->frame_csp - 1;
    BlockType *block_type = &block->block_type;
    WASMFuncType *func_type = block_type->u.type;
    uint32 param_count = block_type->u.type->param_count;
    int16 condition_offset = 0;
    bool disable_emit = false;
    int16 operand_offset = 0;

    uint64 size = (uint64)param_count * (sizeof(*cells) + sizeof(*src_offsets));

    /* For if block, we also need copy the condition operand offset. */
    if (is_if_block)
        size += sizeof(*cells) + sizeof(*src_offsets);

    /* Allocate memory for the emit data */
    if (!(emit_data = loader_malloc(size, error_buf, error_buf_size)))
        return false;

    cells = emit_data;
    src_offsets = (int16 *)(cells + param_count);

    if (is_if_block)
        condition_offset = *loader_ctx->frame_offset;

    /* POP original parameter out */
    for (i = 0; i < param_count; i++) {
        POP_OFFSET_TYPE(func_type->types[param_count - i - 1]);
        wasm_loader_emit_backspace(loader_ctx, sizeof(int16));
    }
    frame_offset = loader_ctx->frame_offset;

    /* Get each param's cell num and src offset */
    for (i = 0; i < param_count; i++) {
        cell = (uint8)wasm_value_type_cell_num(func_type->types[i]);
        cells[i] = cell;
        src_offsets[i] = *frame_offset;
        frame_offset += cell;
    }

    /* emit copy instruction */
    emit_label(EXT_OP_COPY_STACK_VALUES);
    /* Part a) */
    emit_uint32(loader_ctx, is_if_block ? param_count + 1 : param_count);
    /* Part b) */
    emit_uint32(loader_ctx, is_if_block ? func_type->param_cell_num + 1
                                        : func_type->param_cell_num);
    /* Part c) */
    for (i = 0; i < param_count; i++)
        emit_byte(loader_ctx, cells[i]);
    if (is_if_block)
        emit_byte(loader_ctx, 1);

    /* Part d) */
    for (i = 0; i < param_count; i++)
        emit_operand(loader_ctx, src_offsets[i]);
    if (is_if_block)
        emit_operand(loader_ctx, condition_offset);

    /* Part e) */
    /* Push to dynamic space. The push will emit the dst offset. */
    for (i = 0; i < param_count; i++)
        PUSH_OFFSET_TYPE(func_type->types[i]);
    if (is_if_block)
        PUSH_OFFSET_TYPE(VALUE_TYPE_I32);

    /* Free the emit data */
    wasm_runtime_free(emit_data);

    return true;

fail:
    return false;
}
#endif

/* reset the stack to the state of before entering the last block */
#if WASM_ENABLE_FAST_INTERP != 0
#define RESET_STACK()                                                     \
    do {                                                                  \
        loader_ctx->stack_cell_num =                                      \
            (loader_ctx->frame_csp - 1)->stack_cell_num;                  \
        loader_ctx->frame_ref =                                           \
            loader_ctx->frame_ref_bottom + loader_ctx->stack_cell_num;    \
        loader_ctx->frame_offset =                                        \
            loader_ctx->frame_offset_bottom + loader_ctx->stack_cell_num; \
    } while (0)
#else
#define RESET_STACK()                                                  \
    do {                                                               \
        loader_ctx->stack_cell_num =                                   \
            (loader_ctx->frame_csp - 1)->stack_cell_num;               \
        loader_ctx->frame_ref =                                        \
            loader_ctx->frame_ref_bottom + loader_ctx->stack_cell_num; \
    } while (0)
#endif

/* set current block's stack polymorphic state */
#define SET_CUR_BLOCK_STACK_POLYMORPHIC_STATE(flag)         \
    do {                                                    \
        BranchBlock *cur_block = loader_ctx->frame_csp - 1; \
        cur_block->is_stack_polymorphic = flag;             \
    } while (0)

#define BLOCK_HAS_PARAM(block_type) \
    (!block_type.is_value_type && block_type.u.type->param_count > 0)

#define PRESERVE_LOCAL_FOR_BLOCK()                                    \
    do {                                                              \
        if (!(preserve_local_for_block(loader_ctx, opcode, error_buf, \
                                       error_buf_size))) {            \
            goto fail;                                                \
        }                                                             \
    } while (0)

#if WASM_ENABLE_REF_TYPES != 0
static bool
get_table_elem_type(const WASMModule *module, uint32 table_idx,
                    uint8 *p_elem_type, char *error_buf, uint32 error_buf_size)
{
    if (!check_table_index(module, table_idx, error_buf, error_buf_size)) {
        return false;
    }

    if (p_elem_type) {
        if (table_idx < module->import_table_count)
            *p_elem_type = module->import_tables[table_idx].u.table.elem_type;
        else
            *p_elem_type =
                module->tables[module->import_table_count + table_idx]
                    .elem_type;
    }
    return true;
}

static bool
get_table_seg_elem_type(const WASMModule *module, uint32 table_seg_idx,
                        uint8 *p_elem_type, char *error_buf,
                        uint32 error_buf_size)
{
    if (table_seg_idx >= module->table_seg_count) {
        set_error_buf_v(error_buf, error_buf_size, "unknown elem segment %u",
                        table_seg_idx);
        return false;
    }

    if (p_elem_type) {
        *p_elem_type = module->table_segments[table_seg_idx].elem_type;
    }
    return true;
}
#endif

static bool
wasm_loader_prepare_bytecode(WASMModule *module, WASMFunction *func,
                             uint32 cur_func_idx, char *error_buf,
                             uint32 error_buf_size)
{
    uint8 *p = func->code, *p_end = func->code + func->code_size, *p_org;
    uint32 param_count, local_count, global_count;
    uint8 *param_types, *local_types, local_type, global_type;
    BlockType func_type;
    uint16 *local_offsets, local_offset;
    uint32 type_idx, func_idx, local_idx, global_idx, table_idx;
    uint32 table_seg_idx, data_seg_idx, count, i, align, mem_offset;
    int32 i32_const = 0;
    int64 i64;
    uint8 opcode;
    bool return_value = false;
    WASMLoaderContext *loader_ctx;
    BranchBlock *frame_csp_tmp;
#if WASM_ENABLE_FAST_INTERP != 0
    uint8 *func_const_end, *func_const = NULL;
    int16 operand_offset = 0;
    uint8 last_op = 0;
    bool disable_emit, preserve_local = false;
    float32 f32;
    float64 f64;

    LOG_OP("\nProcessing func | [%d] params | [%d] locals | [%d] return\n",
           func->param_cell_num, func->local_cell_num, func->ret_cell_num);
#endif

    global_count = module->import_global_count + module->global_count;

    param_count = func->func_type->param_count;
    param_types = func->func_type->types;

    func_type.is_value_type = false;
    func_type.u.type = func->func_type;

    local_count = func->local_count;
    local_types = func->local_types;
    local_offsets = func->local_offsets;

    if (!(loader_ctx = wasm_loader_ctx_init(func))) {
        set_error_buf(error_buf, error_buf_size, "allocate memory failed");
        goto fail;
    }

#if WASM_ENABLE_FAST_INTERP != 0
re_scan:
    if (loader_ctx->code_compiled_size > 0) {
        if (!wasm_loader_ctx_reinit(loader_ctx)) {
            set_error_buf(error_buf, error_buf_size, "allocate memory failed");
            goto fail;
        }
        p = func->code;
        func->code_compiled = loader_ctx->p_code_compiled;
        func->code_compiled_size = loader_ctx->code_compiled_size;
    }
#endif

    PUSH_CSP(LABEL_TYPE_FUNCTION, func_type, p);

    while (p < p_end) {
        opcode = *p++;
#if WASM_ENABLE_FAST_INTERP != 0
        p_org = p;
        disable_emit = false;
        emit_label(opcode);
#endif

        switch (opcode) {
            case WASM_OP_UNREACHABLE:
                RESET_STACK();
                SET_CUR_BLOCK_STACK_POLYMORPHIC_STATE(true);
                break;

            case WASM_OP_NOP:
#if WASM_ENABLE_FAST_INTERP != 0
                skip_label();
#endif
                break;

            case WASM_OP_IF:
#if WASM_ENABLE_FAST_INTERP != 0
                PRESERVE_LOCAL_FOR_BLOCK();
#endif
                POP_I32();
                goto handle_op_block_and_loop;
            case WASM_OP_BLOCK:
            case WASM_OP_LOOP:
#if WASM_ENABLE_FAST_INTERP != 0
                PRESERVE_LOCAL_FOR_BLOCK();
#endif
            handle_op_block_and_loop:
            {
                uint8 value_type;
                BlockType block_type;

                value_type = read_uint8(p);
                if (is_byte_a_type(value_type)) {
                    /* If the first byte is one of these special values:
                     * 0x40/0x7F/0x7E/0x7D/0x7C, take it as the type of
                     * the single return value. */
                    block_type.is_value_type = true;
                    block_type.u.value_type = value_type;
                }
                else {
                    uint32 type_index;
                    /* Resolve the leb128 encoded type index as block type */
                    p--;
                    read_leb_uint32(p, p_end, type_index);
                    if (type_index >= module->type_count) {
                        set_error_buf(error_buf, error_buf_size,
                                      "unknown type");
                        goto fail;
                    }
                    block_type.is_value_type = false;
                    block_type.u.type =
                        (WASMFuncType *)module->types[type_index];
#if WASM_ENABLE_FAST_INTERP == 0 && WASM_ENABLE_WAMR_COMPILER == 0 \
    && WASM_ENABLE_JIT == 0
                    /* If block use type index as block type, change the opcode
                     * to new extended opcode so that interpreter can resolve
                     * the block quickly.
                     */
#if WASM_ENABLE_DEBUG_INTERP != 0
                    record_fast_op(module, p - 2, *(p - 2));
#endif
                    *(p - 2) = EXT_OP_BLOCK + (opcode - WASM_OP_BLOCK);
#endif
                }

                /* Pop block parameters from stack */
                if (BLOCK_HAS_PARAM(block_type)) {
                    WASMFuncType *func_type = block_type.u.type;
                    for (i = 0; i < block_type.u.type->param_count; i++)
                        POP_TYPE(
                            func_type->types[func_type->param_count - i - 1]);
                }

                PUSH_CSP(LABEL_TYPE_BLOCK + (opcode - WASM_OP_BLOCK),
                         block_type, p);

                /* Pass parameters to block */
                if (BLOCK_HAS_PARAM(block_type)) {
                    for (i = 0; i < block_type.u.type->param_count; i++)
                        PUSH_TYPE(block_type.u.type->types[i]);
                }

#if WASM_ENABLE_FAST_INTERP != 0
                if (opcode == WASM_OP_BLOCK) {
                    skip_label();
                }
                else if (opcode == WASM_OP_LOOP) {
                    skip_label();
                    if (BLOCK_HAS_PARAM(block_type)) {
                        /* Make sure params are in dynamic space */
                        if (!copy_params_to_dynamic_space(
                                loader_ctx, false, error_buf, error_buf_size))
                            goto fail;
                    }
                    (loader_ctx->frame_csp - 1)->code_compiled =
                        loader_ctx->p_code_compiled;
                }
                else if (opcode == WASM_OP_IF) {
                    /* If block has parameters, we should make sure they are in
                     * dynamic space. Otherwise, when else branch is missing,
                     * the later opcode may consume incorrect operand offset.
                     * Spec case:
                     *   (func (export "params-id") (param i32) (result i32)
                     *       (i32.const 1)
                     *       (i32.const 2)
                     *       (if (param i32 i32) (result i32 i32) (local.get 0)
                     * (then)) (i32.add)
                     *   )
                     *
                     * So we should emit a copy instruction before the if.
                     *
                     * And we also need to save the parameter offsets and
                     * recover them before entering else branch.
                     *
                     */
                    if (BLOCK_HAS_PARAM(block_type)) {
                        BranchBlock *block = loader_ctx->frame_csp - 1;
                        uint64 size;

                        /* skip the if condition operand offset */
                        wasm_loader_emit_backspace(loader_ctx, sizeof(int16));
                        /* skip the if label */
                        skip_label();
                        /* Emit a copy instruction */
                        if (!copy_params_to_dynamic_space(
                                loader_ctx, true, error_buf, error_buf_size))
                            goto fail;

                        /* Emit the if instruction */
                        emit_label(opcode);
                        /* Emit the new condition operand offset */
                        POP_OFFSET_TYPE(VALUE_TYPE_I32);

                        /* Save top param_count values of frame_offset stack, so
                         * that we can recover it before executing else branch
                         */
                        size = sizeof(int16)
                               * (uint64)block_type.u.type->param_cell_num;
                        if (!(block->param_frame_offsets = loader_malloc(
                                  size, error_buf, error_buf_size)))
                            goto fail;
                        bh_memcpy_s(block->param_frame_offsets, (uint32)size,
                                    loader_ctx->frame_offset
                                        - size / sizeof(int16),
                                    (uint32)size);
                    }

                    emit_empty_label_addr_and_frame_ip(PATCH_ELSE);
                    emit_empty_label_addr_and_frame_ip(PATCH_END);
                }
#endif
                break;
            }

            case WASM_OP_ELSE:
            {
                BlockType block_type = (loader_ctx->frame_csp - 1)->block_type;

                if (loader_ctx->csp_num < 2
                    || (loader_ctx->frame_csp - 1)->label_type
                           != LABEL_TYPE_IF) {
                    set_error_buf(
                        error_buf, error_buf_size,
                        "opcode else found without matched opcode if");
                    goto fail;
                }

                /* check whether if branch's stack matches its result type */
                if (!check_block_stack(loader_ctx, loader_ctx->frame_csp - 1,
                                       error_buf, error_buf_size))
                    goto fail;

                (loader_ctx->frame_csp - 1)->else_addr = p - 1;

#if WASM_ENABLE_FAST_INTERP != 0
                /* if the result of if branch is in local or const area, add a
                 * copy op */
                RESERVE_BLOCK_RET();

                emit_empty_label_addr_and_frame_ip(PATCH_END);
                apply_label_patch(loader_ctx, 1, PATCH_ELSE);
#endif
                RESET_STACK();
                SET_CUR_BLOCK_STACK_POLYMORPHIC_STATE(false);

                /* Pass parameters to if-false branch */
                if (BLOCK_HAS_PARAM(block_type)) {
                    for (i = 0; i < block_type.u.type->param_count; i++)
                        PUSH_TYPE(block_type.u.type->types[i]);
                }

#if WASM_ENABLE_FAST_INTERP != 0
                /* Recover top param_count values of frame_offset stack */
                if (BLOCK_HAS_PARAM((block_type))) {
                    uint32 size;
                    BranchBlock *block = loader_ctx->frame_csp - 1;
                    size = sizeof(int16) * block_type.u.type->param_cell_num;
                    bh_memcpy_s(loader_ctx->frame_offset, size,
                                block->param_frame_offsets, size);
                    loader_ctx->frame_offset += (size / sizeof(int16));
                }
#endif

                break;
            }

            case WASM_OP_END:
            {
                BranchBlock *cur_block = loader_ctx->frame_csp - 1;

                /* check whether block stack matches its result type */
                if (!check_block_stack(loader_ctx, cur_block, error_buf,
                                       error_buf_size))
                    goto fail;

                /* if no else branch, and return types do not match param types,
                 * fail */
                if (cur_block->label_type == LABEL_TYPE_IF
                    && !cur_block->else_addr) {
                    uint32 param_count = 0, ret_count = 0;
                    uint8 *param_types = NULL, *ret_types = NULL;
                    BlockType *block_type = &cur_block->block_type;
                    if (block_type->is_value_type) {
                        if (block_type->u.value_type != VALUE_TYPE_VOID) {
                            ret_count = 1;
                            ret_types = &block_type->u.value_type;
                        }
                    }
                    else {
                        param_count = block_type->u.type->param_count;
                        ret_count = block_type->u.type->result_count;
                        param_types = block_type->u.type->types;
                        ret_types = block_type->u.type->types + param_count;
                    }
                    if (param_count != ret_count
                        || (param_count
                            && memcmp(param_types, ret_types, param_count))) {
                        set_error_buf(error_buf, error_buf_size,
                                      "type mismatch: else branch missing");
                        goto fail;
                    }
                }

                POP_CSP();

#if WASM_ENABLE_FAST_INTERP != 0
                skip_label();
                /* copy the result to the block return address */
                RESERVE_BLOCK_RET();

                apply_label_patch(loader_ctx, 0, PATCH_END);
                free_label_patch_list(loader_ctx->frame_csp);
                if (loader_ctx->frame_csp->label_type == LABEL_TYPE_FUNCTION) {
                    int32 idx;
                    uint8 ret_type;

                    emit_label(WASM_OP_RETURN);
                    for (idx = (int32)func->func_type->result_count - 1;
                         idx >= 0; idx--) {
                        ret_type = *(func->func_type->types
                                     + func->func_type->param_count + idx);
                        POP_OFFSET_TYPE(ret_type);
                    }
                }
#endif
                if (loader_ctx->csp_num > 0) {
                    loader_ctx->frame_csp->end_addr = p - 1;
                }
                else {
                    /* end of function block, function will return,
                       ignore the following bytecodes */
                    p = p_end;

                    continue;
                }

                SET_CUR_BLOCK_STACK_POLYMORPHIC_STATE(false);
                break;
            }

            case WASM_OP_BR:
            {
                if (!(frame_csp_tmp = check_branch_block(
                          loader_ctx, &p, p_end, error_buf, error_buf_size)))
                    goto fail;

                RESET_STACK();
                SET_CUR_BLOCK_STACK_POLYMORPHIC_STATE(true);
                break;
            }

            case WASM_OP_BR_IF:
            {
                POP_I32();

                if (!(frame_csp_tmp = check_branch_block(
                          loader_ctx, &p, p_end, error_buf, error_buf_size)))
                    goto fail;

                break;
            }

            case WASM_OP_BR_TABLE:
            {
                uint8 *ret_types = NULL;
                uint32 ret_count = 0;

                read_leb_uint32(p, p_end, count);
#if WASM_ENABLE_FAST_INTERP != 0
                emit_uint32(loader_ctx, count);
#endif
                POP_I32();

                for (i = 0; i <= count; i++) {
                    if (!(frame_csp_tmp =
                              check_branch_block(loader_ctx, &p, p_end,
                                                 error_buf, error_buf_size)))
                        goto fail;

                    if (i == 0) {
                        if (frame_csp_tmp->label_type != LABEL_TYPE_LOOP)
                            ret_count = block_type_get_result_types(
                                &frame_csp_tmp->block_type, &ret_types);
                    }
                    else {
                        uint8 *tmp_ret_types = NULL;
                        uint32 tmp_ret_count = 0;

                        /* Check whether all table items have the same return
                         * type */
                        if (frame_csp_tmp->label_type != LABEL_TYPE_LOOP)
                            tmp_ret_count = block_type_get_result_types(
                                &frame_csp_tmp->block_type, &tmp_ret_types);

                        if (ret_count != tmp_ret_count
                            || (ret_count
                                && 0
                                       != memcmp(ret_types, tmp_ret_types,
                                                 ret_count))) {
                            set_error_buf(
                                error_buf, error_buf_size,
                                "type mismatch: br_table targets must "
                                "all use same result type");
                            goto fail;
                        }
                    }
                }

                RESET_STACK();
                SET_CUR_BLOCK_STACK_POLYMORPHIC_STATE(true);
                break;
            }

            case WASM_OP_RETURN:
            {
                int32 idx;
                uint8 ret_type;
                for (idx = (int32)func->func_type->result_count - 1; idx >= 0;
                     idx--) {
                    ret_type = *(func->func_type->types
                                 + func->func_type->param_count + idx);
                    POP_TYPE(ret_type);
#if WASM_ENABLE_FAST_INTERP != 0
                    /* emit the offset after return opcode */
                    POP_OFFSET_TYPE(ret_type);
#endif
                }

                RESET_STACK();
                SET_CUR_BLOCK_STACK_POLYMORPHIC_STATE(true);

                break;
            }

            case WASM_OP_CALL:
#if WASM_ENABLE_TAIL_CALL != 0
            case WASM_OP_RETURN_CALL:
#endif
            {
                WASMFuncType *func_type;
                int32 idx;

                read_leb_uint32(p, p_end, func_idx);
#if WASM_ENABLE_FAST_INTERP != 0
                /* we need to emit func_idx before arguments */
                emit_uint32(loader_ctx, func_idx);
#endif

                if (!check_function_index(module, func_idx, error_buf,
                                          error_buf_size)) {
                    goto fail;
                }

                if (func_idx < module->import_function_count)
                    func_type =
                        module->import_functions[func_idx].u.function.func_type;
                else
                    func_type = module
                                    ->functions[func_idx
                                                - module->import_function_count]
                                    ->func_type;

                if (func_type->param_count > 0) {
                    for (idx = (int32)(func_type->param_count - 1); idx >= 0;
                         idx--) {
                        POP_TYPE(func_type->types[idx]);
#if WASM_ENABLE_FAST_INTERP != 0
                        POP_OFFSET_TYPE(func_type->types[idx]);
#endif
                    }
                }

#if WASM_ENABLE_TAIL_CALL != 0
                if (opcode == WASM_OP_CALL) {
#endif
                    for (i = 0; i < func_type->result_count; i++) {
                        PUSH_TYPE(func_type->types[func_type->param_count + i]);
#if WASM_ENABLE_FAST_INTERP != 0
                        /* Here we emit each return value's dynamic_offset. But
                         * in fact these offsets are continuous, so interpreter
                         * only need to get the first return value's offset.
                         */
                        PUSH_OFFSET_TYPE(
                            func_type->types[func_type->param_count + i]);
#endif
                    }
#if WASM_ENABLE_TAIL_CALL != 0
                }
                else {
                    uint8 type;
                    if (func_type->result_count
                        != func->func_type->result_count) {
                        set_error_buf_v(error_buf, error_buf_size, "%s%u%s",
                                        "type mismatch: expect ",
                                        func->func_type->result_count,
                                        " return values but got other");
                        goto fail;
                    }
                    for (i = 0; i < func_type->result_count; i++) {
                        type = func->func_type
                                   ->types[func->func_type->param_count + i];
                        if (func_type->types[func_type->param_count + i]
                            != type) {
                            set_error_buf_v(error_buf, error_buf_size, "%s%s%s",
                                            "type mismatch: expect ",
                                            type2str(type), " but got other");
                            goto fail;
                        }
                    }
                    RESET_STACK();
                    SET_CUR_BLOCK_STACK_POLYMORPHIC_STATE(true);
                }
#endif
                func->has_op_func_call = true;
                break;
            }

            /*
             * if disable reference type: call_indirect typeidx, 0x00
             * if enable reference type:  call_indirect typeidx, tableidx
             */
            case WASM_OP_CALL_INDIRECT:
#if WASM_ENABLE_TAIL_CALL != 0
            case WASM_OP_RETURN_CALL_INDIRECT:
#endif
            {
                int32 idx;
                WASMFuncType *func_type;

                read_leb_uint32(p, p_end, type_idx);
#if WASM_ENABLE_REF_TYPES != 0
                read_leb_uint32(p, p_end, table_idx);
#else
                CHECK_BUF(p, p_end, 1);
                table_idx = read_uint8(p);
#endif
                if (!check_table_index(module, table_idx, error_buf,
                                       error_buf_size)) {
                    goto fail;
                }

#if WASM_ENABLE_FAST_INTERP != 0
                /* we need to emit before arguments */
#if WASM_ENABLE_TAIL_CALL != 0
                emit_byte(loader_ctx, opcode);
#endif
                emit_uint32(loader_ctx, type_idx);
                emit_uint32(loader_ctx, table_idx);
#endif

                /* skip elem idx */
                POP_I32();

                if (type_idx >= module->type_count) {
                    set_error_buf(error_buf, error_buf_size, "unknown type");
                    goto fail;
                }

                func_type = (WASMFuncType *)module->types[type_idx];

                if (func_type->param_count > 0) {
                    for (idx = (int32)(func_type->param_count - 1); idx >= 0;
                         idx--) {
                        POP_TYPE(func_type->types[idx]);
#if WASM_ENABLE_FAST_INTERP != 0
                        POP_OFFSET_TYPE(func_type->types[idx]);
#endif
                    }
                }

#if WASM_ENABLE_TAIL_CALL != 0
                if (opcode == WASM_OP_CALL_INDIRECT) {
#endif
                    for (i = 0; i < func_type->result_count; i++) {
                        PUSH_TYPE(func_type->types[func_type->param_count + i]);
#if WASM_ENABLE_FAST_INTERP != 0
                        PUSH_OFFSET_TYPE(
                            func_type->types[func_type->param_count + i]);
#endif
                    }
#if WASM_ENABLE_TAIL_CALL != 0
                }
                else {
                    uint8 type;
                    if (func_type->result_count
                        != func->func_type->result_count) {
                        set_error_buf_v(error_buf, error_buf_size, "%s%u%s",
                                        "type mismatch: expect ",
                                        func->func_type->result_count,
                                        " return values but got other");
                        goto fail;
                    }
                    for (i = 0; i < func_type->result_count; i++) {
                        type = func->func_type
                                   ->types[func->func_type->param_count + i];
                        if (func_type->types[func_type->param_count + i]
                            != type) {
                            set_error_buf_v(error_buf, error_buf_size, "%s%s%s",
                                            "type mismatch: expect ",
                                            type2str(type), " but got other");
                            goto fail;
                        }
                    }
                    RESET_STACK();
                    SET_CUR_BLOCK_STACK_POLYMORPHIC_STATE(true);
                }
#endif
                func->has_op_func_call = true;
                break;
            }

            case WASM_OP_DROP:
            case WASM_OP_DROP_64:
            {
                BranchBlock *cur_block = loader_ctx->frame_csp - 1;
                int32 available_stack_cell =
                    (int32)(loader_ctx->stack_cell_num
                            - cur_block->stack_cell_num);

                if (available_stack_cell <= 0
                    && !cur_block->is_stack_polymorphic) {
                    set_error_buf(error_buf, error_buf_size,
                                  "type mismatch, opcode drop was found "
                                  "but stack was empty");
                    goto fail;
                }

                if (available_stack_cell > 0) {
                    if (*(loader_ctx->frame_ref - 1) == REF_I32
                        || *(loader_ctx->frame_ref - 1) == REF_F32
#if WASM_ENABLE_REF_TYPES != 0
                        || *(loader_ctx->frame_ref - 1) == REF_FUNCREF
                        || *(loader_ctx->frame_ref - 1) == REF_EXTERNREF
#endif
                    ) {
                        loader_ctx->frame_ref--;
                        loader_ctx->stack_cell_num--;
#if WASM_ENABLE_FAST_INTERP != 0
                        skip_label();
                        loader_ctx->frame_offset--;
                        if (*(loader_ctx->frame_offset)
                            > loader_ctx->start_dynamic_offset)
                            loader_ctx->dynamic_offset--;
#endif
                    }
                    else if (*(loader_ctx->frame_ref - 1) == REF_I64_1
                             || *(loader_ctx->frame_ref - 1) == REF_F64_1) {
                        loader_ctx->frame_ref -= 2;
                        loader_ctx->stack_cell_num -= 2;
#if (WASM_ENABLE_FAST_INTERP == 0) || (WASM_ENABLE_JIT != 0)
                        *(p - 1) = WASM_OP_DROP_64;
#endif
#if WASM_ENABLE_FAST_INTERP != 0
                        skip_label();
                        loader_ctx->frame_offset -= 2;
                        if (*(loader_ctx->frame_offset)
                            > loader_ctx->start_dynamic_offset)
                            loader_ctx->dynamic_offset -= 2;
#endif
                    }
#if WASM_ENABLE_SIMD != 0
#if (WASM_ENABLE_WAMR_COMPILER != 0) || (WASM_ENABLE_JIT != 0)
                    else if (*(loader_ctx->frame_ref - 1) == REF_V128_1) {
                        loader_ctx->frame_ref -= 4;
                        loader_ctx->stack_cell_num -= 4;
                    }
#endif
#endif
                    else {
                        set_error_buf(error_buf, error_buf_size,
                                      "type mismatch");
                        goto fail;
                    }
                }
                else {
#if WASM_ENABLE_FAST_INTERP != 0
                    skip_label();
#endif
                }
                break;
            }

            case WASM_OP_SELECT:
            case WASM_OP_SELECT_64:
            {
                uint8 ref_type;
                BranchBlock *cur_block = loader_ctx->frame_csp - 1;
                int32 available_stack_cell;

                POP_I32();

                available_stack_cell = (int32)(loader_ctx->stack_cell_num
                                               - cur_block->stack_cell_num);

                if (available_stack_cell <= 0
                    && !cur_block->is_stack_polymorphic) {
                    set_error_buf(error_buf, error_buf_size,
                                  "type mismatch or invalid result arity, "
                                  "opcode select was found "
                                  "but stack was empty");
                    goto fail;
                }

                if (available_stack_cell > 0) {
                    switch (*(loader_ctx->frame_ref - 1)) {
                        case REF_I32:
                        case REF_F32:
                            break;
                        case REF_I64_2:
                        case REF_F64_2:
#if (WASM_ENABLE_FAST_INTERP == 0) || (WASM_ENABLE_JIT != 0)
                            *(p - 1) = WASM_OP_SELECT_64;
#endif
#if WASM_ENABLE_FAST_INTERP != 0
                            if (loader_ctx->p_code_compiled) {
                                uint8 opcode_tmp = WASM_OP_SELECT_64;
                                uint8 *p_code_compiled_tmp =
                                    loader_ctx->p_code_compiled - 2;
#if WASM_ENABLE_LABELS_AS_VALUES != 0
#if WASM_CPU_SUPPORTS_UNALIGNED_ADDR_ACCESS != 0
                                *(void **)(p_code_compiled_tmp
                                           - sizeof(void *)) =
                                    handle_table[opcode_tmp];
#else
                                int32 offset =
                                    (int32)((uint8 *)handle_table[opcode_tmp]
                                            - (uint8 *)handle_table[0]);
                                if (!(offset >= INT16_MIN
                                      && offset < INT16_MAX)) {
                                    set_error_buf(error_buf, error_buf_size,
                                                  "pre-compiled label offset "
                                                  "out of range");
                                    goto fail;
                                }
                                *(int16 *)(p_code_compiled_tmp
                                           - sizeof(int16)) = (int16)offset;
#endif /* end of WASM_CPU_SUPPORTS_UNALIGNED_ADDR_ACCESS */
#else  /* else of WASM_ENABLE_LABELS_AS_VALUES */
#if WASM_CPU_SUPPORTS_UNALIGNED_ADDR_ACCESS != 0
                                *(p_code_compiled_tmp - 1) = opcode_tmp;
#else
                                *(p_code_compiled_tmp - 2) = opcode_tmp;
#endif /* end of WASM_CPU_SUPPORTS_UNALIGNED_ADDR_ACCESS */
#endif /* end of WASM_ENABLE_LABELS_AS_VALUES */
                            }
#endif /* end of WASM_ENABLE_FAST_INTERP */
                            break;
#if WASM_ENABLE_SIMD != 0
#if (WASM_ENABLE_WAMR_COMPILER != 0) || (WASM_ENABLE_JIT != 0)
                        case REF_V128_4:
                            break;
#endif /* (WASM_ENABLE_WAMR_COMPILER != 0) || (WASM_ENABLE_JIT != 0) */
#endif /* WASM_ENABLE_SIMD != 0 */
                        default:
                        {
                            set_error_buf(error_buf, error_buf_size,
                                          "type mismatch");
                            goto fail;
                        }
                    }

                    ref_type = *(loader_ctx->frame_ref - 1);
#if WASM_ENABLE_FAST_INTERP != 0
                    POP_OFFSET_TYPE(ref_type);
                    POP_TYPE(ref_type);
                    POP_OFFSET_TYPE(ref_type);
                    POP_TYPE(ref_type);
                    PUSH_OFFSET_TYPE(ref_type);
                    PUSH_TYPE(ref_type);
#else
                    POP2_AND_PUSH(ref_type, ref_type);
#endif
                }
                else {
#if WASM_ENABLE_FAST_INTERP != 0
                    PUSH_OFFSET_TYPE(VALUE_TYPE_ANY);
#endif
                    PUSH_TYPE(VALUE_TYPE_ANY);
                }
                break;
            }

#if WASM_ENABLE_REF_TYPES != 0
            case WASM_OP_SELECT_T:
            {
                uint8 vec_len, ref_type;

                read_leb_uint32(p, p_end, vec_len);
                if (!vec_len) {
                    set_error_buf(error_buf, error_buf_size,
                                  "invalid result arity");
                    goto fail;
                }

                CHECK_BUF(p, p_end, 1);
                ref_type = read_uint8(p);
                if (!is_value_type(ref_type)) {
                    set_error_buf(error_buf, error_buf_size,
                                  "unknown value type");
                    goto fail;
                }

                POP_I32();

#if WASM_ENABLE_FAST_INTERP != 0
                if (loader_ctx->p_code_compiled) {
                    uint8 opcode_tmp = WASM_OP_SELECT;
                    uint8 *p_code_compiled_tmp =
                        loader_ctx->p_code_compiled - 2;

                    if (ref_type == VALUE_TYPE_V128) {
#if (WASM_ENABLE_SIMD == 0) \
    || ((WASM_ENABLE_WAMR_COMPILER == 0) && (WASM_ENABLE_JIT == 0))
                        set_error_buf(error_buf, error_buf_size,
                                      "SIMD v128 type isn't supported");
                        goto fail;
#endif
                    }
                    else {
                        if (ref_type == VALUE_TYPE_F64
                            || ref_type == VALUE_TYPE_I64)
                            opcode_tmp = WASM_OP_SELECT_64;
#if WASM_ENABLE_LABELS_AS_VALUES != 0
#if WASM_CPU_SUPPORTS_UNALIGNED_ADDR_ACCESS != 0
                        *(void **)(p_code_compiled_tmp - sizeof(void *)) =
                            handle_table[opcode_tmp];
#else
                        int32 offset = (int32)((uint8 *)handle_table[opcode_tmp]
                                               - (uint8 *)handle_table[0]);
                        if (!(offset >= INT16_MIN && offset < INT16_MAX)) {
                            set_error_buf(
                                error_buf, error_buf_size,
                                "pre-compiled label offset out of range");
                            goto fail;
                        }
                        *(int16 *)(p_code_compiled_tmp - sizeof(int16)) =
                            (int16)offset;
#endif /* end of WASM_CPU_SUPPORTS_UNALIGNED_ADDR_ACCESS */
#else  /* else of WASM_ENABLE_LABELS_AS_VALUES */
#if WASM_CPU_SUPPORTS_UNALIGNED_ADDR_ACCESS != 0
                        *(p_code_compiled_tmp - 1) = opcode_tmp;
#else
                        *(p_code_compiled_tmp - 2) = opcode_tmp;
#endif /* end of WASM_CPU_SUPPORTS_UNALIGNED_ADDR_ACCESS */
#endif /* end of WASM_ENABLE_LABELS_AS_VALUES */
                    }
                }
#endif /* WASM_ENABLE_FAST_INTERP != 0 */

#if WASM_ENABLE_FAST_INTERP != 0
                POP_OFFSET_TYPE(ref_type);
                POP_TYPE(ref_type);
                POP_OFFSET_TYPE(ref_type);
                POP_TYPE(ref_type);
                PUSH_OFFSET_TYPE(ref_type);
                PUSH_TYPE(ref_type);
#else
                POP2_AND_PUSH(ref_type, ref_type);
#endif /* WASM_ENABLE_FAST_INTERP != 0 */

                (void)vec_len;
                break;
            }

            /* table.get x. tables[x]. [i32] -> [t] */
            /* table.set x. tables[x]. [i32 t] -> [] */
            case WASM_OP_TABLE_GET:
            case WASM_OP_TABLE_SET:
            {
                uint8 decl_ref_type;

                read_leb_uint32(p, p_end, table_idx);
                if (!get_table_elem_type(module, table_idx, &decl_ref_type,
                                         error_buf, error_buf_size))
                    goto fail;

#if WASM_ENABLE_FAST_INTERP != 0
                emit_uint32(loader_ctx, table_idx);
#endif

                if (opcode == WASM_OP_TABLE_GET) {
                    POP_I32();
#if WASM_ENABLE_FAST_INTERP != 0
                    PUSH_OFFSET_TYPE(decl_ref_type);
#endif
                    PUSH_TYPE(decl_ref_type);
                }
                else {
#if WASM_ENABLE_FAST_INTERP != 0
                    POP_OFFSET_TYPE(decl_ref_type);
#endif
                    POP_TYPE(decl_ref_type);
                    POP_I32();
                }
                break;
            }
            case WASM_OP_REF_NULL:
            {
                uint8 ref_type;

                CHECK_BUF(p, p_end, 1);
                ref_type = read_uint8(p);
                if (ref_type != VALUE_TYPE_FUNCREF
                    && ref_type != VALUE_TYPE_EXTERNREF) {
                    set_error_buf(error_buf, error_buf_size,
                                  "unknown value type");
                    goto fail;
                }
#if WASM_ENABLE_FAST_INTERP != 0
                PUSH_OFFSET_TYPE(ref_type);
#endif
                PUSH_TYPE(ref_type);
                break;
            }
            case WASM_OP_REF_IS_NULL:
            {
#if WASM_ENABLE_FAST_INTERP != 0
                if (!wasm_loader_pop_frame_ref_offset(loader_ctx,
                                                      VALUE_TYPE_FUNCREF,
                                                      error_buf, error_buf_size)
                    && !wasm_loader_pop_frame_ref_offset(
                        loader_ctx, VALUE_TYPE_EXTERNREF, error_buf,
                        error_buf_size)) {
                    goto fail;
                }
#else
                if (!wasm_loader_pop_frame_ref(loader_ctx, VALUE_TYPE_FUNCREF,
                                               error_buf, error_buf_size)
                    && !wasm_loader_pop_frame_ref(loader_ctx,
                                                  VALUE_TYPE_EXTERNREF,
                                                  error_buf, error_buf_size)) {
                    goto fail;
                }
#endif
                PUSH_I32();
                break;
            }
            case WASM_OP_REF_FUNC:
            {
                read_leb_uint32(p, p_end, func_idx);

                if (!check_function_index(module, func_idx, error_buf,
                                          error_buf_size)) {
                    goto fail;
                }

                if (func_idx == cur_func_idx) {
                    WASMTableSeg *table_seg = module->table_segments;
                    bool func_declared = false;
                    uint32 j;

                    /* Check whether current function is declared */
                    for (i = 0; i < module->table_seg_count; i++, table_seg++) {
                        if (table_seg->elem_type == VALUE_TYPE_FUNCREF
                            && wasm_elem_is_declarative(table_seg->mode)) {
                            for (j = 0; j < table_seg->function_count; j++) {
                                if (table_seg->func_indexes[j]
                                    == cur_func_idx) {
                                    func_declared = true;
                                    break;
                                }
                            }
                        }
                    }
                    if (!func_declared) {
                        set_error_buf(error_buf, error_buf_size,
                                      "undeclared function reference");
                        goto fail;
                    }
                }

#if WASM_ENABLE_FAST_INTERP != 0
                emit_uint32(loader_ctx, func_idx);
#endif
                PUSH_FUNCREF();
                break;
            }
#endif /* WASM_ENABLE_REF_TYPES */

#if WASM_ENABLE_GC != 0
            case WASM_OP_REF_AS_NON_NULL:
            case WASM_OP_BR_ON_NULL:
            case WASM_OP_REF_EQ:
            case WASM_OP_BR_ON_NON_NULL:
            case WASM_OP_CALL_REF:
            case WASM_OP_RETURN_CALL_REF:
            case WASM_OP_FUNC_BIND:
            case WASM_OP_LET:
                /* TODO */
                break;
#endif

            case WASM_OP_GET_LOCAL:
            {
                p_org = p - 1;
                GET_LOCAL_INDEX_TYPE_AND_OFFSET();
                PUSH_TYPE(local_type);

#if WASM_ENABLE_FAST_INTERP != 0
                /* Get Local is optimized out */
                skip_label();
                disable_emit = true;
                operand_offset = local_offset;
                PUSH_OFFSET_TYPE(local_type);
#else
#if (WASM_ENABLE_WAMR_COMPILER == 0) && (WASM_ENABLE_JIT == 0)
                if (local_offset < 0x80) {
#if WASM_ENABLE_DEBUG_INTERP != 0
                    record_fast_op(module, p_org, *p_org);
#endif
                    *p_org++ = EXT_OP_GET_LOCAL_FAST;
                    if (is_32bit_type(local_type)) {
#if WASM_ENABLE_DEBUG_INTERP != 0
                        record_fast_op(module, p_org, *p_org);
#endif
                        *p_org++ = (uint8)local_offset;
                    }
                    else {
#if WASM_ENABLE_DEBUG_INTERP != 0
                        record_fast_op(module, p_org, *p_org);
#endif
                        *p_org++ = (uint8)(local_offset | 0x80);
                    }
                    while (p_org < p) {
#if WASM_ENABLE_DEBUG_INTERP != 0
                        record_fast_op(module, p_org, *p_org);
#endif
                        *p_org++ = WASM_OP_NOP;
                    }
                }
#endif
#endif
                break;
            }

            case WASM_OP_SET_LOCAL:
            {
                p_org = p - 1;
                GET_LOCAL_INDEX_TYPE_AND_OFFSET();
                POP_TYPE(local_type);

#if WASM_ENABLE_FAST_INTERP != 0
                if (!(preserve_referenced_local(
                        loader_ctx, opcode, local_offset, local_type,
                        &preserve_local, error_buf, error_buf_size)))
                    goto fail;

                if (local_offset < 256) {
                    skip_label();
                    if ((!preserve_local) && (LAST_OP_OUTPUT_I32())) {
                        if (loader_ctx->p_code_compiled)
                            STORE_U16(loader_ctx->p_code_compiled - 2,
                                      local_offset);
                        loader_ctx->frame_offset--;
                        loader_ctx->dynamic_offset--;
                    }
                    else if ((!preserve_local) && (LAST_OP_OUTPUT_I64())) {
                        if (loader_ctx->p_code_compiled)
                            STORE_U16(loader_ctx->p_code_compiled - 2,
                                      local_offset);
                        loader_ctx->frame_offset -= 2;
                        loader_ctx->dynamic_offset -= 2;
                    }
                    else {
                        if (is_32bit_type(local_type)) {
                            emit_label(EXT_OP_SET_LOCAL_FAST);
                            emit_byte(loader_ctx, (uint8)local_offset);
                        }
                        else {
                            emit_label(EXT_OP_SET_LOCAL_FAST_I64);
                            emit_byte(loader_ctx, (uint8)local_offset);
                        }
                        POP_OFFSET_TYPE(local_type);
                    }
                }
                else { /* local index larger than 255, reserve leb */
                    emit_uint32(loader_ctx, local_idx);
                    POP_OFFSET_TYPE(local_type);
                }
#else
#if (WASM_ENABLE_WAMR_COMPILER == 0) && (WASM_ENABLE_JIT == 0)
                if (local_offset < 0x80) {
#if WASM_ENABLE_DEBUG_INTERP != 0
                    record_fast_op(module, p_org, *p_org);
#endif
                    *p_org++ = EXT_OP_SET_LOCAL_FAST;
                    if (is_32bit_type(local_type)) {
#if WASM_ENABLE_DEBUG_INTERP != 0
                        record_fast_op(module, p_org, *p_org);
#endif
                        *p_org++ = (uint8)local_offset;
                    }
                    else {
#if WASM_ENABLE_DEBUG_INTERP != 0
                        record_fast_op(module, p_org, *p_org);
#endif
                        *p_org++ = (uint8)(local_offset | 0x80);
                    }
                    while (p_org < p) {
#if WASM_ENABLE_DEBUG_INTERP != 0
                        record_fast_op(module, p_org, *p_org);
#endif
                        *p_org++ = WASM_OP_NOP;
                    }
                }
#endif
#endif
                break;
            }

            case WASM_OP_TEE_LOCAL:
            {
                p_org = p - 1;
                GET_LOCAL_INDEX_TYPE_AND_OFFSET();
#if WASM_ENABLE_FAST_INTERP != 0
                /* If the stack is in polymorphic state, do fake pop and push on
                    offset stack to keep the depth of offset stack to be the
                   same with ref stack */
                BranchBlock *cur_block = loader_ctx->frame_csp - 1;
                if (cur_block->is_stack_polymorphic) {
                    POP_OFFSET_TYPE(local_type);
                    PUSH_OFFSET_TYPE(local_type);
                }
#endif
                POP_TYPE(local_type);
                PUSH_TYPE(local_type);

#if WASM_ENABLE_FAST_INTERP != 0
                if (!(preserve_referenced_local(
                        loader_ctx, opcode, local_offset, local_type,
                        &preserve_local, error_buf, error_buf_size)))
                    goto fail;

                if (local_offset < 256) {
                    skip_label();
                    if (is_32bit_type(local_type)) {
                        emit_label(EXT_OP_TEE_LOCAL_FAST);
                        emit_byte(loader_ctx, (uint8)local_offset);
                    }
                    else {
                        emit_label(EXT_OP_TEE_LOCAL_FAST_I64);
                        emit_byte(loader_ctx, (uint8)local_offset);
                    }
                }
                else { /* local index larger than 255, reserve leb */
                    emit_uint32(loader_ctx, local_idx);
                }
                emit_operand(loader_ctx,
                             *(loader_ctx->frame_offset
                               - wasm_value_type_cell_num(local_type)));
#else
#if (WASM_ENABLE_WAMR_COMPILER == 0) && (WASM_ENABLE_JIT == 0)
                if (local_offset < 0x80) {
#if WASM_ENABLE_DEBUG_INTERP != 0
                    record_fast_op(module, p_org, *p_org);
#endif
                    *p_org++ = EXT_OP_TEE_LOCAL_FAST;
                    if (is_32bit_type(local_type)) {
#if WASM_ENABLE_DEBUG_INTERP != 0
                        record_fast_op(module, p_org, *p_org);
#endif
                        *p_org++ = (uint8)local_offset;
                    }
                    else {
#if WASM_ENABLE_DEBUG_INTERP != 0
                        record_fast_op(module, p_org, *p_org);
#endif
                        *p_org++ = (uint8)(local_offset | 0x80);
                    }
                    while (p_org < p) {
#if WASM_ENABLE_DEBUG_INTERP != 0
                        record_fast_op(module, p_org, *p_org);
#endif
                        *p_org++ = WASM_OP_NOP;
                    }
                }
#endif
#endif
                break;
            }

            case WASM_OP_GET_GLOBAL:
            {
                p_org = p - 1;
                read_leb_uint32(p, p_end, global_idx);
                if (global_idx >= global_count) {
                    set_error_buf(error_buf, error_buf_size, "unknown global");
                    goto fail;
                }

                global_type =
                    global_idx < module->import_global_count
                        ? module->import_globals[global_idx].u.global.type
                        : module
                              ->globals[global_idx
                                        - module->import_global_count]
                              .type;

                PUSH_TYPE(global_type);

#if WASM_ENABLE_FAST_INTERP == 0
#if (WASM_ENABLE_WAMR_COMPILER == 0) && (WASM_ENABLE_JIT == 0)
                if (global_type == VALUE_TYPE_I64
                    || global_type == VALUE_TYPE_F64) {
#if WASM_ENABLE_DEBUG_INTERP != 0
                    record_fast_op(module, p_org, *p_org);
#endif
                    *p_org = WASM_OP_GET_GLOBAL_64;
                }
#endif
#else  /* else of WASM_ENABLE_FAST_INTERP */
                if (global_type == VALUE_TYPE_I64
                    || global_type == VALUE_TYPE_F64) {
                    skip_label();
                    emit_label(WASM_OP_GET_GLOBAL_64);
                }
                emit_uint32(loader_ctx, global_idx);
                PUSH_OFFSET_TYPE(global_type);
#endif /* end of WASM_ENABLE_FAST_INTERP */
                break;
            }

            case WASM_OP_SET_GLOBAL:
            {
                bool is_mutable = false;

                p_org = p - 1;
                read_leb_uint32(p, p_end, global_idx);
                if (global_idx >= global_count) {
                    set_error_buf(error_buf, error_buf_size, "unknown global");
                    goto fail;
                }

                is_mutable =
                    global_idx < module->import_global_count
                        ? module->import_globals[global_idx].u.global.is_mutable
                        : module
                              ->globals[global_idx
                                        - module->import_global_count]
                              .is_mutable;
                if (!is_mutable) {
                    set_error_buf(error_buf, error_buf_size,
                                  "global is immutable");
                    goto fail;
                }

                global_type =
                    global_idx < module->import_global_count
                        ? module->import_globals[global_idx].u.global.type
                        : module
                              ->globals[global_idx
                                        - module->import_global_count]
                              .type;

                POP_TYPE(global_type);

#if WASM_ENABLE_FAST_INTERP == 0
                if (global_type == VALUE_TYPE_I64
                    || global_type == VALUE_TYPE_F64) {
#if WASM_ENABLE_DEBUG_INTERP != 0
                    record_fast_op(module, p_org, *p_org);
#endif
                    *p_org = WASM_OP_SET_GLOBAL_64;
                }
                else if (module->aux_stack_size > 0
                         && global_idx == module->aux_stack_top_global_index) {
#if WASM_ENABLE_DEBUG_INTERP != 0
                    record_fast_op(module, p_org, *p_org);
#endif
                    *p_org = WASM_OP_SET_GLOBAL_AUX_STACK;
                }
#else  /* else of WASM_ENABLE_FAST_INTERP */
                if (global_type == VALUE_TYPE_I64
                    || global_type == VALUE_TYPE_F64) {
                    skip_label();
                    emit_label(WASM_OP_SET_GLOBAL_64);
                }
                else if (module->aux_stack_size > 0
                         && global_idx == module->aux_stack_top_global_index) {
                    skip_label();
                    emit_label(WASM_OP_SET_GLOBAL_AUX_STACK);
                }
                emit_uint32(loader_ctx, global_idx);
                POP_OFFSET_TYPE(global_type);
#endif /* end of WASM_ENABLE_FAST_INTERP */
                break;
            }

            /* load */
            case WASM_OP_I32_LOAD:
            case WASM_OP_I32_LOAD8_S:
            case WASM_OP_I32_LOAD8_U:
            case WASM_OP_I32_LOAD16_S:
            case WASM_OP_I32_LOAD16_U:
            case WASM_OP_I64_LOAD:
            case WASM_OP_I64_LOAD8_S:
            case WASM_OP_I64_LOAD8_U:
            case WASM_OP_I64_LOAD16_S:
            case WASM_OP_I64_LOAD16_U:
            case WASM_OP_I64_LOAD32_S:
            case WASM_OP_I64_LOAD32_U:
            case WASM_OP_F32_LOAD:
            case WASM_OP_F64_LOAD:
            /* store */
            case WASM_OP_I32_STORE:
            case WASM_OP_I32_STORE8:
            case WASM_OP_I32_STORE16:
            case WASM_OP_I64_STORE:
            case WASM_OP_I64_STORE8:
            case WASM_OP_I64_STORE16:
            case WASM_OP_I64_STORE32:
            case WASM_OP_F32_STORE:
            case WASM_OP_F64_STORE:
            {
#if WASM_ENABLE_FAST_INTERP != 0
                /* change F32/F64 into I32/I64 */
                if (opcode == WASM_OP_F32_LOAD) {
                    skip_label();
                    emit_label(WASM_OP_I32_LOAD);
                }
                else if (opcode == WASM_OP_F64_LOAD) {
                    skip_label();
                    emit_label(WASM_OP_I64_LOAD);
                }
                else if (opcode == WASM_OP_F32_STORE) {
                    skip_label();
                    emit_label(WASM_OP_I32_STORE);
                }
                else if (opcode == WASM_OP_F64_STORE) {
                    skip_label();
                    emit_label(WASM_OP_I64_STORE);
                }
#endif
                CHECK_MEMORY();
                read_leb_uint32(p, p_end, align);      /* align */
                read_leb_uint32(p, p_end, mem_offset); /* offset */
                if (!check_memory_access_align(opcode, align, error_buf,
                                               error_buf_size)) {
                    goto fail;
                }
#if WASM_ENABLE_FAST_INTERP != 0
                emit_uint32(loader_ctx, mem_offset);
#endif
                switch (opcode) {
                    /* load */
                    case WASM_OP_I32_LOAD:
                    case WASM_OP_I32_LOAD8_S:
                    case WASM_OP_I32_LOAD8_U:
                    case WASM_OP_I32_LOAD16_S:
                    case WASM_OP_I32_LOAD16_U:
                        POP_AND_PUSH(VALUE_TYPE_I32, VALUE_TYPE_I32);
                        break;
                    case WASM_OP_I64_LOAD:
                    case WASM_OP_I64_LOAD8_S:
                    case WASM_OP_I64_LOAD8_U:
                    case WASM_OP_I64_LOAD16_S:
                    case WASM_OP_I64_LOAD16_U:
                    case WASM_OP_I64_LOAD32_S:
                    case WASM_OP_I64_LOAD32_U:
                        POP_AND_PUSH(VALUE_TYPE_I32, VALUE_TYPE_I64);
                        break;
                    case WASM_OP_F32_LOAD:
                        POP_AND_PUSH(VALUE_TYPE_I32, VALUE_TYPE_F32);
                        break;
                    case WASM_OP_F64_LOAD:
                        POP_AND_PUSH(VALUE_TYPE_I32, VALUE_TYPE_F64);
                        break;
                    /* store */
                    case WASM_OP_I32_STORE:
                    case WASM_OP_I32_STORE8:
                    case WASM_OP_I32_STORE16:
                        POP_I32();
                        POP_I32();
                        break;
                    case WASM_OP_I64_STORE:
                    case WASM_OP_I64_STORE8:
                    case WASM_OP_I64_STORE16:
                    case WASM_OP_I64_STORE32:
                        POP_I64();
                        POP_I32();
                        break;
                    case WASM_OP_F32_STORE:
                        POP_F32();
                        POP_I32();
                        break;
                    case WASM_OP_F64_STORE:
                        POP_F64();
                        POP_I32();
                        break;
                    default:
                        break;
                }
                break;
            }

            case WASM_OP_MEMORY_SIZE:
                CHECK_MEMORY();
                /* reserved byte 0x00 */
                if (*p++ != 0x00) {
                    set_error_buf(error_buf, error_buf_size,
                                  "zero byte expected");
                    goto fail;
                }
                PUSH_I32();

                module->possible_memory_grow = true;
                break;

            case WASM_OP_MEMORY_GROW:
                CHECK_MEMORY();
                /* reserved byte 0x00 */
                if (*p++ != 0x00) {
                    set_error_buf(error_buf, error_buf_size,
                                  "zero byte expected");
                    goto fail;
                }
                POP_AND_PUSH(VALUE_TYPE_I32, VALUE_TYPE_I32);

                func->has_op_memory_grow = true;
                module->possible_memory_grow = true;
                break;

            case WASM_OP_I32_CONST:
                read_leb_int32(p, p_end, i32_const);
#if WASM_ENABLE_FAST_INTERP != 0
                skip_label();
                disable_emit = true;
                GET_CONST_OFFSET(VALUE_TYPE_I32, i32_const);
#else
                (void)i32_const;
#endif
                PUSH_I32();
                break;

            case WASM_OP_I64_CONST:
                read_leb_int64(p, p_end, i64);
#if WASM_ENABLE_FAST_INTERP != 0
                skip_label();
                disable_emit = true;
                GET_CONST_OFFSET(VALUE_TYPE_I64, i64);
#endif
                PUSH_I64();
                break;

            case WASM_OP_F32_CONST:
                p += sizeof(float32);
#if WASM_ENABLE_FAST_INTERP != 0
                skip_label();
                disable_emit = true;
                bh_memcpy_s((uint8 *)&f32, sizeof(float32), p_org,
                            sizeof(float32));
                GET_CONST_F32_OFFSET(VALUE_TYPE_F32, f32);
#endif
                PUSH_F32();
                break;

            case WASM_OP_F64_CONST:
                p += sizeof(float64);
#if WASM_ENABLE_FAST_INTERP != 0
                skip_label();
                disable_emit = true;
                /* Some MCU may require 8-byte align */
                bh_memcpy_s((uint8 *)&f64, sizeof(float64), p_org,
                            sizeof(float64));
                GET_CONST_F64_OFFSET(VALUE_TYPE_F64, f64);
#endif
                PUSH_F64();
                break;

            case WASM_OP_I32_EQZ:
                POP_AND_PUSH(VALUE_TYPE_I32, VALUE_TYPE_I32);
                break;

            case WASM_OP_I32_EQ:
            case WASM_OP_I32_NE:
            case WASM_OP_I32_LT_S:
            case WASM_OP_I32_LT_U:
            case WASM_OP_I32_GT_S:
            case WASM_OP_I32_GT_U:
            case WASM_OP_I32_LE_S:
            case WASM_OP_I32_LE_U:
            case WASM_OP_I32_GE_S:
            case WASM_OP_I32_GE_U:
                POP2_AND_PUSH(VALUE_TYPE_I32, VALUE_TYPE_I32);
                break;

            case WASM_OP_I64_EQZ:
                POP_AND_PUSH(VALUE_TYPE_I64, VALUE_TYPE_I32);
                break;

            case WASM_OP_I64_EQ:
            case WASM_OP_I64_NE:
            case WASM_OP_I64_LT_S:
            case WASM_OP_I64_LT_U:
            case WASM_OP_I64_GT_S:
            case WASM_OP_I64_GT_U:
            case WASM_OP_I64_LE_S:
            case WASM_OP_I64_LE_U:
            case WASM_OP_I64_GE_S:
            case WASM_OP_I64_GE_U:
                POP2_AND_PUSH(VALUE_TYPE_I64, VALUE_TYPE_I32);
                break;

            case WASM_OP_F32_EQ:
            case WASM_OP_F32_NE:
            case WASM_OP_F32_LT:
            case WASM_OP_F32_GT:
            case WASM_OP_F32_LE:
            case WASM_OP_F32_GE:
                POP2_AND_PUSH(VALUE_TYPE_F32, VALUE_TYPE_I32);
                break;

            case WASM_OP_F64_EQ:
            case WASM_OP_F64_NE:
            case WASM_OP_F64_LT:
            case WASM_OP_F64_GT:
            case WASM_OP_F64_LE:
            case WASM_OP_F64_GE:
                POP2_AND_PUSH(VALUE_TYPE_F64, VALUE_TYPE_I32);
                break;

            case WASM_OP_I32_CLZ:
            case WASM_OP_I32_CTZ:
            case WASM_OP_I32_POPCNT:
                POP_AND_PUSH(VALUE_TYPE_I32, VALUE_TYPE_I32);
                break;

            case WASM_OP_I32_ADD:
            case WASM_OP_I32_SUB:
            case WASM_OP_I32_MUL:
            case WASM_OP_I32_DIV_S:
            case WASM_OP_I32_DIV_U:
            case WASM_OP_I32_REM_S:
            case WASM_OP_I32_REM_U:
            case WASM_OP_I32_AND:
            case WASM_OP_I32_OR:
            case WASM_OP_I32_XOR:
            case WASM_OP_I32_SHL:
            case WASM_OP_I32_SHR_S:
            case WASM_OP_I32_SHR_U:
            case WASM_OP_I32_ROTL:
            case WASM_OP_I32_ROTR:
                POP2_AND_PUSH(VALUE_TYPE_I32, VALUE_TYPE_I32);
                break;

            case WASM_OP_I64_CLZ:
            case WASM_OP_I64_CTZ:
            case WASM_OP_I64_POPCNT:
                POP_AND_PUSH(VALUE_TYPE_I64, VALUE_TYPE_I64);
                break;

            case WASM_OP_I64_ADD:
            case WASM_OP_I64_SUB:
            case WASM_OP_I64_MUL:
            case WASM_OP_I64_DIV_S:
            case WASM_OP_I64_DIV_U:
            case WASM_OP_I64_REM_S:
            case WASM_OP_I64_REM_U:
            case WASM_OP_I64_AND:
            case WASM_OP_I64_OR:
            case WASM_OP_I64_XOR:
            case WASM_OP_I64_SHL:
            case WASM_OP_I64_SHR_S:
            case WASM_OP_I64_SHR_U:
            case WASM_OP_I64_ROTL:
            case WASM_OP_I64_ROTR:
                POP2_AND_PUSH(VALUE_TYPE_I64, VALUE_TYPE_I64);
                break;

            case WASM_OP_F32_ABS:
            case WASM_OP_F32_NEG:
            case WASM_OP_F32_CEIL:
            case WASM_OP_F32_FLOOR:
            case WASM_OP_F32_TRUNC:
            case WASM_OP_F32_NEAREST:
            case WASM_OP_F32_SQRT:
                POP_AND_PUSH(VALUE_TYPE_F32, VALUE_TYPE_F32);
                break;

            case WASM_OP_F32_ADD:
            case WASM_OP_F32_SUB:
            case WASM_OP_F32_MUL:
            case WASM_OP_F32_DIV:
            case WASM_OP_F32_MIN:
            case WASM_OP_F32_MAX:
            case WASM_OP_F32_COPYSIGN:
                POP2_AND_PUSH(VALUE_TYPE_F32, VALUE_TYPE_F32);
                break;

            case WASM_OP_F64_ABS:
            case WASM_OP_F64_NEG:
            case WASM_OP_F64_CEIL:
            case WASM_OP_F64_FLOOR:
            case WASM_OP_F64_TRUNC:
            case WASM_OP_F64_NEAREST:
            case WASM_OP_F64_SQRT:
                POP_AND_PUSH(VALUE_TYPE_F64, VALUE_TYPE_F64);
                break;

            case WASM_OP_F64_ADD:
            case WASM_OP_F64_SUB:
            case WASM_OP_F64_MUL:
            case WASM_OP_F64_DIV:
            case WASM_OP_F64_MIN:
            case WASM_OP_F64_MAX:
            case WASM_OP_F64_COPYSIGN:
                POP2_AND_PUSH(VALUE_TYPE_F64, VALUE_TYPE_F64);
                break;

            case WASM_OP_I32_WRAP_I64:
                POP_AND_PUSH(VALUE_TYPE_I64, VALUE_TYPE_I32);
                break;

            case WASM_OP_I32_TRUNC_S_F32:
            case WASM_OP_I32_TRUNC_U_F32:
                POP_AND_PUSH(VALUE_TYPE_F32, VALUE_TYPE_I32);
                break;

            case WASM_OP_I32_TRUNC_S_F64:
            case WASM_OP_I32_TRUNC_U_F64:
                POP_AND_PUSH(VALUE_TYPE_F64, VALUE_TYPE_I32);
                break;

            case WASM_OP_I64_EXTEND_S_I32:
            case WASM_OP_I64_EXTEND_U_I32:
                POP_AND_PUSH(VALUE_TYPE_I32, VALUE_TYPE_I64);
                break;

            case WASM_OP_I64_TRUNC_S_F32:
            case WASM_OP_I64_TRUNC_U_F32:
                POP_AND_PUSH(VALUE_TYPE_F32, VALUE_TYPE_I64);
                break;

            case WASM_OP_I64_TRUNC_S_F64:
            case WASM_OP_I64_TRUNC_U_F64:
                POP_AND_PUSH(VALUE_TYPE_F64, VALUE_TYPE_I64);
                break;

            case WASM_OP_F32_CONVERT_S_I32:
            case WASM_OP_F32_CONVERT_U_I32:
                POP_AND_PUSH(VALUE_TYPE_I32, VALUE_TYPE_F32);
                break;

            case WASM_OP_F32_CONVERT_S_I64:
            case WASM_OP_F32_CONVERT_U_I64:
                POP_AND_PUSH(VALUE_TYPE_I64, VALUE_TYPE_F32);
                break;

            case WASM_OP_F32_DEMOTE_F64:
                POP_AND_PUSH(VALUE_TYPE_F64, VALUE_TYPE_F32);
                break;

            case WASM_OP_F64_CONVERT_S_I32:
            case WASM_OP_F64_CONVERT_U_I32:
                POP_AND_PUSH(VALUE_TYPE_I32, VALUE_TYPE_F64);
                break;

            case WASM_OP_F64_CONVERT_S_I64:
            case WASM_OP_F64_CONVERT_U_I64:
                POP_AND_PUSH(VALUE_TYPE_I64, VALUE_TYPE_F64);
                break;

            case WASM_OP_F64_PROMOTE_F32:
                POP_AND_PUSH(VALUE_TYPE_F32, VALUE_TYPE_F64);
                break;

            case WASM_OP_I32_REINTERPRET_F32:
                POP_AND_PUSH(VALUE_TYPE_F32, VALUE_TYPE_I32);
                break;

            case WASM_OP_I64_REINTERPRET_F64:
                POP_AND_PUSH(VALUE_TYPE_F64, VALUE_TYPE_I64);
                break;

            case WASM_OP_F32_REINTERPRET_I32:
                POP_AND_PUSH(VALUE_TYPE_I32, VALUE_TYPE_F32);
                break;

            case WASM_OP_F64_REINTERPRET_I64:
                POP_AND_PUSH(VALUE_TYPE_I64, VALUE_TYPE_F64);
                break;

            case WASM_OP_I32_EXTEND8_S:
            case WASM_OP_I32_EXTEND16_S:
                POP_AND_PUSH(VALUE_TYPE_I32, VALUE_TYPE_I32);
                break;

            case WASM_OP_I64_EXTEND8_S:
            case WASM_OP_I64_EXTEND16_S:
            case WASM_OP_I64_EXTEND32_S:
                POP_AND_PUSH(VALUE_TYPE_I64, VALUE_TYPE_I64);
                break;

#if WASM_ENABLE_GC != 0
            case WASM_OP_GC_PREFIX:
            {
                uint32 opcode1;

                read_leb_uint32(p, p_end, opcode1);
#if WASM_ENABLE_FAST_INTERP != 0
                emit_byte(loader_ctx, ((uint8)opcode1));
#endif
                /* TODO */
                switch (opcode1) {
                    case WASM_OP_STRUCT_NEW_WITH_RTT:
                    case WASM_OP_STRUCT_NEW_DEFAULT_WITH_RTT:
                    case WASM_OP_STRUCT_GET:
                    case WASM_OP_STRUCT_GET_S:
                    case WASM_OP_STRUCT_GET_U:
                    case WASM_OP_STRUCT_SET:

                    case WASM_OP_ARRAY_NEW_WITH_RTT:
                    case WASM_OP_ARRAY_NEW_DEFAULT_WITH_RTT:
                    case WASM_OP_ARRAY_GET:
                    case WASM_OP_ARRAY_GET_S:
                    case WASM_OP_ARRAY_GET_U:
                    case WASM_OP_ARRAY_SET:
                    case WASM_OP_ARRAY_LEN:

                    case WASM_OP_I31_NEW:
                    case WASM_OP_I31_GET_S:
                    case WASM_OP_I31_GET_U:

                    case WASM_OP_RTT_CANON:
                    case WASM_OP_RTT_SUB:

                    case WASM_OP_REF_TEST:
                    case WASM_OP_REF_CAST:
                    case WASM_OP_BR_ON_CAST:
                    case WASM_OP_BR_ON_CAST_FAIL:

                    case WASM_OP_REF_IS_FUNC:
                    case WASM_OP_REF_IS_DATA:
                    case WASM_OP_REF_IS_I31:
                    case WASM_OP_REF_AS_FUNC:
                    case WASM_OP_REF_AS_DATA:
                    case WASM_OP_REF_AS_I31:

                    case WASM_OP_BR_ON_FUNC:
                    case WASM_OP_BR_ON_DATA:
                    case WASM_OP_BR_ON_I31:
                    case WASM_OP_BR_ON_NON_FUNC:
                    case WASM_OP_BR_ON_NON_DATA:
                    case WASM_OP_BR_ON_NON_I31:

                    default:
                        return false;
                }
                break;
            }
#endif /* end of WASM_ENABLE_GC */

            case WASM_OP_MISC_PREFIX:
            {
                uint32 opcode1;

                read_leb_uint32(p, p_end, opcode1);
#if WASM_ENABLE_FAST_INTERP != 0
                emit_byte(loader_ctx, ((uint8)opcode1));
#endif
                switch (opcode1) {
                    case WASM_OP_I32_TRUNC_SAT_S_F32:
                    case WASM_OP_I32_TRUNC_SAT_U_F32:
                        POP_AND_PUSH(VALUE_TYPE_F32, VALUE_TYPE_I32);
                        break;
                    case WASM_OP_I32_TRUNC_SAT_S_F64:
                    case WASM_OP_I32_TRUNC_SAT_U_F64:
                        POP_AND_PUSH(VALUE_TYPE_F64, VALUE_TYPE_I32);
                        break;
                    case WASM_OP_I64_TRUNC_SAT_S_F32:
                    case WASM_OP_I64_TRUNC_SAT_U_F32:
                        POP_AND_PUSH(VALUE_TYPE_F32, VALUE_TYPE_I64);
                        break;
                    case WASM_OP_I64_TRUNC_SAT_S_F64:
                    case WASM_OP_I64_TRUNC_SAT_U_F64:
                        POP_AND_PUSH(VALUE_TYPE_F64, VALUE_TYPE_I64);
                        break;
#if WASM_ENABLE_BULK_MEMORY != 0
                    case WASM_OP_MEMORY_INIT:
                    {
                        read_leb_uint32(p, p_end, data_seg_idx);
#if WASM_ENABLE_FAST_INTERP != 0
                        emit_uint32(loader_ctx, data_seg_idx);
#endif
                        if (module->import_memory_count == 0
                            && module->memory_count == 0)
                            goto fail_unknown_memory;

                        if (*p++ != 0x00)
                            goto fail_zero_byte_expected;

                        if (data_seg_idx >= module->data_seg_count) {
                            set_error_buf_v(error_buf, error_buf_size,
                                            "unknown data segment %d",
                                            data_seg_idx);
                            goto fail;
                        }

                        if (module->data_seg_count1 == 0)
                            goto fail_data_cnt_sec_require;

                        POP_I32();
                        POP_I32();
                        POP_I32();
                        break;
                    }
                    case WASM_OP_DATA_DROP:
                    {
                        read_leb_uint32(p, p_end, data_seg_idx);
#if WASM_ENABLE_FAST_INTERP != 0
                        emit_uint32(loader_ctx, data_seg_idx);
#endif
                        if (data_seg_idx >= module->data_seg_count) {
                            set_error_buf(error_buf, error_buf_size,
                                          "unknown data segment");
                            goto fail;
                        }

                        if (module->data_seg_count1 == 0)
                            goto fail_data_cnt_sec_require;

                        break;
                    }
                    case WASM_OP_MEMORY_COPY:
                    {
                        /* both src and dst memory index should be 0 */
                        if (*(int16 *)p != 0x0000)
                            goto fail_zero_byte_expected;
                        p += 2;

                        if (module->import_memory_count == 0
                            && module->memory_count == 0)
                            goto fail_unknown_memory;

                        POP_I32();
                        POP_I32();
                        POP_I32();
                        break;
                    }
                    case WASM_OP_MEMORY_FILL:
                    {
                        if (*p++ != 0x00) {
                            goto fail_zero_byte_expected;
                        }
                        if (module->import_memory_count == 0
                            && module->memory_count == 0) {
                            goto fail_unknown_memory;
                        }

                        POP_I32();
                        POP_I32();
                        POP_I32();
                        break;
                    fail_zero_byte_expected:
                        set_error_buf(error_buf, error_buf_size,
                                      "zero byte expected");
                        goto fail;

                    fail_unknown_memory:
                        set_error_buf(error_buf, error_buf_size,
                                      "unknown memory 0");
                        goto fail;
                    fail_data_cnt_sec_require:
                        set_error_buf(error_buf, error_buf_size,
                                      "data count section required");
                        goto fail;
                    }
#endif /* WASM_ENABLE_BULK_MEMORY */
#if WASM_ENABLE_REF_TYPES != 0
                    case WASM_OP_TABLE_INIT:
                    {
                        uint8 seg_ref_type = 0, tbl_ref_type = 0;

                        read_leb_uint32(p, p_end, table_seg_idx);
                        read_leb_uint32(p, p_end, table_idx);

                        if (!get_table_elem_type(module, table_idx,
                                                 &tbl_ref_type, error_buf,
                                                 error_buf_size))
                            goto fail;

                        if (!get_table_seg_elem_type(module, table_seg_idx,
                                                     &seg_ref_type, error_buf,
                                                     error_buf_size))
                            goto fail;

                        if (seg_ref_type != tbl_ref_type) {
                            set_error_buf(error_buf, error_buf_size,
                                          "type mismatch");
                            goto fail;
                        }

#if WASM_ENABLE_FAST_INTERP != 0
                        emit_uint32(loader_ctx, table_seg_idx);
                        emit_uint32(loader_ctx, table_idx);
#endif
                        POP_I32();
                        POP_I32();
                        POP_I32();
                        break;
                    }
                    case WASM_OP_ELEM_DROP:
                    {
                        read_leb_uint32(p, p_end, table_seg_idx);
                        if (!get_table_seg_elem_type(module, table_seg_idx,
                                                     NULL, error_buf,
                                                     error_buf_size))
                            goto fail;
#if WASM_ENABLE_FAST_INTERP != 0
                        emit_uint32(loader_ctx, table_seg_idx);
#endif
                        break;
                    }
                    case WASM_OP_TABLE_COPY:
                    {
                        uint8 src_ref_type, dst_ref_type;
                        uint32 src_tbl_idx, dst_tbl_idx;

                        read_leb_uint32(p, p_end, src_tbl_idx);
                        if (!get_table_elem_type(module, src_tbl_idx,
                                                 &src_ref_type, error_buf,
                                                 error_buf_size))
                            goto fail;

                        read_leb_uint32(p, p_end, dst_tbl_idx);
                        if (!get_table_elem_type(module, dst_tbl_idx,
                                                 &dst_ref_type, error_buf,
                                                 error_buf_size))
                            goto fail;

                        if (src_ref_type != dst_ref_type) {
                            set_error_buf(error_buf, error_buf_size,
                                          "type mismatch");
                            goto fail;
                        }

#if WASM_ENABLE_FAST_INTERP != 0
                        emit_uint32(loader_ctx, src_tbl_idx);
                        emit_uint32(loader_ctx, dst_tbl_idx);
#endif
                        POP_I32();
                        POP_I32();
                        POP_I32();
                        break;
                    }
                    case WASM_OP_TABLE_SIZE:
                    {
                        read_leb_uint32(p, p_end, table_idx);
                        /* TODO: shall we create a new function to check
                                 table idx instead of using below function? */
                        if (!get_table_elem_type(module, table_idx, NULL,
                                                 error_buf, error_buf_size))
                            goto fail;

#if WASM_ENABLE_FAST_INTERP != 0
                        emit_uint32(loader_ctx, table_idx);
#endif

                        PUSH_I32();
                        break;
                    }
                    case WASM_OP_TABLE_GROW:
                    case WASM_OP_TABLE_FILL:
                    {
                        uint8 decl_ref_type;

                        read_leb_uint32(p, p_end, table_idx);
                        if (!get_table_elem_type(module, table_idx,
                                                 &decl_ref_type, error_buf,
                                                 error_buf_size))
                            goto fail;

                        if (opcode1 == WASM_OP_TABLE_GROW) {
                            if (table_idx < module->import_table_count) {
                                module->import_tables[table_idx]
                                    .u.table.possible_grow = true;
                            }
                            else {
                                module
                                    ->tables[table_idx
                                             - module->import_table_count]
                                    .possible_grow = true;
                            }
                        }

#if WASM_ENABLE_FAST_INTERP != 0
                        emit_uint32(loader_ctx, table_idx);
#endif

                        POP_I32();
#if WASM_ENABLE_FAST_INTERP != 0
                        POP_OFFSET_TYPE(decl_ref_type);
#endif
                        POP_TYPE(decl_ref_type);
                        if (opcode1 == WASM_OP_TABLE_GROW)
                            PUSH_I32();
                        else
                            POP_I32();
                        break;
                    }
#endif /* WASM_ENABLE_REF_TYPES */
                    default:
                        set_error_buf_v(error_buf, error_buf_size,
                                        "%s %02x %02x", "unsupported opcode",
                                        0xfc, opcode1);
                        goto fail;
                }
                break;
            }

#if WASM_ENABLE_SIMD != 0
#if (WASM_ENABLE_WAMR_COMPILER != 0) || (WASM_ENABLE_JIT != 0)
            case WASM_OP_SIMD_PREFIX:
            {
                opcode = read_uint8(p);
                /* follow the order of enum WASMSimdEXTOpcode in wasm_opcode.h
                 */
                switch (opcode) {
                    /* memory instruction */
                    case SIMD_v128_load:
                    case SIMD_v128_load8x8_s:
                    case SIMD_v128_load8x8_u:
                    case SIMD_v128_load16x4_s:
                    case SIMD_v128_load16x4_u:
                    case SIMD_v128_load32x2_s:
                    case SIMD_v128_load32x2_u:
                    case SIMD_v128_load8_splat:
                    case SIMD_v128_load16_splat:
                    case SIMD_v128_load32_splat:
                    case SIMD_v128_load64_splat:
                    {
                        CHECK_MEMORY();

                        read_leb_uint32(p, p_end, align); /* align */
                        if (!check_simd_memory_access_align(
                                opcode, align, error_buf, error_buf_size)) {
                            goto fail;
                        }

                        read_leb_uint32(p, p_end, mem_offset); /* offset */

                        POP_AND_PUSH(VALUE_TYPE_I32, VALUE_TYPE_V128);
                        break;
                    }

                    case SIMD_v128_store:
                    {
                        CHECK_MEMORY();

                        read_leb_uint32(p, p_end, align); /* align */
                        if (!check_simd_memory_access_align(
                                opcode, align, error_buf, error_buf_size)) {
                            goto fail;
                        }

                        read_leb_uint32(p, p_end, mem_offset); /* offset */

                        POP_V128();
                        POP_I32();
                        break;
                    }

                    /* basic operation */
                    case SIMD_v128_const:
                    {
                        CHECK_BUF1(p, p_end, 16);
                        p += 16;
                        PUSH_V128();
                        break;
                    }

                    case SIMD_v8x16_shuffle:
                    {
                        V128 mask;

                        CHECK_BUF1(p, p_end, 16);
                        mask = read_i8x16(p, error_buf, error_buf_size);
                        p += 16;
                        if (!check_simd_shuffle_mask(mask, error_buf,
                                                     error_buf_size)) {
                            goto fail;
                        }

                        POP2_AND_PUSH(VALUE_TYPE_V128, VALUE_TYPE_V128);
                        break;
                    }

                    case SIMD_v8x16_swizzle:
                    {
                        POP2_AND_PUSH(VALUE_TYPE_V128, VALUE_TYPE_V128);
                        break;
                    }

                    /* splat operation */
                    case SIMD_i8x16_splat:
                    case SIMD_i16x8_splat:
                    case SIMD_i32x4_splat:
                    case SIMD_i64x2_splat:
                    case SIMD_f32x4_splat:
                    case SIMD_f64x2_splat:
                    {
                        uint8 pop_type[] = { VALUE_TYPE_I32, VALUE_TYPE_I32,
                                             VALUE_TYPE_I32, VALUE_TYPE_I64,
                                             VALUE_TYPE_F32, VALUE_TYPE_F64 };
                        POP_AND_PUSH(pop_type[opcode - SIMD_i8x16_splat],
                                     VALUE_TYPE_V128);
                        break;
                    }

                    /* lane operation */
                    case SIMD_i8x16_extract_lane_s:
                    case SIMD_i8x16_extract_lane_u:
                    case SIMD_i8x16_replace_lane:
                    case SIMD_i16x8_extract_lane_s:
                    case SIMD_i16x8_extract_lane_u:
                    case SIMD_i16x8_replace_lane:
                    case SIMD_i32x4_extract_lane:
                    case SIMD_i32x4_replace_lane:
                    case SIMD_i64x2_extract_lane:
                    case SIMD_i64x2_replace_lane:
                    case SIMD_f32x4_extract_lane:
                    case SIMD_f32x4_replace_lane:
                    case SIMD_f64x2_extract_lane:
                    case SIMD_f64x2_replace_lane:
                    {
                        uint8 lane;
                        /* clang-format off */
                        uint8 replace[] = {
                            /*i8x16*/ 0x0, 0x0, VALUE_TYPE_I32,
                            /*i16x8*/ 0x0, 0x0, VALUE_TYPE_I32,
                            /*i32x4*/ 0x0, VALUE_TYPE_I32,
                            /*i64x2*/ 0x0, VALUE_TYPE_I64,
                            /*f32x4*/ 0x0, VALUE_TYPE_F32,
                            /*f64x2*/ 0x0, VALUE_TYPE_F64,
                        };
                        uint8 push_type[] = {
                            /*i8x16*/ VALUE_TYPE_I32, VALUE_TYPE_I32,
                                      VALUE_TYPE_V128,
                            /*i16x8*/ VALUE_TYPE_I32, VALUE_TYPE_I32,
                                      VALUE_TYPE_V128,
                            /*i32x4*/ VALUE_TYPE_I32, VALUE_TYPE_V128,
                            /*i64x2*/ VALUE_TYPE_I64, VALUE_TYPE_V128,
                            /*f32x4*/ VALUE_TYPE_F32, VALUE_TYPE_V128,
                            /*f64x2*/ VALUE_TYPE_F64, VALUE_TYPE_V128,
                        };
                        /* clang-format on */

                        CHECK_BUF(p, p_end, 1);
                        lane = read_uint8(p);
                        if (!check_simd_access_lane(opcode, lane, error_buf,
                                                    error_buf_size)) {
                            goto fail;
                        }

                        if (replace[opcode - SIMD_i8x16_extract_lane_s]) {
                            if (!(wasm_loader_pop_frame_ref(
                                    loader_ctx,
                                    replace[opcode - SIMD_i8x16_extract_lane_s],
                                    error_buf, error_buf_size)))
                                goto fail;
                        }

                        POP_AND_PUSH(
                            VALUE_TYPE_V128,
                            push_type[opcode - SIMD_i8x16_extract_lane_s]);
                        break;
                    }

                    /* i8x16 compare operation */
                    case SIMD_i8x16_eq:
                    case SIMD_i8x16_ne:
                    case SIMD_i8x16_lt_s:
                    case SIMD_i8x16_lt_u:
                    case SIMD_i8x16_gt_s:
                    case SIMD_i8x16_gt_u:
                    case SIMD_i8x16_le_s:
                    case SIMD_i8x16_le_u:
                    case SIMD_i8x16_ge_s:
                    case SIMD_i8x16_ge_u:
                    /* i16x8 compare operation */
                    case SIMD_i16x8_eq:
                    case SIMD_i16x8_ne:
                    case SIMD_i16x8_lt_s:
                    case SIMD_i16x8_lt_u:
                    case SIMD_i16x8_gt_s:
                    case SIMD_i16x8_gt_u:
                    case SIMD_i16x8_le_s:
                    case SIMD_i16x8_le_u:
                    case SIMD_i16x8_ge_s:
                    case SIMD_i16x8_ge_u:
                    /* i32x4 compare operation */
                    case SIMD_i32x4_eq:
                    case SIMD_i32x4_ne:
                    case SIMD_i32x4_lt_s:
                    case SIMD_i32x4_lt_u:
                    case SIMD_i32x4_gt_s:
                    case SIMD_i32x4_gt_u:
                    case SIMD_i32x4_le_s:
                    case SIMD_i32x4_le_u:
                    case SIMD_i32x4_ge_s:
                    case SIMD_i32x4_ge_u:
                    /* f32x4 compare operation */
                    case SIMD_f32x4_eq:
                    case SIMD_f32x4_ne:
                    case SIMD_f32x4_lt:
                    case SIMD_f32x4_gt:
                    case SIMD_f32x4_le:
                    case SIMD_f32x4_ge:
                    /* f64x2 compare operation */
                    case SIMD_f64x2_eq:
                    case SIMD_f64x2_ne:
                    case SIMD_f64x2_lt:
                    case SIMD_f64x2_gt:
                    case SIMD_f64x2_le:
                    case SIMD_f64x2_ge:
                    {
                        POP2_AND_PUSH(VALUE_TYPE_V128, VALUE_TYPE_V128);
                        break;
                    }

                    /* v128 operation */
                    case SIMD_v128_not:
                    {
                        POP_AND_PUSH(VALUE_TYPE_V128, VALUE_TYPE_V128);
                        break;
                    }

                    case SIMD_v128_and:
                    case SIMD_v128_andnot:
                    case SIMD_v128_or:
                    case SIMD_v128_xor:
                    {
                        POP2_AND_PUSH(VALUE_TYPE_V128, VALUE_TYPE_V128);
                        break;
                    }

                    case SIMD_v128_bitselect:
                    {
                        POP_V128();
                        POP2_AND_PUSH(VALUE_TYPE_V128, VALUE_TYPE_V128);
                        break;
                    }

                    case SIMD_v128_any_true:
                    {
                        POP_AND_PUSH(VALUE_TYPE_V128, VALUE_TYPE_I32);
                        break;
                    }

                    /* Load Lane Operation */
                    case SIMD_v128_load8_lane:
                    case SIMD_v128_load16_lane:
                    case SIMD_v128_load32_lane:
                    case SIMD_v128_load64_lane:
                    case SIMD_v128_store8_lane:
                    case SIMD_v128_store16_lane:
                    case SIMD_v128_store32_lane:
                    case SIMD_v128_store64_lane:
                    {
                        uint8 lane;

                        CHECK_MEMORY();

                        read_leb_uint32(p, p_end, align); /* align */
                        if (!check_simd_memory_access_align(
                                opcode, align, error_buf, error_buf_size)) {
                            goto fail;
                        }

                        read_leb_uint32(p, p_end, mem_offset); /* offset */

                        CHECK_BUF(p, p_end, 1);
                        lane = read_uint8(p);
                        if (!check_simd_access_lane(opcode, lane, error_buf,
                                                    error_buf_size)) {
                            goto fail;
                        }

                        POP_V128();
                        POP_I32();
                        if (opcode < SIMD_v128_store8_lane) {
                            PUSH_V128();
                        }
                        break;
                    }

                    case SIMD_v128_load32_zero:
                    case SIMD_v128_load64_zero:
                    {
                        CHECK_MEMORY();

                        read_leb_uint32(p, p_end, align); /* align */
                        if (!check_simd_memory_access_align(
                                opcode, align, error_buf, error_buf_size)) {
                            goto fail;
                        }

                        read_leb_uint32(p, p_end, mem_offset); /* offset */

                        POP_AND_PUSH(VALUE_TYPE_I32, VALUE_TYPE_V128);
                        break;
                    }

                    /* Float conversion */
                    case SIMD_f32x4_demote_f64x2_zero:
                    case SIMD_f64x2_promote_low_f32x4_zero:
                    {
                        POP_AND_PUSH(VALUE_TYPE_V128, VALUE_TYPE_V128);
                        break;
                    }

                    /* i8x16 Operation */
                    case SIMD_i8x16_abs:
                    case SIMD_i8x16_neg:
                    case SIMD_i8x16_popcnt:
                    {
                        POP_AND_PUSH(VALUE_TYPE_V128, VALUE_TYPE_V128);
                        break;
                    }

                    case SIMD_i8x16_all_true:
                    case SIMD_i8x16_bitmask:
                    {
                        POP_AND_PUSH(VALUE_TYPE_V128, VALUE_TYPE_I32);
                        break;
                    }

                    case SIMD_i8x16_narrow_i16x8_s:
                    case SIMD_i8x16_narrow_i16x8_u:
                    {
                        POP2_AND_PUSH(VALUE_TYPE_V128, VALUE_TYPE_V128);
                        break;
                    }

                    case SIMD_f32x4_ceil:
                    case SIMD_f32x4_floor:
                    case SIMD_f32x4_trunc:
                    case SIMD_f32x4_nearest:
                    {
                        POP_AND_PUSH(VALUE_TYPE_V128, VALUE_TYPE_V128);
                        break;
                    }

                    case SIMD_i8x16_shl:
                    case SIMD_i8x16_shr_s:
                    case SIMD_i8x16_shr_u:
                    {
                        POP_I32();
                        POP_AND_PUSH(VALUE_TYPE_V128, VALUE_TYPE_V128);
                        break;
                    }

                    case SIMD_i8x16_add:
                    case SIMD_i8x16_add_sat_s:
                    case SIMD_i8x16_add_sat_u:
                    case SIMD_i8x16_sub:
                    case SIMD_i8x16_sub_sat_s:
                    case SIMD_i8x16_sub_sat_u:
                    {
                        POP2_AND_PUSH(VALUE_TYPE_V128, VALUE_TYPE_V128);
                        break;
                    }

                    case SIMD_f64x2_ceil:
                    case SIMD_f64x2_floor:
                    {
                        POP_AND_PUSH(VALUE_TYPE_V128, VALUE_TYPE_V128);
                        break;
                    }

                    case SIMD_i8x16_min_s:
                    case SIMD_i8x16_min_u:
                    case SIMD_i8x16_max_s:
                    case SIMD_i8x16_max_u:
                    {
                        POP2_AND_PUSH(VALUE_TYPE_V128, VALUE_TYPE_V128);
                        break;
                    }

                    case SIMD_f64x2_trunc:
                    {
                        POP_AND_PUSH(VALUE_TYPE_V128, VALUE_TYPE_V128);
                        break;
                    }

                    case SIMD_i8x16_avgr_u:
                    {
                        POP2_AND_PUSH(VALUE_TYPE_V128, VALUE_TYPE_V128);
                        break;
                    }

                    case SIMD_i16x8_extadd_pairwise_i8x16_s:
                    case SIMD_i16x8_extadd_pairwise_i8x16_u:
                    case SIMD_i32x4_extadd_pairwise_i16x8_s:
                    case SIMD_i32x4_extadd_pairwise_i16x8_u:
                    /* i16x8 operation */
                    case SIMD_i16x8_abs:
                    case SIMD_i16x8_neg:
                    {
                        POP_AND_PUSH(VALUE_TYPE_V128, VALUE_TYPE_V128);
                        break;
                    }

                    case SIMD_i16x8_q15mulr_sat_s:
                    {
                        POP2_AND_PUSH(VALUE_TYPE_V128, VALUE_TYPE_V128);
                        break;
                    }

                    case SIMD_i16x8_all_true:
                    case SIMD_i16x8_bitmask:
                    {
                        POP_AND_PUSH(VALUE_TYPE_V128, VALUE_TYPE_I32);
                        break;
                    }

                    case SIMD_i16x8_narrow_i32x4_s:
                    case SIMD_i16x8_narrow_i32x4_u:
                    {
                        POP2_AND_PUSH(VALUE_TYPE_V128, VALUE_TYPE_V128);
                        break;
                    }

                    case SIMD_i16x8_extend_low_i8x16_s:
                    case SIMD_i16x8_extend_high_i8x16_s:
                    case SIMD_i16x8_extend_low_i8x16_u:
                    case SIMD_i16x8_extend_high_i8x16_u:
                    {
                        POP_AND_PUSH(VALUE_TYPE_V128, VALUE_TYPE_V128);
                        break;
                    }

                    case SIMD_i16x8_shl:
                    case SIMD_i16x8_shr_s:
                    case SIMD_i16x8_shr_u:
                    {
                        POP_I32();
                        POP_AND_PUSH(VALUE_TYPE_V128, VALUE_TYPE_V128);
                        break;
                    }

                    case SIMD_i16x8_add:
                    case SIMD_i16x8_add_sat_s:
                    case SIMD_i16x8_add_sat_u:
                    case SIMD_i16x8_sub:
                    case SIMD_i16x8_sub_sat_s:
                    case SIMD_i16x8_sub_sat_u:
                    {
                        POP2_AND_PUSH(VALUE_TYPE_V128, VALUE_TYPE_V128);
                        break;
                    }

                    case SIMD_f64x2_nearest:
                    {
                        POP_AND_PUSH(VALUE_TYPE_V128, VALUE_TYPE_V128);
                        break;
                    }

                    case SIMD_i16x8_mul:
                    case SIMD_i16x8_min_s:
                    case SIMD_i16x8_min_u:
                    case SIMD_i16x8_max_s:
                    case SIMD_i16x8_max_u:
                    case SIMD_i16x8_avgr_u:
                    case SIMD_i16x8_extmul_low_i8x16_s:
                    case SIMD_i16x8_extmul_high_i8x16_s:
                    case SIMD_i16x8_extmul_low_i8x16_u:
                    case SIMD_i16x8_extmul_high_i8x16_u:
                    {
                        POP2_AND_PUSH(VALUE_TYPE_V128, VALUE_TYPE_V128);
                        break;
                    }

                    /* i32x4 operation */
                    case SIMD_i32x4_abs:
                    case SIMD_i32x4_neg:
                    {
                        POP_AND_PUSH(VALUE_TYPE_V128, VALUE_TYPE_V128);
                        break;
                    }

                    case SIMD_i32x4_all_true:
                    case SIMD_i32x4_bitmask:
                    {
                        POP_AND_PUSH(VALUE_TYPE_V128, VALUE_TYPE_I32);
                        break;
                    }

                    case SIMD_i32x4_narrow_i64x2_s:
                    case SIMD_i32x4_narrow_i64x2_u:
                    {
                        POP2_AND_PUSH(VALUE_TYPE_V128, VALUE_TYPE_V128);
                        break;
                    }

                    case SIMD_i32x4_extend_low_i16x8_s:
                    case SIMD_i32x4_extend_high_i16x8_s:
                    case SIMD_i32x4_extend_low_i16x8_u:
                    case SIMD_i32x4_extend_high_i16x8_u:
                    {
                        POP_AND_PUSH(VALUE_TYPE_V128, VALUE_TYPE_V128);
                        break;
                    }

                    case SIMD_i32x4_shl:
                    case SIMD_i32x4_shr_s:
                    case SIMD_i32x4_shr_u:
                    {
                        POP_I32();
                        POP_AND_PUSH(VALUE_TYPE_V128, VALUE_TYPE_V128);
                        break;
                    }

                    case SIMD_i32x4_add:
                    case SIMD_i32x4_sub:
                    case SIMD_i32x4_mul:
                    case SIMD_i32x4_min_s:
                    case SIMD_i32x4_min_u:
                    case SIMD_i32x4_max_s:
                    case SIMD_i32x4_max_u:
                    case SIMD_i32x4_dot_i16x8_s:
                    case SIMD_i32x4_avgr_u:
                    case SIMD_i32x4_extmul_low_i16x8_s:
                    case SIMD_i32x4_extmul_high_i16x8_s:
                    case SIMD_i32x4_extmul_low_i16x8_u:
                    case SIMD_i32x4_extmul_high_i16x8_u:
                    {
                        POP2_AND_PUSH(VALUE_TYPE_V128, VALUE_TYPE_V128);
                        break;
                    }

                    /* i64x2 operation */
                    case SIMD_i64x2_abs:
                    case SIMD_i64x2_neg:
                    {
                        POP_AND_PUSH(VALUE_TYPE_V128, VALUE_TYPE_V128);
                        break;
                    }

                    case SIMD_i64x2_all_true:
                    case SIMD_i64x2_bitmask:
                    {
                        POP_AND_PUSH(VALUE_TYPE_V128, VALUE_TYPE_I32);
                        break;
                    }

                    case SIMD_i64x2_extend_low_i32x4_s:
                    case SIMD_i64x2_extend_high_i32x4_s:
                    case SIMD_i64x2_extend_low_i32x4_u:
                    case SIMD_i64x2_extend_high_i32x4_u:
                    {
                        POP_AND_PUSH(VALUE_TYPE_V128, VALUE_TYPE_V128);
                        break;
                    }

                    case SIMD_i64x2_shl:
                    case SIMD_i64x2_shr_s:
                    case SIMD_i64x2_shr_u:
                    {
                        POP_I32();
                        POP_AND_PUSH(VALUE_TYPE_V128, VALUE_TYPE_V128);
                        break;
                    }

                    case SIMD_i64x2_add:
                    case SIMD_i64x2_sub:
                    case SIMD_i64x2_mul:
                    case SIMD_i64x2_eq:
                    case SIMD_i64x2_ne:
                    case SIMD_i64x2_lt_s:
                    case SIMD_i64x2_gt_s:
                    case SIMD_i64x2_le_s:
                    case SIMD_i64x2_ge_s:
                    case SIMD_i64x2_extmul_low_i32x4_s:
                    case SIMD_i64x2_extmul_high_i32x4_s:
                    case SIMD_i64x2_extmul_low_i32x4_u:
                    case SIMD_i64x2_extmul_high_i32x4_u:
                    {
                        POP2_AND_PUSH(VALUE_TYPE_V128, VALUE_TYPE_V128);
                        break;
                    }

                    /* f32x4 operation */
                    case SIMD_f32x4_abs:
                    case SIMD_f32x4_neg:
                    case SIMD_f32x4_round:
                    case SIMD_f32x4_sqrt:
                    {
                        POP_AND_PUSH(VALUE_TYPE_V128, VALUE_TYPE_V128);
                        break;
                    }

                    case SIMD_f32x4_add:
                    case SIMD_f32x4_sub:
                    case SIMD_f32x4_mul:
                    case SIMD_f32x4_div:
                    case SIMD_f32x4_min:
                    case SIMD_f32x4_max:
                    case SIMD_f32x4_pmin:
                    case SIMD_f32x4_pmax:
                    {
                        POP2_AND_PUSH(VALUE_TYPE_V128, VALUE_TYPE_V128);
                        break;
                    }

                    /* f64x2 operation */
                    case SIMD_f64x2_abs:
                    case SIMD_f64x2_neg:
                    case SIMD_f64x2_round:
                    case SIMD_f64x2_sqrt:
                    {
                        POP_AND_PUSH(VALUE_TYPE_V128, VALUE_TYPE_V128);
                        break;
                    }

                    case SIMD_f64x2_add:
                    case SIMD_f64x2_sub:
                    case SIMD_f64x2_mul:
                    case SIMD_f64x2_div:
                    case SIMD_f64x2_min:
                    case SIMD_f64x2_max:
                    case SIMD_f64x2_pmin:
                    case SIMD_f64x2_pmax:
                    {
                        POP2_AND_PUSH(VALUE_TYPE_V128, VALUE_TYPE_V128);
                        break;
                    }

                    case SIMD_i32x4_trunc_sat_f32x4_s:
                    case SIMD_i32x4_trunc_sat_f32x4_u:
                    case SIMD_f32x4_convert_i32x4_s:
                    case SIMD_f32x4_convert_i32x4_u:
                    case SIMD_i32x4_trunc_sat_f64x2_s_zero:
                    case SIMD_i32x4_trunc_sat_f64x2_u_zero:
                    case SIMD_f64x2_convert_low_i32x4_s:
                    case SIMD_f64x2_convert_low_i32x4_u:
                    {
                        POP_AND_PUSH(VALUE_TYPE_V128, VALUE_TYPE_V128);
                        break;
                    }

                    default:
                    {
                        if (error_buf != NULL) {
                            snprintf(error_buf, error_buf_size,
                                     "WASM module load failed: "
                                     "invalid opcode 0xfd %02x.",
                                     opcode);
                        }
                        goto fail;
                    }
                }
                break;
            }
#endif /* end of (WASM_ENABLE_WAMR_COMPILER != 0) || (WASM_ENABLE_JIT != 0) */
#endif /* end of WASM_ENABLE_SIMD */

#if WASM_ENABLE_SHARED_MEMORY != 0
            case WASM_OP_ATOMIC_PREFIX:
            {
                opcode = read_uint8(p);
#if WASM_ENABLE_FAST_INTERP != 0
                emit_byte(loader_ctx, opcode);
#endif
                if (opcode != WASM_OP_ATOMIC_FENCE) {
                    CHECK_MEMORY();
                    read_leb_uint32(p, p_end, align);      /* align */
                    read_leb_uint32(p, p_end, mem_offset); /* offset */
                    if (!check_memory_align_equal(opcode, align, error_buf,
                                                  error_buf_size)) {
                        goto fail;
                    }
#if WASM_ENABLE_FAST_INTERP != 0
                    emit_uint32(loader_ctx, mem_offset);
#endif
                }
                switch (opcode) {
                    case WASM_OP_ATOMIC_NOTIFY:
                        POP2_AND_PUSH(VALUE_TYPE_I32, VALUE_TYPE_I32);
                        break;
                    case WASM_OP_ATOMIC_WAIT32:
                        POP_I64();
                        POP_I32();
                        POP_I32();
                        PUSH_I32();
                        break;
                    case WASM_OP_ATOMIC_WAIT64:
                        POP_I64();
                        POP_I64();
                        POP_I32();
                        PUSH_I32();
                        break;
                    case WASM_OP_ATOMIC_FENCE:
                        /* reserved byte 0x00 */
                        if (*p++ != 0x00) {
                            set_error_buf(error_buf, error_buf_size,
                                          "zero byte expected");
                            goto fail;
                        }
                        break;
                    case WASM_OP_ATOMIC_I32_LOAD:
                    case WASM_OP_ATOMIC_I32_LOAD8_U:
                    case WASM_OP_ATOMIC_I32_LOAD16_U:
                        POP_AND_PUSH(VALUE_TYPE_I32, VALUE_TYPE_I32);
                        break;
                    case WASM_OP_ATOMIC_I32_STORE:
                    case WASM_OP_ATOMIC_I32_STORE8:
                    case WASM_OP_ATOMIC_I32_STORE16:
                        POP_I32();
                        POP_I32();
                        break;
                    case WASM_OP_ATOMIC_I64_LOAD:
                    case WASM_OP_ATOMIC_I64_LOAD8_U:
                    case WASM_OP_ATOMIC_I64_LOAD16_U:
                    case WASM_OP_ATOMIC_I64_LOAD32_U:
                        POP_AND_PUSH(VALUE_TYPE_I32, VALUE_TYPE_I64);
                        break;
                    case WASM_OP_ATOMIC_I64_STORE:
                    case WASM_OP_ATOMIC_I64_STORE8:
                    case WASM_OP_ATOMIC_I64_STORE16:
                    case WASM_OP_ATOMIC_I64_STORE32:
                        POP_I64();
                        POP_I32();
                        break;
                    case WASM_OP_ATOMIC_RMW_I32_ADD:
                    case WASM_OP_ATOMIC_RMW_I32_ADD8_U:
                    case WASM_OP_ATOMIC_RMW_I32_ADD16_U:
                    case WASM_OP_ATOMIC_RMW_I32_SUB:
                    case WASM_OP_ATOMIC_RMW_I32_SUB8_U:
                    case WASM_OP_ATOMIC_RMW_I32_SUB16_U:
                    case WASM_OP_ATOMIC_RMW_I32_AND:
                    case WASM_OP_ATOMIC_RMW_I32_AND8_U:
                    case WASM_OP_ATOMIC_RMW_I32_AND16_U:
                    case WASM_OP_ATOMIC_RMW_I32_OR:
                    case WASM_OP_ATOMIC_RMW_I32_OR8_U:
                    case WASM_OP_ATOMIC_RMW_I32_OR16_U:
                    case WASM_OP_ATOMIC_RMW_I32_XOR:
                    case WASM_OP_ATOMIC_RMW_I32_XOR8_U:
                    case WASM_OP_ATOMIC_RMW_I32_XOR16_U:
                    case WASM_OP_ATOMIC_RMW_I32_XCHG:
                    case WASM_OP_ATOMIC_RMW_I32_XCHG8_U:
                    case WASM_OP_ATOMIC_RMW_I32_XCHG16_U:
                        POP2_AND_PUSH(VALUE_TYPE_I32, VALUE_TYPE_I32);
                        break;
                    case WASM_OP_ATOMIC_RMW_I64_ADD:
                    case WASM_OP_ATOMIC_RMW_I64_ADD8_U:
                    case WASM_OP_ATOMIC_RMW_I64_ADD16_U:
                    case WASM_OP_ATOMIC_RMW_I64_ADD32_U:
                    case WASM_OP_ATOMIC_RMW_I64_SUB:
                    case WASM_OP_ATOMIC_RMW_I64_SUB8_U:
                    case WASM_OP_ATOMIC_RMW_I64_SUB16_U:
                    case WASM_OP_ATOMIC_RMW_I64_SUB32_U:
                    case WASM_OP_ATOMIC_RMW_I64_AND:
                    case WASM_OP_ATOMIC_RMW_I64_AND8_U:
                    case WASM_OP_ATOMIC_RMW_I64_AND16_U:
                    case WASM_OP_ATOMIC_RMW_I64_AND32_U:
                    case WASM_OP_ATOMIC_RMW_I64_OR:
                    case WASM_OP_ATOMIC_RMW_I64_OR8_U:
                    case WASM_OP_ATOMIC_RMW_I64_OR16_U:
                    case WASM_OP_ATOMIC_RMW_I64_OR32_U:
                    case WASM_OP_ATOMIC_RMW_I64_XOR:
                    case WASM_OP_ATOMIC_RMW_I64_XOR8_U:
                    case WASM_OP_ATOMIC_RMW_I64_XOR16_U:
                    case WASM_OP_ATOMIC_RMW_I64_XOR32_U:
                    case WASM_OP_ATOMIC_RMW_I64_XCHG:
                    case WASM_OP_ATOMIC_RMW_I64_XCHG8_U:
                    case WASM_OP_ATOMIC_RMW_I64_XCHG16_U:
                    case WASM_OP_ATOMIC_RMW_I64_XCHG32_U:
                        POP_I64();
                        POP_I32();
                        PUSH_I64();
                        break;
                    case WASM_OP_ATOMIC_RMW_I32_CMPXCHG:
                    case WASM_OP_ATOMIC_RMW_I32_CMPXCHG8_U:
                    case WASM_OP_ATOMIC_RMW_I32_CMPXCHG16_U:
                        POP_I32();
                        POP_I32();
                        POP_I32();
                        PUSH_I32();
                        break;
                    case WASM_OP_ATOMIC_RMW_I64_CMPXCHG:
                    case WASM_OP_ATOMIC_RMW_I64_CMPXCHG8_U:
                    case WASM_OP_ATOMIC_RMW_I64_CMPXCHG16_U:
                    case WASM_OP_ATOMIC_RMW_I64_CMPXCHG32_U:
                        POP_I64();
                        POP_I64();
                        POP_I32();
                        PUSH_I64();
                        break;
                    default:
                        set_error_buf_v(error_buf, error_buf_size,
                                        "%s %02x %02x", "unsupported opcode",
                                        0xfe, opcode);
                        goto fail;
                }
                break;
            }
#endif /* end of WASM_ENABLE_SHARED_MEMORY */

            default:
                set_error_buf_v(error_buf, error_buf_size, "%s %02x",
                                "unsupported opcode", opcode);
                goto fail;
        }

#if WASM_ENABLE_FAST_INTERP != 0
        last_op = opcode;
#endif
    }

    if (loader_ctx->csp_num > 0) {
        set_error_buf(error_buf, error_buf_size,
                      "function body must end with END opcode");
        goto fail;
    }

#if WASM_ENABLE_FAST_INTERP != 0
    if (loader_ctx->p_code_compiled == NULL)
        goto re_scan;

    func->const_cell_num = loader_ctx->const_cell_num;
    if (func->const_cell_num > 0) {
        if (!(func->consts = func_const = loader_malloc(
                  func->const_cell_num * 4, error_buf, error_buf_size)))
            goto fail;

        func_const_end = func->consts + func->const_cell_num * 4;
        /* reverse the const buf */
        for (int i = loader_ctx->num_const - 1; i >= 0; i--) {
            Const *c = (Const *)(loader_ctx->const_buf + i * sizeof(Const));
            if (c->value_type == VALUE_TYPE_F64
                || c->value_type == VALUE_TYPE_I64) {
                bh_memcpy_s(func_const, (uint32)(func_const_end - func_const),
                            &(c->value.f64), (uint32)sizeof(int64));
                func_const += sizeof(int64);
            }
            else {
                bh_memcpy_s(func_const, (uint32)(func_const_end - func_const),
                            &(c->value.f32), (uint32)sizeof(int32));
                func_const += sizeof(int32);
            }
        }
    }

    func->max_stack_cell_num = loader_ctx->preserved_local_offset
                               - loader_ctx->start_dynamic_offset + 1;
#else
    func->max_stack_cell_num = loader_ctx->max_stack_cell_num;
#endif
    func->max_block_num = loader_ctx->max_csp_num;
    return_value = true;

fail:
    wasm_loader_ctx_destroy(loader_ctx);

    (void)table_idx;
    (void)table_seg_idx;
    (void)data_seg_idx;
    (void)i64;
    (void)local_offset;
    (void)p_org;
    (void)mem_offset;
    (void)align;
    return return_value;
}<|MERGE_RESOLUTION|>--- conflicted
+++ resolved
@@ -218,20 +218,11 @@
 static bool
 is_32bit_type(uint8 type)
 {
-    if (type == VALUE_TYPE_I32
-        || type == VALUE_TYPE_F32
-#if WASM_ENABLE_REF_TYPES != 0
-<<<<<<< HEAD
-        /* TODO: refactor the implementation of reference types feature,
-           funcref and externref are 32-bit only when the system is
-           32-bit */
-        || (wasm_get_ref_types_flag() /* && sizeof(uintptr_t) == 4 */
-            && (type == VALUE_TYPE_FUNCREF || type == VALUE_TYPE_EXTERNREF))
-#elif WASM_ENABLE_GC != 0
+    if (type == VALUE_TYPE_I32 || type == VALUE_TYPE_F32
+#if WASM_ENABLE_GC != 0
         || (sizeof(uintptr_t) == 4 && wasm_is_type_reftype(type))
-=======
-        || type == VALUE_TYPE_FUNCREF || type == VALUE_TYPE_EXTERNREF
->>>>>>> 1dccf39d
+#elif WASM_ENABLE_REF_TYPES != 0
+        || (type == VALUE_TYPE_FUNCREF || type == VALUE_TYPE_EXTERNREF)
 #endif
     )
         return true;
