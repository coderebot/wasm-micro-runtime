/*
 * Copyright (C) 2019 Intel Corporation.  All rights reserved.
 * SPDX-License-Identifier: Apache-2.0 WITH LLVM-exception
 */

#include "wasm_loader.h"
#include "bh_common.h"
#include "bh_log.h"
#include "wasm.h"
#include "wasm_opcode.h"
#include "wasm_runtime.h"
#include "../common/wasm_native.h"
#if WASM_ENABLE_GC != 0
#include "../common/gc/gc_type.h"
#include "../common/gc/gc_object.h"
#endif
#if WASM_ENABLE_DEBUG_INTERP != 0
#include "../libraries/debug-engine/debug_engine.h"
#endif

#ifndef TRACE_WASM_LOADER
#define TRACE_WASM_LOADER 0
#endif

/* Read a value of given type from the address pointed to by the given
   pointer and increase the pointer to the position just after the
   value being read.  */
#define TEMPLATE_READ_VALUE(Type, p) \
    (p += sizeof(Type), *(Type *)(p - sizeof(Type)))

static void
set_error_buf(char *error_buf, uint32 error_buf_size, const char *string)
{
    if (error_buf != NULL) {
        snprintf(error_buf, error_buf_size, "WASM module load failed: %s",
                 string);
    }
}

static void
set_error_buf_v(char *error_buf, uint32 error_buf_size, const char *format, ...)
{
    va_list args;
    char buf[128];

    if (error_buf != NULL) {
        va_start(args, format);
        vsnprintf(buf, sizeof(buf), format, args);
        va_end(args);
        snprintf(error_buf, error_buf_size, "WASM module load failed: %s", buf);
    }
}

static bool
check_buf(const uint8 *buf, const uint8 *buf_end, uint32 length,
          char *error_buf, uint32 error_buf_size)
{
    if ((uintptr_t)buf + length < (uintptr_t)buf
        || (uintptr_t)buf + length > (uintptr_t)buf_end) {
        set_error_buf(error_buf, error_buf_size,
                      "unexpected end of section or function");
        return false;
    }
    return true;
}

static bool
check_buf1(const uint8 *buf, const uint8 *buf_end, uint32 length,
           char *error_buf, uint32 error_buf_size)
{
    if ((uintptr_t)buf + length < (uintptr_t)buf
        || (uintptr_t)buf + length > (uintptr_t)buf_end) {
        set_error_buf(error_buf, error_buf_size, "unexpected end");
        return false;
    }
    return true;
}

#define CHECK_BUF(buf, buf_end, length)                                    \
    do {                                                                   \
        if (!check_buf(buf, buf_end, length, error_buf, error_buf_size)) { \
            goto fail;                                                     \
        }                                                                  \
    } while (0)

#define CHECK_BUF1(buf, buf_end, length)                                    \
    do {                                                                    \
        if (!check_buf1(buf, buf_end, length, error_buf, error_buf_size)) { \
            goto fail;                                                      \
        }                                                                   \
    } while (0)

#define skip_leb(p) while (*p++ & 0x80)
#define skip_leb_int64(p, p_end) skip_leb(p)
#define skip_leb_uint32(p, p_end) skip_leb(p)
#define skip_leb_int32(p, p_end) skip_leb(p)

static bool
read_leb(uint8 **p_buf, const uint8 *buf_end, uint32 maxbits, bool sign,
         uint64 *p_result, char *error_buf, uint32 error_buf_size)
{
    const uint8 *buf = *p_buf;
    uint64 result = 0;
    uint32 shift = 0;
    uint32 offset = 0, bcnt = 0;
    uint64 byte;

    while (true) {
        /* uN or SN must not exceed ceil(N/7) bytes */
        if (bcnt + 1 > (maxbits + 6) / 7) {
            set_error_buf(error_buf, error_buf_size,
                          "integer representation too long");
            return false;
        }

        CHECK_BUF(buf, buf_end, offset + 1);
        byte = buf[offset];
        offset += 1;
        result |= ((byte & 0x7f) << shift);
        shift += 7;
        bcnt += 1;
        if ((byte & 0x80) == 0) {
            break;
        }
    }

    if (!sign && maxbits == 32 && shift >= maxbits) {
        /* The top bits set represent values > 32 bits */
        if (((uint8)byte) & 0xf0)
            goto fail_integer_too_large;
    }
    else if (sign && maxbits == 32) {
        if (shift < maxbits) {
            /* Sign extend, second highest bit is the sign bit */
            if ((uint8)byte & 0x40)
                result |= (~((uint64)0)) << shift;
        }
        else {
            /* The top bits should be a sign-extension of the sign bit */
            bool sign_bit_set = ((uint8)byte) & 0x8;
            int top_bits = ((uint8)byte) & 0xf0;
            if ((sign_bit_set && top_bits != 0x70)
                || (!sign_bit_set && top_bits != 0))
                goto fail_integer_too_large;
        }
    }
    else if (sign && maxbits == 64) {
        if (shift < maxbits) {
            /* Sign extend, second highest bit is the sign bit */
            if ((uint8)byte & 0x40)
                result |= (~((uint64)0)) << shift;
        }
        else {
            /* The top bits should be a sign-extension of the sign bit */
            bool sign_bit_set = ((uint8)byte) & 0x1;
            int top_bits = ((uint8)byte) & 0xfe;

            if ((sign_bit_set && top_bits != 0x7e)
                || (!sign_bit_set && top_bits != 0))
                goto fail_integer_too_large;
        }
    }

    *p_buf += offset;
    *p_result = result;
    return true;

fail_integer_too_large:
    set_error_buf(error_buf, error_buf_size, "integer too large");
fail:
    return false;
}

#define read_uint8(p) TEMPLATE_READ_VALUE(uint8, p)
#define read_uint32(p) TEMPLATE_READ_VALUE(uint32, p)
#define read_bool(p) TEMPLATE_READ_VALUE(bool, p)

#define read_leb_int64(p, p_end, res)                                   \
    do {                                                                \
        uint64 res64;                                                   \
        if (!read_leb((uint8 **)&p, p_end, 64, true, &res64, error_buf, \
                      error_buf_size))                                  \
            goto fail;                                                  \
        res = (int64)res64;                                             \
    } while (0)

#define read_leb_uint32(p, p_end, res)                                   \
    do {                                                                 \
        uint64 res64;                                                    \
        if (!read_leb((uint8 **)&p, p_end, 32, false, &res64, error_buf, \
                      error_buf_size))                                   \
            goto fail;                                                   \
        res = (uint32)res64;                                             \
    } while (0)

#define read_leb_int32(p, p_end, res)                                   \
    do {                                                                \
        uint64 res64;                                                   \
        if (!read_leb((uint8 **)&p, p_end, 32, true, &res64, error_buf, \
                      error_buf_size))                                  \
            goto fail;                                                  \
        res = (int32)res64;                                             \
    } while (0)

static char *
type2str(uint8 type)
{
    char *type_str[] = { "v128", "f64", "f32", "i64", "i32" };
#if WASM_ENABLE_GC != 0
    char *type_str_ref[] = { "arrayref",      "dataref", "(rtt $t)",
                             "(rtt n $t)",    "i31ref",  "(ref ht)",
                             "(ref null ht)", "eqref" };
#endif

    if (type >= VALUE_TYPE_V128 && type <= VALUE_TYPE_I32)
        return type_str[type - VALUE_TYPE_V128];
    else if (type == VALUE_TYPE_FUNCREF)
        return "funcref";
#if WASM_ENABLE_GC == 0
    else if (type == VALUE_TYPE_EXTERNREF)
        return "externref";
#else
    else if (type == VALUE_TYPE_EXTERNREF)
        /* VALUE_TYPE_EXTERNREF == REF_TYPE_ANYREF */
        return "anyref";
#endif
#if WASM_ENABLE_GC != 0
    else if (wasm_is_type_reftype(type))
        return type_str_ref[type - REF_TYPE_ARRAYREF];
#endif
    else
        return "unknown type";
}

static bool
is_32bit_type(uint8 type)
{
    if (type == VALUE_TYPE_I32 || type == VALUE_TYPE_F32
#if WASM_ENABLE_GC != 0
        || (sizeof(uintptr_t) == 4 && wasm_is_type_reftype(type))
#elif WASM_ENABLE_REF_TYPES != 0
        /* For reference types, we use uint32 index to represent
           the funcref and externref */
        || (type == VALUE_TYPE_FUNCREF || type == VALUE_TYPE_EXTERNREF)
#endif
    )
        return true;
    return false;
}

static bool
is_64bit_type(uint8 type)
{
    if (type == VALUE_TYPE_I64 || type == VALUE_TYPE_F64
#if WASM_ENABLE_GC != 0
        || (sizeof(uintptr_t) == 8 && wasm_is_type_reftype(type))
#endif
    )
        return true;
    return false;
}

static bool
is_value_type(uint8 type)
{
    if (/* I32/I64/F32/F64, 0x7C to 0x7F */
        (type >= VALUE_TYPE_F64 && type <= VALUE_TYPE_I32)
#if WASM_ENABLE_GC != 0
        /* reference types, 0x67 to 0x70 */
        || wasm_is_type_reftype(type)
#elif WASM_ENABLE_REF_TYPES != 0
        || (type == VALUE_TYPE_FUNCREF || type == VALUE_TYPE_EXTERNREF)
#endif
#if WASM_ENABLE_SIMD != 0
#if (WASM_ENABLE_WAMR_COMPILER != 0) || (WASM_ENABLE_JIT != 0)
        || type == VALUE_TYPE_V128 /* 0x7B */
#endif
#endif
    )
        return true;
    return false;
}

#if WASM_ENABLE_GC != 0
static bool
is_packed_type(uint8 type)
{
    return (type == PACKED_TYPE_I8 || type == PACKED_TYPE_I16) ? true : false;
}
#endif

static bool
is_byte_a_type(uint8 type)
{
    return (is_value_type(type) || (type == VALUE_TYPE_VOID)) ? true : false;
}

#if WASM_ENABLE_SIMD != 0
#if (WASM_ENABLE_WAMR_COMPILER != 0) || (WASM_ENABLE_JIT != 0)
static V128
read_i8x16(uint8 *p_buf, char *error_buf, uint32 error_buf_size)
{
    V128 result;
    uint8 i;

    for (i = 0; i != 16; ++i) {
        result.i8x16[i] = read_uint8(p_buf);
    }

    return result;
}
#endif /* end of (WASM_ENABLE_WAMR_COMPILER != 0) || (WASM_ENABLE_JIT != 0) */
#endif /* end of WASM_ENABLE_SIMD */

static void *
loader_malloc(uint64 size, char *error_buf, uint32 error_buf_size)
{
    void *mem;

    if (size >= UINT32_MAX || !(mem = wasm_runtime_malloc((uint32)size))) {
        set_error_buf(error_buf, error_buf_size, "allocate memory failed");
        return NULL;
    }

    memset(mem, 0, (uint32)size);
    return mem;
}

static bool
check_utf8_str(const uint8 *str, uint32 len)
{
    /* The valid ranges are taken from page 125, below link
       https://www.unicode.org/versions/Unicode9.0.0/ch03.pdf */
    const uint8 *p = str, *p_end = str + len;
    uint8 chr;

    while (p < p_end) {
        chr = *p;
        if (chr < 0x80) {
            p++;
        }
        else if (chr >= 0xC2 && chr <= 0xDF && p + 1 < p_end) {
            if (p[1] < 0x80 || p[1] > 0xBF) {
                return false;
            }
            p += 2;
        }
        else if (chr >= 0xE0 && chr <= 0xEF && p + 2 < p_end) {
            if (chr == 0xE0) {
                if (p[1] < 0xA0 || p[1] > 0xBF || p[2] < 0x80 || p[2] > 0xBF) {
                    return false;
                }
            }
            else if (chr == 0xED) {
                if (p[1] < 0x80 || p[1] > 0x9F || p[2] < 0x80 || p[2] > 0xBF) {
                    return false;
                }
            }
            else if (chr >= 0xE1 && chr <= 0xEF) {
                if (p[1] < 0x80 || p[1] > 0xBF || p[2] < 0x80 || p[2] > 0xBF) {
                    return false;
                }
            }
            p += 3;
        }
        else if (chr >= 0xF0 && chr <= 0xF4 && p + 3 < p_end) {
            if (chr == 0xF0) {
                if (p[1] < 0x90 || p[1] > 0xBF || p[2] < 0x80 || p[2] > 0xBF
                    || p[3] < 0x80 || p[3] > 0xBF) {
                    return false;
                }
            }
            else if (chr >= 0xF1 && chr <= 0xF3) {
                if (p[1] < 0x80 || p[1] > 0xBF || p[2] < 0x80 || p[2] > 0xBF
                    || p[3] < 0x80 || p[3] > 0xBF) {
                    return false;
                }
            }
            else if (chr == 0xF4) {
                if (p[1] < 0x80 || p[1] > 0x8F || p[2] < 0x80 || p[2] > 0xBF
                    || p[3] < 0x80 || p[3] > 0xBF) {
                    return false;
                }
            }
            p += 4;
        }
        else {
            return false;
        }
    }
    return (p == p_end);
}

static char *
const_str_list_insert(const uint8 *str, uint32 len, WASMModule *module,
                      bool is_load_from_file_buf, char *error_buf,
                      uint32 error_buf_size)
{
    StringNode *node, *node_next;

    if (!check_utf8_str(str, len)) {
        set_error_buf(error_buf, error_buf_size, "invalid UTF-8 encoding");
        return NULL;
    }

    if (len == 0) {
        return "";
    }
    else if (is_load_from_file_buf) {
        /* As the file buffer can be referred to after loading, we use
           the previous byte of leb encoded size to adjust the string:
           move string 1 byte backward and then append '\0' */
        char *c_str = (char *)str - 1;
        bh_memmove_s(c_str, len + 1, c_str + 1, len);
        c_str[len] = '\0';
        return c_str;
    }

    /* Search const str list */
    node = module->const_str_list;
    while (node) {
        node_next = node->next;
        if (strlen(node->str) == len && !memcmp(node->str, str, len))
            break;
        node = node_next;
    }

    if (node) {
        return node->str;
    }

    if (!(node = loader_malloc(sizeof(StringNode) + len + 1, error_buf,
                               error_buf_size))) {
        return NULL;
    }

    node->str = ((char *)node) + sizeof(StringNode);
    bh_memcpy_s(node->str, len + 1, str, len);
    node->str[len] = '\0';

    if (!module->const_str_list) {
        /* set as head */
        module->const_str_list = node;
        node->next = NULL;
    }
    else {
        /* insert it */
        node->next = module->const_str_list;
        module->const_str_list = node;
    }

    return node->str;
}

#if WASM_ENABLE_GC != 0
static bool
check_type_index(const WASMModule *module, uint32 type_index, char *error_buf,
                 uint32 error_buf_size)
{
    if (type_index >= module->type_count) {
        set_error_buf_v(error_buf, error_buf_size, "unknown type %d",
                        type_index);
        return false;
    }
    return true;
}
#endif

static bool
check_function_index(const WASMModule *module, uint32 function_index,
                     char *error_buf, uint32 error_buf_size)
{
    if (function_index
        >= module->import_function_count + module->function_count) {
        set_error_buf_v(error_buf, error_buf_size, "unknown function %u",
                        function_index);
        return false;
    }
    return true;
}

static bool
load_init_expr(WASMModule *module, const uint8 **p_buf, const uint8 *buf_end,
               InitializerExpression *init_expr, uint8 type, void *ref_type,
               char *error_buf, uint32 error_buf_size)
{
    const uint8 *p = *p_buf, *p_end = buf_end;
    uint8 flag, end_byte, *p_float;
    uint32 i;
#if WASM_ENABLE_GC != 0
    uint32 type_idx;
#endif

    CHECK_BUF(p, p_end, 1);
    init_expr->init_expr_type = read_uint8(p);
    flag = init_expr->init_expr_type;

    switch (flag) {
        /* i32.const */
        case INIT_EXPR_TYPE_I32_CONST:
            if (type != VALUE_TYPE_I32)
                goto fail_type_mismatch;
            read_leb_int32(p, p_end, init_expr->u.i32);
            break;
        /* i64.const */
        case INIT_EXPR_TYPE_I64_CONST:
            if (type != VALUE_TYPE_I64)
                goto fail_type_mismatch;
            read_leb_int64(p, p_end, init_expr->u.i64);
            break;
        /* f32.const */
        case INIT_EXPR_TYPE_F32_CONST:
            if (type != VALUE_TYPE_F32)
                goto fail_type_mismatch;
            CHECK_BUF(p, p_end, 4);
            p_float = (uint8 *)&init_expr->u.f32;
            for (i = 0; i < sizeof(float32); i++)
                *p_float++ = *p++;
            break;
        /* f64.const */
        case INIT_EXPR_TYPE_F64_CONST:
            if (type != VALUE_TYPE_F64)
                goto fail_type_mismatch;
            CHECK_BUF(p, p_end, 8);
            p_float = (uint8 *)&init_expr->u.f64;
            for (i = 0; i < sizeof(float64); i++)
                *p_float++ = *p++;
            break;
#if WASM_ENABLE_SIMD != 0
#if (WASM_ENABLE_WAMR_COMPILER != 0) || (WASM_ENABLE_JIT != 0)
        /* v128.const */
        case INIT_EXPR_TYPE_V128_CONST:
        {
            uint64 high, low;

            if (type != VALUE_TYPE_V128)
                goto fail_type_mismatch;

            flag = read_uint8(p);
            (void)flag;

            CHECK_BUF(p, p_end, 16);
            wasm_runtime_read_v128(p, &high, &low);
            p += 16;

            init_expr->u.v128.i64x2[0] = high;
            init_expr->u.v128.i64x2[1] = low;
            break;
        }
#endif /* end of (WASM_ENABLE_WAMR_COMPILER != 0) || (WASM_ENABLE_JIT != 0) */
#endif /* end of WASM_ENABLE_SIMD */
#if (WASM_ENABLE_GC != 0) || (WASM_ENABLE_REF_TYPES != 0)
        /* ref.func */
        case INIT_EXPR_TYPE_FUNCREF_CONST:
        {
#if WASM_ENABLE_GC == 0
            if (type != VALUE_TYPE_FUNCREF)
                goto fail_type_mismatch;
#else
            if (!wasm_reftype_is_subtype_of(type, (WASMRefType *)ref_type,
                                            VALUE_TYPE_FUNCREF, NULL,
                                            module->types, module->type_count))
                goto fail_type_mismatch;
#endif
            read_leb_uint32(p, p_end, init_expr->u.ref_index);
            if (!check_function_index(module, init_expr->u.ref_index, error_buf,
                                      error_buf_size)) {
                return false;
            }
            break;
        }
        /* ref.null */
        case INIT_EXPR_TYPE_REFNULL_CONST:
        {
            uint8 type1;

#if WASM_ENABLE_GC == 0
            CHECK_BUF(p, p_end, 1);
            type1 = read_uint8(p);
            if (type1 != type)
                goto fail_type_mismatch;
            init_expr->u.ref_index = NULL_REF;
#else
            WASMRefType ref_type1;

            type1 = read_uint8(p);
            if (!is_byte_a_type(type1)) {
                p--;
                read_leb_uint32(p, p_end, type_idx);
                if (type_idx >= module->type_count) {
                    set_error_buf(error_buf, error_buf_size, "unknown type");
                    return false;
                }
                wasm_set_refheaptype_typeidx(&ref_type1.ref_ht_typeidx, false,
                                             type_idx);
                type1 = ref_type1.ref_type;
            }

            if (!wasm_reftype_is_subtype_of(type1, &ref_type1, type, ref_type,
                                            module->types,
                                            module->type_count)) {
                goto fail_type_mismatch;
            }
            /* Use UINT32_MAX to indicate that it is an null reference */
            init_expr->u.ref_index = UINT32_MAX;
#endif
            break;
        }
#endif /* (WASM_ENABLE_GC !=0) || (WASM_ENABLE_REF_TYPES != 0) */
        /* get_global */
        case INIT_EXPR_TYPE_GET_GLOBAL:
        {
            uint32 global_idx;

            read_leb_uint32(p, p_end, init_expr->u.global_index);
            global_idx = init_expr->u.global_index;
#if WASM_ENABLE_GC == 0
            if (global_idx >= module->import_global_count) {
                /**
                 * Currently, constant expressions occurring as initializers
                 * of globals are further constrained in that contained
                 * global.get instructions are
                 * only allowed to refer to imported globals.
                 */
                set_error_buf_v(error_buf, error_buf_size, "unknown global %u",
                                global_idx);
                return false;
            }
            if (module->import_globals[global_idx].u.global.is_mutable) {
                set_error_buf_v(error_buf, error_buf_size,
                                "constant expression required");
                return false;
            }
#else
            if (type == REF_TYPE_HT_NON_NULLABLE
                && wasm_is_refheaptype_rtt(
                    &((WASMRefType *)ref_type)->ref_ht_common)) {
                /* global.get instructions for rtt const expressions
                   are allowed to refer to defined globals */
                if (global_idx
                    >= module->import_global_count + module->global_count) {
                    set_error_buf_v(error_buf, error_buf_size,
                                    "unknown global %u", global_idx);
                    return false;
                }
            }
            else {
                /* global.get instructions for non rtt const expressions
                   are only allowed to refer to imported globals */
                if (global_idx >= module->import_global_count) {
                    set_error_buf_v(error_buf, error_buf_size,
                                    "unknown global %u", global_idx);
                    return false;
                }
            }
            if ((global_idx < module->import_global_count
                 && module->import_globals[global_idx].u.global.is_mutable)
                || (global_idx >= module->import_global_count
                    && module->globals[global_idx - module->import_global_count]
                           .is_mutable)) {
                set_error_buf_v(error_buf, error_buf_size,
                                "constant expression required");
                return false;
            }

            if (global_idx >= module->import_global_count) {
                WASMGlobal *global =
                    &module->globals[global_idx - module->import_global_count];
                if (global->init_expr.init_expr_type != INIT_EXPR_TYPE_RTT_CANON
                    && global->init_expr.init_expr_type
                           != INIT_EXPR_TYPE_RTT_SUB) {
                    set_error_buf_v(error_buf, error_buf_size,
                                    "constant expression required");
                    return false;
                }
                init_expr->init_expr_type = global->init_expr.init_expr_type;
                init_expr->u.gc_obj = global->init_expr.u.gc_obj;
                goto resolve_possible_rtt_sub;
            }
#endif
            break;
        }
#if WASM_ENABLE_GC != 0
        /* rtt.canon */
        case WASM_OP_GC_PREFIX:
        {
            CHECK_BUF(p, p_end, 1);
            flag = read_uint8(p);
            if (flag != INIT_EXPR_TYPE_RTT_CANON) {
                goto fail_type_mismatch;
            }
            init_expr->init_expr_type = flag;
            read_leb_uint32(p, p_end, type_idx);
            if (!check_type_index(module, type_idx, error_buf,
                                  error_buf_size)) {
                return false;
            }

            if (!(init_expr->u.gc_obj =
                      wasm_rtt_obj_new(module->rtt_obj_set, NULL,
                                       module->types[type_idx], type_idx))) {
                set_error_buf(error_buf, error_buf_size,
                              "create rtt object failed");
                return false;
            }

        resolve_possible_rtt_sub:
            while (1) {
                CHECK_BUF(p, p_end, 1);
                if (*p == WASM_OP_END) {
                    WASMRefType ref_type1;
                    WASMRttObjectRef rtt_obj =
                        (WASMRttObjectRef)init_expr->u.gc_obj;
                    wasm_set_refheaptype_rttn(&ref_type1.ref_ht_rttn, false,
                                              rtt_obj->n,
                                              rtt_obj->defined_type_idx);
                    if (!wasm_reftype_is_subtype_of(
                            ref_type1.ref_type, &ref_type1, type, ref_type,
                            module->types, module->type_count)) {
                        goto fail_type_mismatch;
                    }
                    break;
                }
                if (*p != WASM_OP_GC_PREFIX) {
                    goto fail_type_mismatch;
                }
                p++;

                CHECK_BUF(p, p_end, 1);
                flag = read_uint8(p);
                if (flag != INIT_EXPR_TYPE_RTT_SUB) {
                    goto fail_type_mismatch;
                }

                read_leb_uint32(p, p_end, type_idx);
                if (!check_type_index(module, type_idx, error_buf,
                                      error_buf_size)) {
                    return false;
                }

                if (!wasm_type_is_subtype_of(
                        module->types[type_idx],
                        ((WASMRttObjectRef)init_expr->u.gc_obj)->defined_type,
                        module->types, module->type_count)) {
                    set_error_buf(error_buf, error_buf_size,
                                  "rtt.sub type mismatch");
                    return false;
                }

                if (!(init_expr->u.gc_obj = wasm_rtt_obj_new(
                          module->rtt_obj_set, NULL, module->types[type_idx],
                          type_idx))) {
                    set_error_buf(error_buf, error_buf_size,
                                  "create rtt object failed");
                    return false;
                }

                init_expr->init_expr_type = flag;
            }
            break;
        }
#endif
        default:
        {
            set_error_buf(error_buf, error_buf_size,
                          "illegal opcode "
                          "or constant expression required "
                          "or type mismatch");
            goto fail;
        }
    }
    CHECK_BUF(p, p_end, 1);
    end_byte = read_uint8(p);
    if (end_byte != WASM_OP_END)
        goto fail_type_mismatch;
    *p_buf = p;
    return true;

fail_type_mismatch:
    set_error_buf(error_buf, error_buf_size,
                  "type mismatch or constant expression required");
fail:
    return false;
}

static bool
check_mutability(uint8 mutable, char *error_buf, uint32 error_buf_size)
{
    if (mutable >= 2) {
        set_error_buf(error_buf, error_buf_size, "invalid mutability");
        return false;
    }
    return true;
}

#if WASM_ENABLE_GC != 0
static void
destroy_func_type(WASMFuncType *type)
{
    if (type->ref_count > 1) {
        /* The type is referenced by other types
           of current wasm module */
        type->ref_count--;
        return;
    }

    /* Destroy the reference type hash set */
    if (type->ref_type_maps)
        wasm_runtime_free(type->ref_type_maps);

    /* Free the type */
    wasm_runtime_free(type);
}

static void
destroy_struct_type(WASMStructType *type)
{
    if (type->ref_count > 1) {
        type->ref_count--;
        return;
    }

    if (type->ref_type_maps)
        wasm_runtime_free(type->ref_type_maps);

    wasm_runtime_free(type);
}

static void
destroy_array_type(WASMArrayType *type)
{
    if (type->ref_count > 1) {
        type->ref_count--;
        return;
    }

    wasm_runtime_free(type);
}

static void
destroy_wasm_type(WASMType *type)
{
    if (type->type_flag == WASM_TYPE_FUNC)
        destroy_func_type((WASMFuncType *)type);
    else if (type->type_flag == WASM_TYPE_STRUCT)
        destroy_struct_type((WASMStructType *)type);
    else if (type->type_flag == WASM_TYPE_ARRAY)
        destroy_array_type((WASMArrayType *)type);
    else {
        bh_assert(0);
    }
}

/* Resolve (ref null ht) or (ref ht) */
static bool
resolve_reftype_htref(const uint8 **p_buf, const uint8 *buf_end,
                      WASMModule *module, bool nullable, WASMRefType *ref_type,
                      char *error_buf, uint32 error_buf_size)
{
    const uint8 *p = *p_buf, *p_end = buf_end;

    ref_type->ref_type =
        nullable ? REF_TYPE_HT_NULLABLE : REF_TYPE_HT_NON_NULLABLE;
    ref_type->ref_ht_common.nullable = nullable;
    read_leb_int32(p, p_end, ref_type->ref_ht_common.heap_type);

    if (wasm_is_refheaptype_rttn(&ref_type->ref_ht_common)) {
        /* heap type is (rtt n i) */
        read_leb_uint32(p, p_end, ref_type->ref_ht_rttn.n);
        read_leb_int32(p, p_end, ref_type->ref_ht_rttn.type_idx);
        if (!check_type_index(module, ref_type->ref_ht_rttn.type_idx, error_buf,
                              error_buf_size)) {
            return false;
        }
    }
    else if (wasm_is_refheaptype_rtt(&ref_type->ref_ht_common)) {
        /* heap type is (rtt i) */
        read_leb_int32(p, p_end, ref_type->ref_ht_rtt.type_idx);
        if (!check_type_index(module, ref_type->ref_ht_rtt.type_idx, error_buf,
                              error_buf_size)) {
            return false;
        }
    }
    else if (wasm_is_refheaptype_typeidx(&ref_type->ref_ht_common)) {
        /* heap type is (type i), i : typeidx, >= 0 */
        if (!check_type_index(module, ref_type->ref_ht_typeidx.type_idx,
                              error_buf, error_buf_size)) {
            return false;
        }
    }
    else if (!wasm_is_refheaptype_common(&ref_type->ref_ht_common)) {
        /* heap type is func, extern, any, eq, i31 or data */
        set_error_buf(error_buf, error_buf_size, "unknown heap type");
        return false;
    }

    *p_buf = p;
    return true;
fail:
    return false;
}

/* Resolve (rtt n $t) */
static bool
resolve_reftype_rttnref(const uint8 **p_buf, const uint8 *buf_end,
                        WASMModule *module, WASMRefType *ref_type,
                        char *error_buf, uint32 error_buf_size)
{
    const uint8 *p = *p_buf, *p_end = buf_end;

    /* Convert (rtt n i) into (ref (rtt n i)) to reduce
       the complexity of type equal/subtype checking */
    ref_type->ref_type = REF_TYPE_HT_NON_NULLABLE;
    ref_type->ref_ht_rttn.nullable = false;
    ref_type->ref_ht_rttn.rtt_type = (int32)HEAP_TYPE_RTTN;
    read_leb_uint32(p, p_end, ref_type->ref_ht_rttn.n);
    read_leb_int32(p, p_end, ref_type->ref_ht_rttn.type_idx);
    if (!check_type_index(module, ref_type->ref_ht_rttn.type_idx, error_buf,
                          error_buf_size)) {
        return false;
    }

    *p_buf = p;
    return true;
fail:
    return false;
}

/* Resolve (rtt $t) */
static bool
resolve_reftype_rttref(const uint8 **p_buf, const uint8 *buf_end,
                       WASMModule *module, WASMRefType *ref_type,
                       char *error_buf, uint32 error_buf_size)
{
    const uint8 *p = *p_buf, *p_end = buf_end;

    /* Convert (rtt i) into (ref (rtt i)) to reduce
       the complexity of type equal/subtype checking */
    ref_type->ref_type = REF_TYPE_HT_NON_NULLABLE;
    ref_type->ref_ht_rtt.nullable = false;
    ref_type->ref_ht_rtt.rtt_type = (int32)HEAP_TYPE_RTT;
    read_leb_int32(p, p_end, ref_type->ref_ht_rtt.type_idx);
    if (!check_type_index(module, ref_type->ref_ht_rtt.type_idx, error_buf,
                          error_buf_size)) {
        return false;
    }

    *p_buf = p;
    return true;
fail:
    return false;
}

static bool
resolve_value_type(const uint8 **p_buf, const uint8 *buf_end,
                   WASMModule *module, bool *p_need_ref_type_map,
                   WASMRefType *ref_type, bool allow_packed_type,
                   char *error_buf, uint32 error_buf_size)
{
    const uint8 *p = *p_buf, *p_end = buf_end;
    uint8 type;

    memset(ref_type, 0, sizeof(WASMRefType));

    CHECK_BUF(p, p_end, 1);
    type = read_uint8(p);

    if (wasm_is_reftype_htref_nullable(type)) {
        /* (ref null ht) */
        if (!resolve_reftype_htref(&p, p_end, module, true, ref_type, error_buf,
                                   error_buf_size))
            return false;
        if (!wasm_is_refheaptype_common(&ref_type->ref_ht_common))
            *p_need_ref_type_map = true;
        else {
            /* For (ref null func/extern/any/eq/i31/data), they are same as
               funcref/externref/anyref/eqref/i31ref/dataref, we convert the
               multi-byte type to one-byte type to reduce the footprint and
               the complexity of type equal/subtype checking */
            ref_type->ref_type =
                (uint8)((int32)0x80 + ref_type->ref_ht_common.heap_type);
            *p_need_ref_type_map = false;
        }
    }
    else if (wasm_is_reftype_htref_non_nullable(type)) {
        /* (ref ht) */
        if (!resolve_reftype_htref(&p, p_end, module, false, ref_type,
                                   error_buf, error_buf_size))
            return false;
        *p_need_ref_type_map = true;
    }
    else if (wasm_is_reftype_rttnref(type)) {
        /* (rtt n $t) */
        if (!resolve_reftype_rttnref(&p, p_end, module, ref_type, error_buf,
                                     error_buf_size))
            return false;
        *p_need_ref_type_map = true;
    }
    else if (wasm_is_reftype_rttref(type)) {
        /* (rtt $t) */
        if (!resolve_reftype_rttref(&p, p_end, module, ref_type, error_buf,
                                    error_buf_size))
            return false;
        *p_need_ref_type_map = true;
    }
    else {
        /* type which can be represented by one byte */
        if (!is_value_type(type)
            && !(allow_packed_type && is_packed_type(type))) {
            set_error_buf(error_buf, error_buf_size, "type mismatch");
            return false;
        }
        ref_type->ref_type = type;
        *p_need_ref_type_map = false;
    }

    *p_buf = p;
    return true;
fail:
    return false;
}

static bool
check_ref_count(uint16 ref_count, char *error_buf, uint32 error_buf_size)
{
    if (ref_count == UINT16_MAX) {
        set_error_buf(error_buf, error_buf_size,
                      "duplicated type count too large");
        return false;
    }
    return true;
}

static WASMRefType *
reftype_set_insert(HashMap *ref_type_set, const WASMRefType *ref_type,
                   char *error_buf, uint32 error_buf_size)
{
    WASMRefType *ret = wasm_reftype_set_insert(ref_type_set, ref_type);

    if (!ret) {
        set_error_buf(error_buf, error_buf_size,
                      "insert ref type to hash set failed");
    }
    return ret;
}

static bool
resolve_func_type(const uint8 **p_buf, const uint8 *buf_end, WASMModule *module,
                  uint32 type_idx, char *error_buf, uint32 error_buf_size)
{
    const uint8 *p = *p_buf, *p_end = buf_end, *p_org;
    uint32 param_count, result_count, i, j = 0;
    uint32 param_cell_num, ret_cell_num;
    uint32 ref_type_map_count = 0, result_ref_type_map_count = 0;
    uint64 total_size, param_offset;
    uint16 offset;
    bool need_ref_type_map;
    WASMRefType ref_type;
    WASMFuncType *type = NULL;

    /* Parse first time to resolve param count, result count and
       ref type map count */
    read_leb_uint32(p, p_end, param_count);
    p_org = p;
    for (i = 0; i < param_count; i++) {
        if (!resolve_value_type(&p, p_end, module, &need_ref_type_map,
                                &ref_type, false, error_buf, error_buf_size)) {
            return false;
        }
        if (need_ref_type_map)
            ref_type_map_count++;
    }

    read_leb_uint32(p, p_end, result_count);
    for (i = 0; i < result_count; i++) {
        if (!resolve_value_type(&p, p_end, module, &need_ref_type_map,
                                &ref_type, false, error_buf, error_buf_size)) {
            return false;
        }
        if (need_ref_type_map) {
            ref_type_map_count++;
            result_ref_type_map_count++;
        }
    }

    LOG_VERBOSE("type %u: func, param count: %d, result count: %d, "
                "ref type map count: %d\n",
                type_idx, param_count, result_count, ref_type_map_count);

    /* Parse second time to resolve param types, result types and
       ref type map info */
    p = p_org;

    total_size = offsetof(WASMFuncType, types)
                 + sizeof(uint8) * (uint64)(param_count + result_count);
    total_size = param_offset = align_uint(total_size, 4);
    total_size += sizeof(uint16) * param_count;
    if (!(type = loader_malloc(total_size, error_buf, error_buf_size))) {
        return false;
    }
    if (ref_type_map_count > 0) {
        total_size = sizeof(WASMRefTypeMap) * (uint64)ref_type_map_count;
        if (!(type->ref_type_maps =
                  loader_malloc(total_size, error_buf, error_buf_size))) {
            goto fail;
        }
    }

    type->type_flag = WASM_TYPE_FUNC;
    type->type_idx = type_idx;
    type->param_count = param_count;
    type->result_count = result_count;
    type->param_offsets = (uint16 *)((uint8 *)type + (uint32)param_offset);
    type->ref_type_map_count = ref_type_map_count;
    type->result_ref_type_maps =
        type->ref_type_maps + ref_type_map_count - result_ref_type_map_count;
    type->ref_count = 1;

    offset = offsetof(WASMFuncObject, param_data);
    for (i = 0; i < param_count; i++) {
        if (!resolve_value_type(&p, p_end, module, &need_ref_type_map,
                                &ref_type, false, error_buf, error_buf_size)) {
            goto fail;
        }
        type->types[i] = ref_type.ref_type;
        if (need_ref_type_map) {
            type->ref_type_maps[j].index = i;
            if (!(type->ref_type_maps[j++].ref_type =
                      reftype_set_insert(module->ref_type_set, &ref_type,
                                         error_buf, error_buf_size))) {
                goto fail;
            }
        }
        type->param_offsets[i] = offset;
        offset += wasm_value_type_size(ref_type.ref_type);
    }
    type->total_param_size = offset;

    read_leb_uint32(p, p_end, result_count);
    for (i = 0; i < result_count; i++) {
        if (!resolve_value_type(&p, p_end, module, &need_ref_type_map,
                                &ref_type, false, error_buf, error_buf_size)) {
            goto fail;
        }
        type->types[param_count + i] = ref_type.ref_type;
        if (need_ref_type_map) {
            type->ref_type_maps[j].index = param_count + i;
            if (!(type->ref_type_maps[j++].ref_type =
                      reftype_set_insert(module->ref_type_set, &ref_type,
                                         error_buf, error_buf_size))) {
                goto fail;
            }
        }
    }

    bh_assert(j == type->ref_type_map_count);
#if TRACE_WASM_LOADER != 0
    os_printf("type %d = ", type_idx);
    wasm_dump_func_type(type);
#endif

    param_cell_num = wasm_get_cell_num(type->types, param_count);
    ret_cell_num = wasm_get_cell_num(type->types + param_count, result_count);
    if (param_cell_num > UINT16_MAX || ret_cell_num > UINT16_MAX) {
        set_error_buf(error_buf, error_buf_size,
                      "param count or result count too large");
        goto fail;
    }
    type->param_cell_num = (uint16)param_cell_num;
    type->ret_cell_num = (uint16)ret_cell_num;

    *p_buf = p;

    module->types[type_idx] = (WASMType *)type;

    for (i = 0; i < type_idx; i++) {
        /* If there is already a same type created, use it instead */
        if (module->types[i]->type_flag == WASM_TYPE_FUNC
            && wasm_func_type_equal(type, (WASMFuncType *)module->types[i],
                                    module->types, type_idx + 1)) {
            if (!check_ref_count(module->types[i]->ref_count, error_buf,
                                 error_buf_size)) {
                /* In case type is double freed */
                module->types[type_idx] = NULL;
                goto fail;
            }
            destroy_func_type(type);
            module->types[type_idx] = module->types[i];
            module->types[i]->ref_count++;
#if TRACE_WASM_LOADER != 0
            os_printf("type %d is duplicated with type %d\n", type_idx, i);
#endif
            return true;
        }
    }

    return true;

fail:
    if (type)
        destroy_func_type(type);
    return false;
}

static bool
resolve_struct_type(const uint8 **p_buf, const uint8 *buf_end,
                    WASMModule *module, uint32 type_idx, char *error_buf,
                    uint32 error_buf_size)
{
    const uint8 *p = *p_buf, *p_end = buf_end, *p_org;
    uint32 field_count, ref_type_map_count = 0, i, j = 0, offset;
    uint64 total_size;
    uint8 mutable;
    bool need_ref_type_map;
    WASMRefType ref_type;
    WASMStructType *type = NULL;

    /* Parse first time to resolve field count and ref type map count */
    read_leb_uint32(p, p_end, field_count);
    p_org = p;
    for (i = 0; i < field_count; i++) {
        if (!resolve_value_type(&p, p_end, module, &need_ref_type_map,
                                &ref_type, true, error_buf, error_buf_size)) {
            return false;
        }
        if (need_ref_type_map)
            ref_type_map_count++;

        CHECK_BUF(p, p_end, 1);
        mutable = read_uint8(p);
        if (!check_mutability(mutable, error_buf, error_buf_size)) {
            return false;
        }
    }

    LOG_VERBOSE("type %u: struct, field count: %d, ref type map count: %d\n",
                type_idx, field_count, ref_type_map_count);

    /* Parse second time to resolve field types and ref type map info */
    p = p_org;

    total_size = offsetof(WASMStructType, fields)
                 + sizeof(WASMStructFieldType) * (uint64)field_count;
    if (!(type = loader_malloc(total_size, error_buf, error_buf_size))) {
        return false;
    }
    if (ref_type_map_count > 0) {
        total_size = sizeof(WASMRefTypeMap) * (uint64)ref_type_map_count;
        if (!(type->ref_type_maps =
                  loader_malloc(total_size, error_buf, error_buf_size))) {
            goto fail;
        }
    }

    type->type_flag = WASM_TYPE_STRUCT;
    type->type_idx = type_idx;
    type->field_count = field_count;
    type->ref_type_map_count = ref_type_map_count;
    type->ref_count = 1;

    offset = (uint32)sizeof(WASMStructObject);
    for (i = 0; i < field_count; i++) {
        if (!resolve_value_type(&p, p_end, module, &need_ref_type_map,
                                &ref_type, true, error_buf, error_buf_size)) {
            goto fail;
        }
        type->fields[i].field_type = ref_type.ref_type;
        if (need_ref_type_map) {
            type->ref_type_maps[j].index = i;
            if (!(type->ref_type_maps[j++].ref_type =
                      reftype_set_insert(module->ref_type_set, &ref_type,
                                         error_buf, error_buf_size))) {
                goto fail;
            }
        }

        type->fields[i].field_flags = read_uint8(p);
        type->fields[i].field_size =
            (uint8)wasm_reftype_size(ref_type.ref_type);
#if !(defined(BUILD_TARGET_X86_64) || defined(BUILD_TARGET_AMD_64) \
      || defined(BUILD_TARGET_X86_32))
        if (type->fields[i].field_size == 2)
            offset = align_uint(offset, 2);
        else if (type->fields[i].field_size >= 4) /* field size is 4 or 8 */
            offset = align_uint(offset, 4);
#endif
        type->fields[i].field_offset = offset;
        offset += type->fields[i].field_size;
    }
    type->total_size = offset;

    bh_assert(j == type->ref_type_map_count);
#if TRACE_WASM_LOADER != 0
    os_printf("type %d = ", type_idx);
    wasm_dump_struct_type(type);
#endif

    *p_buf = p;

    module->types[type_idx] = (WASMType *)type;

    for (i = 0; i < type_idx; i++) {
        /* If there is already a same type created, use it instead */
        if (module->types[i]->type_flag == WASM_TYPE_STRUCT
            && wasm_struct_type_equal(type, (WASMStructType *)module->types[i],
                                      module->types, type_idx + 1)) {
            if (!check_ref_count(module->types[i]->ref_count, error_buf,
                                 error_buf_size)) {
                /* In case type is double freed */
                module->types[type_idx] = NULL;
                goto fail;
            }
            destroy_struct_type(type);
            module->types[type_idx] = module->types[i];
            module->types[i]->ref_count++;
#if TRACE_WASM_LOADER != 0
            os_printf("type %d is duplicated with type %d\n", type_idx, i);
#endif
            return true;
        }
    }

    return true;

fail:
    if (type)
        destroy_struct_type(type);
    return false;
}

static bool
resolve_array_type(const uint8 **p_buf, const uint8 *buf_end,
                   WASMModule *module, uint32 type_idx, char *error_buf,
                   uint32 error_buf_size)
{
    const uint8 *p = *p_buf, *p_end = buf_end;
    uint32 i;
    uint8 mutable;
    bool need_ref_type_map;
    WASMRefType ref_type;
    WASMArrayType *type = NULL;

    if (!resolve_value_type(&p, p_end, module, &need_ref_type_map, &ref_type,
                            true, error_buf, error_buf_size)) {
        return false;
    }

    CHECK_BUF(p, p_end, 1);
    mutable = read_uint8(p);
    if (!check_mutability(mutable, error_buf, error_buf_size)) {
        return false;
    }

    LOG_VERBOSE("type %u: array\n", type_idx);

    if (!(type = loader_malloc(sizeof(WASMArrayType), error_buf,
                               error_buf_size))) {
        return false;
    }

    type->type_flag = WASM_TYPE_ARRAY;
    type->type_idx = type_idx;
    type->ref_count = 1;
    type->elem_flags = mutable;
    type->elem_type = ref_type.ref_type;
    if (need_ref_type_map) {
        if (!(type->elem_ref_type =
                  reftype_set_insert(module->ref_type_set, &ref_type, error_buf,
                                     error_buf_size))) {
            goto fail;
        }
    }

#if TRACE_WASM_LOADER != 0
    os_printf("type %d = ", type_idx);
    wasm_dump_array_type(type);
#endif

    *p_buf = p;

    module->types[type_idx] = (WASMType *)type;

    for (i = 0; i < type_idx; i++) {
        /* If there is already a same type created, use it instead */
        if (module->types[i]->type_flag == WASM_TYPE_ARRAY
            && wasm_array_type_equal(type, (WASMArrayType *)module->types[i],
                                     module->types, type_idx + 1)) {
            if (!check_ref_count(module->types[i]->ref_count, error_buf,
                                 error_buf_size)) {
                /* In case type is double freed */
                module->types[type_idx] = NULL;
                goto fail;
            }
            destroy_array_type(type);
            module->types[type_idx] = module->types[i];
            module->types[i]->ref_count++;
#if TRACE_WASM_LOADER != 0
            os_printf("type %d is duplicated with type %d\n", type_idx, i);
#endif
            return true;
        }
    }

    return true;

fail:
    if (type)
        destroy_array_type(type);
    return false;
}
#endif /* end of WASM_ENABLE_GC */

static bool
load_type_section(const uint8 *buf, const uint8 *buf_end, WASMModule *module,
                  char *error_buf, uint32 error_buf_size)
{
    const uint8 *p = buf, *p_end = buf_end;
    uint32 type_count, i;
    uint64 total_size;
    uint8 flag;

    read_leb_uint32(p, p_end, type_count);

    if (type_count) {
        module->type_count = type_count;
        total_size = sizeof(WASMType *) * (uint64)type_count;
        if (!(module->types =
                  loader_malloc(total_size, error_buf, error_buf_size))) {
            return false;
        }

#if WASM_ENABLE_GC == 0
        for (i = 0; i < type_count; i++) {
            WASMFuncType *type;
            const uint8 *p_org;
            uint32 param_count, result_count, j;
            uint32 param_cell_num, ret_cell_num;

            CHECK_BUF(p, p_end, 1);
            flag = read_uint8(p);
            if (flag != DEFINED_TYPE_FUNC) {
                set_error_buf(error_buf, error_buf_size, "invalid type flag");
                return false;
            }

            read_leb_uint32(p, p_end, param_count);

            /* Resolve param count and result count firstly */
            p_org = p;
            CHECK_BUF(p, p_end, param_count);
            p += param_count;
            read_leb_uint32(p, p_end, result_count);
            CHECK_BUF(p, p_end, result_count);
            p = p_org;

            if (param_count > UINT16_MAX || result_count > UINT16_MAX) {
                set_error_buf(error_buf, error_buf_size,
                              "param count or result count too large");
                return false;
            }

            total_size = offsetof(WASMType, types)
                         + sizeof(uint8) * (uint64)(param_count + result_count);
            if (!(type = module->types[i] =
                      loader_malloc(total_size, error_buf, error_buf_size))) {
                return false;
            }

            /* Resolve param types and result types */
            type->param_count = (uint16)param_count;
            type->result_count = (uint16)result_count;
            for (j = 0; j < param_count; j++) {
                CHECK_BUF(p, p_end, 1);
                type->types[j] = read_uint8(p);
            }
            read_leb_uint32(p, p_end, result_count);
            for (j = 0; j < result_count; j++) {
                CHECK_BUF(p, p_end, 1);
                type->types[param_count + j] = read_uint8(p);
            }
            for (j = 0; j < param_count + result_count; j++) {
                if (!is_value_type(type->types[j])) {
                    set_error_buf(error_buf, error_buf_size, "type mismatch");
                    return false;
                }
            }

            param_cell_num = wasm_get_cell_num(type->types, param_count);
            ret_cell_num =
                wasm_get_cell_num(type->types + param_count, result_count);
            if (param_cell_num > UINT16_MAX || ret_cell_num > UINT16_MAX) {
                set_error_buf(error_buf, error_buf_size,
                              "param count or result count too large");
                return false;
            }
            type->param_cell_num = (uint16)param_cell_num;
            type->ret_cell_num = (uint16)ret_cell_num;
        }
#else  /* else of WASM_ENABLE_GC */
        for (i = 0; i < type_count; i++) {
            CHECK_BUF(p, p_end, 1);
            flag = read_uint8(p);
            if (flag == DEFINED_TYPE_FUNC) {
                if (!resolve_func_type(&p, buf_end, module, i, error_buf,
                                       error_buf_size)) {
                    return false;
                }
            }
            else if (flag == DEFINED_TYPE_STRUCT) {
                if (!resolve_struct_type(&p, buf_end, module, i, error_buf,
                                         error_buf_size)) {
                    return false;
                }
            }
            else if (flag == DEFINED_TYPE_ARRAY) {
                if (!resolve_array_type(&p, buf_end, module, i, error_buf,
                                        error_buf_size)) {
                    return false;
                }
            }
            else {
                set_error_buf(error_buf, error_buf_size, "invalid type flag");
                return false;
            }
        }
        /* Normalize the type list, check whehter two types in the type list
           are equivalent, and if yes, free the later one and set it to the
           former one */
        for (i = 1; i < type_count - 1; i++) {
            uint32 j;
            for (j = i + 1; j < type_count; j++) {
                if (module->types[j]->ref_count == 1
                    && wasm_type_equal(module->types[j], module->types[i],
                                       module->types, type_count)) {
                    if (!check_ref_count(module->types[i]->ref_count, error_buf,
                                         error_buf_size)) {
                        return false;
                    }
                    destroy_wasm_type(module->types[j]);
                    module->types[j] = module->types[i];
                    module->types[i]->ref_count++;
                }
            }
        }
#endif /* end of WASM_ENABLE_GC */
    }

    if (p != p_end) {
        set_error_buf(error_buf, error_buf_size, "section size mismatch");
        return false;
    }

    LOG_VERBOSE("Load type section success.\n");
    return true;
fail:
    return false;
}

static void
adjust_table_max_size(uint32 init_size, uint32 max_size_flag, uint32 *max_size)
{
    uint32 default_max_size =
        init_size * 2 > TABLE_MAX_SIZE ? init_size * 2 : TABLE_MAX_SIZE;

    if (max_size_flag) {
        /* module defines the table limitation */
        bh_assert(init_size <= *max_size);

        if (init_size < *max_size) {
            *max_size =
                *max_size < default_max_size ? *max_size : default_max_size;
        }
    }
    else {
        /* partial defined table limitation, gives a default value */
        *max_size = default_max_size;
    }
}

#if WASM_ENABLE_MULTI_MODULE != 0
/**
 * Find export item of a module with export info:
 *  module name, field name and export kind
 */
static WASMExport *
wasm_loader_find_export(const WASMModule *module, const char *module_name,
                        const char *field_name, uint8 export_kind,
                        char *error_buf, uint32 error_buf_size)
{
    WASMExport *export;
    uint32 i;
    uint32 export_index_boundary = 0;

    for (i = 0, export = module->exports; i < module->export_count;
         ++i, ++export) {
        /**
         * need to consider a scenario that different kinds of exports
         * may have the same name, like
         * (table (export "m1" "exported") 10 funcref)
         * (memory (export "m1" "exported") 10)
         **/
        if (export->kind == export_kind && !strcmp(field_name, export->name)) {
            break;
        }
    }

    if (i == module->export_count) {
        LOG_DEBUG("can not find an export %d named %s in the module %s",
                  export_kind, field_name, module_name);
        set_error_buf(error_buf, error_buf_size,
                      "unknown import or incompatible import type");
        return NULL;
    }

    switch (export_kind) {
        case EXPORT_KIND_FUNC:
            export_index_boundary =
                module->import_function_count + module->function_count;
            break;
        case EXPORT_KIND_GLOBAL:
            export_index_boundary =
                module->import_global_count + module->global_count;
            break;
        case EXPORT_KIND_MEMORY:
            export_index_boundary =
                module->import_memory_count + module->memory_count;
            break;
        case EXPORT_KIND_TABLE:
            export_index_boundary =
                module->import_table_count + module->table_count;
            break;
        default:
            bh_assert(0);
    }

    if (export->index >= export_index_boundary) {
        LOG_DEBUG("%s in the module %s is out of index (%d >= %d )", field_name,
                  module_name, export->index, export_index_boundary);
        set_error_buf(error_buf, error_buf_size, "incompatible import type");
        return NULL;
    }

    return export;
}

static WASMFunction *
wasm_loader_resolve_function(const char *module_name, const char *function_name,
                             const WASMFuncType *expected_function_type,
                             char *error_buf, uint32 error_buf_size)
{
    WASMModuleCommon *module_reg;
    WASMFunction *function = NULL;
    WASMExport *export = NULL;
    WASMModule *module = NULL;
    WASMFuncType *target_function_type = NULL;

    module_reg = wasm_runtime_find_module_registered(module_name);
    if (!module_reg || module_reg->module_type != Wasm_Module_Bytecode) {
        LOG_DEBUG("can not find a module named %s for function %s", module_name,
                  function_name);
        set_error_buf(error_buf, error_buf_size, "unknown import");
        return NULL;
    }

    module = (WASMModule *)module_reg;
    export =
        wasm_loader_find_export(module, module_name, function_name,
                                EXPORT_KIND_FUNC, error_buf, error_buf_size);
    if (!export) {
        return NULL;
    }

    /* resolve function type and function */
    if (export->index < module->import_function_count) {
        target_function_type =
            module->import_functions[export->index].u.function.func_type;
        function = module->import_functions[export->index]
                       .u.function.import_func_linked;
    }
    else {
        target_function_type =
            module->functions[export->index - module->import_function_count]
                ->func_type;
        function =
            module->functions[export->index - module->import_function_count];
    }

    /* check function type */
    if (!wasm_type_equal((WASMType *)expected_function_type,
                         (WASMType *)target_function_type, module->types,
                         module->type_count)) {
        LOG_DEBUG("%s.%s failed the type check", module_name, function_name);
        set_error_buf(error_buf, error_buf_size, "incompatible import type");
        return NULL;
    }

    return function;
}

static WASMTable *
wasm_loader_resolve_table(const char *module_name, const char *table_name,
                          uint32 init_size, uint32 max_size, char *error_buf,
                          uint32 error_buf_size)
{
    WASMModuleCommon *module_reg;
    WASMTable *table = NULL;
    WASMExport *export = NULL;
    WASMModule *module = NULL;

    module_reg = wasm_runtime_find_module_registered(module_name);
    if (!module_reg || module_reg->module_type != Wasm_Module_Bytecode) {
        LOG_DEBUG("can not find a module named %s for table", module_name);
        set_error_buf(error_buf, error_buf_size, "unknown import");
        return NULL;
    }

    module = (WASMModule *)module_reg;
    export =
        wasm_loader_find_export(module, module_name, table_name,
                                EXPORT_KIND_TABLE, error_buf, error_buf_size);
    if (!export) {
        return NULL;
    }

    /* resolve table and check the init/max size */
    if (export->index < module->import_table_count) {
        table =
            module->import_tables[export->index].u.table.import_table_linked;
    }
    else {
        table = &(module->tables[export->index - module->import_table_count]);
    }
    if (table->init_size < init_size || table->max_size > max_size) {
        LOG_DEBUG("%s,%s failed type check(%d-%d), expected(%d-%d)",
                  module_name, table_name, table->init_size, table->max_size,
                  init_size, max_size);
        set_error_buf(error_buf, error_buf_size, "incompatible import type");
        return NULL;
    }

    return table;
}

static WASMMemory *
wasm_loader_resolve_memory(const char *module_name, const char *memory_name,
                           uint32 init_page_count, uint32 max_page_count,
                           char *error_buf, uint32 error_buf_size)
{
    WASMModuleCommon *module_reg;
    WASMMemory *memory = NULL;
    WASMExport *export = NULL;
    WASMModule *module = NULL;

    module_reg = wasm_runtime_find_module_registered(module_name);
    if (!module_reg || module_reg->module_type != Wasm_Module_Bytecode) {
        LOG_DEBUG("can not find a module named %s for memory", module_name);
        set_error_buf(error_buf, error_buf_size, "unknown import");
        return NULL;
    }

    module = (WASMModule *)module_reg;
    export =
        wasm_loader_find_export(module, module_name, memory_name,
                                EXPORT_KIND_MEMORY, error_buf, error_buf_size);
    if (!export) {
        return NULL;
    }

    /* resolve memory and check the init/max page count */
    if (export->index < module->import_memory_count) {
        memory = module->import_memories[export->index]
                     .u.memory.import_memory_linked;
    }
    else {
        memory =
            &(module->memories[export->index - module->import_memory_count]);
    }
    if (memory->init_page_count < init_page_count
        || memory->max_page_count > max_page_count) {
        LOG_DEBUG("%s,%s failed type check(%d-%d), expected(%d-%d)",
                  module_name, memory_name, memory->init_page_count,
                  memory->max_page_count, init_page_count, max_page_count);
        set_error_buf(error_buf, error_buf_size, "incompatible import type");
        return NULL;
    }
    return memory;
}

static WASMGlobal *
wasm_loader_resolve_global(const char *module_name, const char *global_name,
                           uint8 type, bool is_mutable, char *error_buf,
                           uint32 error_buf_size)
{
    WASMModuleCommon *module_reg;
    WASMGlobal *global = NULL;
    WASMExport *export = NULL;
    WASMModule *module = NULL;

    module_reg = wasm_runtime_find_module_registered(module_name);
    if (!module_reg || module_reg->module_type != Wasm_Module_Bytecode) {
        LOG_DEBUG("can not find a module named %s for global", module_name);
        set_error_buf(error_buf, error_buf_size, "unknown import");
        return NULL;
    }

    module = (WASMModule *)module_reg;
    export =
        wasm_loader_find_export(module, module_name, global_name,
                                EXPORT_KIND_GLOBAL, error_buf, error_buf_size);
    if (!export) {
        return NULL;
    }

    /* resolve and check the global */
    if (export->index < module->import_global_count) {
        global =
            module->import_globals[export->index].u.global.import_global_linked;
    }
    else {
        global =
            &(module->globals[export->index - module->import_global_count]);
    }
    if (global->type != type || global->is_mutable != is_mutable) {
        LOG_DEBUG("%s,%s failed type check(%d, %d), expected(%d, %d)",
                  module_name, global_name, global->type, global->is_mutable,
                  type, is_mutable);
        set_error_buf(error_buf, error_buf_size, "incompatible import type");
        return NULL;
    }
    return global;
}

static WASMModule *
search_sub_module(const WASMModule *parent_module, const char *sub_module_name)
{
    WASMRegisteredModule *node =
        bh_list_first_elem(parent_module->import_module_list);
    while (node && strcmp(sub_module_name, node->module_name)) {
        node = bh_list_elem_next(node);
    }
    return node ? (WASMModule *)node->module : NULL;
}

static bool
register_sub_module(const WASMModule *parent_module,
                    const char *sub_module_name, WASMModule *sub_module)
{
    /* register sub_module into its parent sub module list */
    WASMRegisteredModule *node = NULL;
    bh_list_status ret;

    if (search_sub_module(parent_module, sub_module_name)) {
        LOG_DEBUG("%s has been registered in its parent", sub_module_name);
        return true;
    }

    node = loader_malloc(sizeof(WASMRegisteredModule), NULL, 0);
    if (!node) {
        return false;
    }

    node->module_name = sub_module_name;
    node->module = (WASMModuleCommon *)sub_module;
    ret = bh_list_insert(parent_module->import_module_list, node);
    bh_assert(BH_LIST_SUCCESS == ret);
    (void)ret;
    return true;
}

static WASMModule *
load_depended_module(const WASMModule *parent_module,
                     const char *sub_module_name, char *error_buf,
                     uint32 error_buf_size)
{
    WASMModule *sub_module = NULL;
    bool ret = false;
    uint8 *buffer = NULL;
    uint32 buffer_size = 0;
    const module_reader reader = wasm_runtime_get_module_reader();
    const module_destroyer destroyer = wasm_runtime_get_module_destroyer();

    /* check the registered module list of the parent */
    sub_module = search_sub_module(parent_module, sub_module_name);
    if (sub_module) {
        LOG_DEBUG("%s has been loaded before", sub_module_name);
        return sub_module;
    }

    /* check the global registered module list */
    sub_module =
        (WASMModule *)wasm_runtime_find_module_registered(sub_module_name);
    if (sub_module) {
        LOG_DEBUG("%s has been loaded", sub_module_name);
        goto register_sub_module;
    }

    LOG_VERBOSE("loading %s", sub_module_name);

    if (!reader) {
        set_error_buf_v(error_buf, error_buf_size,
                        "no sub module reader to load %s", sub_module_name);
        return NULL;
    }

    /* start to maintain a loading module list */
    ret = wasm_runtime_is_loading_module(sub_module_name);
    if (ret) {
        set_error_buf_v(error_buf, error_buf_size,
                        "found circular dependency on %s", sub_module_name);
        return NULL;
    }

    ret = wasm_runtime_add_loading_module(sub_module_name, error_buf,
                                          error_buf_size);
    if (!ret) {
        LOG_DEBUG("can not add %s into loading module list\n", sub_module_name);
        return NULL;
    }

    ret = reader(sub_module_name, &buffer, &buffer_size);
    if (!ret) {
        LOG_DEBUG("read the file of %s failed", sub_module_name);
        set_error_buf_v(error_buf, error_buf_size, "unknown import",
                        sub_module_name);
        goto delete_loading_module;
    }

    sub_module =
        wasm_loader_load(buffer, buffer_size, false, error_buf, error_buf_size);
    if (!sub_module) {
        LOG_DEBUG("error: can not load the sub_module %s", sub_module_name);
        /* others will be destroyed in runtime_destroy() */
        goto destroy_file_buffer;
    }

    wasm_runtime_delete_loading_module(sub_module_name);

    /* register on a global list */
    ret = wasm_runtime_register_module_internal(
        sub_module_name, (WASMModuleCommon *)sub_module, buffer, buffer_size,
        error_buf, error_buf_size);
    if (!ret) {
        LOG_DEBUG("error: can not register module %s globally\n",
                  sub_module_name);
        /* others will be unloaded in runtime_destroy() */
        goto unload_module;
    }

    /* register into its parent list */
register_sub_module:
    ret = register_sub_module(parent_module, sub_module_name, sub_module);
    if (!ret) {
        set_error_buf_v(error_buf, error_buf_size,
                        "failed to register sub module %s", sub_module_name);
        /* since it is in the global module list, no need to
         * unload the module. the runtime_destroy() will do it
         */
        return NULL;
    }

    return sub_module;

unload_module:
    wasm_loader_unload(sub_module);

destroy_file_buffer:
    if (destroyer) {
        destroyer(buffer, buffer_size);
    }
    else {
        LOG_WARNING("need to release the reading buffer of %s manually",
                    sub_module_name);
    }

delete_loading_module:
    wasm_runtime_delete_loading_module(sub_module_name);
    return NULL;
}
#endif /* end of WASM_ENABLE_MULTI_MODULE */

static bool
load_function_import(const uint8 **p_buf, const uint8 *buf_end,
                     const WASMModule *parent_module,
                     const char *sub_module_name, const char *function_name,
                     WASMFunctionImport *function, char *error_buf,
                     uint32 error_buf_size)
{
    const uint8 *p = *p_buf, *p_end = buf_end;
    uint32 declare_type_index = 0;
    WASMFuncType *declare_func_type = NULL;
    WASMFunction *linked_func = NULL;
#if WASM_ENABLE_MULTI_MODULE != 0
    WASMModule *sub_module = NULL;
#endif
    const char *linked_signature = NULL;
    void *linked_attachment = NULL;
    bool linked_call_conv_raw = false;
    bool is_native_symbol = false;

    read_leb_uint32(p, p_end, declare_type_index);
    *p_buf = p;

    if (declare_type_index >= parent_module->type_count) {
        set_error_buf(error_buf, error_buf_size, "unknown type");
        return false;
    }

#if (WASM_ENABLE_WAMR_COMPILER != 0) || (WASM_ENABLE_JIT != 0)
    declare_type_index = wasm_get_smallest_type_idx(
        parent_module->types, parent_module->type_count, declare_type_index);
#endif

    declare_func_type =
        (WASMFuncType *)parent_module->types[declare_type_index];

    /* lookup registered native symbols first */
    linked_func = wasm_native_resolve_symbol(
        sub_module_name, function_name, declare_func_type, &linked_signature,
        &linked_attachment, &linked_call_conv_raw);
    if (linked_func) {
        is_native_symbol = true;
    }
#if WASM_ENABLE_MULTI_MODULE != 0
    else {
        if (!wasm_runtime_is_built_in_module(sub_module_name)) {
            sub_module = load_depended_module(parent_module, sub_module_name,
                                              error_buf, error_buf_size);
            if (!sub_module) {
                return false;
            }
        }
        linked_func = wasm_loader_resolve_function(
            sub_module_name, function_name, declare_func_type, error_buf,
            error_buf_size);
    }
#endif

    function->module_name = (char *)sub_module_name;
    function->field_name = (char *)function_name;
    function->func_type = declare_func_type;
    /* func_ptr_linked is for native registered symbol */
    function->func_ptr_linked = is_native_symbol ? linked_func : NULL;
    function->signature = linked_signature;
    function->attachment = linked_attachment;
    function->call_conv_raw = linked_call_conv_raw;
#if WASM_ENABLE_MULTI_MODULE != 0
    function->import_module = is_native_symbol ? NULL : sub_module;
    function->import_func_linked = is_native_symbol ? NULL : linked_func;
#endif
    return true;
fail:
    return false;
}

static bool
check_table_max_size(uint32 init_size, uint32 max_size, char *error_buf,
                     uint32 error_buf_size)
{
    if (max_size < init_size) {
        set_error_buf(error_buf, error_buf_size,
                      "size minimum must not be greater than maximum");
        return false;
    }
    return true;
}

static bool
load_table_import(const uint8 **p_buf, const uint8 *buf_end,
                  WASMModule *parent_module, const char *sub_module_name,
                  const char *table_name, WASMTableImport *table,
                  char *error_buf, uint32 error_buf_size)
{
    const uint8 *p = *p_buf, *p_end = buf_end;
    uint32 declare_elem_type = 0, declare_max_size_flag = 0,
           declare_init_size = 0, declare_max_size = 0;
#if WASM_ENABLE_MULTI_MODULE != 0
    WASMModule *sub_module = NULL;
    WASMTable *linked_table = NULL;
#endif
#if WASM_ENABLE_GC != 0
    WASMRefType ref_type;
    bool need_ref_type_map;
#endif

#if WASM_ENABLE_GC == 0
    CHECK_BUF(p, p_end, 1);
    /* 0x70 or 0x6F */
    declare_elem_type = read_uint8(p);
    if (VALUE_TYPE_FUNCREF != declare_elem_type
#if WASM_ENABLE_REF_TYPES != 0
        && VALUE_TYPE_EXTERNREF != declare_elem_type
#endif
    ) {
        set_error_buf(error_buf, error_buf_size, "incompatible import type");
        return false;
    }
#else /* else of WASM_ENABLE_GC */
    if (!resolve_value_type(&p, p_end, parent_module, &need_ref_type_map,
                            &ref_type, false, error_buf, error_buf_size)) {
        return false;
    }
    if (wasm_is_reftype_htref_non_nullable(ref_type.ref_type)) {
        set_error_buf(error_buf, error_buf_size,
                      "non-defaultable element type");
        return false;
    }
    declare_elem_type = ref_type.ref_type;
    if (need_ref_type_map) {
        if (!(table->elem_ref_type =
                  reftype_set_insert(parent_module->ref_type_set, &ref_type,
                                     error_buf, error_buf_size))) {
            return false;
        }
    }
#if TRACE_WASM_LOADER != 0
    os_printf("import table type: ");
    wasm_dump_value_type(declare_elem_type, table->elem_ref_type);
    os_printf("\n");
#endif
#endif /* end of WASM_ENABLE_GC */

    read_leb_uint32(p, p_end, declare_max_size_flag);
    if (declare_max_size_flag > 1) {
        set_error_buf(error_buf, error_buf_size, "integer too large");
        return false;
    }

    read_leb_uint32(p, p_end, declare_init_size);

    if (declare_max_size_flag) {
        read_leb_uint32(p, p_end, declare_max_size);
        if (!check_table_max_size(declare_init_size, declare_max_size,
                                  error_buf, error_buf_size))
            return false;
    }

    adjust_table_max_size(declare_init_size, declare_max_size_flag,
                          &declare_max_size);

    *p_buf = p;

#if WASM_ENABLE_MULTI_MODULE != 0
    if (!wasm_runtime_is_built_in_module(sub_module_name)) {
        sub_module = load_depended_module(parent_module, sub_module_name,
                                          error_buf, error_buf_size);
        if (!sub_module) {
            return false;
        }

        linked_table = wasm_loader_resolve_table(
            sub_module_name, table_name, declare_init_size, declare_max_size,
            error_buf, error_buf_size);
        if (!linked_table) {
            return false;
        }

        /* reset with linked table limit */
        declare_elem_type = linked_table->elem_type;
        declare_init_size = linked_table->init_size;
        declare_max_size = linked_table->max_size;
        declare_max_size_flag = linked_table->flags;
        table->import_table_linked = linked_table;
        table->import_module = sub_module;
    }
#endif /* WASM_ENABLE_MULTI_MODULE != 0 */

    /* (table (export "table") 10 20 funcref) */
    /* we need this section working in wamrc */
    if (!strcmp("spectest", sub_module_name)) {
        const uint32 spectest_table_init_size = 10;
        const uint32 spectest_table_max_size = 20;

        if (strcmp("table", table_name)) {
            set_error_buf(error_buf, error_buf_size,
                          "incompatible import type or unknown import");
            return false;
        }

        if (declare_init_size > spectest_table_init_size
            || declare_max_size < spectest_table_max_size) {
            set_error_buf(error_buf, error_buf_size,
                          "incompatible import type");
            return false;
        }

        declare_init_size = spectest_table_init_size;
        declare_max_size = spectest_table_max_size;
    }

    /* now we believe all declaration are ok */
    table->elem_type = declare_elem_type;
    table->init_size = declare_init_size;
    table->flags = (uint8)declare_max_size_flag;
    table->max_size = declare_max_size;
    return true;
fail:
    return false;
}

unsigned
wasm_runtime_memory_pool_size();

static bool
check_memory_init_size(uint32 init_size, char *error_buf, uint32 error_buf_size)
{
    if (init_size > 65536) {
        set_error_buf(error_buf, error_buf_size,
                      "memory size must be at most 65536 pages (4GiB)");
        return false;
    }
    return true;
}

static bool
check_memory_max_size(uint32 init_size, uint32 max_size, char *error_buf,
                      uint32 error_buf_size)
{
    if (max_size < init_size) {
        set_error_buf(error_buf, error_buf_size,
                      "size minimum must not be greater than maximum");
        return false;
    }

    if (max_size > 65536) {
        set_error_buf(error_buf, error_buf_size,
                      "memory size must be at most 65536 pages (4GiB)");
        return false;
    }
    return true;
}

static bool
load_memory_import(const uint8 **p_buf, const uint8 *buf_end,
                   WASMModule *parent_module, const char *sub_module_name,
                   const char *memory_name, WASMMemoryImport *memory,
                   char *error_buf, uint32 error_buf_size)
{
<<<<<<< HEAD
    const uint8 *p = *p_buf, *p_end = buf_end;
    uint32 pool_size = wasm_runtime_memory_pool_size();
#if WASM_ENABLE_APP_FRAMEWORK != 0
    uint32 max_page_count = pool_size * APP_MEMORY_MAX_GLOBAL_HEAP_PERCENT
                            / DEFAULT_NUM_BYTES_PER_PAGE;
#else
    uint32 max_page_count = pool_size / DEFAULT_NUM_BYTES_PER_PAGE;
#endif /* WASM_ENABLE_APP_FRAMEWORK */
    uint32 declare_max_page_count_flag = 0;
    uint32 declare_init_page_count = 0;
    uint32 declare_max_page_count = 0;
#if WASM_ENABLE_MULTI_MODULE != 0
    WASMModule *sub_module = NULL;
    WASMMemory *linked_memory = NULL;
#endif
=======
    const uint8 *p = buf, *p_end = buf_end;
    const uint8 *p_code = buf_code, *p_code_end, *p_code_save;
    uint32 func_count;
    uint64 total_size;
    uint32 code_count = 0, code_size, type_index, i, j, k, local_type_index;
    uint32 local_count, local_set_count, sub_local_count, local_cell_num;
    uint8 type;
    WASMFunction *func;

    read_leb_uint32(p, p_end, func_count);

    if (buf_code)
        read_leb_uint32(p_code, buf_code_end, code_count);
>>>>>>> 87c67eb6

    read_leb_uint32(p, p_end, declare_max_page_count_flag);
    read_leb_uint32(p, p_end, declare_init_page_count);
    if (!check_memory_init_size(declare_init_page_count, error_buf,
                                error_buf_size)) {
        return false;
    }

    if (declare_max_page_count_flag & 1) {
        read_leb_uint32(p, p_end, declare_max_page_count);
        if (!check_memory_max_size(declare_init_page_count,
                                   declare_max_page_count, error_buf,
                                   error_buf_size)) {
            return false;
        }
        if (declare_max_page_count > max_page_count) {
            declare_max_page_count = max_page_count;
        }
    }
    else {
        /* Limit the maximum memory size to max_page_count */
        declare_max_page_count = max_page_count;
    }

#if WASM_ENABLE_MULTI_MODULE != 0
    if (!wasm_runtime_is_built_in_module(sub_module_name)) {
        sub_module = load_depended_module(parent_module, sub_module_name,
                                          error_buf, error_buf_size);
        if (!sub_module) {
            return false;
        }

        linked_memory = wasm_loader_resolve_memory(
            sub_module_name, memory_name, declare_init_page_count,
            declare_max_page_count, error_buf, error_buf_size);
        if (!linked_memory) {
            return false;
        }

        /**
         * reset with linked memory limit
         */
        memory->import_module = sub_module;
        memory->import_memory_linked = linked_memory;
        declare_init_page_count = linked_memory->init_page_count;
        declare_max_page_count = linked_memory->max_page_count;
    }
#endif

<<<<<<< HEAD
    /* (memory (export "memory") 1 2) */
    if (!strcmp("spectest", sub_module_name)) {
        uint32 spectest_memory_init_page = 1;
        uint32 spectest_memory_max_page = 2;

        if (strcmp("memory", memory_name)) {
            set_error_buf(error_buf, error_buf_size,
                          "incompatible import type or unknown import");
            return false;
        }
=======
            func->param_cell_num = func->func_type->param_cell_num;
            func->ret_cell_num = func->func_type->ret_cell_num;
            local_cell_num =
                wasm_get_cell_num(func->local_types, func->local_count);

            if (local_cell_num > UINT16_MAX) {
                set_error_buf(error_buf, error_buf_size,
                              "local count too large");
                return false;
            }

            func->local_cell_num = (uint16)local_cell_num;

            if (!init_function_local_offsets(func, error_buf, error_buf_size))
                return false;
>>>>>>> 87c67eb6

        if (declare_init_page_count > spectest_memory_init_page
            || declare_max_page_count < spectest_memory_max_page) {
            set_error_buf(error_buf, error_buf_size,
                          "incompatible import type");
            return false;
        }

        declare_init_page_count = spectest_memory_init_page;
        declare_max_page_count = spectest_memory_max_page;
    }

    /* now we believe all declaration are ok */
    memory->flags = declare_max_page_count_flag;
    memory->init_page_count = declare_init_page_count;
    memory->max_page_count = declare_max_page_count;
    memory->num_bytes_per_page = DEFAULT_NUM_BYTES_PER_PAGE;

    *p_buf = p;
    return true;
fail:
    return false;
}

static bool
load_global_import(const uint8 **p_buf, const uint8 *buf_end,
                   WASMModule *parent_module, char *sub_module_name,
                   char *global_name, WASMGlobalImport *global, char *error_buf,
                   uint32 error_buf_size)
{
    const uint8 *p = *p_buf, *p_end = buf_end;
    uint8 declare_type = 0;
    uint8 declare_mutable = 0;
#if WASM_ENABLE_MULTI_MODULE != 0
    WASMModule *sub_module = NULL;
    WASMGlobal *linked_global = NULL;
#endif
#if WASM_ENABLE_GC != 0
    WASMRefType ref_type;
    bool need_ref_type_map;
#endif

#if WASM_ENABLE_GC == 0
    CHECK_BUF(p, p_end, 2);
    declare_type = read_uint8(p);
    declare_mutable = read_uint8(p);
#else
    if (!resolve_value_type(&p, p_end, parent_module, &need_ref_type_map,
                            &ref_type, false, error_buf, error_buf_size)) {
        return false;
    }
    declare_type = ref_type.ref_type;
    if (need_ref_type_map) {
        if (!(global->ref_type =
                  reftype_set_insert(parent_module->ref_type_set, &ref_type,
                                     error_buf, error_buf_size))) {
            return false;
        }
    }
#if TRACE_WASM_LOADER != 0
    os_printf("import global type: ");
    wasm_dump_value_type(declare_type, global->ref_type);
    os_printf("\n");
#endif
    CHECK_BUF(p, p_end, 1);
    declare_mutable = read_uint8(p);
#endif

    *p_buf = p;

    if (!check_mutability(declare_mutable, error_buf, error_buf_size)) {
        return false;
    }

#if WASM_ENABLE_LIBC_BUILTIN != 0
    global->is_linked = wasm_native_lookup_libc_builtin_global(
        sub_module_name, global_name, global);
    if (global->is_linked) {
        if (global->type != declare_type
            || global->is_mutable != declare_mutable) {
            set_error_buf(error_buf, error_buf_size,
                          "incompatible import type");
            return false;
        }
    }
#endif
#if WASM_ENABLE_MULTI_MODULE != 0
    if (!global->is_linked
        && !wasm_runtime_is_built_in_module(sub_module_name)) {
        sub_module = load_depended_module(parent_module, sub_module_name,
                                          error_buf, error_buf_size);
        if (!sub_module) {
            return false;
        }

        /* check sub modules */
        linked_global = wasm_loader_resolve_global(
            sub_module_name, global_name, declare_type, declare_mutable,
            error_buf, error_buf_size);
        if (linked_global) {
            global->import_module = sub_module;
            global->import_global_linked = linked_global;
            global->is_linked = true;
        }
    }
#endif

    global->module_name = sub_module_name;
    global->field_name = global_name;
    global->type = declare_type;
    global->is_mutable = (declare_mutable == 1);
    return true;
fail:
    return false;
}

static bool
load_table(const uint8 **p_buf, const uint8 *buf_end, WASMModule *module,
           WASMTable *table, char *error_buf, uint32 error_buf_size)
{
    const uint8 *p = *p_buf, *p_end = buf_end, *p_org;
    uint32 flags;
#if WASM_ENABLE_GC != 0
    WASMRefType ref_type;
    bool need_ref_type_map;
#endif

#if WASM_ENABLE_GC == 0
    CHECK_BUF(p, p_end, 1);
    /* 0x70 or 0x6F */
    table->elem_type = read_uint8(p);
    if (VALUE_TYPE_FUNCREF != table->elem_type
#if WASM_ENABLE_REF_TYPES != 0
        && VALUE_TYPE_EXTERNREF != table->elem_type
#endif
    ) {
        set_error_buf(error_buf, error_buf_size, "incompatible import type");
        return false;
    }
#else /* else of WASM_ENABLE_GC */
    if (!resolve_value_type(&p, p_end, module, &need_ref_type_map, &ref_type,
                            false, error_buf, error_buf_size)) {
        return false;
    }
    if (wasm_is_reftype_htref_non_nullable(ref_type.ref_type)) {
        set_error_buf(error_buf, error_buf_size,
                      "non-defaultable element type");
        return false;
    }
    table->elem_type = ref_type.ref_type;
    if (need_ref_type_map) {
        if (!(table->elem_ref_type =
                  reftype_set_insert(module->ref_type_set, &ref_type, error_buf,
                                     error_buf_size))) {
            return false;
        }
    }
#if TRACE_WASM_LOADER != 0
    os_printf("table type: ");
    wasm_dump_value_type(table->elem_type, table->elem_ref_type);
    os_printf("\n");
#endif
#endif /* end of WASM_ENABLE_GC */

    p_org = p;
    read_leb_uint32(p, p_end, flags);
#if WASM_ENABLE_SHARED_MEMORY == 0
    if (p - p_org > 1) {
        set_error_buf(error_buf, error_buf_size,
                      "integer representation too long");
        return false;
    }
    if (flags > 1) {
        set_error_buf(error_buf, error_buf_size, "integer too large");
        return false;
    }
#else
    if (p - p_org > 1) {
        set_error_buf(error_buf, error_buf_size, "invalid limits flags");
        return false;
    }
    if (flags == 2) {
        set_error_buf(error_buf, error_buf_size, "tables cannot be shared");
        return false;
    }
    if (flags > 1) {
        set_error_buf(error_buf, error_buf_size, "invalid limits flags");
        return false;
    }
#endif
    table->flags = (uint8)flags;

    read_leb_uint32(p, p_end, table->init_size);

    if (table->flags) {
        read_leb_uint32(p, p_end, table->max_size);
        if (!check_table_max_size(table->init_size, table->max_size, error_buf,
                                  error_buf_size))
            return false;
    }

    adjust_table_max_size(table->init_size, table->flags, &table->max_size);

    *p_buf = p;
    return true;
fail:
    return false;
}

static bool
load_memory(const uint8 **p_buf, const uint8 *buf_end, WASMMemory *memory,
            char *error_buf, uint32 error_buf_size)
{
    const uint8 *p = *p_buf, *p_end = buf_end, *p_org;
    uint32 pool_size = wasm_runtime_memory_pool_size();
#if WASM_ENABLE_APP_FRAMEWORK != 0
    uint32 max_page_count = pool_size * APP_MEMORY_MAX_GLOBAL_HEAP_PERCENT
                            / DEFAULT_NUM_BYTES_PER_PAGE;
#else
    uint32 max_page_count = pool_size / DEFAULT_NUM_BYTES_PER_PAGE;
#endif

    p_org = p;
    read_leb_uint32(p, p_end, memory->flags);
#if WASM_ENABLE_SHARED_MEMORY == 0
    if (p - p_org > 1) {
        set_error_buf(error_buf, error_buf_size,
                      "integer representation too long");
        return false;
    }
    if (memory->flags > 1) {
        set_error_buf(error_buf, error_buf_size, "integer too large");
        return false;
    }
#else
    if (p - p_org > 1) {
        set_error_buf(error_buf, error_buf_size, "invalid limits flags");
        return false;
    }
    if (memory->flags > 3) {
        set_error_buf(error_buf, error_buf_size, "invalid limits flags");
        return false;
    }
    else if (memory->flags == 2) {
        set_error_buf(error_buf, error_buf_size,
                      "shared memory must have maximum");
        return false;
    }
#endif

    read_leb_uint32(p, p_end, memory->init_page_count);
    if (!check_memory_init_size(memory->init_page_count, error_buf,
                                error_buf_size))
        return false;

    if (memory->flags & 1) {
        read_leb_uint32(p, p_end, memory->max_page_count);
        if (!check_memory_max_size(memory->init_page_count,
                                   memory->max_page_count, error_buf,
                                   error_buf_size))
            return false;
        if (memory->max_page_count > max_page_count)
            memory->max_page_count = max_page_count;
    }
    else {
        /* Limit the maximum memory size to max_page_count */
        memory->max_page_count = max_page_count;
    }

    memory->num_bytes_per_page = DEFAULT_NUM_BYTES_PER_PAGE;

    *p_buf = p;
    return true;
fail:
    return false;
}

static bool
load_import_section(const uint8 *buf, const uint8 *buf_end, WASMModule *module,
                    bool is_load_from_file_buf, char *error_buf,
                    uint32 error_buf_size)
{
    const uint8 *p = buf, *p_end = buf_end, *p_old;
    uint32 import_count, name_len, type_index, i, u32, flags;
    uint64 total_size;
    WASMImport *import;
    WASMImport *import_functions = NULL, *import_tables = NULL;
    WASMImport *import_memories = NULL, *import_globals = NULL;
    char *sub_module_name, *field_name;
    uint8 u8, kind;

    read_leb_uint32(p, p_end, import_count);

    if (import_count) {
        module->import_count = import_count;
        total_size = sizeof(WASMImport) * (uint64)import_count;
        if (!(module->imports =
                  loader_malloc(total_size, error_buf, error_buf_size))) {
            return false;
        }

        p_old = p;

        /* Scan firstly to get import count of each type */
        for (i = 0; i < import_count; i++) {
            /* module name */
            read_leb_uint32(p, p_end, name_len);
            CHECK_BUF(p, p_end, name_len);
            p += name_len;

            /* field name */
            read_leb_uint32(p, p_end, name_len);
            CHECK_BUF(p, p_end, name_len);
            p += name_len;

            CHECK_BUF(p, p_end, 1);
            /* 0x00/0x01/0x02/0x03 */
            kind = read_uint8(p);

            switch (kind) {
                case IMPORT_KIND_FUNC: /* import function */
                    read_leb_uint32(p, p_end, type_index);
                    module->import_function_count++;
                    break;

                case IMPORT_KIND_TABLE: /* import table */
                    CHECK_BUF(p, p_end, 1);
                    /* 0x70 */
                    u8 = read_uint8(p);
                    read_leb_uint32(p, p_end, flags);
                    read_leb_uint32(p, p_end, u32);
                    if (flags & 1)
                        read_leb_uint32(p, p_end, u32);
                    module->import_table_count++;

#if (WASM_ENABLE_GC == 0) && (WASM_ENABLE_REF_TYPES == 0)
                    if (module->import_table_count > 1) {
                        set_error_buf(error_buf, error_buf_size,
                                      "multiple tables");
                        return false;
                    }
#endif
                    break;

                case IMPORT_KIND_MEMORY: /* import memory */
                    read_leb_uint32(p, p_end, flags);
                    read_leb_uint32(p, p_end, u32);
                    if (flags & 1)
                        read_leb_uint32(p, p_end, u32);
                    module->import_memory_count++;
                    if (module->import_memory_count > 1) {
                        set_error_buf(error_buf, error_buf_size,
                                      "multiple memories");
                        return false;
                    }
                    break;

                case IMPORT_KIND_GLOBAL: /* import global */
                    CHECK_BUF(p, p_end, 2);
                    p += 2;
                    module->import_global_count++;
                    break;

                default:
                    set_error_buf(error_buf, error_buf_size,
                                  "invalid import kind");
                    return false;
            }
        }

        if (module->import_function_count)
            import_functions = module->import_functions = module->imports;
        if (module->import_table_count)
            import_tables = module->import_tables =
                module->imports + module->import_function_count;
        if (module->import_memory_count)
            import_memories = module->import_memories =
                module->imports + module->import_function_count
                + module->import_table_count;
        if (module->import_global_count)
            import_globals = module->import_globals =
                module->imports + module->import_function_count
                + module->import_table_count + module->import_memory_count;

        p = p_old;

        /* Scan again to resolve the data */
        for (i = 0; i < import_count; i++) {
            /* load module name */
            read_leb_uint32(p, p_end, name_len);
            CHECK_BUF(p, p_end, name_len);
            if (!(sub_module_name = const_str_list_insert(
                      p, name_len, module, is_load_from_file_buf, error_buf,
                      error_buf_size))) {
                return false;
            }
            p += name_len;

            /* load field name */
            read_leb_uint32(p, p_end, name_len);
            CHECK_BUF(p, p_end, name_len);
            if (!(field_name = const_str_list_insert(
                      p, name_len, module, is_load_from_file_buf, error_buf,
                      error_buf_size))) {
                return false;
            }
            p += name_len;

            CHECK_BUF(p, p_end, 1);
            /* 0x00/0x01/0x02/0x03 */
            kind = read_uint8(p);

            switch (kind) {
                case IMPORT_KIND_FUNC: /* import function */
                    bh_assert(import_functions);
                    import = import_functions++;
                    if (!load_function_import(
                            &p, p_end, module, sub_module_name, field_name,
                            &import->u.function, error_buf, error_buf_size)) {
                        return false;
                    }
                    break;

                case IMPORT_KIND_TABLE: /* import table */
                    bh_assert(import_tables);
                    import = import_tables++;
                    if (!load_table_import(&p, p_end, module, sub_module_name,
                                           field_name, &import->u.table,
                                           error_buf, error_buf_size)) {
                        LOG_DEBUG("can not import such a table (%s,%s)",
                                  sub_module_name, field_name);
                        return false;
                    }
                    break;

                case IMPORT_KIND_MEMORY: /* import memory */
                    bh_assert(import_memories);
                    import = import_memories++;
                    if (!load_memory_import(&p, p_end, module, sub_module_name,
                                            field_name, &import->u.memory,
                                            error_buf, error_buf_size)) {
                        return false;
                    }
                    break;

                case IMPORT_KIND_GLOBAL: /* import global */
                    bh_assert(import_globals);
                    import = import_globals++;
                    if (!load_global_import(&p, p_end, module, sub_module_name,
                                            field_name, &import->u.global,
                                            error_buf, error_buf_size)) {
                        return false;
                    }
                    break;

                default:
                    set_error_buf(error_buf, error_buf_size,
                                  "invalid import kind");
                    return false;
            }
            import->kind = kind;
            import->u.names.module_name = sub_module_name;
            import->u.names.field_name = field_name;
        }

#if WASM_ENABLE_LIBC_WASI != 0
        import = module->import_functions;
        for (i = 0; i < module->import_function_count; i++, import++) {
            if (!strcmp(import->u.names.module_name, "wasi_unstable")
                || !strcmp(import->u.names.module_name,
                           "wasi_snapshot_preview1")) {
                module->import_wasi_api = true;
                break;
            }
        }
#endif
    }

    if (p != p_end) {
        set_error_buf(error_buf, error_buf_size, "section size mismatch");
        return false;
    }

    LOG_VERBOSE("Load import section success.\n");
    (void)u8;
    (void)u32;
    (void)type_index;
    return true;
fail:
    return false;
}

static bool
init_function_local_offsets(WASMFunction *func, char *error_buf,
                            uint32 error_buf_size)
{
    WASMFuncType *param_type = func->func_type;
    uint32 param_count = param_type->param_count;
    uint8 *param_types = param_type->types;
    uint32 local_count = func->local_count;
    uint8 *local_types = func->local_types;
    uint32 i, local_offset = 0;
    uint64 total_size = sizeof(uint16) * ((uint64)param_count + local_count);

    /*
     * Only allocate memory when total_size is not 0,
     * or the return value of malloc(0) might be NULL on some platforms,
     * which causes wasm loader return false.
     */
    if (total_size > 0
        && !(func->local_offsets =
                 loader_malloc(total_size, error_buf, error_buf_size))) {
        return false;
    }

    for (i = 0; i < param_count; i++) {
        func->local_offsets[i] = (uint16)local_offset;
        local_offset += wasm_value_type_cell_num(param_types[i]);
    }

    for (i = 0; i < local_count; i++) {
        func->local_offsets[param_count + i] = (uint16)local_offset;
        local_offset += wasm_value_type_cell_num(local_types[i]);
    }

    bh_assert(local_offset == func->param_cell_num + func->local_cell_num);
    return true;
}

static bool
load_function_section(const uint8 *buf, const uint8 *buf_end,
                      const uint8 *buf_code, const uint8 *buf_code_end,
                      WASMModule *module, char *error_buf,
                      uint32 error_buf_size)
{
    const uint8 *p = buf, *p_end = buf_end;
    const uint8 *p_code = buf_code, *p_code_end, *p_code_save;
    uint32 func_count;
    uint64 total_size;
    uint32 code_count = 0, code_size, type_index, i, j, k, local_type_index;
    uint32 local_count, local_set_count, sub_local_count;
    uint8 type;
    WASMFunction *func;
#if WASM_ENABLE_GC != 0
    bool need_ref_type_map;
    WASMRefType ref_type;
    uint32 ref_type_map_count = 0, t = 0;
#endif

    read_leb_uint32(p, p_end, func_count);

    if (buf_code)
        read_leb_uint32(p_code, buf_code_end, code_count);

    if (func_count != code_count) {
        set_error_buf(error_buf, error_buf_size,
                      "function and code section have inconsistent lengths or "
                      "unexpected end");
        return false;
    }

    if (func_count) {
        module->function_count = func_count;
        total_size = sizeof(WASMFunction *) * (uint64)func_count;
        if (!(module->functions =
                  loader_malloc(total_size, error_buf, error_buf_size))) {
            return false;
        }

        for (i = 0; i < func_count; i++) {
            /* Resolve function type */
            read_leb_uint32(p, p_end, type_index);
            if (type_index >= module->type_count) {
                set_error_buf(error_buf, error_buf_size, "unknown type");
                return false;
            }

#if (WASM_ENABLE_WAMR_COMPILER != 0) || (WASM_ENABLE_JIT != 0)
            type_index = wasm_get_smallest_type_idx(
                module->types, module->type_count, type_index);
#endif

            read_leb_uint32(p_code, buf_code_end, code_size);
            if (code_size == 0 || p_code + code_size > buf_code_end) {
                set_error_buf(error_buf, error_buf_size,
                              "invalid function code size");
                return false;
            }

            /* Resolve local set count */
            p_code_end = p_code + code_size;
            local_count = 0;
            read_leb_uint32(p_code, buf_code_end, local_set_count);
            p_code_save = p_code;

#if WASM_ENABLE_GC != 0
            ref_type_map_count = 0;
#endif
            /* Calculate total local count */
            for (j = 0; j < local_set_count; j++) {
                read_leb_uint32(p_code, buf_code_end, sub_local_count);
                if (sub_local_count > UINT32_MAX - local_count) {
                    set_error_buf(error_buf, error_buf_size, "too many locals");
                    return false;
                }
#if WASM_ENABLE_GC == 0
                CHECK_BUF(p_code, buf_code_end, 1);
                /* 0x7F/0x7E/0x7D/0x7C */
                type = read_uint8(p_code);
                local_count += sub_local_count;
#else
                if (!resolve_value_type(&p_code, buf_code_end, module,
                                        &need_ref_type_map, &ref_type, false,
                                        error_buf, error_buf_size)) {
                    return false;
                }
                if (wasm_is_reftype_htref_non_nullable(ref_type.ref_type)) {
                    set_error_buf(error_buf, error_buf_size,
                                  "non-defaultable local type");
                    return false;
                }
                local_count += sub_local_count;
                if (need_ref_type_map)
                    ref_type_map_count += sub_local_count;
#endif
            }

            /* Alloc memory, layout: function structure + local types */
            code_size = (uint32)(p_code_end - p_code);

            total_size = sizeof(WASMFunction) + (uint64)local_count;
            if (!(func = module->functions[i] =
                      loader_malloc(total_size, error_buf, error_buf_size))) {
                return false;
            }
#if WASM_ENABLE_GC != 0
            if (ref_type_map_count > 0) {
                total_size =
                    sizeof(WASMRefTypeMap) * (uint64)ref_type_map_count;
                if (!(func->local_ref_type_maps = loader_malloc(
                          total_size, error_buf, error_buf_size))) {
                    return false;
                }
                func->local_ref_type_map_count = ref_type_map_count;
            }
#endif

            /* Set function type, local count, code size and code body */
            func->func_type = (WASMFuncType *)module->types[type_index];
            func->local_count = local_count;
            if (local_count > 0)
                func->local_types = (uint8 *)func + sizeof(WASMFunction);
            func->code_size = code_size;
            /**
             * We shall make a copy of code body [p_code, p_code + code_size]
             * as we worry about the inappropriate releasing behaviour.
             * All code bodies are actually in a buffer which user allocates in
             * his embedding environment and we don't have the power on them.
             * It is like:
             *   code_body_cp = malloc(code_size);
             *   memcpy(code_body_cp, p_code, code_size);
             *   func->code = code_body_cp;
             */
            func->code = (uint8 *)p_code;

#if WASM_ENABLE_GC != 0
            t = 0;
#endif
            /* Load each local type */
            p_code = p_code_save;
            local_type_index = 0;
            for (j = 0; j < local_set_count; j++) {
                read_leb_uint32(p_code, buf_code_end, sub_local_count);
                if (!sub_local_count
                    || local_type_index > UINT32_MAX - sub_local_count
                    || local_type_index + sub_local_count > local_count) {
                    set_error_buf(error_buf, error_buf_size,
                                  "invalid local count");
                    return false;
                }
                CHECK_BUF(p_code, buf_code_end, 1);
#if WASM_ENABLE_GC == 0
                /* 0x7F/0x7E/0x7D/0x7C */
                type = read_uint8(p_code);
                if (!is_value_type(type)) {
                    if (type == VALUE_TYPE_V128)
                        set_error_buf(error_buf, error_buf_size,
                                      "v128 value type requires simd feature");
                    else if (type == VALUE_TYPE_FUNCREF
                             || type == VALUE_TYPE_EXTERNREF)
                        set_error_buf(error_buf, error_buf_size,
                                      "ref value type requires "
                                      "reference types feature");
                    else if (type >= REF_TYPE_ARRAYREF
                             && type <= REF_TYPE_ANYREF)
                        set_error_buf(error_buf, error_buf_size,
                                      "GC value type requires GC feature");
                    else
                        set_error_buf_v(error_buf, error_buf_size,
                                        "invalid local type 0x%02X", type);
                    return false;
                }
#else
                if (!resolve_value_type(&p_code, buf_code_end, module,
                                        &need_ref_type_map, &ref_type, false,
                                        error_buf, error_buf_size)) {
                    return false;
                }
                if (need_ref_type_map) {
                    WASMRefType *ref_type_tmp;
                    if (!(ref_type_tmp = reftype_set_insert(
                              module->ref_type_set, &ref_type, error_buf,
                              error_buf_size))) {
                        return false;
                    }
                    for (k = 0; k < sub_local_count; k++) {
                        func->local_ref_type_maps[t + k].ref_type =
                            ref_type_tmp;
                        func->local_ref_type_maps[t + k].index =
                            local_type_index + k;
                    }
                    t += sub_local_count;
                }
                type = ref_type.ref_type;
#endif
                for (k = 0; k < sub_local_count; k++) {
                    func->local_types[local_type_index++] = type;
                }
            }

            bh_assert(local_type_index == func->local_count);
#if WASM_ENABLE_GC != 0
            bh_assert(t == func->local_ref_type_map_count);
#if TRACE_WASM_LOADER != 0
            os_printf("func %u, local types: [", i);
            k = 0;
            for (j = 0; j < func->local_count; j++) {
                WASMRefType *ref_type_tmp = NULL;
                if (wasm_is_type_multi_byte_type(func->local_types[j])) {
                    bh_assert(j == func->local_ref_type_maps[k].index);
                    ref_type_tmp = func->local_ref_type_maps[k++].ref_type;
                }
                wasm_dump_value_type(func->local_types[j], ref_type_tmp);
                if (j < func->local_count - 1)
                    os_printf(" ");
            }
            os_printf("]\n");
#endif
#endif

            func->param_cell_num = func->func_type->param_cell_num;
            func->ret_cell_num = func->func_type->ret_cell_num;
            func->local_cell_num =
                wasm_get_cell_num(func->local_types, func->local_count);

            if (!init_function_local_offsets(func, error_buf, error_buf_size))
                return false;

            p_code = p_code_end;
        }
    }

    if (p != p_end) {
        set_error_buf(error_buf, error_buf_size, "section size mismatch");
        return false;
    }

    LOG_VERBOSE("Load function section success.\n");
    return true;
fail:
    return false;
}

static bool
load_table_section(const uint8 *buf, const uint8 *buf_end, WASMModule *module,
                   char *error_buf, uint32 error_buf_size)
{
    const uint8 *p = buf, *p_end = buf_end;
    uint32 table_count, i;
    uint64 total_size;
    WASMTable *table;

    read_leb_uint32(p, p_end, table_count);
#if (WASM_ENABLE_GC == 0) && (WASM_ENABLE_REF_TYPES == 0)
    if (module->import_table_count + table_count > 1) {
        /* a total of one table is allowed */
        set_error_buf(error_buf, error_buf_size, "multiple tables");
        return false;
    }
#endif

    if (table_count) {
        module->table_count = table_count;
        total_size = sizeof(WASMTable) * (uint64)table_count;
        if (!(module->tables =
                  loader_malloc(total_size, error_buf, error_buf_size))) {
            return false;
        }

        /* load each table */
        table = module->tables;
        for (i = 0; i < table_count; i++, table++)
            if (!load_table(&p, p_end, module, table, error_buf,
                            error_buf_size))
                return false;
    }

    if (p != p_end) {
        set_error_buf(error_buf, error_buf_size, "section size mismatch");
        return false;
    }

    LOG_VERBOSE("Load table section success.\n");
    return true;
fail:
    return false;
}

static bool
load_memory_section(const uint8 *buf, const uint8 *buf_end, WASMModule *module,
                    char *error_buf, uint32 error_buf_size)
{
    const uint8 *p = buf, *p_end = buf_end;
    uint32 memory_count, i;
    uint64 total_size;
    WASMMemory *memory;

    read_leb_uint32(p, p_end, memory_count);
    /* a total of one memory is allowed */
    if (module->import_memory_count + memory_count > 1) {
        set_error_buf(error_buf, error_buf_size, "multiple memories");
        return false;
    }

    if (memory_count) {
        module->memory_count = memory_count;
        total_size = sizeof(WASMMemory) * (uint64)memory_count;
        if (!(module->memories =
                  loader_malloc(total_size, error_buf, error_buf_size))) {
            return false;
        }

        /* load each memory */
        memory = module->memories;
        for (i = 0; i < memory_count; i++, memory++)
            if (!load_memory(&p, p_end, memory, error_buf, error_buf_size))
                return false;
    }

    if (p != p_end) {
        set_error_buf(error_buf, error_buf_size, "section size mismatch");
        return false;
    }

    LOG_VERBOSE("Load memory section success.\n");
    return true;
fail:
    return false;
}

static bool
load_global_section(const uint8 *buf, const uint8 *buf_end, WASMModule *module,
                    char *error_buf, uint32 error_buf_size)
{
    const uint8 *p = buf, *p_end = buf_end;
    uint32 global_count, i;
    uint64 total_size;
    WASMGlobal *global;
    uint8 mutable;
#if WASM_ENABLE_GC != 0
    bool need_ref_type_map;
    WASMRefType ref_type;
#endif

    read_leb_uint32(p, p_end, global_count);

    if (global_count) {
        module->global_count = global_count;
        total_size = sizeof(WASMGlobal) * (uint64)global_count;
        if (!(module->globals =
                  loader_malloc(total_size, error_buf, error_buf_size))) {
            return false;
        }

        global = module->globals;

        for (i = 0; i < global_count; i++, global++) {
#if WASM_ENABLE_GC == 0
            CHECK_BUF(p, p_end, 2);
            global->type = read_uint8(p);
            mutable = read_uint8(p);
#else
            if (!resolve_value_type(&p, p_end, module, &need_ref_type_map,
                                    &ref_type, false, error_buf,
                                    error_buf_size)) {
                return false;
            }
            global->type = ref_type.ref_type;
            CHECK_BUF(p, p_end, 1);
            mutable = read_uint8(p);
#endif /* end of WASM_ENABLE_GC */
            if (!check_mutability(mutable, error_buf, error_buf_size)) {
                return false;
            }
            global->is_mutable = mutable ? true : false;

            /* initialize expression */
            if (!load_init_expr(module, &p, p_end, &(global->init_expr),
                                global->type,
#if WASM_ENABLE_GC == 0
                                NULL,
#else
                                &ref_type,
#endif
                                error_buf, error_buf_size))
                return false;

#if WASM_ENABLE_GC != 0
            if (INIT_EXPR_TYPE_RTT_CANON == global->init_expr.init_expr_type
                || INIT_EXPR_TYPE_RTT_SUB == global->init_expr.init_expr_type) {
                WASMRttObjectRef rtt_obj =
                    (WASMRttObjectRef)global->init_expr.u.gc_obj;
                /* Convert global type from (rtt $t) to (rtt n $t) */
                wasm_set_refheaptype_rttn(&ref_type.ref_ht_rttn, false,
                                          rtt_obj->n,
                                          rtt_obj->defined_type_idx);
                global->type = ref_type.ref_type;
                need_ref_type_map = true;
            }
            if (need_ref_type_map) {
                if (!(global->ref_type =
                          reftype_set_insert(module->ref_type_set, &ref_type,
                                             error_buf, error_buf_size))) {
                    return false;
                }
            }
#endif /* end of WASM_ENABLE_GC */
#if WASM_ENABLE_GC != 0
#if TRACE_WASM_LOADER != 0
            os_printf("global type: ");
            wasm_dump_value_type(global->type, global->ref_type);
            os_printf("\n");
#endif
#endif
        }
    }

    if (p != p_end) {
        set_error_buf(error_buf, error_buf_size, "section size mismatch");
        return false;
    }

    LOG_VERBOSE("Load global section success.\n");
    return true;
fail:
    return false;
}

static bool
load_export_section(const uint8 *buf, const uint8 *buf_end, WASMModule *module,
                    bool is_load_from_file_buf, char *error_buf,
                    uint32 error_buf_size)
{
    const uint8 *p = buf, *p_end = buf_end;
    uint32 export_count, i, j, index;
    uint64 total_size;
    uint32 str_len;
    WASMExport *export;
    const char *name;

    read_leb_uint32(p, p_end, export_count);

    if (export_count) {
        module->export_count = export_count;
        total_size = sizeof(WASMExport) * (uint64)export_count;
        if (!(module->exports =
                  loader_malloc(total_size, error_buf, error_buf_size))) {
            return false;
        }

        export = module->exports;
        for (i = 0; i < export_count; i++, export ++) {
            read_leb_uint32(p, p_end, str_len);
            CHECK_BUF(p, p_end, str_len);

            for (j = 0; j < i; j++) {
                name = module->exports[j].name;
                if (strlen(name) == str_len && memcmp(name, p, str_len) == 0) {
                    set_error_buf(error_buf, error_buf_size,
                                  "duplicate export name");
                    return false;
                }
            }

            if (!(export->name = const_str_list_insert(
                      p, str_len, module, is_load_from_file_buf, error_buf,
                      error_buf_size))) {
                return false;
            }

            p += str_len;
            CHECK_BUF(p, p_end, 1);
            export->kind = read_uint8(p);
            read_leb_uint32(p, p_end, index);
            export->index = index;

            switch (export->kind) {
                /* function index */
                case EXPORT_KIND_FUNC:
                    if (index >= module->function_count
                                     + module->import_function_count) {
                        set_error_buf(error_buf, error_buf_size,
                                      "unknown function");
                        return false;
                    }
#if WASM_ENABLE_SIMD != 0
#if (WASM_ENABLE_WAMR_COMPILER != 0) || (WASM_ENABLE_JIT != 0)
                    /* TODO: check func type, if it has v128 param or result,
                             report error */
#endif
#endif
                    break;
                /* table index */
                case EXPORT_KIND_TABLE:
                    if (index
                        >= module->table_count + module->import_table_count) {
                        set_error_buf(error_buf, error_buf_size,
                                      "unknown table");
                        return false;
                    }
                    break;
                /* memory index */
                case EXPORT_KIND_MEMORY:
                    if (index
                        >= module->memory_count + module->import_memory_count) {
                        set_error_buf(error_buf, error_buf_size,
                                      "unknown memory");
                        return false;
                    }
                    break;
                /* global index */
                case EXPORT_KIND_GLOBAL:
                    if (index
                        >= module->global_count + module->import_global_count) {
                        set_error_buf(error_buf, error_buf_size,
                                      "unknown global");
                        return false;
                    }
                    break;
                default:
                    set_error_buf(error_buf, error_buf_size,
                                  "invalid export kind");
                    return false;
            }
        }
    }

    if (p != p_end) {
        set_error_buf(error_buf, error_buf_size, "section size mismatch");
        return false;
    }

    LOG_VERBOSE("Load export section success.\n");
    return true;
fail:
    return false;
}

static bool
check_table_index(const WASMModule *module, uint32 table_index, char *error_buf,
                  uint32 error_buf_size)
{
#if (WASM_ENABLE_GC == 0) && (WASM_ENABLE_REF_TYPES == 0)
    if (table_index != 0) {
        set_error_buf(error_buf, error_buf_size, "zero byte expected");
        return false;
    }
#endif

    if (table_index >= module->import_table_count + module->table_count) {
        set_error_buf_v(error_buf, error_buf_size, "unknown table %d",
                        table_index);
        return false;
    }
    return true;
}

static bool
load_table_index(const uint8 **p_buf, const uint8 *buf_end, WASMModule *module,
                 uint32 *p_table_index, char *error_buf, uint32 error_buf_size)
{
    const uint8 *p = *p_buf, *p_end = buf_end;
    uint32 table_index;

    read_leb_uint32(p, p_end, table_index);
    if (!check_table_index(module, table_index, error_buf, error_buf_size)) {
        return false;
    }

    *p_table_index = table_index;
    *p_buf = p;
    return true;
fail:
    return false;
}

#if (WASM_ENABLE_GC != 0) || (WASM_ENABLE_REF_TYPES != 0)
static bool
load_elem_type(WASMModule *module, const uint8 **p_buf, const uint8 *buf_end,
               uint32 *p_elem_type,
#if WASM_ENABLE_GC != 0
               WASMRefType **p_elem_ref_type,
#endif
               bool elemkind_zero, char *error_buf, uint32 error_buf_size)
{
    const uint8 *p = *p_buf, *p_end = buf_end;
    uint8 elem_type;
#if WASM_ENABLE_GC != 0
    WASMRefType elem_ref_type;
    bool need_ref_type_map;
#endif

    CHECK_BUF(p, p_end, 1);
    elem_type = read_uint8(p);
    if (elemkind_zero) {
        if (elem_type != 0) {
            set_error_buf(error_buf, error_buf_size,
                          "invalid reference type or unknown type");
            return false;
        }
        else {
            *p_elem_type = VALUE_TYPE_FUNCREF;
            *p_buf = p;
            return true;
        }
    }

#if WASM_ENABLE_GC == 0
    if (elem_type != VALUE_TYPE_FUNCREF && elem_type != VALUE_TYPE_EXTERNREF) {
        set_error_buf(error_buf, error_buf_size,
                      "invalid reference type or unknown type");
        return false;
    }
    *p_elem_type = elem_type;
#else
    p--;
    if (!resolve_value_type((const uint8 **)&p, p_end, module,
                            &need_ref_type_map, &elem_ref_type, false,
                            error_buf, error_buf_size)) {
        return false;
    }
    if (!wasm_is_type_reftype(elem_ref_type.ref_type)) {
        set_error_buf(error_buf, error_buf_size,
                      "invalid reference type or unknown type");
        return false;
    }
    *p_elem_type = elem_ref_type.ref_type;
    if (need_ref_type_map) {
        if (!(*p_elem_ref_type =
                  reftype_set_insert(module->ref_type_set, &elem_ref_type,
                                     error_buf, error_buf_size))) {
            return false;
        }
    }
#endif

    *p_buf = p;
    return true;
fail:
    return false;
}
#endif /* (WASM_ENABLE_GC != 0) || (WASM_ENABLE_REF_TYPES != 0) */

static bool
load_func_index_vec(const uint8 **p_buf, const uint8 *buf_end,
                    WASMModule *module, WASMTableSeg *table_segment,
                    bool use_init_expr, char *error_buf, uint32 error_buf_size)
{
    const uint8 *p = *p_buf, *p_end = buf_end;
    uint32 function_count, function_index = 0, i;
    uint64 total_size;

    read_leb_uint32(p, p_end, function_count);
    table_segment->function_count = function_count;
    total_size = sizeof(uint32) * (uint64)function_count;
    if (total_size > 0
        && !(table_segment->func_indexes = (uint32 *)loader_malloc(
                 total_size, error_buf, error_buf_size))) {
        return false;
    }

    for (i = 0; i < function_count; i++) {
        InitializerExpression init_expr = { 0 };

#if (WASM_ENABLE_GC != 0) || (WASM_ENABLE_REF_TYPES != 0)
        if (!use_init_expr) {
            read_leb_uint32(p, p_end, function_index);
        }
        else {
            if (!load_init_expr(module, &p, p_end, &init_expr,
                                table_segment->elem_type,
#if WASM_ENABLE_GC == 0
                                NULL,
#else
                                table_segment->elem_ref_type,
#endif
                                error_buf, error_buf_size))
                return false;

            function_index = init_expr.u.ref_index;
        }
#else
        read_leb_uint32(p, p_end, function_index);
#endif

        /* since we are using -1 to indicate ref.null */
        if (init_expr.init_expr_type != INIT_EXPR_TYPE_REFNULL_CONST
            && !check_function_index(module, function_index, error_buf,
                                     error_buf_size)) {
            return false;
        }
        table_segment->func_indexes[i] = function_index;
    }

    *p_buf = p;
    return true;
fail:
    return false;
}

static bool
load_table_segment_section(const uint8 *buf, const uint8 *buf_end,
                           WASMModule *module, char *error_buf,
                           uint32 error_buf_size)
{
    const uint8 *p = buf, *p_end = buf_end;
    uint32 table_segment_count, i;
    uint64 total_size;
    WASMTableSeg *table_segment;

    read_leb_uint32(p, p_end, table_segment_count);

    if (table_segment_count) {
        module->table_seg_count = table_segment_count;
        total_size = sizeof(WASMTableSeg) * (uint64)table_segment_count;
        if (!(module->table_segments =
                  loader_malloc(total_size, error_buf, error_buf_size))) {
            return false;
        }

        table_segment = module->table_segments;
        for (i = 0; i < table_segment_count; i++, table_segment++) {
            if (p >= p_end) {
                set_error_buf(error_buf, error_buf_size,
                              "invalid value type or "
                              "invalid elements segment kind");
                return false;
            }

#if (WASM_ENABLE_GC != 0) || (WASM_ENABLE_REF_TYPES != 0)
            read_leb_uint32(p, p_end, table_segment->mode);
            /* last three bits */
            table_segment->mode = table_segment->mode & 0x07;
            switch (table_segment->mode) {
                /* elemkind/elemtype + active */
                case 0:
                case 4:
                    table_segment->elem_type = VALUE_TYPE_FUNCREF;
                    table_segment->table_index = 0;

                    if (!check_table_index(module, table_segment->table_index,
                                           error_buf, error_buf_size))
                        return false;
                    if (!load_init_expr(
                            module, &p, p_end, &table_segment->base_offset,
                            VALUE_TYPE_I32, NULL, error_buf, error_buf_size))
                        return false;
                    if (!load_func_index_vec(&p, p_end, module, table_segment,
                                             table_segment->mode == 0 ? false
                                                                      : true,
                                             error_buf, error_buf_size))
                        return false;
                    break;
                /* elemkind + passive/declarative */
                case 1:
                case 3:
                    if (!load_elem_type(module, &p, p_end,
                                        &table_segment->elem_type,
#if WASM_ENABLE_GC != 0
                                        &table_segment->elem_ref_type,
#endif
                                        true, error_buf, error_buf_size))
                        return false;
                    if (!load_func_index_vec(&p, p_end, module, table_segment,
                                             false, error_buf, error_buf_size))
                        return false;
                    break;
                /* elemkind/elemtype + table_idx + active */
                case 2:
                case 6:
                    if (!load_table_index(&p, p_end, module,
                                          &table_segment->table_index,
                                          error_buf, error_buf_size))
                        return false;
                    if (!load_init_expr(
                            module, &p, p_end, &table_segment->base_offset,
                            VALUE_TYPE_I32, NULL, error_buf, error_buf_size))
                        return false;
                    if (!load_elem_type(module, &p, p_end,
                                        &table_segment->elem_type,
#if WASM_ENABLE_GC != 0
                                        &table_segment->elem_ref_type,
#endif
                                        table_segment->mode == 2 ? true : false,
                                        error_buf, error_buf_size))
                        return false;
                    if (!load_func_index_vec(&p, p_end, module, table_segment,
                                             table_segment->mode == 2 ? false
                                                                      : true,
                                             error_buf, error_buf_size))
                        return false;
                    break;
                case 5:
                case 7:
                    if (!load_elem_type(module, &p, p_end,
                                        &table_segment->elem_type,
#if WASM_ENABLE_GC != 0
                                        &table_segment->elem_ref_type,
#endif
                                        false, error_buf, error_buf_size))
                        return false;
                    if (!load_func_index_vec(&p, p_end, module, table_segment,
                                             true, error_buf, error_buf_size))
                        return false;
                    break;
                default:
                    set_error_buf(error_buf, error_buf_size,
                                  "unknown element segment kind");
                    return false;
            }
#else  /* (WASM_ENABLE_GC != 0) || (WASM_ENABLE_REF_TYPES != 0) */
            /*
             * like:      00  41 05 0b               04 00 01 00 01
             * for: (elem 0   (offset (i32.const 5)) $f1 $f2 $f1 $f2)
             */
            if (!load_table_index(&p, p_end, module,
                                  &table_segment->table_index, error_buf,
                                  error_buf_size))
                return false;
            if (!load_init_expr(module, &p, p_end, &table_segment->base_offset,
                                VALUE_TYPE_I32, NULL, error_buf,
                                error_buf_size))
                return false;
            if (!load_func_index_vec(&p, p_end, module, table_segment, false,
                                     error_buf, error_buf_size))
                return false;
#endif /* (WASM_ENABLE_GC != 0) || (WASM_ENABLE_REF_TYPES != 0) */
        }
    }

    if (p != p_end) {
        set_error_buf(error_buf, error_buf_size, "section size mismatch");
        return false;
    }

    LOG_VERBOSE("Load table segment section success.\n");
    return true;
fail:
    return false;
}

static bool
load_data_segment_section(const uint8 *buf, const uint8 *buf_end,
                          WASMModule *module, char *error_buf,
                          uint32 error_buf_size)
{
    const uint8 *p = buf, *p_end = buf_end;
    uint32 data_seg_count, i, mem_index, data_seg_len;
    uint64 total_size;
    WASMDataSeg *dataseg;
    InitializerExpression init_expr;
#if WASM_ENABLE_BULK_MEMORY != 0
    bool is_passive = false;
    uint32 mem_flag;
#endif

    read_leb_uint32(p, p_end, data_seg_count);

#if WASM_ENABLE_BULK_MEMORY != 0
    if ((module->data_seg_count1 != 0)
        && (data_seg_count != module->data_seg_count1)) {
        set_error_buf(error_buf, error_buf_size,
                      "data count and data section have inconsistent lengths");
        return false;
    }
#endif

    if (data_seg_count) {
        module->data_seg_count = data_seg_count;
        total_size = sizeof(WASMDataSeg *) * (uint64)data_seg_count;
        if (!(module->data_segments =
                  loader_malloc(total_size, error_buf, error_buf_size))) {
            return false;
        }

        for (i = 0; i < data_seg_count; i++) {
            read_leb_uint32(p, p_end, mem_index);
#if WASM_ENABLE_BULK_MEMORY != 0
            is_passive = false;
            mem_flag = mem_index & 0x03;
            switch (mem_flag) {
                case 0x01:
                    is_passive = true;
                    break;
                case 0x00:
                    /* no memory index, treat index as 0 */
                    mem_index = 0;
                    goto check_mem_index;
                case 0x02:
                    /* read following memory index */
                    read_leb_uint32(p, p_end, mem_index);
                check_mem_index:
                    if (mem_index
                        >= module->import_memory_count + module->memory_count) {
                        set_error_buf_v(error_buf, error_buf_size,
                                        "unknown memory %d", mem_index);
                        return false;
                    }
                    break;
                case 0x03:
                default:
                    set_error_buf(error_buf, error_buf_size, "unknown memory");
                    return false;
                    break;
            }
#else
            if (mem_index
                >= module->import_memory_count + module->memory_count) {
                set_error_buf_v(error_buf, error_buf_size, "unknown memory %d",
                                mem_index);
                return false;
            }
#endif /* WASM_ENABLE_BULK_MEMORY */

#if WASM_ENABLE_BULK_MEMORY != 0
            if (!is_passive)
#endif
                if (!load_init_expr(module, &p, p_end, &init_expr,
                                    VALUE_TYPE_I32, NULL, error_buf,
                                    error_buf_size))
                    return false;

            read_leb_uint32(p, p_end, data_seg_len);

            if (!(dataseg = module->data_segments[i] = loader_malloc(
                      sizeof(WASMDataSeg), error_buf, error_buf_size))) {
                return false;
            }

#if WASM_ENABLE_BULK_MEMORY != 0
            dataseg->is_passive = is_passive;
            if (!is_passive)
#endif
            {
                bh_memcpy_s(&dataseg->base_offset,
                            sizeof(InitializerExpression), &init_expr,
                            sizeof(InitializerExpression));

                dataseg->memory_index = mem_index;
            }

            dataseg->data_length = data_seg_len;
            CHECK_BUF(p, p_end, data_seg_len);
            dataseg->data = (uint8 *)p;
            p += data_seg_len;
        }
    }

    if (p != p_end) {
        set_error_buf(error_buf, error_buf_size, "section size mismatch");
        return false;
    }

    LOG_VERBOSE("Load data segment section success.\n");
    return true;
fail:
    return false;
}

#if WASM_ENABLE_BULK_MEMORY != 0
static bool
load_datacount_section(const uint8 *buf, const uint8 *buf_end,
                       WASMModule *module, char *error_buf,
                       uint32 error_buf_size)
{
    const uint8 *p = buf, *p_end = buf_end;
    uint32 data_seg_count1 = 0;

    read_leb_uint32(p, p_end, data_seg_count1);
    module->data_seg_count1 = data_seg_count1;

    if (p != p_end) {
        set_error_buf(error_buf, error_buf_size, "section size mismatch");
        return false;
    }

    LOG_VERBOSE("Load datacount section success.\n");
    return true;
fail:
    return false;
}
#endif

static bool
load_code_section(const uint8 *buf, const uint8 *buf_end, const uint8 *buf_func,
                  const uint8 *buf_func_end, WASMModule *module,
                  char *error_buf, uint32 error_buf_size)
{
    const uint8 *p = buf, *p_end = buf_end;
    const uint8 *p_func = buf_func;
    uint32 func_count = 0, code_count;

    /* code has been loaded in function section, so pass it here, just check
     * whether function and code section have inconsistent lengths */
    read_leb_uint32(p, p_end, code_count);

    if (buf_func)
        read_leb_uint32(p_func, buf_func_end, func_count);

    if (func_count != code_count) {
        set_error_buf(error_buf, error_buf_size,
                      "function and code section have inconsistent lengths");
        return false;
    }

    LOG_VERBOSE("Load code segment section success.\n");
    return true;
fail:
    return false;
}

static bool
load_start_section(const uint8 *buf, const uint8 *buf_end, WASMModule *module,
                   char *error_buf, uint32 error_buf_size)
{
    const uint8 *p = buf, *p_end = buf_end;
    WASMFuncType *type;
    uint32 start_function;

    read_leb_uint32(p, p_end, start_function);

    if (start_function
        >= module->function_count + module->import_function_count) {
        set_error_buf(error_buf, error_buf_size, "unknown function");
        return false;
    }

    if (start_function < module->import_function_count)
        type = module->import_functions[start_function].u.function.func_type;
    else
        type = module->functions[start_function - module->import_function_count]
                   ->func_type;
    if (type->param_count != 0 || type->result_count != 0) {
        set_error_buf(error_buf, error_buf_size, "invalid start function");
        return false;
    }

    module->start_function = start_function;

    if (p != p_end) {
        set_error_buf(error_buf, error_buf_size, "section size mismatch");
        return false;
    }

    LOG_VERBOSE("Load start section success.\n");
    return true;
fail:
    return false;
}

#if WASM_ENABLE_CUSTOM_NAME_SECTION != 0
static bool
handle_name_section(const uint8 *buf, const uint8 *buf_end, WASMModule *module,
                    bool is_load_from_file_buf, char *error_buf,
                    uint32 error_buf_size)
{
    const uint8 *p = buf, *p_end = buf_end;
    uint32 name_type, subsection_size;
    uint32 previous_name_type = 0;
    uint32 num_func_name;
    uint32 func_index;
    uint32 previous_func_index = ~0U;
    uint32 func_name_len;
    uint32 name_index;
    int i = 0;

    if (p >= p_end) {
        set_error_buf(error_buf, error_buf_size, "unexpected end");
        return false;
    }

    while (p < p_end) {
        read_leb_uint32(p, p_end, name_type);
        if (i != 0) {
            if (name_type == previous_name_type) {
                set_error_buf(error_buf, error_buf_size,
                              "duplicate sub-section");
                return false;
            }
            if (name_type < previous_name_type) {
                set_error_buf(error_buf, error_buf_size,
                              "out-of-order sub-section");
                return false;
            }
        }
        previous_name_type = name_type;
        read_leb_uint32(p, p_end, subsection_size);
        CHECK_BUF(p, p_end, subsection_size);
        switch (name_type) {
            case SUB_SECTION_TYPE_FUNC:
                if (subsection_size) {
                    read_leb_uint32(p, p_end, num_func_name);
                    for (name_index = 0; name_index < num_func_name;
                         name_index++) {
                        read_leb_uint32(p, p_end, func_index);
                        if (func_index == previous_func_index) {
                            set_error_buf(error_buf, error_buf_size,
                                          "duplicate function name");
                            return false;
                        }
                        if (func_index < previous_func_index
                            && previous_func_index != ~0U) {
                            set_error_buf(error_buf, error_buf_size,
                                          "out-of-order function index ");
                            return false;
                        }
                        previous_func_index = func_index;
                        read_leb_uint32(p, p_end, func_name_len);
                        CHECK_BUF(p, p_end, func_name_len);
                        /* Skip the import functions */
                        if (func_index >= module->import_count) {
                            func_index -= module->import_count;
                            if (func_index >= module->function_count) {
                                set_error_buf(error_buf, error_buf_size,
                                              "out-of-range function index");
                                return false;
                            }
                            if (!(module->functions[func_index]->field_name =
                                      const_str_list_insert(
                                          p, func_name_len, module,
                                          is_load_from_file_buf, error_buf,
                                          error_buf_size))) {
                                return false;
                            }
                        }
                        p += func_name_len;
                    }
                }
                break;
            case SUB_SECTION_TYPE_MODULE:
                /* TODO: Parse for module subsection */
            case SUB_SECTION_TYPE_LOCAL:
                /* TODO: Parse for local subsection */
            default:
                p = p + subsection_size;
                break;
        }
        i++;
    }

    return true;
fail:
    return false;
}
#endif

static bool
load_user_section(const uint8 *buf, const uint8 *buf_end, WASMModule *module,
                  bool is_load_from_file_buf, char *error_buf,
                  uint32 error_buf_size)
{
    const uint8 *p = buf, *p_end = buf_end;
    uint32 name_len;

    if (p >= p_end) {
        set_error_buf(error_buf, error_buf_size, "unexpected end");
        return false;
    }

    read_leb_uint32(p, p_end, name_len);

    if (name_len == 0 || p + name_len > p_end) {
        set_error_buf(error_buf, error_buf_size, "unexpected end");
        return false;
    }

    if (!check_utf8_str(p, name_len)) {
        set_error_buf(error_buf, error_buf_size, "invalid UTF-8 encoding");
        return false;
    }

#if WASM_ENABLE_CUSTOM_NAME_SECTION != 0
    if (memcmp(p, "name", 4) == 0) {
        module->name_section_buf = buf;
        module->name_section_buf_end = buf_end;
        p += name_len;
        handle_name_section(p, p_end, module, is_load_from_file_buf, error_buf,
                            error_buf_size);
    }
#endif
    LOG_VERBOSE("Load custom section success.\n");
    return true;
fail:
    return false;
}

static bool
wasm_loader_prepare_bytecode(WASMModule *module, WASMFunction *func,
                             uint32 cur_func_idx, char *error_buf,
                             uint32 error_buf_size);

#if WASM_ENABLE_FAST_INTERP != 0 && WASM_ENABLE_LABELS_AS_VALUES != 0
void **
wasm_interp_get_handle_table();

static void **handle_table;
#endif

static bool
load_from_sections(WASMModule *module, WASMSection *sections,
                   bool is_load_from_file_buf, char *error_buf,
                   uint32 error_buf_size)
{
    WASMExport *export;
    WASMSection *section = sections;
    const uint8 *buf, *buf_end, *buf_code = NULL, *buf_code_end = NULL,
                                *buf_func = NULL, *buf_func_end = NULL;
    WASMGlobal *aux_data_end_global = NULL, *aux_heap_base_global = NULL;
    WASMGlobal *aux_stack_top_global = NULL, *global;
    uint32 aux_data_end = (uint32)-1, aux_heap_base = (uint32)-1;
    uint32 aux_stack_top = (uint32)-1, global_index, func_index, i;
    uint32 aux_data_end_global_index = (uint32)-1;
    uint32 aux_heap_base_global_index = (uint32)-1;
    WASMFuncType *func_type;

    /* Find code and function sections if have */
    while (section) {
        if (section->section_type == SECTION_TYPE_CODE) {
            buf_code = section->section_body;
            buf_code_end = buf_code + section->section_body_size;
#if WASM_ENABLE_DEBUG_INTERP != 0 || WASM_ENABLE_DEBUG_AOT != 0
            module->buf_code = (uint8 *)buf_code;
            module->buf_code_size = section->section_body_size;
#endif
        }
        else if (section->section_type == SECTION_TYPE_FUNC) {
            buf_func = section->section_body;
            buf_func_end = buf_func + section->section_body_size;
        }
        section = section->next;
    }

    section = sections;
    while (section) {
        buf = section->section_body;
        buf_end = buf + section->section_body_size;
        switch (section->section_type) {
            case SECTION_TYPE_USER:
                /* unsupported user section, ignore it. */
                if (!load_user_section(buf, buf_end, module,
                                       is_load_from_file_buf, error_buf,
                                       error_buf_size))
                    return false;
                break;
            case SECTION_TYPE_TYPE:
                if (!load_type_section(buf, buf_end, module, error_buf,
                                       error_buf_size))
                    return false;
                break;
            case SECTION_TYPE_IMPORT:
                if (!load_import_section(buf, buf_end, module,
                                         is_load_from_file_buf, error_buf,
                                         error_buf_size))
                    return false;
                break;
            case SECTION_TYPE_FUNC:
                if (!load_function_section(buf, buf_end, buf_code, buf_code_end,
                                           module, error_buf, error_buf_size))
                    return false;
                break;
            case SECTION_TYPE_TABLE:
                if (!load_table_section(buf, buf_end, module, error_buf,
                                        error_buf_size))
                    return false;
                break;
            case SECTION_TYPE_MEMORY:
                if (!load_memory_section(buf, buf_end, module, error_buf,
                                         error_buf_size))
                    return false;
                break;
            case SECTION_TYPE_GLOBAL:
                if (!load_global_section(buf, buf_end, module, error_buf,
                                         error_buf_size))
                    return false;
                break;
            case SECTION_TYPE_EXPORT:
                if (!load_export_section(buf, buf_end, module,
                                         is_load_from_file_buf, error_buf,
                                         error_buf_size))
                    return false;
                break;
            case SECTION_TYPE_START:
                if (!load_start_section(buf, buf_end, module, error_buf,
                                        error_buf_size))
                    return false;
                break;
            case SECTION_TYPE_ELEM:
                if (!load_table_segment_section(buf, buf_end, module, error_buf,
                                                error_buf_size))
                    return false;
                break;
            case SECTION_TYPE_CODE:
                if (!load_code_section(buf, buf_end, buf_func, buf_func_end,
                                       module, error_buf, error_buf_size))
                    return false;
                break;
            case SECTION_TYPE_DATA:
                if (!load_data_segment_section(buf, buf_end, module, error_buf,
                                               error_buf_size))
                    return false;
                break;
#if WASM_ENABLE_BULK_MEMORY != 0
            case SECTION_TYPE_DATACOUNT:
                if (!load_datacount_section(buf, buf_end, module, error_buf,
                                            error_buf_size))
                    return false;
                break;
#endif
            default:
                set_error_buf(error_buf, error_buf_size, "invalid section id");
                return false;
        }

        section = section->next;
    }

    module->aux_data_end_global_index = (uint32)-1;
    module->aux_heap_base_global_index = (uint32)-1;
    module->aux_stack_top_global_index = (uint32)-1;

    /* Resolve auxiliary data/stack/heap info and reset memory info */
    export = module->exports;
    for (i = 0; i < module->export_count; i++, export ++) {
        if (export->kind == EXPORT_KIND_GLOBAL) {
            if (!strcmp(export->name, "__heap_base")) {
                global_index = export->index - module->import_global_count;
                global = module->globals + global_index;
                if (global->type == VALUE_TYPE_I32 && !global->is_mutable
                    && global->init_expr.init_expr_type
                           == INIT_EXPR_TYPE_I32_CONST) {
                    aux_heap_base_global = global;
                    aux_heap_base = global->init_expr.u.i32;
                    aux_heap_base_global_index = export->index;
                    LOG_VERBOSE("Found aux __heap_base global, value: %d",
                                aux_heap_base);
                }
            }
            else if (!strcmp(export->name, "__data_end")) {
                global_index = export->index - module->import_global_count;
                global = module->globals + global_index;
                if (global->type == VALUE_TYPE_I32 && !global->is_mutable
                    && global->init_expr.init_expr_type
                           == INIT_EXPR_TYPE_I32_CONST) {
                    aux_data_end_global = global;
                    aux_data_end = global->init_expr.u.i32;
                    aux_data_end_global_index = export->index;
                    LOG_VERBOSE("Found aux __data_end global, value: %d",
                                aux_data_end);

                    aux_data_end = align_uint(aux_data_end, 16);
                }
            }

            /* For module compiled with -pthread option, the global is:
                [0] stack_top       <-- 0
                [1] tls_pointer
                [2] tls_size
                [3] data_end        <-- 3
                [4] global_base
                [5] heap_base       <-- 5
                [6] dso_handle

                For module compiled without -pthread option:
                [0] stack_top       <-- 0
                [1] data_end        <-- 1
                [2] global_base
                [3] heap_base       <-- 3
                [4] dso_handle
            */
            if (aux_data_end_global && aux_heap_base_global
                && aux_data_end <= aux_heap_base) {
                module->aux_data_end_global_index = aux_data_end_global_index;
                module->aux_data_end = aux_data_end;
                module->aux_heap_base_global_index = aux_heap_base_global_index;
                module->aux_heap_base = aux_heap_base;

                /* Resolve aux stack top global */
                for (global_index = 0; global_index < module->global_count;
                     global_index++) {
                    global = module->globals + global_index;
                    if (global->is_mutable /* heap_base and data_end is
                                              not mutable */
                        && global->type == VALUE_TYPE_I32
                        && global->init_expr.init_expr_type
                               == INIT_EXPR_TYPE_I32_CONST
                        && (uint32)global->init_expr.u.i32 <= aux_heap_base) {
                        aux_stack_top_global = global;
                        aux_stack_top = (uint32)global->init_expr.u.i32;
                        module->aux_stack_top_global_index =
                            module->import_global_count + global_index;
                        module->aux_stack_bottom = aux_stack_top;
                        module->aux_stack_size =
                            aux_stack_top > aux_data_end
                                ? aux_stack_top - aux_data_end
                                : aux_stack_top;
                        LOG_VERBOSE("Found aux stack top global, value: %d, "
                                    "global index: %d, stack size: %d",
                                    aux_stack_top, global_index,
                                    module->aux_stack_size);
                        break;
                    }
                }
                if (!aux_stack_top_global) {
                    /* Auxiliary stack global isn't found, it must be unused
                       in the wasm app, as if it is used, the global must be
                       defined. Here we set it to __heap_base global and set
                       its size to 0. */
                    aux_stack_top_global = aux_heap_base_global;
                    aux_stack_top = aux_heap_base;
                    module->aux_stack_top_global_index =
                        module->aux_heap_base_global_index;
                    module->aux_stack_bottom = aux_stack_top;
                    module->aux_stack_size = 0;
                }
                break;
            }
        }
    }

    module->malloc_function = (uint32)-1;
    module->free_function = (uint32)-1;
    module->retain_function = (uint32)-1;

    /* Resolve malloc/free function exported by wasm module */
    export = module->exports;
    for (i = 0; i < module->export_count; i++, export ++) {
        if (export->kind == EXPORT_KIND_FUNC) {
            if (!strcmp(export->name, "malloc")
                && export->index >= module->import_function_count) {
                func_index = export->index - module->import_function_count;
                func_type = module->functions[func_index]->func_type;
                if (func_type->param_count == 1 && func_type->result_count == 1
                    && func_type->types[0] == VALUE_TYPE_I32
                    && func_type->types[1] == VALUE_TYPE_I32) {
                    bh_assert(module->malloc_function == (uint32)-1);
                    module->malloc_function = export->index;
                    LOG_VERBOSE("Found malloc function, name: %s, index: %u",
                                export->name, export->index);
                }
            }
            else if (!strcmp(export->name, "__new")
                     && export->index >= module->import_function_count) {
                /* __new && __pin for AssemblyScript */
                func_index = export->index - module->import_function_count;
                func_type = module->functions[func_index]->func_type;
                if (func_type->param_count == 2 && func_type->result_count == 1
                    && func_type->types[0] == VALUE_TYPE_I32
                    && func_type->types[1] == VALUE_TYPE_I32
                    && func_type->types[2] == VALUE_TYPE_I32) {
                    uint32 j;
                    WASMExport *export_tmp;

                    bh_assert(module->malloc_function == (uint32)-1);
                    module->malloc_function = export->index;
                    LOG_VERBOSE("Found malloc function, name: %s, index: %u",
                                export->name, export->index);

                    /* resolve retain function.
                       If not found, reset malloc function index */
                    export_tmp = module->exports;
                    for (j = 0; j < module->export_count; j++, export_tmp++) {
                        if ((export_tmp->kind == EXPORT_KIND_FUNC)
                            && (!strcmp(export_tmp->name, "__retain")
                                || (!strcmp(export_tmp->name, "__pin")))
                            && (export_tmp->index
                                >= module->import_function_count)) {
                            func_index = export_tmp->index
                                         - module->import_function_count;
                            func_type =
                                module->functions[func_index]->func_type;
                            if (func_type->param_count == 1
                                && func_type->result_count == 1
                                && func_type->types[0] == VALUE_TYPE_I32
                                && func_type->types[1] == VALUE_TYPE_I32) {
                                bh_assert(module->retain_function
                                          == (uint32)-1);
                                module->retain_function = export_tmp->index;
                                LOG_VERBOSE("Found retain function, name: %s, "
                                            "index: %u",
                                            export_tmp->name,
                                            export_tmp->index);
                                break;
                            }
                        }
                    }
                    if (j == module->export_count) {
                        module->malloc_function = (uint32)-1;
                        LOG_VERBOSE("Can't find retain function,"
                                    "reset malloc function index to -1");
                    }
                }
            }
            else if (((!strcmp(export->name, "free"))
                      || (!strcmp(export->name, "__release"))
                      || (!strcmp(export->name, "__unpin")))
                     && export->index >= module->import_function_count) {
                func_index = export->index - module->import_function_count;
                func_type = module->functions[func_index]->func_type;
                if (func_type->param_count == 1 && func_type->result_count == 0
                    && func_type->types[0] == VALUE_TYPE_I32) {
                    bh_assert(module->free_function == (uint32)-1);
                    module->free_function = export->index;
                    LOG_VERBOSE("Found free function, name: %s, index: %u",
                                export->name, export->index);
                }
            }
        }
    }

#if WASM_ENABLE_FAST_INTERP != 0 && WASM_ENABLE_LABELS_AS_VALUES != 0
    handle_table = wasm_interp_get_handle_table();
#endif

    for (i = 0; i < module->function_count; i++) {
        WASMFunction *func = module->functions[i];
        if (!wasm_loader_prepare_bytecode(module, func, i, error_buf,
                                          error_buf_size)) {
            return false;
        }
    }

    if (!module->possible_memory_grow) {
        WASMMemoryImport *memory_import;
        WASMMemory *memory;

        if (aux_data_end_global && aux_heap_base_global
            && aux_stack_top_global) {
            uint64 init_memory_size;
            uint32 shrunk_memory_size = align_uint(aux_heap_base, 8);

            if (module->import_memory_count) {
                memory_import = &module->import_memories[0].u.memory;
                init_memory_size = (uint64)memory_import->num_bytes_per_page
                                   * memory_import->init_page_count;
                if (shrunk_memory_size <= init_memory_size) {
                    /* Reset memory info to decrease memory usage */
                    memory_import->num_bytes_per_page = shrunk_memory_size;
                    memory_import->init_page_count = 1;
                    LOG_VERBOSE("Shrink import memory size to %d",
                                shrunk_memory_size);
                }
            }
            if (module->memory_count) {
                memory = &module->memories[0];
                init_memory_size = (uint64)memory->num_bytes_per_page
                                   * memory->init_page_count;
                if (shrunk_memory_size <= init_memory_size) {
                    /* Reset memory info to decrease memory usage */
                    memory->num_bytes_per_page = shrunk_memory_size;
                    memory->init_page_count = 1;
                    LOG_VERBOSE("Shrink memory size to %d", shrunk_memory_size);
                }
            }
        }

#if WASM_ENABLE_MULTI_MODULE == 0
        if (module->import_memory_count) {
            memory_import = &module->import_memories[0].u.memory;
            /* Memory init page count cannot be larger than 65536, we don't
               check integer overflow again. */
            memory_import->num_bytes_per_page *= memory_import->init_page_count;
            memory_import->init_page_count = memory_import->max_page_count = 1;
        }
        if (module->memory_count) {
            /* Memory init page count cannot be larger than 65536, we don't
               check integer overflow again. */
            memory = &module->memories[0];
            memory->num_bytes_per_page *= memory->init_page_count;
            memory->init_page_count = memory->max_page_count = 1;
        }
#endif
    }

#if WASM_ENABLE_MEMORY_TRACING != 0
    wasm_runtime_dump_module_mem_consumption((WASMModuleCommon *)module);
#endif
    return true;
}

static WASMModule *
create_module(char *error_buf, uint32 error_buf_size)
{
    WASMModule *module =
        loader_malloc(sizeof(WASMModule), error_buf, error_buf_size);

    if (!module) {
        return NULL;
    }

    module->module_type = Wasm_Module_Bytecode;

    /* Set start_function to -1, means no start function */
    module->start_function = (uint32)-1;

#if WASM_ENABLE_MULTI_MODULE != 0
    module->import_module_list = &module->import_module_list_head;
#endif

#if WASM_ENABLE_GC != 0
    if (!(module->ref_type_set =
              wasm_reftype_set_create(GC_REFTYPE_MAP_SIZE_DEFAULT))) {
        set_error_buf(error_buf, error_buf_size, "create reftype map failed");
        goto fail;
    }
    if (!(module->rtt_obj_set =
              wasm_rttobj_set_create(GC_RTTOBJ_MAP_SIZE_DEFAULT))) {
        set_error_buf(error_buf, error_buf_size, "create rttobj map failed");
        goto fail;
    }
#endif

#if WASM_ENABLE_DEBUG_INTERP != 0
    bh_list_init(&module->fast_opcode_list);
    if (os_mutex_init(&module->ref_count_lock) != 0) {
        set_error_buf(error_buf, error_buf_size, "init ref count lock failed");
        goto fail;
    }
#endif

    return module;

#if WASM_ENABLE_GC != 0 || WASM_ENABLE_DEBUG_INTERP != 0
fail:
#if WASM_ENABLE_GC != 0
    if (module->ref_type_set)
        bh_hash_map_destroy(module->ref_type_set);
    if (module->rtt_obj_set)
        bh_hash_map_destroy(module->rtt_obj_set);
#endif
    wasm_runtime_free(module);
    return NULL;
#endif
}

#if WASM_ENABLE_DEBUG_INTERP != 0
static void
record_fast_op(WASMModule *module, uint8 *pos, uint8 orig_op)
{
    WASMFastOPCodeNode *fast_op =
        loader_malloc(sizeof(WASMFastOPCodeNode), NULL, 0);
    if (fast_op) {
        fast_op->offset = pos - module->load_addr;
        fast_op->orig_op = orig_op;
        bh_list_insert(&module->fast_opcode_list, fast_op);
    }
}
#endif

WASMModule *
wasm_loader_load_from_sections(WASMSection *section_list, char *error_buf,
                               uint32 error_buf_size)
{
    WASMModule *module = create_module(error_buf, error_buf_size);
    if (!module)
        return NULL;

    if (!load_from_sections(module, section_list, false, error_buf,
                            error_buf_size)) {
        wasm_loader_unload(module);
        return NULL;
    }

    LOG_VERBOSE("Load module from sections success.\n");
    return module;
}

static void
destroy_sections(WASMSection *section_list)
{
    WASMSection *section = section_list, *next;
    while (section) {
        next = section->next;
        wasm_runtime_free(section);
        section = next;
    }
}

/* clang-format off */
static uint8 section_ids[] = {
    SECTION_TYPE_USER,
    SECTION_TYPE_TYPE,
    SECTION_TYPE_IMPORT,
    SECTION_TYPE_FUNC,
    SECTION_TYPE_TABLE,
    SECTION_TYPE_MEMORY,
    SECTION_TYPE_GLOBAL,
    SECTION_TYPE_EXPORT,
    SECTION_TYPE_START,
    SECTION_TYPE_ELEM,
#if WASM_ENABLE_BULK_MEMORY != 0
    SECTION_TYPE_DATACOUNT,
#endif
    SECTION_TYPE_CODE,
    SECTION_TYPE_DATA
};
/* clang-format on */

static uint8
get_section_index(uint8 section_type)
{
    uint8 max_id = sizeof(section_ids) / sizeof(uint8);

    for (uint8 i = 0; i < max_id; i++) {
        if (section_type == section_ids[i])
            return i;
    }

    return (uint8)-1;
}

static bool
create_sections(const uint8 *buf, uint32 size, WASMSection **p_section_list,
                char *error_buf, uint32 error_buf_size)
{
    WASMSection *section_list_end = NULL, *section;
    const uint8 *p = buf, *p_end = buf + size /*, *section_body*/;
    uint8 section_type, section_index, last_section_index = (uint8)-1;
    uint32 section_size;

    bh_assert(!*p_section_list);

    p += 8;
    while (p < p_end) {
        CHECK_BUF(p, p_end, 1);
        section_type = read_uint8(p);
        section_index = get_section_index(section_type);
        if (section_index != (uint8)-1) {
            if (section_type != SECTION_TYPE_USER) {
                /* Custom sections may be inserted at any place,
                   while other sections must occur at most once
                   and in prescribed order. */
                if (last_section_index != (uint8)-1
                    && (section_index <= last_section_index)) {
                    set_error_buf(error_buf, error_buf_size,
                                  "unexpected content after last section or "
                                  "junk after last section");
                    return false;
                }
                last_section_index = section_index;
            }
            read_leb_uint32(p, p_end, section_size);
            CHECK_BUF1(p, p_end, section_size);

            if (!(section = loader_malloc(sizeof(WASMSection), error_buf,
                                          error_buf_size))) {
                return false;
            }

            section->section_type = section_type;
            section->section_body = (uint8 *)p;
            section->section_body_size = section_size;

            if (!section_list_end)
                *p_section_list = section_list_end = section;
            else {
                section_list_end->next = section;
                section_list_end = section;
            }

            p += section_size;
        }
        else {
            set_error_buf(error_buf, error_buf_size, "invalid section id");
            return false;
        }
    }

    return true;
fail:
    return false;
}

static void
exchange32(uint8 *p_data)
{
    uint8 value = *p_data;
    *p_data = *(p_data + 3);
    *(p_data + 3) = value;

    value = *(p_data + 1);
    *(p_data + 1) = *(p_data + 2);
    *(p_data + 2) = value;
}

static union {
    int a;
    char b;
} __ue = { .a = 1 };

#define is_little_endian() (__ue.b == 1)

static bool
load(const uint8 *buf, uint32 size, WASMModule *module, char *error_buf,
     uint32 error_buf_size)
{
    const uint8 *buf_end = buf + size;
    const uint8 *p = buf, *p_end = buf_end;
    uint32 magic_number, version;
    WASMSection *section_list = NULL;

    CHECK_BUF1(p, p_end, sizeof(uint32));
    magic_number = read_uint32(p);
    if (!is_little_endian())
        exchange32((uint8 *)&magic_number);

    if (magic_number != WASM_MAGIC_NUMBER) {
        set_error_buf(error_buf, error_buf_size, "magic header not detected");
        return false;
    }

    CHECK_BUF1(p, p_end, sizeof(uint32));
    version = read_uint32(p);
    if (!is_little_endian())
        exchange32((uint8 *)&version);

    if (version != WASM_CURRENT_VERSION) {
        set_error_buf(error_buf, error_buf_size, "unknown binary version");
        return false;
    }

    if (!create_sections(buf, size, &section_list, error_buf, error_buf_size)
        || !load_from_sections(module, section_list, true, error_buf,
                               error_buf_size)) {
        destroy_sections(section_list);
        return false;
    }

    destroy_sections(section_list);
    return true;
fail:
    return false;
}

#if (WASM_ENABLE_MULTI_MODULE != 0) && (WASM_ENABLE_LIBC_WASI != 0)
/**
 * refer to
 * https://github.com/WebAssembly/WASI/blob/main/design/application-abi.md
 */
static bool
check_wasi_abi_compatibility(const WASMModule *module, bool main_module,
                             char *error_buf, uint32 error_buf_size)
{
    /**
     * need to handle:
     * - non-wasi compatiable modules
     * - a fake wasi compatiable module
     * - a command acts as a main_module
     * - a command acts as a sub_module
     * - a reactor acts as a main_module
     * - a reactor acts as a sub_module
     *
     * be careful with:
     * wasi compatiable modules(command/reactor) which don't import any wasi
     * APIs. Usually, a command has to import a "prox_exit" at least, but a
     * reactor can depend on nothing. At the same time, each has its own entry
     * point.
     *
     * observations:
     * - clang always injects `_start` into a command
     * - clang always injects `_initialize` into a reactor
     * - `iwasm -f` allows to run a function in the reactor
     *
     * strong assumptions:
     * - no one will define either `_start` or `_initialize` on purpose
     * - `_start` should always be `void _start(void)`
     * - `_initialize` should always be `void _initialize(void)`
     */

    WASMExport *initialize = NULL, *memory = NULL, *start = NULL;

    /* (func (export "_start") (...) */
    start = wasm_loader_find_export(module, "", "_start", EXPORT_KIND_FUNC,
                                    error_buf, error_buf_size);
    if (start) {
        WASMType *func_type =
            module->functions[start->index - module->import_function_count]
                ->func_type;
        if (func_type->param_count || func_type->result_count) {
            set_error_buf(error_buf, error_buf_size,
                          "the signature of builtin _start function is wrong");
            return false;
        }
    }

    /* (func (export "_initialize") (...) */
    initialize = wasm_loader_find_export(
        module, "", "_initialize", EXPORT_KIND_FUNC, error_buf, error_buf_size);
    if (initialize) {
        WASMType *func_type =
            module->functions[initialize->index - module->import_function_count]
                ->func_type;
        if (func_type->param_count || func_type->result_count) {
            set_error_buf(
                error_buf, error_buf_size,
                "the signature of builtin _initialize function is wrong");
            return false;
        }
    }

    /* filter out non-wasi compatiable modules */
    if (!module->import_wasi_api && !start && !initialize) {
        return true;
    }

    /* should have one at least */
    if (module->import_wasi_api && !start && !initialize) {
        set_error_buf(
            error_buf, error_buf_size,
            "a module with WASI apis must be either a command or a reactor");
        return false;
    }

    /*
     * there is at least one of `_start` and `_initialize` in below cases.
     * according to the assumption, they should be all wasi compatiable
     */

    /* always can not have both at the same time  */
    if (start && initialize) {
        set_error_buf(
            error_buf, error_buf_size,
            "neither a command nor a reactor can both have _start function "
            "and _initialize function at the same time");
        return false;
    }

    /* filter out commands (with `_start`) cases */
    if (start && !main_module) {
        set_error_buf(
            error_buf, error_buf_size,
            "a command (with _start function) can not be a sub-module");
        return false;
    }

    /*
     * it is ok a reactor acts as a main module,
     * so skip the check about (with `_initialize`)
     */

    memory = wasm_loader_find_export(module, "", "memory", EXPORT_KIND_MEMORY,
                                     error_buf, error_buf_size);
    if (!memory) {
        set_error_buf(error_buf, error_buf_size,
                      "a module with WASI apis must export memory by default");
        return false;
    }

    return true;
}
#endif

WASMModule *
wasm_loader_load(uint8 *buf, uint32 size,
#if WASM_ENABLE_MULTI_MODULE != 0
                 bool main_module,
#endif
                 char *error_buf, uint32 error_buf_size)
{
    WASMModule *module = create_module(error_buf, error_buf_size);
    if (!module) {
        return NULL;
    }

#if WASM_ENABLE_DEBUG_INTERP != 0
    module->load_addr = (uint8 *)buf;
    module->load_size = size;
#endif

    if (!load(buf, size, module, error_buf, error_buf_size)) {
        goto fail;
    }

#if (WASM_ENABLE_MULTI_MODULE != 0) && (WASM_ENABLE_LIBC_WASI != 0)
    /* Check the WASI application ABI */
    if (!check_wasi_abi_compatibility(module, main_module, error_buf,
                                      error_buf_size)) {
        goto fail;
    }
#endif

    LOG_VERBOSE("Load module success.\n");
    return module;

fail:
    wasm_loader_unload(module);
    return NULL;
}

void
wasm_loader_unload(WASMModule *module)
{
    uint32 i;

    if (!module)
        return;

    if (module->types) {
        for (i = 0; i < module->type_count; i++) {
#if WASM_ENABLE_GC == 0
            if (module->types[i])
                wasm_runtime_free(module->types[i]);
#else
            if (module->types[i])
                destroy_wasm_type(module->types[i]);
#endif
        }
        wasm_runtime_free(module->types);
    }

    if (module->imports)
        wasm_runtime_free(module->imports);

    if (module->functions) {
        for (i = 0; i < module->function_count; i++) {
            if (module->functions[i]) {
                if (module->functions[i]->local_offsets)
                    wasm_runtime_free(module->functions[i]->local_offsets);
#if WASM_ENABLE_FAST_INTERP != 0
                if (module->functions[i]->code_compiled)
                    wasm_runtime_free(module->functions[i]->code_compiled);
                if (module->functions[i]->consts)
                    wasm_runtime_free(module->functions[i]->consts);
#endif
#if WASM_ENABLE_GC != 0
                if (module->functions[i]->local_ref_type_maps)
                    wasm_runtime_free(
                        module->functions[i]->local_ref_type_maps);
#endif
                wasm_runtime_free(module->functions[i]);
            }
        }
        wasm_runtime_free(module->functions);
    }

    if (module->tables)
        wasm_runtime_free(module->tables);

    if (module->memories)
        wasm_runtime_free(module->memories);

    if (module->globals)
        wasm_runtime_free(module->globals);

    if (module->exports)
        wasm_runtime_free(module->exports);

    if (module->table_segments) {
        for (i = 0; i < module->table_seg_count; i++) {
            if (module->table_segments[i].func_indexes)
                wasm_runtime_free(module->table_segments[i].func_indexes);
        }
        wasm_runtime_free(module->table_segments);
    }

    if (module->data_segments) {
        for (i = 0; i < module->data_seg_count; i++) {
            if (module->data_segments[i])
                wasm_runtime_free(module->data_segments[i]);
        }
        wasm_runtime_free(module->data_segments);
    }

    if (module->const_str_list) {
        StringNode *node = module->const_str_list, *node_next;
        while (node) {
            node_next = node->next;
            wasm_runtime_free(node);
            node = node_next;
        }
    }

#if WASM_ENABLE_MULTI_MODULE != 0
    /* just release the sub module list */
    if (module->import_module_list) {
        WASMRegisteredModule *node =
            bh_list_first_elem(module->import_module_list);
        while (node) {
            WASMRegisteredModule *next = bh_list_elem_next(node);
            bh_list_remove(module->import_module_list, node);
            /*
             * unload(sub_module) will be trigged during runtime_destroy().
             * every module in the global module list will be unloaded one by
             * one. so don't worry.
             */
            wasm_runtime_free(node);
            /*
             * the module file reading buffer will be released
             * in runtime_destroy()
             */
            node = next;
        }
    }
#endif

#if WASM_ENABLE_GC != 0
    if (module->ref_type_set)
        bh_hash_map_destroy(module->ref_type_set);
    if (module->rtt_obj_set)
        bh_hash_map_destroy(module->rtt_obj_set);
#endif

#if WASM_ENABLE_DEBUG_INTERP != 0
    WASMFastOPCodeNode *fast_opcode =
        bh_list_first_elem(&module->fast_opcode_list);
    while (fast_opcode) {
        WASMFastOPCodeNode *next = bh_list_elem_next(fast_opcode);
        wasm_runtime_free(fast_opcode);
        fast_opcode = next;
    }
    os_mutex_destroy(&module->ref_count_lock);
#endif

    wasm_runtime_free(module);
}

bool
wasm_loader_find_block_addr(WASMExecEnv *exec_env, BlockAddr *block_addr_cache,
                            const uint8 *start_addr, const uint8 *code_end_addr,
                            uint8 label_type, uint8 **p_else_addr,
                            uint8 **p_end_addr)
{
    const uint8 *p = start_addr, *p_end = code_end_addr;
    uint8 *else_addr = NULL;
    char error_buf[128];
    uint32 block_nested_depth = 1, count, i, j, t;
    uint32 error_buf_size = sizeof(error_buf);
    uint8 opcode, u8;
    BlockAddr block_stack[16] = { { 0 } }, *block;

    i = ((uintptr_t)start_addr) & (uintptr_t)(BLOCK_ADDR_CACHE_SIZE - 1);
    block = block_addr_cache + BLOCK_ADDR_CONFLICT_SIZE * i;

    for (j = 0; j < BLOCK_ADDR_CONFLICT_SIZE; j++) {
        if (block[j].start_addr == start_addr) {
            /* Cache hit */
            *p_else_addr = block[j].else_addr;
            *p_end_addr = block[j].end_addr;
            return true;
        }
    }

    /* Cache unhit */
    block_stack[0].start_addr = start_addr;

    while (p < code_end_addr) {
        opcode = *p++;
#if WASM_ENABLE_DEBUG_INTERP != 0
    op_break_retry:
#endif
        switch (opcode) {
            case WASM_OP_UNREACHABLE:
            case WASM_OP_NOP:
                break;

            case WASM_OP_BLOCK:
            case WASM_OP_LOOP:
            case WASM_OP_IF:
            {
                /* block result type: 0x40/0x7F/0x7E/0x7D/0x7C */
                u8 = read_uint8(p);
                if (is_byte_a_type(u8)) {
#if WASM_ENABLE_GC != 0
                    if (wasm_is_type_multi_byte_type(u8)) {
                        /* the possible extra bytes of GC ref type have been
                           modified to OP_NOP, no need to resolve them again */
                    }
#endif
                }
                else {
                    p--;
                    skip_leb_uint32(p, p_end);
                }
                if (block_nested_depth
                    < sizeof(block_stack) / sizeof(BlockAddr)) {
                    block_stack[block_nested_depth].start_addr = p;
                    block_stack[block_nested_depth].else_addr = NULL;
                }
                block_nested_depth++;
                break;
            }

            case EXT_OP_BLOCK:
            case EXT_OP_LOOP:
            case EXT_OP_IF:
                /* block type */
                skip_leb_uint32(p, p_end);
                if (block_nested_depth
                    < sizeof(block_stack) / sizeof(BlockAddr)) {
                    block_stack[block_nested_depth].start_addr = p;
                    block_stack[block_nested_depth].else_addr = NULL;
                }
                block_nested_depth++;
                break;

            case WASM_OP_ELSE:
                if (label_type == LABEL_TYPE_IF && block_nested_depth == 1)
                    else_addr = (uint8 *)(p - 1);
                if (block_nested_depth - 1
                    < sizeof(block_stack) / sizeof(BlockAddr))
                    block_stack[block_nested_depth - 1].else_addr =
                        (uint8 *)(p - 1);
                break;

            case WASM_OP_END:
                if (block_nested_depth == 1) {
                    if (label_type == LABEL_TYPE_IF)
                        *p_else_addr = else_addr;
                    *p_end_addr = (uint8 *)(p - 1);

                    block_stack[0].end_addr = (uint8 *)(p - 1);
                    for (t = 0; t < sizeof(block_stack) / sizeof(BlockAddr);
                         t++) {
                        start_addr = block_stack[t].start_addr;
                        if (start_addr) {
                            i = ((uintptr_t)start_addr)
                                & (uintptr_t)(BLOCK_ADDR_CACHE_SIZE - 1);
                            block =
                                block_addr_cache + BLOCK_ADDR_CONFLICT_SIZE * i;
                            for (j = 0; j < BLOCK_ADDR_CONFLICT_SIZE; j++)
                                if (!block[j].start_addr)
                                    break;

                            if (j == BLOCK_ADDR_CONFLICT_SIZE) {
                                memmove(block + 1, block,
                                        (BLOCK_ADDR_CONFLICT_SIZE - 1)
                                            * sizeof(BlockAddr));
                                j = 0;
                            }
                            block[j].start_addr = block_stack[t].start_addr;
                            block[j].else_addr = block_stack[t].else_addr;
                            block[j].end_addr = block_stack[t].end_addr;
                        }
                        else
                            break;
                    }
                    return true;
                }
                else {
                    block_nested_depth--;
                    if (block_nested_depth
                        < sizeof(block_stack) / sizeof(BlockAddr))
                        block_stack[block_nested_depth].end_addr =
                            (uint8 *)(p - 1);
                }
                break;

            case WASM_OP_BR:
            case WASM_OP_BR_IF:
                skip_leb_uint32(p, p_end); /* labelidx */
                break;

            case WASM_OP_BR_TABLE:
                read_leb_uint32(p, p_end, count); /* lable num */
                for (i = 0; i <= count; i++)      /* lableidxs */
                    skip_leb_uint32(p, p_end);
                break;

            case WASM_OP_RETURN:
                break;

            case WASM_OP_CALL:
#if WASM_ENABLE_TAIL_CALL != 0
            case WASM_OP_RETURN_CALL:
#endif
                skip_leb_uint32(p, p_end); /* funcidx */
                break;

            case WASM_OP_CALL_INDIRECT:
#if WASM_ENABLE_TAIL_CALL != 0
            case WASM_OP_RETURN_CALL_INDIRECT:
#endif
                skip_leb_uint32(p, p_end); /* typeidx */
#if WASM_ENABLE_REF_TYPES == 0 && WASM_ENABLE_GC == 0
                u8 = read_uint8(p); /* 0x00 */
#else
                skip_leb_uint32(p, p_end); /* talbeidx */
#endif
                break;

#if WASM_ENABLE_GC != 0
            case WASM_OP_CALL_REF:
            case WASM_OP_RETURN_CALL_REF:
                break;
#endif

            case WASM_OP_DROP:
            case WASM_OP_SELECT:
            case WASM_OP_DROP_64:
            case WASM_OP_SELECT_64:
                break;

#if (WASM_ENABLE_GC != 0) || (WASM_ENABLE_REF_TYPES != 0)
            case WASM_OP_SELECT_T:
            {
                skip_leb_uint32(p, p_end); /* vec length */
                u8 = read_uint8(p);        /* type */
                /* the possible extra bytes of GC ref type have been
                   modified to OP_NOP, no need to resolve them again */
                break;
            }

            case WASM_OP_TABLE_GET:
            case WASM_OP_TABLE_SET:
                skip_leb_uint32(p, p_end); /* table index */
                break;
            case WASM_OP_REF_NULL:
            {
                u8 = read_uint8(p); /* type */
                if (is_byte_a_type(u8)) {
#if WASM_ENABLE_GC != 0
                    if (wasm_is_type_multi_byte_type(u8)) {
                        /* the possible extra bytes of GC ref type have been
                           modified to OP_NOP, no need to resolve them again */
                    }
#endif
                }
                else {
                    p--;
                    skip_leb_uint32(p, p_end);
                }
                break;
            }
            case WASM_OP_REF_IS_NULL:
                break;
            case WASM_OP_REF_FUNC:
                skip_leb_uint32(p, p_end); /* func index */
                break;
#endif /* (WASM_ENABLE_GC != 0) || (WASM_ENABLE_REF_TYPES != 0) */

#if WASM_ENABLE_GC != 0
            case WASM_OP_REF_AS_NON_NULL:
            case WASM_OP_REF_EQ:
            case WASM_OP_BR_ON_NULL:
            case WASM_OP_BR_ON_NON_NULL:
                break;
            case WASM_OP_FUNC_BIND:
            case WASM_OP_LET:
                set_error_buf_v(error_buf, error_buf_size,
                                "unsupported opcode %02x", opcode);
                return false;
#endif /* WASM_ENABLE_GC */

            case WASM_OP_GET_LOCAL:
            case WASM_OP_SET_LOCAL:
            case WASM_OP_TEE_LOCAL:
            case WASM_OP_GET_GLOBAL:
            case WASM_OP_SET_GLOBAL:
            case WASM_OP_GET_GLOBAL_64:
            case WASM_OP_SET_GLOBAL_64:
            case WASM_OP_SET_GLOBAL_AUX_STACK:
                skip_leb_uint32(p, p_end); /* local index */
                break;

            case EXT_OP_GET_LOCAL_FAST:
            case EXT_OP_SET_LOCAL_FAST:
            case EXT_OP_TEE_LOCAL_FAST:
                CHECK_BUF(p, p_end, 1);
                p++;
                break;

            case WASM_OP_I32_LOAD:
            case WASM_OP_I64_LOAD:
            case WASM_OP_F32_LOAD:
            case WASM_OP_F64_LOAD:
            case WASM_OP_I32_LOAD8_S:
            case WASM_OP_I32_LOAD8_U:
            case WASM_OP_I32_LOAD16_S:
            case WASM_OP_I32_LOAD16_U:
            case WASM_OP_I64_LOAD8_S:
            case WASM_OP_I64_LOAD8_U:
            case WASM_OP_I64_LOAD16_S:
            case WASM_OP_I64_LOAD16_U:
            case WASM_OP_I64_LOAD32_S:
            case WASM_OP_I64_LOAD32_U:
            case WASM_OP_I32_STORE:
            case WASM_OP_I64_STORE:
            case WASM_OP_F32_STORE:
            case WASM_OP_F64_STORE:
            case WASM_OP_I32_STORE8:
            case WASM_OP_I32_STORE16:
            case WASM_OP_I64_STORE8:
            case WASM_OP_I64_STORE16:
            case WASM_OP_I64_STORE32:
                skip_leb_uint32(p, p_end); /* align */
                skip_leb_uint32(p, p_end); /* offset */
                break;

            case WASM_OP_MEMORY_SIZE:
            case WASM_OP_MEMORY_GROW:
                skip_leb_uint32(p, p_end); /* 0x00 */
                break;

            case WASM_OP_I32_CONST:
                skip_leb_int32(p, p_end);
                break;
            case WASM_OP_I64_CONST:
                skip_leb_int64(p, p_end);
                break;
            case WASM_OP_F32_CONST:
                p += sizeof(float32);
                break;
            case WASM_OP_F64_CONST:
                p += sizeof(float64);
                break;

            case WASM_OP_I32_EQZ:
            case WASM_OP_I32_EQ:
            case WASM_OP_I32_NE:
            case WASM_OP_I32_LT_S:
            case WASM_OP_I32_LT_U:
            case WASM_OP_I32_GT_S:
            case WASM_OP_I32_GT_U:
            case WASM_OP_I32_LE_S:
            case WASM_OP_I32_LE_U:
            case WASM_OP_I32_GE_S:
            case WASM_OP_I32_GE_U:
            case WASM_OP_I64_EQZ:
            case WASM_OP_I64_EQ:
            case WASM_OP_I64_NE:
            case WASM_OP_I64_LT_S:
            case WASM_OP_I64_LT_U:
            case WASM_OP_I64_GT_S:
            case WASM_OP_I64_GT_U:
            case WASM_OP_I64_LE_S:
            case WASM_OP_I64_LE_U:
            case WASM_OP_I64_GE_S:
            case WASM_OP_I64_GE_U:
            case WASM_OP_F32_EQ:
            case WASM_OP_F32_NE:
            case WASM_OP_F32_LT:
            case WASM_OP_F32_GT:
            case WASM_OP_F32_LE:
            case WASM_OP_F32_GE:
            case WASM_OP_F64_EQ:
            case WASM_OP_F64_NE:
            case WASM_OP_F64_LT:
            case WASM_OP_F64_GT:
            case WASM_OP_F64_LE:
            case WASM_OP_F64_GE:
            case WASM_OP_I32_CLZ:
            case WASM_OP_I32_CTZ:
            case WASM_OP_I32_POPCNT:
            case WASM_OP_I32_ADD:
            case WASM_OP_I32_SUB:
            case WASM_OP_I32_MUL:
            case WASM_OP_I32_DIV_S:
            case WASM_OP_I32_DIV_U:
            case WASM_OP_I32_REM_S:
            case WASM_OP_I32_REM_U:
            case WASM_OP_I32_AND:
            case WASM_OP_I32_OR:
            case WASM_OP_I32_XOR:
            case WASM_OP_I32_SHL:
            case WASM_OP_I32_SHR_S:
            case WASM_OP_I32_SHR_U:
            case WASM_OP_I32_ROTL:
            case WASM_OP_I32_ROTR:
            case WASM_OP_I64_CLZ:
            case WASM_OP_I64_CTZ:
            case WASM_OP_I64_POPCNT:
            case WASM_OP_I64_ADD:
            case WASM_OP_I64_SUB:
            case WASM_OP_I64_MUL:
            case WASM_OP_I64_DIV_S:
            case WASM_OP_I64_DIV_U:
            case WASM_OP_I64_REM_S:
            case WASM_OP_I64_REM_U:
            case WASM_OP_I64_AND:
            case WASM_OP_I64_OR:
            case WASM_OP_I64_XOR:
            case WASM_OP_I64_SHL:
            case WASM_OP_I64_SHR_S:
            case WASM_OP_I64_SHR_U:
            case WASM_OP_I64_ROTL:
            case WASM_OP_I64_ROTR:
            case WASM_OP_F32_ABS:
            case WASM_OP_F32_NEG:
            case WASM_OP_F32_CEIL:
            case WASM_OP_F32_FLOOR:
            case WASM_OP_F32_TRUNC:
            case WASM_OP_F32_NEAREST:
            case WASM_OP_F32_SQRT:
            case WASM_OP_F32_ADD:
            case WASM_OP_F32_SUB:
            case WASM_OP_F32_MUL:
            case WASM_OP_F32_DIV:
            case WASM_OP_F32_MIN:
            case WASM_OP_F32_MAX:
            case WASM_OP_F32_COPYSIGN:
            case WASM_OP_F64_ABS:
            case WASM_OP_F64_NEG:
            case WASM_OP_F64_CEIL:
            case WASM_OP_F64_FLOOR:
            case WASM_OP_F64_TRUNC:
            case WASM_OP_F64_NEAREST:
            case WASM_OP_F64_SQRT:
            case WASM_OP_F64_ADD:
            case WASM_OP_F64_SUB:
            case WASM_OP_F64_MUL:
            case WASM_OP_F64_DIV:
            case WASM_OP_F64_MIN:
            case WASM_OP_F64_MAX:
            case WASM_OP_F64_COPYSIGN:
            case WASM_OP_I32_WRAP_I64:
            case WASM_OP_I32_TRUNC_S_F32:
            case WASM_OP_I32_TRUNC_U_F32:
            case WASM_OP_I32_TRUNC_S_F64:
            case WASM_OP_I32_TRUNC_U_F64:
            case WASM_OP_I64_EXTEND_S_I32:
            case WASM_OP_I64_EXTEND_U_I32:
            case WASM_OP_I64_TRUNC_S_F32:
            case WASM_OP_I64_TRUNC_U_F32:
            case WASM_OP_I64_TRUNC_S_F64:
            case WASM_OP_I64_TRUNC_U_F64:
            case WASM_OP_F32_CONVERT_S_I32:
            case WASM_OP_F32_CONVERT_U_I32:
            case WASM_OP_F32_CONVERT_S_I64:
            case WASM_OP_F32_CONVERT_U_I64:
            case WASM_OP_F32_DEMOTE_F64:
            case WASM_OP_F64_CONVERT_S_I32:
            case WASM_OP_F64_CONVERT_U_I32:
            case WASM_OP_F64_CONVERT_S_I64:
            case WASM_OP_F64_CONVERT_U_I64:
            case WASM_OP_F64_PROMOTE_F32:
            case WASM_OP_I32_REINTERPRET_F32:
            case WASM_OP_I64_REINTERPRET_F64:
            case WASM_OP_F32_REINTERPRET_I32:
            case WASM_OP_F64_REINTERPRET_I64:
            case WASM_OP_I32_EXTEND8_S:
            case WASM_OP_I32_EXTEND16_S:
            case WASM_OP_I64_EXTEND8_S:
            case WASM_OP_I64_EXTEND16_S:
            case WASM_OP_I64_EXTEND32_S:
                break;

#if WASM_ENABLE_GC != 0
            case WASM_OP_GC_PREFIX:
            {
                uint32 opcode1;

                read_leb_uint32(p, p_end, opcode1);

                switch (opcode1) {
                    case WASM_OP_STRUCT_NEW_WITH_RTT:
                    case WASM_OP_STRUCT_NEW_DEFAULT_WITH_RTT:
                        skip_leb_uint32(p, p_end); /* typeidx */
                        break;
                    case WASM_OP_STRUCT_GET:
                    case WASM_OP_STRUCT_GET_S:
                    case WASM_OP_STRUCT_GET_U:
                    case WASM_OP_STRUCT_SET:
                        skip_leb_uint32(p, p_end); /* typeidx */
                        skip_leb_uint32(p, p_end); /* fieldidx */
                        break;
                    case WASM_OP_ARRAY_NEW_WITH_RTT:
                    case WASM_OP_ARRAY_NEW_DEFAULT_WITH_RTT:
                    case WASM_OP_ARRAY_GET:
                    case WASM_OP_ARRAY_GET_S:
                    case WASM_OP_ARRAY_GET_U:
                    case WASM_OP_ARRAY_SET:
                        skip_leb_uint32(p, p_end); /* typeidx */
                        break;
                    case WASM_OP_ARRAY_LEN:
                        /* TODO: remove this line for latest GC MVP */
                        skip_leb_uint32(p, p_end);
                        break;

                    case WASM_OP_I31_NEW:
                    case WASM_OP_I31_GET_S:
                    case WASM_OP_I31_GET_U:
                        break;

                    case WASM_OP_RTT_CANON:
                    case WASM_OP_RTT_SUB:
                        skip_leb_uint32(p, p_end); /* typeidx */
                        break;

                    case WASM_OP_REF_TEST:
                    case WASM_OP_REF_CAST:
                    case WASM_OP_BR_ON_CAST:
                    case WASM_OP_BR_ON_CAST_FAIL:
                        skip_leb_uint32(p, p_end); /* typeidx */
                        break;

                    case WASM_OP_REF_IS_FUNC:
                    case WASM_OP_REF_IS_DATA:
                    case WASM_OP_REF_IS_I31:
                    case WASM_OP_REF_IS_ARRAY:
                    case WASM_OP_REF_AS_FUNC:
                    case WASM_OP_REF_AS_DATA:
                    case WASM_OP_REF_AS_I31:
                    case WASM_OP_REF_AS_ARRAY:
                        break;

                    case WASM_OP_BR_ON_FUNC:
                    case WASM_OP_BR_ON_DATA:
                    case WASM_OP_BR_ON_I31:
                    case WASM_OP_BR_ON_ARRAY:
                    case WASM_OP_BR_ON_NON_FUNC:
                    case WASM_OP_BR_ON_NON_DATA:
                    case WASM_OP_BR_ON_NON_I31:
                    case WASM_OP_BR_ON_NON_ARRAY:
                        skip_leb_uint32(p, p_end);
                        break;

                    default:
                        set_error_buf_v(error_buf, error_buf_size,
                                        "%s %02x %02x", "unsupported opcode",
                                        WASM_OP_GC_PREFIX, opcode1);
                        return false;
                }
                break;
            }
#endif /* end of WASM_ENABLE_GC */

            case WASM_OP_MISC_PREFIX:
            {
                uint32 opcode1;

                read_leb_uint32(p, p_end, opcode1);

                switch (opcode1) {
                    case WASM_OP_I32_TRUNC_SAT_S_F32:
                    case WASM_OP_I32_TRUNC_SAT_U_F32:
                    case WASM_OP_I32_TRUNC_SAT_S_F64:
                    case WASM_OP_I32_TRUNC_SAT_U_F64:
                    case WASM_OP_I64_TRUNC_SAT_S_F32:
                    case WASM_OP_I64_TRUNC_SAT_U_F32:
                    case WASM_OP_I64_TRUNC_SAT_S_F64:
                    case WASM_OP_I64_TRUNC_SAT_U_F64:
                        break;
#if WASM_ENABLE_BULK_MEMORY != 0
                    case WASM_OP_MEMORY_INIT:
                        skip_leb_uint32(p, p_end);
                        /* skip memory idx */
                        p++;
                        break;
                    case WASM_OP_DATA_DROP:
                        skip_leb_uint32(p, p_end);
                        break;
                    case WASM_OP_MEMORY_COPY:
                        /* skip two memory idx */
                        p += 2;
                        break;
                    case WASM_OP_MEMORY_FILL:
                        /* skip memory idx */
                        p++;
                        break;
#endif /* WASM_ENABLE_BULK_MEMORY */
#if (WASM_ENABLE_GC != 0) || (WASM_ENABLE_REF_TYPES != 0)
                    case WASM_OP_TABLE_INIT:
                    case WASM_OP_TABLE_COPY:
                        /* tableidx */
                        skip_leb_uint32(p, p_end);
                        /* elemidx */
                        skip_leb_uint32(p, p_end);
                        break;
                    case WASM_OP_ELEM_DROP:
                        /* elemidx */
                        skip_leb_uint32(p, p_end);
                        break;
                    case WASM_OP_TABLE_SIZE:
                    case WASM_OP_TABLE_GROW:
                    case WASM_OP_TABLE_FILL:
                        skip_leb_uint32(p, p_end); /* table idx */
                        break;
#endif /* (WASM_ENABLE_GC != 0) || (WASM_ENABLE_REF_TYPES != 0) */
                    default:
                        set_error_buf_v(error_buf, error_buf_size,
                                        "%s %02x %02x", "unsupported opcode",
                                        WASM_OP_MISC_PREFIX, opcode1);
                        return false;
                }
                break;
            }

#if WASM_ENABLE_SIMD != 0
#if (WASM_ENABLE_WAMR_COMPILER != 0) || (WASM_ENABLE_JIT != 0)
            case WASM_OP_SIMD_PREFIX:
            {
                /* TODO: shall we ceate a table to be friendly to branch
                 * prediction */
                opcode = read_uint8(p);
                /* follow the order of enum WASMSimdEXTOpcode in wasm_opcode.h
                 */
                switch (opcode) {
                    case SIMD_v128_load:
                    case SIMD_v128_load8x8_s:
                    case SIMD_v128_load8x8_u:
                    case SIMD_v128_load16x4_s:
                    case SIMD_v128_load16x4_u:
                    case SIMD_v128_load32x2_s:
                    case SIMD_v128_load32x2_u:
                    case SIMD_v128_load8_splat:
                    case SIMD_v128_load16_splat:
                    case SIMD_v128_load32_splat:
                    case SIMD_v128_load64_splat:
                    case SIMD_v128_store:
                        /* memarg align */
                        skip_leb_uint32(p, p_end);
                        /* memarg offset*/
                        skip_leb_uint32(p, p_end);
                        break;

                    case SIMD_v128_const:
                    case SIMD_v8x16_shuffle:
                        /* immByte[16] immLaneId[16] */
                        CHECK_BUF1(p, p_end, 16);
                        p += 16;
                        break;

                    case SIMD_i8x16_extract_lane_s:
                    case SIMD_i8x16_extract_lane_u:
                    case SIMD_i8x16_replace_lane:
                    case SIMD_i16x8_extract_lane_s:
                    case SIMD_i16x8_extract_lane_u:
                    case SIMD_i16x8_replace_lane:
                    case SIMD_i32x4_extract_lane:
                    case SIMD_i32x4_replace_lane:
                    case SIMD_i64x2_extract_lane:
                    case SIMD_i64x2_replace_lane:
                    case SIMD_f32x4_extract_lane:
                    case SIMD_f32x4_replace_lane:
                    case SIMD_f64x2_extract_lane:
                    case SIMD_f64x2_replace_lane:
                        /* ImmLaneId */
                        CHECK_BUF(p, p_end, 1);
                        p++;
                        break;

                    case SIMD_v128_load8_lane:
                    case SIMD_v128_load16_lane:
                    case SIMD_v128_load32_lane:
                    case SIMD_v128_load64_lane:
                    case SIMD_v128_store8_lane:
                    case SIMD_v128_store16_lane:
                    case SIMD_v128_store32_lane:
                    case SIMD_v128_store64_lane:
                        /* memarg align */
                        skip_leb_uint32(p, p_end);
                        /* memarg offset*/
                        skip_leb_uint32(p, p_end);
                        /* ImmLaneId */
                        CHECK_BUF(p, p_end, 1);
                        p++;
                        break;

                    case SIMD_v128_load32_zero:
                    case SIMD_v128_load64_zero:
                        /* memarg align */
                        skip_leb_uint32(p, p_end);
                        /* memarg offset*/
                        skip_leb_uint32(p, p_end);
                        break;

                    default:
                        /*
                         * since latest SIMD specific used almost every value
                         * from 0x00 to 0xff, the default branch will present
                         * all opcodes without imm
                         * https://github.com/WebAssembly/simd/blob/main/proposals/simd/NewOpcodes.md
                         */
                        break;
                }
                break;
            }
#endif /* end of (WASM_ENABLE_WAMR_COMPILER != 0) || (WASM_ENABLE_JIT != 0) */
#endif /* end of WASM_ENABLE_SIMD */

#if WASM_ENABLE_SHARED_MEMORY != 0
            case WASM_OP_ATOMIC_PREFIX:
            {
                /* atomic_op (1 u8) + memarg (2 u32_leb) */
                opcode = read_uint8(p);
                if (opcode != WASM_OP_ATOMIC_FENCE) {
                    skip_leb_uint32(p, p_end); /* align */
                    skip_leb_uint32(p, p_end); /* offset */
                }
                else {
                    /* atomic.fence doesn't have memarg */
                    p++;
                }
                break;
            }
#endif
#if WASM_ENABLE_DEBUG_INTERP != 0
            case DEBUG_OP_BREAK:
            {
                WASMDebugInstance *debug_instance =
                    wasm_exec_env_get_instance(exec_env);
                char orignal_opcode[1];
                uint64 size = 1;
                WASMModuleInstance *module_inst =
                    (WASMModuleInstance *)exec_env->module_inst;
                uint64 offset = (p - 1) >= module_inst->module->load_addr
                                    ? (p - 1) - module_inst->module->load_addr
                                    : ~0;
                if (debug_instance) {
                    if (wasm_debug_instance_get_obj_mem(debug_instance, offset,
                                                        orignal_opcode, &size)
                        && size == 1) {
                        LOG_VERBOSE("WASM loader find OP_BREAK , recover it "
                                    "with  %02x: ",
                                    orignal_opcode[0]);
                        opcode = orignal_opcode[0];
                        goto op_break_retry;
                    }
                }
                break;
            }
#endif

            default:
                return false;
        }
    }

    (void)u8;
    return false;
fail:
    return false;
}

#if WASM_ENABLE_FAST_INTERP != 0

#if WASM_DEBUG_PREPROCESSOR != 0
#define LOG_OP(...) os_printf(__VA_ARGS__)
#else
#define LOG_OP(...) (void)0
#endif

#define PATCH_ELSE 0
#define PATCH_END 1
typedef struct BranchBlockPatch {
    struct BranchBlockPatch *next;
    uint8 patch_type;
    uint8 *code_compiled;
} BranchBlockPatch;
#endif

typedef struct BranchBlock {
    uint8 label_type;
    BlockType block_type;
    uint8 *start_addr;
    uint8 *else_addr;
    uint8 *end_addr;
    uint32 stack_cell_num;
#if WASM_ENABLE_GC != 0
    uint32 reftype_map_num;
#endif
#if WASM_ENABLE_FAST_INTERP != 0
    uint16 dynamic_offset;
    uint8 *code_compiled;
    BranchBlockPatch *patch_list;
    /* This is used to save params frame_offset of of if block */
    int16 *param_frame_offsets;
#endif

    /* Indicate the operand stack is in polymorphic state.
     * If the opcode is one of unreachable/br/br_table/return, stack is marked
     * to polymorphic state until the block's 'end' opcode is processed.
     * If stack is in polymorphic state and stack is empty, instruction can
     * pop any type of value directly without decreasing stack top pointer
     * and stack cell num. */
    bool is_stack_polymorphic;
} BranchBlock;

typedef struct WASMLoaderContext {
    /* frame ref stack */
    uint8 *frame_ref;
    uint8 *frame_ref_bottom;
    uint8 *frame_ref_boundary;
    uint32 frame_ref_size;
    uint32 stack_cell_num;
    uint32 max_stack_cell_num;

#if WASM_ENABLE_GC != 0
    /* frame reftype map stack */
    WASMRefTypeMap *frame_reftype_map;
    WASMRefTypeMap *frame_reftype_map_bottom;
    WASMRefTypeMap *frame_reftype_map_boundary;
    uint32 frame_reftype_map_size;
    uint32 reftype_map_num;
    uint32 max_reftype_map_num;
    /* Current module */
    WASMModule *module;
    /* Current module's ref_type_set */
    HashMap *ref_type_set;
    /* Always point to local variable ref_type of
       wasm_loader_prepare_bytecode */
    WASMRefType *ref_type_tmp;
#endif

    /* frame csp stack */
    BranchBlock *frame_csp;
    BranchBlock *frame_csp_bottom;
    BranchBlock *frame_csp_boundary;
    uint32 frame_csp_size;
    uint32 csp_num;
    uint32 max_csp_num;

#if WASM_ENABLE_FAST_INTERP != 0
    /* frame offset stack */
    int16 *frame_offset;
    int16 *frame_offset_bottom;
    int16 *frame_offset_boundary;
    uint32 frame_offset_size;
    int16 dynamic_offset;
    int16 start_dynamic_offset;
    int16 max_dynamic_offset;

    /* preserved local offset */
    int16 preserved_local_offset;

    /* const buffer */
    uint8 *const_buf;
    uint16 num_const;
    uint16 const_buf_size;
    uint16 const_cell_num;

    /* processed code */
    uint8 *p_code_compiled;
    uint8 *p_code_compiled_end;
    uint32 code_compiled_size;
#endif
} WASMLoaderContext;

typedef struct Const {
    WASMValue value;
    uint16 slot_index;
    uint8 value_type;
} Const;

static void *
memory_realloc(void *mem_old, uint32 size_old, uint32 size_new, char *error_buf,
               uint32 error_buf_size)
{
    uint8 *mem_new;
    bh_assert(size_new > size_old);
    if ((mem_new = loader_malloc(size_new, error_buf, error_buf_size))) {
        bh_memcpy_s(mem_new, size_new, mem_old, size_old);
        memset(mem_new + size_old, 0, size_new - size_old);
        wasm_runtime_free(mem_old);
    }
    return mem_new;
}

#define MEM_REALLOC(mem, size_old, size_new)                               \
    do {                                                                   \
        void *mem_new = memory_realloc(mem, size_old, size_new, error_buf, \
                                       error_buf_size);                    \
        if (!mem_new)                                                      \
            goto fail;                                                     \
        mem = mem_new;                                                     \
    } while (0)

#define CHECK_CSP_PUSH()                                                  \
    do {                                                                  \
        if (ctx->frame_csp >= ctx->frame_csp_boundary) {                  \
            MEM_REALLOC(                                                  \
                ctx->frame_csp_bottom, ctx->frame_csp_size,               \
                (uint32)(ctx->frame_csp_size + 8 * sizeof(BranchBlock))); \
            ctx->frame_csp_size += (uint32)(8 * sizeof(BranchBlock));     \
            ctx->frame_csp_boundary =                                     \
                ctx->frame_csp_bottom                                     \
                + ctx->frame_csp_size / sizeof(BranchBlock);              \
            ctx->frame_csp = ctx->frame_csp_bottom + ctx->csp_num;        \
        }                                                                 \
    } while (0)

#define CHECK_CSP_POP()                                             \
    do {                                                            \
        if (ctx->csp_num < 1) {                                     \
            set_error_buf(error_buf, error_buf_size,                \
                          "type mismatch: "                         \
                          "expect data but block stack was empty"); \
            goto fail;                                              \
        }                                                           \
    } while (0)

#if WASM_ENABLE_FAST_INTERP != 0
static bool
check_offset_push(WASMLoaderContext *ctx, char *error_buf,
                  uint32 error_buf_size)
{
    uint32 cell_num = (uint32)(ctx->frame_offset - ctx->frame_offset_bottom);
    if (ctx->frame_offset >= ctx->frame_offset_boundary) {
        MEM_REALLOC(ctx->frame_offset_bottom, ctx->frame_offset_size,
                    ctx->frame_offset_size + 16);
        ctx->frame_offset_size += 16;
        ctx->frame_offset_boundary =
            ctx->frame_offset_bottom + ctx->frame_offset_size / sizeof(int16);
        ctx->frame_offset = ctx->frame_offset_bottom + cell_num;
    }
    return true;
fail:
    return false;
}

static bool
check_offset_pop(WASMLoaderContext *ctx, uint32 cells)
{
    if (ctx->frame_offset - cells < ctx->frame_offset_bottom)
        return false;
    return true;
}

static void
free_label_patch_list(BranchBlock *frame_csp)
{
    BranchBlockPatch *label_patch = frame_csp->patch_list;
    BranchBlockPatch *next;
    while (label_patch != NULL) {
        next = label_patch->next;
        wasm_runtime_free(label_patch);
        label_patch = next;
    }
    frame_csp->patch_list = NULL;
}

static void
free_all_label_patch_lists(BranchBlock *frame_csp, uint32 csp_num)
{
    BranchBlock *tmp_csp = frame_csp;

    for (uint32 i = 0; i < csp_num; i++) {
        free_label_patch_list(tmp_csp);
        tmp_csp++;
    }
}

#endif /* end of WASM_ENABLE_FAST_INTERP */

static void
wasm_loader_ctx_destroy(WASMLoaderContext *ctx)
{
    if (ctx) {
        if (ctx->frame_ref_bottom)
            wasm_runtime_free(ctx->frame_ref_bottom);
#if WASM_ENABLE_GC != 0
        if (ctx->frame_reftype_map_bottom)
            wasm_runtime_free(ctx->frame_reftype_map_bottom);
#endif
        if (ctx->frame_csp_bottom) {
#if WASM_ENABLE_FAST_INTERP != 0
            free_all_label_patch_lists(ctx->frame_csp_bottom, ctx->csp_num);
#endif
            wasm_runtime_free(ctx->frame_csp_bottom);
        }
#if WASM_ENABLE_FAST_INTERP != 0
        if (ctx->frame_offset_bottom)
            wasm_runtime_free(ctx->frame_offset_bottom);
        if (ctx->const_buf)
            wasm_runtime_free(ctx->const_buf);
#endif
        wasm_runtime_free(ctx);
    }
}

static WASMLoaderContext *
wasm_loader_ctx_init(WASMFunction *func)
{
    WASMLoaderContext *loader_ctx =
        loader_malloc(sizeof(WASMLoaderContext), NULL, 0);
    if (!loader_ctx)
        return NULL;

    loader_ctx->frame_ref_size = 32;
    if (!(loader_ctx->frame_ref_bottom = loader_ctx->frame_ref =
              loader_malloc(loader_ctx->frame_ref_size, NULL, 0)))
        goto fail;
    loader_ctx->frame_ref_boundary = loader_ctx->frame_ref_bottom + 32;

#if WASM_ENABLE_GC != 0
    loader_ctx->frame_reftype_map_size = sizeof(WASMRefTypeMap) * 16;
    if (!(loader_ctx->frame_reftype_map_bottom = loader_ctx->frame_reftype_map =
              loader_malloc(loader_ctx->frame_reftype_map_size, NULL, 0)))
        goto fail;
    loader_ctx->frame_reftype_map_boundary =
        loader_ctx->frame_reftype_map_bottom + 16;
#endif

    loader_ctx->frame_csp_size = sizeof(BranchBlock) * 8;
    if (!(loader_ctx->frame_csp_bottom = loader_ctx->frame_csp =
              loader_malloc(loader_ctx->frame_csp_size, NULL, 0)))
        goto fail;
    loader_ctx->frame_csp_boundary = loader_ctx->frame_csp_bottom + 8;

#if WASM_ENABLE_FAST_INTERP != 0
    loader_ctx->frame_offset_size = sizeof(int16) * 32;
    if (!(loader_ctx->frame_offset_bottom = loader_ctx->frame_offset =
              loader_malloc(loader_ctx->frame_offset_size, NULL, 0)))
        goto fail;
    loader_ctx->frame_offset_boundary = loader_ctx->frame_offset_bottom + 32;

    loader_ctx->num_const = 0;
    loader_ctx->const_buf_size = sizeof(Const) * 8;
    if (!(loader_ctx->const_buf =
              loader_malloc(loader_ctx->const_buf_size, NULL, 0)))
        goto fail;

    loader_ctx->start_dynamic_offset = loader_ctx->dynamic_offset =
        loader_ctx->max_dynamic_offset =
            func->param_cell_num + func->local_cell_num;
#endif
    return loader_ctx;

fail:
    wasm_loader_ctx_destroy(loader_ctx);
    return NULL;
}

static bool
check_stack_push(WASMLoaderContext *ctx, uint8 type, char *error_buf,
                 uint32 error_buf_size)
{
    uint32 cell_num_needed = wasm_value_type_cell_num(type);

    if (ctx->frame_ref + cell_num_needed > ctx->frame_ref_boundary) {
        /* Increase the frame ref stack */
        MEM_REALLOC(ctx->frame_ref_bottom, ctx->frame_ref_size,
                    ctx->frame_ref_size + 16);
        ctx->frame_ref_size += 16;
        ctx->frame_ref_boundary = ctx->frame_ref_bottom + ctx->frame_ref_size;
        ctx->frame_ref = ctx->frame_ref_bottom + ctx->stack_cell_num;
    }

#if WASM_ENABLE_GC != 0
    if (wasm_is_type_multi_byte_type(type)
        && ctx->frame_reftype_map >= ctx->frame_reftype_map_boundary) {
        /* Increase the frame reftype map stack */
        bh_assert(
            (uint32)(ctx->frame_reftype_map - ctx->frame_reftype_map_bottom)
            == ctx->frame_reftype_map_size);
        MEM_REALLOC(ctx->frame_reftype_map_bottom, ctx->frame_reftype_map_size,
                    ctx->frame_reftype_map_size
                        + (uint32)sizeof(WASMRefTypeMap) * 8);
        ctx->frame_reftype_map =
            ctx->frame_reftype_map_bottom + ctx->frame_reftype_map_size;
        ctx->frame_reftype_map_size += (uint32)sizeof(WASMRefTypeMap) * 8;
        ctx->frame_reftype_map_boundary =
            ctx->frame_reftype_map_bottom + ctx->frame_reftype_map_size;
    }
#endif
    return true;
fail:
    return false;
}

static bool
wasm_loader_push_frame_ref(WASMLoaderContext *ctx, uint8 type, char *error_buf,
                           uint32 error_buf_size)
{
    uint32 type_cell_num = wasm_value_type_cell_num(type);
    uint32 i;
    if (!check_stack_push(ctx, type, error_buf, error_buf_size))
        return false;

#if WASM_ENABLE_GC != 0
    if (wasm_is_type_multi_byte_type(type)) {
        WASMRefType *ref_type;
        if (!(ref_type =
                  reftype_set_insert(ctx->ref_type_set, ctx->ref_type_tmp,
                                     error_buf, error_buf_size))) {
            return false;
        }
        ctx->frame_reftype_map->index = ctx->stack_cell_num;
        ctx->frame_reftype_map->ref_type = ref_type;
        ctx->frame_reftype_map++;
        ctx->reftype_map_num++;
        if (ctx->reftype_map_num > ctx->max_reftype_map_num)
            ctx->max_reftype_map_num = ctx->reftype_map_num;
    }
#endif

    for (i = 0; i < type_cell_num; i++)
        *ctx->frame_ref++ = type;
    ctx->stack_cell_num += type_cell_num;

    if (ctx->stack_cell_num > ctx->max_stack_cell_num)
        ctx->max_stack_cell_num = ctx->stack_cell_num;

    return true;
}

static bool
check_stack_top_values(WASMLoaderContext *ctx, uint8 *frame_ref,
                       int32 stack_cell_num,
#if WASM_ENABLE_GC != 0
                       WASMRefTypeMap *frame_reftype_map, int32 reftype_map_num,
#endif
                       uint8 type,
#if WASM_ENABLE_GC != 0
                       WASMRefType *ref_type,
#endif
                       char *error_buf, uint32 error_buf_size)
{
    int32 type_cell_num = (int32)wasm_value_type_cell_num(type), i;
#if WASM_ENABLE_GC != 0
    WASMRefType *frame_reftype = NULL;
#endif

    if (stack_cell_num < type_cell_num) {
        set_error_buf(error_buf, error_buf_size,
                      "type mismatch: expect data but stack was empty");
        return false;
    }

#if WASM_ENABLE_GC == 0
    for (i = 0; i < type_cell_num; i++) {
        if (*(frame_ref - 1 - i) != type) {
            set_error_buf_v(error_buf, error_buf_size, "%s%s%s",
                            "type mismatch: expect ", type2str(type),
                            " but got other");
            return false;
        }
    }
#else
    if (wasm_is_type_multi_byte_type(*(frame_ref - 1))) {
        bh_assert(reftype_map_num > 0);
        frame_reftype = (frame_reftype_map - 1)->ref_type;
    }
    if (!wasm_reftype_is_subtype_of(*(frame_ref - 1), frame_reftype, type,
                                    ref_type, ctx->module->types,
                                    ctx->module->type_count)) {
        set_error_buf_v(error_buf, error_buf_size, "%s%s%s",
                        "type mismatch: expect ", type2str(type),
                        " but got other");
        return false;
    }
    for (i = 0; i < type_cell_num - 1; i++) {
        if (*(frame_ref - 2 - i) != *(frame_ref - 1)) {
            set_error_buf_v(error_buf, error_buf_size, "%s%s%s",
                            "type mismatch: expect ", type2str(type),
                            " but got other");
            return false;
        }
    }
#endif

    return true;
}

static bool
check_stack_pop(WASMLoaderContext *ctx, uint8 type, char *error_buf,
                uint32 error_buf_size)
{
    int32 block_stack_cell_num =
        (int32)(ctx->stack_cell_num - (ctx->frame_csp - 1)->stack_cell_num);
#if WASM_ENABLE_GC != 0
    int32 reftype_map_num =
        (int32)(ctx->reftype_map_num - (ctx->frame_csp - 1)->reftype_map_num);
#endif

    if (block_stack_cell_num > 0) {
        if (*(ctx->frame_ref - 1) == VALUE_TYPE_ANY)
            /* the stack top is a value of any type, return success */
            return true;
    }

#if WASM_ENABLE_GC != 0
    if (wasm_is_type_reftype(type) && block_stack_cell_num > 0) {
        uint8 stack_top_type = *(ctx->frame_ref - 1);
        WASMRefType *stack_top_ref_type = NULL;

        if (wasm_is_type_multi_byte_type(stack_top_type)) {
            bh_assert(reftype_map_num > 0);
            stack_top_ref_type = (*(ctx->frame_reftype_map - 1)).ref_type;
        }

        if (wasm_reftype_is_subtype_of(stack_top_type, stack_top_ref_type, type,
                                       ctx->ref_type_tmp, ctx->module->types,
                                       ctx->module->type_count)) {
            if (wasm_is_type_multi_byte_type(stack_top_type)) {
                uint32 ref_type_struct_size =
                    wasm_reftype_struct_size(stack_top_ref_type);
                bh_memcpy_s(ctx->ref_type_tmp, (uint32)sizeof(WASMRefType),
                            stack_top_ref_type, ref_type_struct_size);
            }
            return true;
        }
    }
#endif

    if (!check_stack_top_values(ctx, ctx->frame_ref, block_stack_cell_num,
#if WASM_ENABLE_GC != 0
                                ctx->frame_reftype_map, reftype_map_num,
#endif
                                type,
#if WASM_ENABLE_GC != 0
                                ctx->ref_type_tmp,
#endif
                                error_buf, error_buf_size)) {
        return false;
    }

    return true;
}

static bool
wasm_loader_pop_frame_ref(WASMLoaderContext *ctx, uint8 type, char *error_buf,
                          uint32 error_buf_size)
{
    BranchBlock *cur_block = ctx->frame_csp - 1;
    int32 available_stack_cell =
        (int32)(ctx->stack_cell_num - cur_block->stack_cell_num);
    uint32 cell_num_to_pop = wasm_value_type_cell_num(type);

    /* Directly return success if current block is in stack
       polymorphic state while stack is empty. */
    if (available_stack_cell <= 0 && cur_block->is_stack_polymorphic)
        return true;

    if (type == VALUE_TYPE_VOID)
        return true;

    if (!check_stack_pop(ctx, type, error_buf, error_buf_size))
        return false;

    bh_assert(available_stack_cell > 0);
    if (*(ctx->frame_ref - 1) == VALUE_TYPE_ANY) {
        type = VALUE_TYPE_ANY;
        cell_num_to_pop = 1;
    }

    ctx->frame_ref -= cell_num_to_pop;
    ctx->stack_cell_num -= cell_num_to_pop;
#if WASM_ENABLE_GC != 0
    if (wasm_is_type_multi_byte_type(type)) {
        ctx->frame_reftype_map--;
        ctx->reftype_map_num--;
    }
#endif

    return true;
}

#if WASM_ENABLE_GC != 0
/* Get the stack top element of current block */
static bool
wasm_loader_get_frame_ref_top(WASMLoaderContext *ctx, uint8 *p_type,
                              WASMRefType **p_ref_type, char *error_buf,
                              uint32 error_buf_size)
{
    BranchBlock *cur_block = ctx->frame_csp - 1;
    int32 available_stack_cell =
        (int32)(ctx->stack_cell_num - cur_block->stack_cell_num);

    if (available_stack_cell <= 0) {
        /* Directly return success if current block is in stack
           polymorphic state while stack is empty. */
        if (cur_block->is_stack_polymorphic) {
            *p_type = VALUE_TYPE_ANY;
            return true;
        }
        else {
            set_error_buf(
                error_buf, error_buf_size,
                "type mismatch: expect data but block stack was empty");
            return false;
        }
    }

    *p_type = *(ctx->frame_ref - 1);
    if (wasm_is_type_multi_byte_type(*p_type)) {
        int32 available_reftype_map =
            (int32)(ctx->reftype_map_num
                    - (ctx->frame_csp - 1)->reftype_map_num);
        bh_assert(available_reftype_map > 0);
        (void)available_reftype_map;
        *p_ref_type = (ctx->frame_reftype_map - 1)->ref_type;
    }

    return true;
}

#if WASM_ENABLE_FAST_INTERP != 0
static bool
wasm_loader_pop_frame_ref_offset(WASMLoaderContext *ctx, uint8 type,
                                 char *error_buf, uint32 error_buf_size);
#endif

/* Check whether the stack top elem is subtype of (ref null ht),
   and if yes, pop it and return the converted (ref ht) */
static bool
wasm_loader_pop_nullable_ht(WASMLoaderContext *ctx, uint8 *p_type,
                            WASMRefType *ref_ht_ret, char *error_buf,
                            uint32 error_buf_size)
{
    uint8 type = 0;
    WASMRefType *ref_type = NULL;

    /* Get stack top element */
    if (!wasm_loader_get_frame_ref_top(ctx, &type, &ref_type, error_buf,
                                       error_buf_size)) {
        return false;
    }

    if (type != VALUE_TYPE_ANY /* block isn't in stack polymorphic state */
        /* stack top isn't (ref null func/extern/eq/i31/data/array) */
        && (type != REF_TYPE_FUNCREF && type != REF_TYPE_EXTERNREF
            && type != REF_TYPE_ANYREF && type != REF_TYPE_EQREF
            && type != REF_TYPE_I31REF && type != REF_TYPE_DATAREF
            && type != REF_TYPE_ARRAYREF)
        /* stack top isn't (ref null ht) */
        && !wasm_is_reftype_htref_nullable(type)
        /* stack top isn't (ref ht) */
        && !wasm_is_reftype_htref_non_nullable(type)) {
        set_error_buf(error_buf, error_buf_size,
                      "type mismatch: expect (ref null ht) but got others");
        return false;
    }

    /* POP stack top */
    if (wasm_is_type_multi_byte_type(type)) {
        bh_assert(ref_type);
        bh_memcpy_s(ctx->ref_type_tmp, sizeof(WASMRefType), ref_type,
                    wasm_reftype_struct_size(ref_type));
    }
#if WASM_ENABLE_FAST_INTERP != 0
    if (!wasm_loader_pop_frame_ref_offset(ctx, type, error_buf,
                                          error_buf_size)) {
        return false;
    }
#else
    if (!wasm_loader_pop_frame_ref(ctx, type, error_buf, error_buf_size)) {
        return false;
    }
#endif

    /* Convert to related (ref ht) and return */
    if (type == REF_TYPE_FUNCREF || type == REF_TYPE_EXTERNREF
        || type == REF_TYPE_ANYREF || type == REF_TYPE_EQREF
        || type == REF_TYPE_I31REF || type == REF_TYPE_DATAREF
        || type == REF_TYPE_ARRAYREF) {
        /* Return (ref func/extern/eq/i31/data) */
        wasm_set_refheaptype_common(&ref_ht_ret->ref_ht_common, false,
                                    HEAP_TYPE_FUNC + (type - REF_TYPE_FUNCREF));
        type = ref_ht_ret->ref_type;
    }
    else if (wasm_is_reftype_htref_nullable(type)
             || wasm_is_reftype_htref_non_nullable(type)) {
        bh_memcpy_s(ref_ht_ret, (uint32)sizeof(WASMRefType), ref_type,
                    wasm_reftype_struct_size(ref_type));
        /* Convert (ref null ht) to (ref ht) */
        ref_ht_ret->ref_ht_common.ref_type = REF_TYPE_HT_NON_NULLABLE;
        ref_ht_ret->ref_ht_common.nullable = false;
        type = ref_ht_ret->ref_type;
    }
    *p_type = type;

    return true;
}

/* Check whether the stack top elem is dataref or funcref,
   and if yes, pop it */
static bool
wasm_loader_pop_nullable_data_or_func(WASMLoaderContext *ctx, char *error_buf,
                                      uint32 error_buf_size)
{
#if WASM_ENABLE_FAST_INTERP != 0
    if (!wasm_loader_pop_frame_ref_offset(ctx, REF_TYPE_DATAREF, error_buf,
                                          error_buf_size)
        && !wasm_loader_pop_frame_ref_offset(ctx, REF_TYPE_FUNCREF, error_buf,
                                             error_buf_size)) {
        return false;
    }
#else
    if (!wasm_loader_pop_frame_ref(ctx, REF_TYPE_DATAREF, error_buf,
                                   error_buf_size)
        && !wasm_loader_pop_frame_ref(ctx, REF_TYPE_FUNCREF, error_buf,
                                      error_buf_size)) {
        return false;
    }
#endif

    return true;
}

/* Check whether the stack top elem is (ref null? data) or (ref null? func),
   and if yes, pop it and return the null? flag */
static bool
wasm_loader_pop_data_or_func(WASMLoaderContext *ctx, uint8 *p_type,
                             bool *p_nullable, char *error_buf,
                             uint32 error_buf_size)
{
    uint8 type = 0;
    WASMRefType *ref_type = NULL;

    if (!wasm_loader_get_frame_ref_top(ctx, &type, &ref_type, error_buf,
                                       error_buf_size)) {
        return false;
    }

    if (wasm_is_reftype_htref_nullable(type)
        || wasm_is_reftype_htref_non_nullable(type)) {
        bh_assert(ref_type);
        /* stack top isn't (ref null func/data) or (ref func/data) */
        if (ref_type->ref_ht_common.heap_type != HEAP_TYPE_FUNC
            && ref_type->ref_ht_common.heap_type != HEAP_TYPE_DATA) {
            set_error_buf(error_buf, error_buf_size,
                          "type mismatch: expect (ref null? data) or "
                          "(ref null? func) but got others");
        }
    }
    else if (type != VALUE_TYPE_ANY /* block isn't in stack polymorphic state */
             /* stack top isn't (ref null func/data) */
             && (type != REF_TYPE_FUNCREF && type != REF_TYPE_DATAREF)) {
        set_error_buf(error_buf, error_buf_size,
                      "type mismatch: expect (ref null? data) or "
                      "(ref null? func) but got others");
        return false;
    }

    /* POP stack top elem */
    if (wasm_is_type_multi_byte_type(type)) {
        bh_assert(ref_type);
        bh_memcpy_s(ctx->ref_type_tmp, (uint32)sizeof(WASMRefType), ref_type,
                    wasm_reftype_struct_size(ref_type));
    }
#if WASM_ENABLE_FAST_INTERP != 0
    if (!wasm_loader_pop_frame_ref_offset(ctx, type, error_buf,
                                          error_buf_size)) {
        return false;
    }
#else
    if (!wasm_loader_pop_frame_ref(ctx, type, error_buf, error_buf_size)) {
        return false;
    }
#endif

    *p_type = type;
    if (type == REF_TYPE_FUNCREF || type == REF_TYPE_DATAREF) {
        *p_nullable = true;
    }
    else if (wasm_is_reftype_htref_nullable(type)) {
        *p_nullable = true;
    }
    else if (wasm_is_reftype_htref_non_nullable(type)) {
        *p_nullable = false;
    }

    return true;
}

/* Check whether the stack top elem is (ref (rtt n type_idx)) or
   (ref (rtt type_idx)), and if yes, pop it and return the type
   and type_idx */
static bool
wasm_loader_pop_rttn_or_rtt(WASMLoaderContext *ctx, uint8 *p_type,
                            int32 *p_type_idx, char *error_buf,
                            uint32 error_buf_size)
{
    uint8 type = 0;
    WASMRefType *ref_type = NULL;
    int32 type_idx = -1;

    if (!wasm_loader_get_frame_ref_top(ctx, &type, &ref_type, error_buf,
                                       error_buf_size)) {
        return false;
    }

    if (wasm_is_reftype_htref_nullable(type)
        || wasm_is_reftype_htref_non_nullable(type)) {
        bh_assert(ref_type);
        /* stack top isn't (ref null (rtt n $t)), (ref null (rtt $t),
           (ref (rtt n $t), or (ref (rtt $t)) */
        if (!wasm_is_refheaptype_rttn(&ref_type->ref_ht_common)
            && !wasm_is_refheaptype_rtt(&ref_type->ref_ht_common)) {
            set_error_buf(error_buf, error_buf_size,
                          "type mismatch: expect (rtt n? $t) but got others");
            return false;
        }
    }
    else if (type != VALUE_TYPE_ANY) {
        set_error_buf(error_buf, error_buf_size,
                      "type mismatch: expect (rtt n? $t) but got others");
        return false;
    }

    /* POP stack top elem */
    if (wasm_is_type_multi_byte_type(type)) {
        bh_assert(ref_type);
        bh_memcpy_s(ctx->ref_type_tmp, sizeof(WASMRefType), ref_type,
                    wasm_reftype_struct_size(ref_type));
    }
#if WASM_ENABLE_FAST_INTERP != 0
    if (!wasm_loader_pop_frame_ref_offset(ctx, type, error_buf,
                                          error_buf_size)) {
        return false;
    }
#else
    if (!wasm_loader_pop_frame_ref(ctx, type, error_buf, error_buf_size)) {
        return false;
    }
#endif

    /* Get type idx */
    if (wasm_is_reftype_htref_nullable(type)
        || wasm_is_reftype_htref_non_nullable(type)) {
        if (wasm_is_refheaptype_rttn(&ref_type->ref_ht_common))
            type_idx = ref_type->ref_ht_rttn.type_idx;
        else
            type_idx = ref_type->ref_ht_rtt.type_idx;
    }

    *p_type = type;
    *p_type_idx = type_idx;
    return true;
}

/* Check whether the stack top elem is (ref null $t) or (ref $t),
   and if yes, pop it and return the type_idx */
static bool
wasm_loader_pop_nullable_typeidx(WASMLoaderContext *ctx, uint8 *p_type,
                                 uint32 *p_type_idx, char *error_buf,
                                 uint32 error_buf_size)
{
    uint8 type = 0;
    int32 type_idx = -1;
    WASMRefType *ref_type = NULL;

    /* Get stack top element */
    if (!wasm_loader_get_frame_ref_top(ctx, &type, &ref_type, error_buf,
                                       error_buf_size)) {
        return false;
    }

    if (type != VALUE_TYPE_ANY) {
        /* stack top isn't (ref null $t) */
        if (!((wasm_is_reftype_htref_nullable(type)
               || wasm_is_reftype_htref_non_nullable(type))
              && wasm_is_refheaptype_typeidx(&ref_type->ref_ht_common))) {
            set_error_buf(error_buf, error_buf_size,
                          "type mismatch: expect (ref null $t) but got others");
            return false;
        }
        type_idx = ref_type->ref_ht_typeidx.type_idx;

        bh_memcpy_s(ctx->ref_type_tmp, sizeof(WASMRefType), ref_type,
                    wasm_reftype_struct_size(ref_type));
    }

    /* POP stack top */
#if WASM_ENABLE_FAST_INTERP != 0
    if (!wasm_loader_pop_frame_ref_offset(ctx, type, error_buf,
                                          error_buf_size)) {
        return false;
    }
#else
    if (!wasm_loader_pop_frame_ref(ctx, type, error_buf, error_buf_size)) {
        return false;
    }
#endif

    /* Convert to type_idx and return */
    *p_type = type;
    if (type != VALUE_TYPE_ANY)
        *p_type_idx = (uint32)type_idx;
    return true;
}
#endif /* WASM_ENABLE_GC != 0 */

static bool
wasm_loader_push_pop_frame_ref(WASMLoaderContext *ctx, uint8 pop_cnt,
                               uint8 type_push, uint8 type_pop, char *error_buf,
                               uint32 error_buf_size)
{
    for (int i = 0; i < pop_cnt; i++) {
        if (!wasm_loader_pop_frame_ref(ctx, type_pop, error_buf,
                                       error_buf_size))
            return false;
    }
    if (!wasm_loader_push_frame_ref(ctx, type_push, error_buf, error_buf_size))
        return false;
    return true;
}

static bool
wasm_loader_push_frame_csp(WASMLoaderContext *ctx, uint8 label_type,
                           BlockType block_type, uint8 *start_addr,
                           char *error_buf, uint32 error_buf_size)
{
    CHECK_CSP_PUSH();
    memset(ctx->frame_csp, 0, sizeof(BranchBlock));
    ctx->frame_csp->label_type = label_type;
    ctx->frame_csp->block_type = block_type;
    ctx->frame_csp->start_addr = start_addr;
    ctx->frame_csp->stack_cell_num = ctx->stack_cell_num;
#if WASM_ENABLE_GC != 0
    ctx->frame_csp->reftype_map_num = ctx->reftype_map_num;
#endif
#if WASM_ENABLE_FAST_INTERP != 0
    ctx->frame_csp->dynamic_offset = ctx->dynamic_offset;
    ctx->frame_csp->patch_list = NULL;
#endif
    ctx->frame_csp++;
    ctx->csp_num++;
    if (ctx->csp_num > ctx->max_csp_num)
        ctx->max_csp_num = ctx->csp_num;
    return true;
fail:
    return false;
}

static bool
wasm_loader_pop_frame_csp(WASMLoaderContext *ctx, char *error_buf,
                          uint32 error_buf_size)
{
    CHECK_CSP_POP();
#if WASM_ENABLE_FAST_INTERP != 0
    if ((ctx->frame_csp - 1)->param_frame_offsets)
        wasm_runtime_free((ctx->frame_csp - 1)->param_frame_offsets);
#endif
    ctx->frame_csp--;
    ctx->csp_num--;

    return true;
fail:
    return false;
}

#if WASM_ENABLE_FAST_INTERP != 0

#if WASM_ENABLE_LABELS_AS_VALUES != 0
#if WASM_CPU_SUPPORTS_UNALIGNED_ADDR_ACCESS != 0
#define emit_label(opcode)                                      \
    do {                                                        \
        wasm_loader_emit_ptr(loader_ctx, handle_table[opcode]); \
        LOG_OP("\nemit_op [%02x]\t", opcode);                   \
    } while (0)
#define skip_label()                                            \
    do {                                                        \
        wasm_loader_emit_backspace(loader_ctx, sizeof(void *)); \
        LOG_OP("\ndelete last op\n");                           \
    } while (0)
#else /* else of WASM_CPU_SUPPORTS_UNALIGNED_ADDR_ACCESS */
#define emit_label(opcode)                                                     \
    do {                                                                       \
        int32 offset =                                                         \
            (int32)((uint8 *)handle_table[opcode] - (uint8 *)handle_table[0]); \
        if (!(offset >= INT16_MIN && offset < INT16_MAX)) {                    \
            set_error_buf(error_buf, error_buf_size,                           \
                          "pre-compiled label offset out of range");           \
            goto fail;                                                         \
        }                                                                      \
        wasm_loader_emit_int16(loader_ctx, offset);                            \
        LOG_OP("\nemit_op [%02x]\t", opcode);                                  \
    } while (0)
#define skip_label()                                           \
    do {                                                       \
        wasm_loader_emit_backspace(loader_ctx, sizeof(int16)); \
        LOG_OP("\ndelete last op\n");                          \
    } while (0)
#endif /* end of WASM_CPU_SUPPORTS_UNALIGNED_ADDR_ACCESS */
#else  /* else of WASM_ENABLE_LABELS_AS_VALUES */
#define emit_label(opcode)                          \
    do {                                            \
        wasm_loader_emit_uint8(loader_ctx, opcode); \
        LOG_OP("\nemit_op [%02x]\t", opcode);       \
    } while (0)
#define skip_label()                                           \
    do {                                                       \
        wasm_loader_emit_backspace(loader_ctx, sizeof(uint8)); \
        LOG_OP("\ndelete last op\n");                          \
    } while (0)
#endif /* end of WASM_ENABLE_LABELS_AS_VALUES */

#define emit_empty_label_addr_and_frame_ip(type)                             \
    do {                                                                     \
        if (!add_label_patch_to_list(loader_ctx->frame_csp - 1, type,        \
                                     loader_ctx->p_code_compiled, error_buf, \
                                     error_buf_size))                        \
            goto fail;                                                       \
        /* label address, to be patched */                                   \
        wasm_loader_emit_ptr(loader_ctx, NULL);                              \
    } while (0)

#define emit_br_info(frame_csp)                                         \
    do {                                                                \
        if (!wasm_loader_emit_br_info(loader_ctx, frame_csp, error_buf, \
                                      error_buf_size))                  \
            goto fail;                                                  \
    } while (0)

#define LAST_OP_OUTPUT_I32()                                                   \
    (last_op >= WASM_OP_I32_EQZ && last_op <= WASM_OP_I32_ROTR)                \
        || (last_op == WASM_OP_I32_LOAD || last_op == WASM_OP_F32_LOAD)        \
        || (last_op >= WASM_OP_I32_LOAD8_S && last_op <= WASM_OP_I32_LOAD16_U) \
        || (last_op >= WASM_OP_F32_ABS && last_op <= WASM_OP_F32_COPYSIGN)     \
        || (last_op >= WASM_OP_I32_WRAP_I64                                    \
            && last_op <= WASM_OP_I32_TRUNC_U_F64)                             \
        || (last_op >= WASM_OP_F32_CONVERT_S_I32                               \
            && last_op <= WASM_OP_F32_DEMOTE_F64)                              \
        || (last_op == WASM_OP_I32_REINTERPRET_F32)                            \
        || (last_op == WASM_OP_F32_REINTERPRET_I32)                            \
        || (last_op == EXT_OP_COPY_STACK_TOP)

#define LAST_OP_OUTPUT_I64()                                                   \
    (last_op >= WASM_OP_I64_CLZ && last_op <= WASM_OP_I64_ROTR)                \
        || (last_op >= WASM_OP_F64_ABS && last_op <= WASM_OP_F64_COPYSIGN)     \
        || (last_op == WASM_OP_I64_LOAD || last_op == WASM_OP_F64_LOAD)        \
        || (last_op >= WASM_OP_I64_LOAD8_S && last_op <= WASM_OP_I64_LOAD32_U) \
        || (last_op >= WASM_OP_I64_EXTEND_S_I32                                \
            && last_op <= WASM_OP_I64_TRUNC_U_F64)                             \
        || (last_op >= WASM_OP_F64_CONVERT_S_I32                               \
            && last_op <= WASM_OP_F64_PROMOTE_F32)                             \
        || (last_op == WASM_OP_I64_REINTERPRET_F64)                            \
        || (last_op == WASM_OP_F64_REINTERPRET_I64)                            \
        || (last_op == EXT_OP_COPY_STACK_TOP_I64)

#define GET_CONST_OFFSET(type, val)                                    \
    do {                                                               \
        if (!(wasm_loader_get_const_offset(loader_ctx, type, &val,     \
                                           &operand_offset, error_buf, \
                                           error_buf_size)))           \
            goto fail;                                                 \
    } while (0)

#define GET_CONST_F32_OFFSET(type, fval)                               \
    do {                                                               \
        if (!(wasm_loader_get_const_offset(loader_ctx, type, &fval,    \
                                           &operand_offset, error_buf, \
                                           error_buf_size)))           \
            goto fail;                                                 \
    } while (0)

#define GET_CONST_F64_OFFSET(type, fval)                               \
    do {                                                               \
        if (!(wasm_loader_get_const_offset(loader_ctx, type, &fval,    \
                                           &operand_offset, error_buf, \
                                           error_buf_size)))           \
            goto fail;                                                 \
    } while (0)

#define emit_operand(ctx, offset)            \
    do {                                     \
        wasm_loader_emit_int16(ctx, offset); \
        LOG_OP("%d\t", offset);              \
    } while (0)

#define emit_byte(ctx, byte)               \
    do {                                   \
        wasm_loader_emit_uint8(ctx, byte); \
        LOG_OP("%d\t", byte);              \
    } while (0)

#define emit_uint32(ctx, value)              \
    do {                                     \
        wasm_loader_emit_uint32(ctx, value); \
        LOG_OP("%d\t", value);               \
    } while (0)

static bool
wasm_loader_ctx_reinit(WASMLoaderContext *ctx)
{
    if (!(ctx->p_code_compiled =
              loader_malloc(ctx->code_compiled_size, NULL, 0)))
        return false;
    ctx->p_code_compiled_end = ctx->p_code_compiled + ctx->code_compiled_size;

    /* clean up frame ref */
    memset(ctx->frame_ref_bottom, 0, ctx->frame_ref_size);
    ctx->frame_ref = ctx->frame_ref_bottom;
    ctx->stack_cell_num = 0;

#if WASM_ENABLE_GC != 0
    /* clean up reftype map */
    memset(ctx->frame_reftype_map_bottom, 0, ctx->frame_reftype_map_size);
    ctx->frame_reftype_map = ctx->frame_reftype_map_bottom;
    ctx->reftype_map_num = 0;
#endif

    /* clean up frame csp */
    memset(ctx->frame_csp_bottom, 0, ctx->frame_csp_size);
    ctx->frame_csp = ctx->frame_csp_bottom;
    ctx->csp_num = 0;
    ctx->max_csp_num = 0;

    /* clean up frame offset */
    memset(ctx->frame_offset_bottom, 0, ctx->frame_offset_size);
    ctx->frame_offset = ctx->frame_offset_bottom;
    ctx->dynamic_offset = ctx->start_dynamic_offset;

    /* init preserved local offsets */
    ctx->preserved_local_offset = ctx->max_dynamic_offset;

    /* const buf is reserved */
    return true;
}

static void
wasm_loader_emit_uint32(WASMLoaderContext *ctx, uint32 value)
{
    if (ctx->p_code_compiled) {
#if WASM_CPU_SUPPORTS_UNALIGNED_ADDR_ACCESS == 0
        bh_assert(((uintptr_t)ctx->p_code_compiled & 1) == 0);
#endif
        STORE_U32(ctx->p_code_compiled, value);
        ctx->p_code_compiled += sizeof(uint32);
    }
    else {
#if WASM_CPU_SUPPORTS_UNALIGNED_ADDR_ACCESS == 0
        bh_assert((ctx->code_compiled_size & 1) == 0);
#endif
        ctx->code_compiled_size += sizeof(uint32);
    }
}

static void
wasm_loader_emit_int16(WASMLoaderContext *ctx, int16 value)
{
    if (ctx->p_code_compiled) {
#if WASM_CPU_SUPPORTS_UNALIGNED_ADDR_ACCESS == 0
        bh_assert(((uintptr_t)ctx->p_code_compiled & 1) == 0);
#endif
        STORE_U16(ctx->p_code_compiled, (uint16)value);
        ctx->p_code_compiled += sizeof(int16);
    }
    else {
#if WASM_CPU_SUPPORTS_UNALIGNED_ADDR_ACCESS == 0
        bh_assert((ctx->code_compiled_size & 1) == 0);
#endif
        ctx->code_compiled_size += sizeof(int16);
    }
}

static void
wasm_loader_emit_uint8(WASMLoaderContext *ctx, uint8 value)
{
    if (ctx->p_code_compiled) {
        *(ctx->p_code_compiled) = value;
        ctx->p_code_compiled += sizeof(uint8);
#if WASM_CPU_SUPPORTS_UNALIGNED_ADDR_ACCESS == 0
        ctx->p_code_compiled++;
        bh_assert(((uintptr_t)ctx->p_code_compiled & 1) == 0);
#endif
    }
    else {
        ctx->code_compiled_size += sizeof(uint8);
#if WASM_CPU_SUPPORTS_UNALIGNED_ADDR_ACCESS == 0
        ctx->code_compiled_size++;
        bh_assert((ctx->code_compiled_size & 1) == 0);
#endif
    }
}

static void
wasm_loader_emit_ptr(WASMLoaderContext *ctx, void *value)
{
    if (ctx->p_code_compiled) {
#if WASM_CPU_SUPPORTS_UNALIGNED_ADDR_ACCESS == 0
        bh_assert(((uintptr_t)ctx->p_code_compiled & 1) == 0);
#endif
        STORE_PTR(ctx->p_code_compiled, value);
        ctx->p_code_compiled += sizeof(void *);
    }
    else {
#if WASM_CPU_SUPPORTS_UNALIGNED_ADDR_ACCESS == 0
        bh_assert((ctx->code_compiled_size & 1) == 0);
#endif
        ctx->code_compiled_size += sizeof(void *);
    }
}

static void
wasm_loader_emit_backspace(WASMLoaderContext *ctx, uint32 size)
{
    if (ctx->p_code_compiled) {
        ctx->p_code_compiled -= size;
#if WASM_CPU_SUPPORTS_UNALIGNED_ADDR_ACCESS == 0
        if (size == sizeof(uint8)) {
            ctx->p_code_compiled--;
            bh_assert(((uintptr_t)ctx->p_code_compiled & 1) == 0);
        }
#endif
    }
    else {
        ctx->code_compiled_size -= size;
#if WASM_CPU_SUPPORTS_UNALIGNED_ADDR_ACCESS == 0
        if (size == sizeof(uint8)) {
            ctx->code_compiled_size--;
            bh_assert((ctx->code_compiled_size & 1) == 0);
        }
#endif
    }
}

static bool
preserve_referenced_local(WASMLoaderContext *loader_ctx, uint8 opcode,
                          uint32 local_index, uint32 local_type,
                          bool *preserved, char *error_buf,
                          uint32 error_buf_size)
{
    uint32 i = 0;
    int16 preserved_offset = (int16)local_index;

    *preserved = false;
    while (i < loader_ctx->stack_cell_num) {
        uint8 cur_type = loader_ctx->frame_ref_bottom[i];

        /* move previous local into dynamic space before a set/tee_local opcode
         */
        if (loader_ctx->frame_offset_bottom[i] == (int16)local_index) {
            if (!(*preserved)) {
                *preserved = true;
                skip_label();
                preserved_offset = loader_ctx->preserved_local_offset;
                if (loader_ctx->p_code_compiled) {
                    bh_assert(preserved_offset != (int16)local_index);
                }
                if (is_32bit_type(local_type)) {
                    /* Only increase preserve offset in the second traversal */
                    if (loader_ctx->p_code_compiled)
                        loader_ctx->preserved_local_offset++;
                    emit_label(EXT_OP_COPY_STACK_TOP);
                }
                else {
                    if (loader_ctx->p_code_compiled)
                        loader_ctx->preserved_local_offset += 2;
                    emit_label(EXT_OP_COPY_STACK_TOP_I64);
                }
                emit_operand(loader_ctx, local_index);
                emit_operand(loader_ctx, preserved_offset);
                emit_label(opcode);
            }
            loader_ctx->frame_offset_bottom[i] = preserved_offset;
        }

        if (is_32bit_type(cur_type))
            i++;
        else
            i += 2;
    }

    return true;
#if WASM_ENABLE_LABELS_AS_VALUES != 0
#if WASM_CPU_SUPPORTS_UNALIGNED_ADDR_ACCESS == 0
fail:
    return false;
#endif
<<<<<<< HEAD
=======

    /* Indicate the operand stack is in polymorphic state.
     * If the opcode is one of unreachable/br/br_table/return, stack is marked
     * to polymorphic state until the block's 'end' opcode is processed.
     * If stack is in polymorphic state and stack is empty, instruction can
     * pop any type of value directly without decreasing stack top pointer
     * and stack cell num. */
    bool is_stack_polymorphic;
} BranchBlock;

typedef struct WASMLoaderContext {
    /* frame ref stack */
    uint8 *frame_ref;
    uint8 *frame_ref_bottom;
    uint8 *frame_ref_boundary;
    uint32 frame_ref_size;
    uint32 stack_cell_num;
    uint32 max_stack_cell_num;

    /* frame csp stack */
    BranchBlock *frame_csp;
    BranchBlock *frame_csp_bottom;
    BranchBlock *frame_csp_boundary;
    uint32 frame_csp_size;
    uint32 csp_num;
    uint32 max_csp_num;

#if WASM_ENABLE_FAST_INTERP != 0
    /* frame offset stack */
    int16 *frame_offset;
    int16 *frame_offset_bottom;
    int16 *frame_offset_boundary;
    uint32 frame_offset_size;
    int16 dynamic_offset;
    int16 start_dynamic_offset;
    int16 max_dynamic_offset;

    /* preserved local offset */
    int16 preserved_local_offset;

    /* const buffer */
    uint8 *const_buf;
    uint16 num_const;
    uint16 const_cell_num;
    uint32 const_buf_size;

    /* processed code */
    uint8 *p_code_compiled;
    uint8 *p_code_compiled_end;
    uint32 code_compiled_size;
>>>>>>> 87c67eb6
#endif
}

static bool
preserve_local_for_block(WASMLoaderContext *loader_ctx, uint8 opcode,
                         char *error_buf, uint32 error_buf_size)
{
    uint32 i = 0;
    bool preserve_local;

    /* preserve locals before blocks to ensure that "tee/set_local" inside
        blocks will not influence the value of these locals */
    while (i < loader_ctx->stack_cell_num) {
        int16 cur_offset = loader_ctx->frame_offset_bottom[i];
        uint8 cur_type = loader_ctx->frame_ref_bottom[i];

        if ((cur_offset < loader_ctx->start_dynamic_offset)
            && (cur_offset >= 0)) {
            if (!(preserve_referenced_local(loader_ctx, opcode, cur_offset,
                                            cur_type, &preserve_local,
                                            error_buf, error_buf_size)))
                return false;
        }

        if (is_32bit_type(cur_type)) {
            i++;
        }
        else {
            i += 2;
        }
    }

    return true;
}

static bool
add_label_patch_to_list(BranchBlock *frame_csp, uint8 patch_type,
                        uint8 *p_code_compiled, char *error_buf,
                        uint32 error_buf_size)
{
    BranchBlockPatch *patch =
        loader_malloc(sizeof(BranchBlockPatch), error_buf, error_buf_size);
    if (!patch) {
        return false;
    }
    patch->patch_type = patch_type;
    patch->code_compiled = p_code_compiled;
    if (!frame_csp->patch_list) {
        frame_csp->patch_list = patch;
        patch->next = NULL;
    }
    else {
        patch->next = frame_csp->patch_list;
        frame_csp->patch_list = patch;
    }
    return true;
}

static void
apply_label_patch(WASMLoaderContext *ctx, uint8 depth, uint8 patch_type)
{
    BranchBlock *frame_csp = ctx->frame_csp - depth;
    BranchBlockPatch *node = frame_csp->patch_list;
    BranchBlockPatch *node_prev = NULL, *node_next;

    if (!ctx->p_code_compiled)
        return;

    while (node) {
        node_next = node->next;
        if (node->patch_type == patch_type) {
            STORE_PTR(node->code_compiled, ctx->p_code_compiled);
            if (node_prev == NULL) {
                frame_csp->patch_list = node_next;
            }
            else {
                node_prev->next = node_next;
            }
            wasm_runtime_free(node);
        }
        else {
            node_prev = node;
        }
        node = node_next;
    }
}

static bool
wasm_loader_emit_br_info(WASMLoaderContext *ctx, BranchBlock *frame_csp,
                         char *error_buf, uint32 error_buf_size)
{
    /* br info layout:
     *  a) arity of target block
     *  b) total cell num of arity values
     *  c) each arity value's cell num
     *  d) each arity value's src frame offset
     *  e) each arity values's dst dynamic offset
     *  f) branch target address
     *
     *  Note: b-e are omitted when arity is 0 so that
     *  interpreter can recover the br info quickly.
     */
    BlockType *block_type = &frame_csp->block_type;
    uint8 *types = NULL, cell;
#if WASM_ENABLE_GC != 0
    WASMRefTypeMap *reftype_maps;
    uint32 reftype_map_count;
#endif
    uint32 arity = 0;
    int32 i;
    int16 *frame_offset = ctx->frame_offset;
    uint16 dynamic_offset;

    /* Note: loop's arity is different from if and block. loop's arity is
     * its parameter count while if and block arity is result count.
     */
#if WASM_ENABLE_GC == 0
    if (frame_csp->label_type == LABEL_TYPE_LOOP)
        arity = block_type_get_param_types(block_type, &types);
    else
        arity = block_type_get_result_types(block_type, &types);
#else
    if (frame_csp->label_type == LABEL_TYPE_LOOP)
        arity = block_type_get_param_types(block_type, &types, &reftype_maps,
                                           &reftype_map_count);
    else
        arity = block_type_get_result_types(block_type, &types, &reftype_maps,
                                            &reftype_map_count);
#endif

    /* Part a */
    emit_uint32(ctx, arity);

    if (arity) {
        /* Part b */
        emit_uint32(ctx, wasm_get_cell_num(types, arity));
        /* Part c */
        for (i = (int32)arity - 1; i >= 0; i--) {
            cell = (uint8)wasm_value_type_cell_num(types[i]);
            emit_byte(ctx, cell);
        }
        /* Part d */
        for (i = (int32)arity - 1; i >= 0; i--) {
            cell = (uint8)wasm_value_type_cell_num(types[i]);
            frame_offset -= cell;
            emit_operand(ctx, *(int16 *)(frame_offset));
        }
        /* Part e */
        dynamic_offset =
            frame_csp->dynamic_offset + wasm_get_cell_num(types, arity);
        for (i = (int32)arity - 1; i >= 0; i--) {
            cell = (uint8)wasm_value_type_cell_num(types[i]);
            dynamic_offset -= cell;
            emit_operand(ctx, dynamic_offset);
        }
    }

    /* Part f */
    if (frame_csp->label_type == LABEL_TYPE_LOOP) {
        wasm_loader_emit_ptr(ctx, frame_csp->code_compiled);
    }
    else {
        if (!add_label_patch_to_list(frame_csp, PATCH_END, ctx->p_code_compiled,
                                     error_buf, error_buf_size))
            return false;
        /* label address, to be patched */
        wasm_loader_emit_ptr(ctx, NULL);
    }

    return true;
}

static bool
wasm_loader_push_frame_offset(WASMLoaderContext *ctx, uint8 type,
                              bool disable_emit, int16 operand_offset,
                              char *error_buf, uint32 error_buf_size)
{
    if (type == VALUE_TYPE_VOID)
        return true;

    /* only check memory overflow in first traverse */
    if (ctx->p_code_compiled == NULL) {
        if (!check_offset_push(ctx, error_buf, error_buf_size))
            return false;
    }
<<<<<<< HEAD

    if (disable_emit)
        *(ctx->frame_offset)++ = operand_offset;
    else {
        emit_operand(ctx, ctx->dynamic_offset);
        *(ctx->frame_offset)++ = ctx->dynamic_offset;
        ctx->dynamic_offset++;
        if (ctx->dynamic_offset > ctx->max_dynamic_offset)
            ctx->max_dynamic_offset = ctx->dynamic_offset;
    }

    if (is_32bit_type(type))
        return true;

    if (ctx->p_code_compiled == NULL) {
        if (!check_offset_push(ctx, error_buf, error_buf_size))
            return false;
    }
=======
}

static WASMLoaderContext *
wasm_loader_ctx_init(WASMFunction *func, char *error_buf, uint32 error_buf_size)
{
    WASMLoaderContext *loader_ctx =
        loader_malloc(sizeof(WASMLoaderContext), error_buf, error_buf_size);
    if (!loader_ctx)
        return NULL;

    loader_ctx->frame_ref_size = 32;
    if (!(loader_ctx->frame_ref_bottom = loader_ctx->frame_ref = loader_malloc(
              loader_ctx->frame_ref_size, error_buf, error_buf_size)))
        goto fail;
    loader_ctx->frame_ref_boundary = loader_ctx->frame_ref_bottom + 32;

    loader_ctx->frame_csp_size = sizeof(BranchBlock) * 8;
    if (!(loader_ctx->frame_csp_bottom = loader_ctx->frame_csp = loader_malloc(
              loader_ctx->frame_csp_size, error_buf, error_buf_size)))
        goto fail;
    loader_ctx->frame_csp_boundary = loader_ctx->frame_csp_bottom + 8;

#if WASM_ENABLE_FAST_INTERP != 0
    loader_ctx->frame_offset_size = sizeof(int16) * 32;
    if (!(loader_ctx->frame_offset_bottom = loader_ctx->frame_offset =
              loader_malloc(loader_ctx->frame_offset_size, error_buf,
                            error_buf_size)))
        goto fail;
    loader_ctx->frame_offset_boundary = loader_ctx->frame_offset_bottom + 32;

    loader_ctx->num_const = 0;
    loader_ctx->const_buf_size = sizeof(Const) * 8;
    if (!(loader_ctx->const_buf = loader_malloc(loader_ctx->const_buf_size,
                                                error_buf, error_buf_size)))
        goto fail;

    if (func->param_cell_num >= (int32)INT16_MAX - func->local_cell_num) {
        set_error_buf(error_buf, error_buf_size,
                      "fast interpreter offset overflow");
        goto fail;
    }

    loader_ctx->start_dynamic_offset = loader_ctx->dynamic_offset =
        loader_ctx->max_dynamic_offset =
            func->param_cell_num + func->local_cell_num;
#endif
    return loader_ctx;
>>>>>>> 87c67eb6

    ctx->frame_offset++;
    if (!disable_emit) {
        ctx->dynamic_offset++;
        if (ctx->dynamic_offset > ctx->max_dynamic_offset)
            ctx->max_dynamic_offset = ctx->dynamic_offset;
    }
    return true;
}

/* This function should be in front of wasm_loader_pop_frame_ref
    as they both use ctx->stack_cell_num, and ctx->stack_cell_num
    will be modified by wasm_loader_pop_frame_ref */
static bool
wasm_loader_pop_frame_offset(WASMLoaderContext *ctx, uint8 type,
                             char *error_buf, uint32 error_buf_size)
{
    /* if ctx->frame_csp equals ctx->frame_csp_bottom,
       then current block is the function block */
    uint32 depth = ctx->frame_csp > ctx->frame_csp_bottom ? 1 : 0;
    BranchBlock *cur_block = ctx->frame_csp - depth;
    int32 available_stack_cell =
        (int32)(ctx->stack_cell_num - cur_block->stack_cell_num);

    /* Directly return success if current block is in stack
     * polymorphic state while stack is empty. */
    if (available_stack_cell <= 0 && cur_block->is_stack_polymorphic)
        return true;

    if (type == VALUE_TYPE_VOID)
        return true;

    if (is_32bit_type(type)) {
        /* Check the offset stack bottom to ensure the frame offset
            stack will not go underflow. But we don't thrown error
            and return true here, because the error msg should be
            given in wasm_loader_pop_frame_ref */
        if (!check_offset_pop(ctx, 1))
            return true;

        ctx->frame_offset -= 1;
        if ((*(ctx->frame_offset) > ctx->start_dynamic_offset)
            && (*(ctx->frame_offset) < ctx->max_dynamic_offset))
            ctx->dynamic_offset -= 1;
    }
    else {
        if (!check_offset_pop(ctx, 2))
            return true;

        ctx->frame_offset -= 2;
        if ((*(ctx->frame_offset) > ctx->start_dynamic_offset)
            && (*(ctx->frame_offset) < ctx->max_dynamic_offset))
            ctx->dynamic_offset -= 2;
    }
    emit_operand(ctx, *(ctx->frame_offset));
    return true;
}

static bool
wasm_loader_push_pop_frame_offset(WASMLoaderContext *ctx, uint8 pop_cnt,
                                  uint8 type_push, uint8 type_pop,
                                  bool disable_emit, int16 operand_offset,
                                  char *error_buf, uint32 error_buf_size)
{
    uint8 i;

    for (i = 0; i < pop_cnt; i++) {
        if (!wasm_loader_pop_frame_offset(ctx, type_pop, error_buf,
                                          error_buf_size))
            return false;
    }
    if (!wasm_loader_push_frame_offset(ctx, type_push, disable_emit,
                                       operand_offset, error_buf,
                                       error_buf_size))
        return false;

    return true;
}

static bool
wasm_loader_push_frame_ref_offset(WASMLoaderContext *ctx, uint8 type,
                                  bool disable_emit, int16 operand_offset,
                                  char *error_buf, uint32 error_buf_size)
{
    if (!(wasm_loader_push_frame_offset(ctx, type, disable_emit, operand_offset,
                                        error_buf, error_buf_size)))
        return false;
    if (!(wasm_loader_push_frame_ref(ctx, type, error_buf, error_buf_size)))
        return false;

    return true;
}

static bool
wasm_loader_pop_frame_ref_offset(WASMLoaderContext *ctx, uint8 type,
                                 char *error_buf, uint32 error_buf_size)
{
    /* put wasm_loader_pop_frame_offset in front of wasm_loader_pop_frame_ref */
    if (!wasm_loader_pop_frame_offset(ctx, type, error_buf, error_buf_size))
        return false;
    if (!wasm_loader_pop_frame_ref(ctx, type, error_buf, error_buf_size))
        return false;

    return true;
}

static bool
wasm_loader_push_pop_frame_ref_offset(WASMLoaderContext *ctx, uint8 pop_cnt,
                                      uint8 type_push, uint8 type_pop,
                                      bool disable_emit, int16 operand_offset,
                                      char *error_buf, uint32 error_buf_size)
{
    if (!wasm_loader_push_pop_frame_offset(ctx, pop_cnt, type_push, type_pop,
                                           disable_emit, operand_offset,
                                           error_buf, error_buf_size))
        return false;
    if (!wasm_loader_push_pop_frame_ref(ctx, pop_cnt, type_push, type_pop,
                                        error_buf, error_buf_size))
        return false;

    return true;
}

static bool
wasm_loader_get_const_offset(WASMLoaderContext *ctx, uint8 type, void *value,
                             int16 *offset, char *error_buf,
                             uint32 error_buf_size)
{
    int16 operand_offset = 0;
    Const *c;
    for (c = (Const *)ctx->const_buf;
         (uint8 *)c < ctx->const_buf + ctx->num_const * sizeof(Const); c++) {
        /* TODO: handle v128 type? */
        if ((type == c->value_type)
            && ((type == VALUE_TYPE_I64 && *(int64 *)value == c->value.i64)
                || (type == VALUE_TYPE_I32 && *(int32 *)value == c->value.i32)
#if (WASM_ENABLE_GC != 0) || (WASM_ENABLE_REF_TYPES != 0)
                || (type == VALUE_TYPE_FUNCREF
                    && *(int32 *)value == c->value.i32)
                || (type == VALUE_TYPE_EXTERNREF
                    && *(int32 *)value == c->value.i32)
#endif
                || (type == VALUE_TYPE_F64
                    && (0 == memcmp(value, &(c->value.f64), sizeof(float64))))
                || (type == VALUE_TYPE_F32
                    && (0
                        == memcmp(value, &(c->value.f32), sizeof(float32)))))) {
            operand_offset = c->slot_index;
            break;
        }
        if (is_32bit_type(c->value_type))
            operand_offset += 1;
        else
            operand_offset += 2;
    }
    if ((uint8 *)c == ctx->const_buf + ctx->num_const * sizeof(Const)) {
        if ((uint8 *)c == ctx->const_buf + ctx->const_buf_size) {
            MEM_REALLOC(ctx->const_buf, ctx->const_buf_size,
                        ctx->const_buf_size + 4 * sizeof(Const));
            ctx->const_buf_size += 4 * sizeof(Const);
            c = (Const *)(ctx->const_buf + ctx->num_const * sizeof(Const));
        }
        c->value_type = type;
        switch (type) {
            case VALUE_TYPE_F64:
                bh_memcpy_s(&(c->value.f64), sizeof(WASMValue), value,
                            sizeof(float64));
                ctx->const_cell_num += 2;
                /* The const buf will be reversed, we use the second cell */
                /* of the i64/f64 const so the finnal offset is corrent */
                operand_offset++;
                break;
            case VALUE_TYPE_I64:
                c->value.i64 = *(int64 *)value;
                ctx->const_cell_num += 2;
                operand_offset++;
                break;
            case VALUE_TYPE_F32:
                bh_memcpy_s(&(c->value.f32), sizeof(WASMValue), value,
                            sizeof(float32));
                ctx->const_cell_num++;
                break;
            case VALUE_TYPE_I32:
                c->value.i32 = *(int32 *)value;
                ctx->const_cell_num++;
                break;
#if (WASM_ENABLE_GC != 0) || (WASM_ENABLE_REF_TYPES != 0)
            case VALUE_TYPE_EXTERNREF:
            case VALUE_TYPE_FUNCREF:
                c->value.i32 = *(int32 *)value;
                ctx->const_cell_num++;
                break;
#endif
            default:
                break;
        }
        c->slot_index = operand_offset;
        ctx->num_const++;
        LOG_OP("#### new const [%d]: %ld\n", ctx->num_const,
               (int64)c->value.i64);
    }
    /* use negetive index for const */
    operand_offset = -(operand_offset + 1);
    *offset = operand_offset;
    return true;
fail:
    return false;
}

/*
    PUSH(POP)_XXX = push(pop) frame_ref + push(pop) frame_offset
    -- Mostly used for the binary / compare operation
    PUSH(POP)_OFFSET_TYPE only push(pop) the frame_offset stack
    -- Mostly used in block / control instructions

    The POP will always emit the offset on the top of the frame_offset stack
    PUSH can be used in two ways:
    1. directly PUSH:
            PUSH_XXX();
        will allocate a dynamic space and emit
    2. silent PUSH:
            operand_offset = xxx; disable_emit = true;
            PUSH_XXX();
        only push the frame_offset stack, no emit
*/

#define TEMPLATE_PUSH(Type)                                                   \
    do {                                                                      \
        if (!wasm_loader_push_frame_ref_offset(loader_ctx, VALUE_TYPE_##Type, \
                                               disable_emit, operand_offset,  \
                                               error_buf, error_buf_size))    \
            goto fail;                                                        \
    } while (0)

#define TEMPLATE_PUSH_REF(Type)                                                \
    do {                                                                       \
        if (!wasm_loader_push_frame_ref_offset(loader_ctx, Type, disable_emit, \
                                               operand_offset, error_buf,      \
                                               error_buf_size))                \
            goto fail;                                                         \
    } while (0)

#define TEMPLATE_POP(Type)                                                   \
    do {                                                                     \
        if (!wasm_loader_pop_frame_ref_offset(loader_ctx, VALUE_TYPE_##Type, \
                                              error_buf, error_buf_size))    \
            goto fail;                                                       \
    } while (0)

#define TEMPLATE_POP_REF(Type)                                             \
    do {                                                                   \
        if (!wasm_loader_pop_frame_ref_offset(loader_ctx, Type, error_buf, \
                                              error_buf_size))             \
            goto fail;                                                     \
    } while (0)

#define PUSH_OFFSET_TYPE(type)                                              \
    do {                                                                    \
        if (!(wasm_loader_push_frame_offset(loader_ctx, type, disable_emit, \
                                            operand_offset, error_buf,      \
                                            error_buf_size)))               \
            goto fail;                                                      \
    } while (0)

#define POP_OFFSET_TYPE(type)                                           \
    do {                                                                \
        if (!(wasm_loader_pop_frame_offset(loader_ctx, type, error_buf, \
                                           error_buf_size)))            \
            goto fail;                                                  \
    } while (0)

#define POP_AND_PUSH(type_pop, type_push)                         \
    do {                                                          \
        if (!(wasm_loader_push_pop_frame_ref_offset(              \
                loader_ctx, 1, type_push, type_pop, disable_emit, \
                operand_offset, error_buf, error_buf_size)))      \
            goto fail;                                            \
    } while (0)

/* type of POPs should be the same */
#define POP2_AND_PUSH(type_pop, type_push)                        \
    do {                                                          \
        if (!(wasm_loader_push_pop_frame_ref_offset(              \
                loader_ctx, 2, type_push, type_pop, disable_emit, \
                operand_offset, error_buf, error_buf_size)))      \
            goto fail;                                            \
    } while (0)

#else /* WASM_ENABLE_FAST_INTERP */

#define TEMPLATE_PUSH(Type)                                             \
    do {                                                                \
        if (!(wasm_loader_push_frame_ref(loader_ctx, VALUE_TYPE_##Type, \
                                         error_buf, error_buf_size)))   \
            goto fail;                                                  \
    } while (0)

#define TEMPLATE_PUSH_REF(Type)                                       \
    do {                                                              \
        if (!(wasm_loader_push_frame_ref(loader_ctx, Type, error_buf, \
                                         error_buf_size)))            \
            goto fail;                                                \
    } while (0)

#define TEMPLATE_POP(Type)                                             \
    do {                                                               \
        if (!(wasm_loader_pop_frame_ref(loader_ctx, VALUE_TYPE_##Type, \
                                        error_buf, error_buf_size)))   \
            goto fail;                                                 \
    } while (0)

#define TEMPLATE_POP_REF(Type)                                       \
    do {                                                             \
        if (!(wasm_loader_pop_frame_ref(loader_ctx, Type, error_buf, \
                                        error_buf_size)))            \
            goto fail;                                               \
    } while (0)

#define POP_AND_PUSH(type_pop, type_push)                              \
    do {                                                               \
        if (!(wasm_loader_push_pop_frame_ref(loader_ctx, 1, type_push, \
                                             type_pop, error_buf,      \
                                             error_buf_size)))         \
            goto fail;                                                 \
    } while (0)

/* type of POPs should be the same */
#define POP2_AND_PUSH(type_pop, type_push)                             \
    do {                                                               \
        if (!(wasm_loader_push_pop_frame_ref(loader_ctx, 2, type_push, \
                                             type_pop, error_buf,      \
                                             error_buf_size)))         \
            goto fail;                                                 \
    } while (0)
#endif /* WASM_ENABLE_FAST_INTERP */

#define PUSH_I32() TEMPLATE_PUSH(I32)
#define PUSH_F32() TEMPLATE_PUSH(F32)
#define PUSH_I64() TEMPLATE_PUSH(I64)
#define PUSH_F64() TEMPLATE_PUSH(F64)
#define PUSH_V128() TEMPLATE_PUSH(V128)
#define PUSH_FUNCREF() TEMPLATE_PUSH(FUNCREF)
#define PUSH_EXTERNREF() TEMPLATE_PUSH(EXTERNREF)
#define PUSH_REF(Type) TEMPLATE_PUSH_REF(Type)
#define POP_REF(Type) TEMPLATE_POP_REF(Type)

#define POP_I32() TEMPLATE_POP(I32)
#define POP_F32() TEMPLATE_POP(F32)
#define POP_I64() TEMPLATE_POP(I64)
#define POP_F64() TEMPLATE_POP(F64)
#define POP_V128() TEMPLATE_POP(V128)
#define POP_FUNCREF() TEMPLATE_POP(FUNCREF)
#define POP_EXTERNREF() TEMPLATE_POP(EXTERNREF)

#if WASM_ENABLE_FAST_INTERP != 0

#define emit_uint64(ctx, value)                     \
    do {                                            \
        wasm_loader_emit_const(ctx, &value, false); \
        LOG_OP("%lld\t", value);                    \
    } while (0)

#define emit_float32(ctx, value)                   \
    do {                                           \
        wasm_loader_emit_const(ctx, &value, true); \
        LOG_OP("%f\t", value);                     \
    } while (0)

#define emit_float64(ctx, value)                    \
    do {                                            \
        wasm_loader_emit_const(ctx, &value, false); \
        LOG_OP("%f\t", value);                      \
    } while (0)

static bool
<<<<<<< HEAD
reserve_block_ret(WASMLoaderContext *loader_ctx, uint8 opcode,
                  bool disable_emit, char *error_buf, uint32 error_buf_size)
=======
wasm_loader_ctx_reinit(WASMLoaderContext *ctx)
{
    if (!(ctx->p_code_compiled =
              loader_malloc(ctx->code_compiled_size, NULL, 0)))
        return false;
    ctx->p_code_compiled_end = ctx->p_code_compiled + ctx->code_compiled_size;

    /* clean up frame ref */
    memset(ctx->frame_ref_bottom, 0, ctx->frame_ref_size);
    ctx->frame_ref = ctx->frame_ref_bottom;
    ctx->stack_cell_num = 0;

    /* clean up frame csp */
    memset(ctx->frame_csp_bottom, 0, ctx->frame_csp_size);
    ctx->frame_csp = ctx->frame_csp_bottom;
    ctx->csp_num = 0;
    ctx->max_csp_num = 0;

    /* clean up frame offset */
    memset(ctx->frame_offset_bottom, 0, ctx->frame_offset_size);
    ctx->frame_offset = ctx->frame_offset_bottom;
    ctx->dynamic_offset = ctx->start_dynamic_offset;

    /* init preserved local offsets */
    ctx->preserved_local_offset = ctx->max_dynamic_offset;

    /* const buf is reserved */
    return true;
}

static void
wasm_loader_emit_const(WASMLoaderContext *ctx, void *value, bool is_32_bit)
{
    uint32 size = is_32_bit ? sizeof(uint32) : sizeof(uint64);

    if (ctx->p_code_compiled) {
#if WASM_CPU_SUPPORTS_UNALIGNED_ADDR_ACCESS == 0
        bh_assert(((uintptr_t)ctx->p_code_compiled & 1) == 0);
#endif
        bh_memcpy_s(ctx->p_code_compiled,
                    ctx->p_code_compiled_end - ctx->p_code_compiled, value,
                    size);
        ctx->p_code_compiled += size;
    }
    else {
#if WASM_CPU_SUPPORTS_UNALIGNED_ADDR_ACCESS == 0
        bh_assert((ctx->code_compiled_size & 1) == 0);
#endif
        ctx->code_compiled_size += size;
    }
}

static void
wasm_loader_emit_uint32(WASMLoaderContext *ctx, uint32 value)
{
    if (ctx->p_code_compiled) {
#if WASM_CPU_SUPPORTS_UNALIGNED_ADDR_ACCESS == 0
        bh_assert(((uintptr_t)ctx->p_code_compiled & 1) == 0);
#endif
        STORE_U32(ctx->p_code_compiled, value);
        ctx->p_code_compiled += sizeof(uint32);
    }
    else {
#if WASM_CPU_SUPPORTS_UNALIGNED_ADDR_ACCESS == 0
        bh_assert((ctx->code_compiled_size & 1) == 0);
#endif
        ctx->code_compiled_size += sizeof(uint32);
    }
}

static void
wasm_loader_emit_int16(WASMLoaderContext *ctx, int16 value)
{
    if (ctx->p_code_compiled) {
#if WASM_CPU_SUPPORTS_UNALIGNED_ADDR_ACCESS == 0
        bh_assert(((uintptr_t)ctx->p_code_compiled & 1) == 0);
#endif
        STORE_U16(ctx->p_code_compiled, (uint16)value);
        ctx->p_code_compiled += sizeof(int16);
    }
    else {
#if WASM_CPU_SUPPORTS_UNALIGNED_ADDR_ACCESS == 0
        bh_assert((ctx->code_compiled_size & 1) == 0);
#endif
        ctx->code_compiled_size += sizeof(int16);
    }
}

static void
wasm_loader_emit_uint8(WASMLoaderContext *ctx, uint8 value)
>>>>>>> 87c67eb6
{
    int16 operand_offset = 0;
    BranchBlock *block = (opcode == WASM_OP_ELSE) ? loader_ctx->frame_csp - 1
                                                  : loader_ctx->frame_csp;
    BlockType *block_type = &block->block_type;
    uint8 *return_types = NULL;
#if WASM_ENABLE_GC != 0
    WASMRefTypeMap *reftype_maps = NULL;
    uint32 reftype_map_count;
#endif
    uint32 return_count = 0, value_count = 0, total_cel_num = 0;
    int32 i = 0;
    int16 dynamic_offset, dynamic_offset_org, *frame_offset = NULL,
                                              *frame_offset_org = NULL;

#if WASM_ENABLE_GC == 0
    return_count = block_type_get_result_types(block_type, &return_types);
#else
    return_count = block_type_get_result_types(
        block_type, &return_types, &reftype_maps, &reftype_map_count);
#endif

    /* If there is only one return value, use EXT_OP_COPY_STACK_TOP/_I64 instead
     * of EXT_OP_COPY_STACK_VALUES for interpreter performance. */
    if (return_count == 1) {
        uint8 cell = (uint8)wasm_value_type_cell_num(return_types[0]);
        if (cell <= 2 /* V128 isn't supported whose cell num is 4 */
            && block->dynamic_offset != *(loader_ctx->frame_offset - cell)) {
            /* insert op_copy before else opcode */
            if (opcode == WASM_OP_ELSE)
                skip_label();
            emit_label(cell == 1 ? EXT_OP_COPY_STACK_TOP
                                 : EXT_OP_COPY_STACK_TOP_I64);
            emit_operand(loader_ctx, *(loader_ctx->frame_offset - cell));
            emit_operand(loader_ctx, block->dynamic_offset);

            if (opcode == WASM_OP_ELSE) {
                *(loader_ctx->frame_offset - cell) = block->dynamic_offset;
            }
            else {
                loader_ctx->frame_offset -= cell;
                loader_ctx->dynamic_offset = block->dynamic_offset;
                PUSH_OFFSET_TYPE(return_types[0]);
                wasm_loader_emit_backspace(loader_ctx, sizeof(int16));
            }
            if (opcode == WASM_OP_ELSE)
                emit_label(opcode);
        }
        return true;
    }

    /* Copy stack top values to block's results which are in dynamic space.
     * The instruction format:
     *   Part a: values count
     *   Part b: all values total cell num
     *   Part c: each value's cell_num, src offset and dst offset
     *   Part d: each value's src offset and dst offset
     *   Part e: each value's dst offset
     */
    frame_offset = frame_offset_org = loader_ctx->frame_offset;
    dynamic_offset = dynamic_offset_org =
        block->dynamic_offset + wasm_get_cell_num(return_types, return_count);

    /* First traversal to get the count of values needed to be copied. */
    for (i = (int32)return_count - 1; i >= 0; i--) {
        uint8 cells = (uint8)wasm_value_type_cell_num(return_types[i]);

        frame_offset -= cells;
        dynamic_offset -= cells;
        if (dynamic_offset != *frame_offset) {
            value_count++;
            total_cel_num += cells;
        }
    }

    if (value_count) {
        uint32 j = 0;
        uint8 *emit_data = NULL, *cells = NULL;
        int16 *src_offsets = NULL;
        uint16 *dst_offsets = NULL;
        uint64 size =
            (uint64)value_count
            * (sizeof(*cells) + sizeof(*src_offsets) + sizeof(*dst_offsets));

        /* Allocate memory for the emit data */
        if (!(emit_data = loader_malloc(size, error_buf, error_buf_size)))
            return false;

        cells = emit_data;
        src_offsets = (int16 *)(cells + value_count);
        dst_offsets = (uint16 *)(src_offsets + value_count);

        /* insert op_copy before else opcode */
        if (opcode == WASM_OP_ELSE)
            skip_label();
        emit_label(EXT_OP_COPY_STACK_VALUES);
        /* Part a) */
        emit_uint32(loader_ctx, value_count);
        /* Part b) */
        emit_uint32(loader_ctx, total_cel_num);

        /* Second traversal to get each value's cell num,  src offset and dst
         * offset. */
        frame_offset = frame_offset_org;
        dynamic_offset = dynamic_offset_org;
        for (i = (int32)return_count - 1, j = 0; i >= 0; i--) {
            uint8 cell = (uint8)wasm_value_type_cell_num(return_types[i]);
            frame_offset -= cell;
            dynamic_offset -= cell;
            if (dynamic_offset != *frame_offset) {
                /* cell num */
                cells[j] = cell;
                /* src offset */
                src_offsets[j] = *frame_offset;
                /* dst offset */
                dst_offsets[j] = dynamic_offset;
                j++;
            }
            if (opcode == WASM_OP_ELSE) {
                *frame_offset = dynamic_offset;
            }
            else {
                loader_ctx->frame_offset = frame_offset;
                loader_ctx->dynamic_offset = dynamic_offset;
                PUSH_OFFSET_TYPE(return_types[i]);
                wasm_loader_emit_backspace(loader_ctx, sizeof(int16));
                loader_ctx->frame_offset = frame_offset_org;
                loader_ctx->dynamic_offset = dynamic_offset_org;
            }
        }

        bh_assert(j == value_count);

        /* Emit the cells, src_offsets and dst_offsets */
        for (j = 0; j < value_count; j++)
            emit_byte(loader_ctx, cells[j]);
        for (j = 0; j < value_count; j++)
            emit_operand(loader_ctx, src_offsets[j]);
        for (j = 0; j < value_count; j++)
            emit_operand(loader_ctx, dst_offsets[j]);

        if (opcode == WASM_OP_ELSE)
            emit_label(opcode);

        wasm_runtime_free(emit_data);
    }

    return true;

fail:
    return false;
}
#endif /* WASM_ENABLE_FAST_INTERP */

#define RESERVE_BLOCK_RET()                                                 \
    do {                                                                    \
        if (!reserve_block_ret(loader_ctx, opcode, disable_emit, error_buf, \
                               error_buf_size))                             \
            goto fail;                                                      \
    } while (0)

#define PUSH_TYPE(type)                                               \
    do {                                                              \
        if (!(wasm_loader_push_frame_ref(loader_ctx, type, error_buf, \
                                         error_buf_size)))            \
            goto fail;                                                \
    } while (0)

#define POP_TYPE(type)                                               \
    do {                                                             \
        if (!(wasm_loader_pop_frame_ref(loader_ctx, type, error_buf, \
                                        error_buf_size)))            \
            goto fail;                                               \
    } while (0)

#define PUSH_CSP(label_type, block_type, _start_addr)                       \
    do {                                                                    \
        if (!wasm_loader_push_frame_csp(loader_ctx, label_type, block_type, \
                                        _start_addr, error_buf,             \
                                        error_buf_size))                    \
            goto fail;                                                      \
    } while (0)

#define POP_CSP()                                                              \
    do {                                                                       \
        if (!wasm_loader_pop_frame_csp(loader_ctx, error_buf, error_buf_size)) \
            goto fail;                                                         \
    } while (0)

#if WASM_ENABLE_GC == 0
#define GET_LOCAL_REFTYPE() (void)0
#else
#define GET_LOCAL_REFTYPE()                                                  \
    do {                                                                     \
        if (wasm_is_type_multi_byte_type(local_type)) {                      \
            WASMRefType *_ref_type;                                          \
            if (local_idx < param_count)                                     \
                _ref_type = wasm_reftype_map_find(                           \
                    param_reftype_maps, param_reftype_map_count, local_idx); \
            else                                                             \
                _ref_type = wasm_reftype_map_find(local_reftype_maps,        \
                                                  local_reftype_map_count,   \
                                                  local_idx - param_count);  \
            bh_assert(_ref_type);                                            \
            bh_memcpy_s(&wasm_ref_type, sizeof(WASMRefType), _ref_type,      \
                        wasm_reftype_struct_size(_ref_type));                \
        }                                                                    \
    } while (0)
#endif

#define GET_LOCAL_INDEX_TYPE_AND_OFFSET()                              \
    do {                                                               \
        read_leb_uint32(p, p_end, local_idx);                          \
        if (local_idx >= param_count + local_count) {                  \
            set_error_buf(error_buf, error_buf_size, "unknown local"); \
            goto fail;                                                 \
        }                                                              \
        local_type = local_idx < param_count                           \
                         ? param_types[local_idx]                      \
                         : local_types[local_idx - param_count];       \
        local_offset = local_offsets[local_idx];                       \
        GET_LOCAL_REFTYPE();                                           \
    } while (0)

static bool
check_memory(WASMModule *module, char *error_buf, uint32 error_buf_size)
{
    if (module->memory_count == 0 && module->import_memory_count == 0) {
        set_error_buf(error_buf, error_buf_size, "unknown memory");
        return false;
    }
    return true;
}

#define CHECK_MEMORY()                                        \
    do {                                                      \
        if (!check_memory(module, error_buf, error_buf_size)) \
            goto fail;                                        \
    } while (0)

static bool
check_memory_access_align(uint8 opcode, uint32 align, char *error_buf,
                          uint32 error_buf_size)
{
    uint8 mem_access_aligns[] = {
        2, 3, 2, 3, 0, 0, 1, 1, 0, 0, 1, 1, 2, 2, /* loads */
        2, 3, 2, 3, 0, 1, 0, 1, 2                 /* stores */
    };
    bh_assert(opcode >= WASM_OP_I32_LOAD && opcode <= WASM_OP_I64_STORE32);
    if (align > mem_access_aligns[opcode - WASM_OP_I32_LOAD]) {
        set_error_buf(error_buf, error_buf_size,
                      "alignment must not be larger than natural");
        return false;
    }
    return true;
}

#if WASM_ENABLE_SIMD != 0
#if (WASM_ENABLE_WAMR_COMPILER != 0) || (WASM_ENABLE_JIT != 0)
static bool
check_simd_memory_access_align(uint8 opcode, uint32 align, char *error_buf,
                               uint32 error_buf_size)
{
    uint8 mem_access_aligns[] = {
        4,                /* load */
        3, 3, 3, 3, 3, 3, /* load and extend */
        0, 1, 2, 3,       /* load and splat */
        4,                /* store */
    };

    uint8 mem_access_aligns_load_lane[] = {
        0, 1, 2, 3, /* load lane */
        0, 1, 2, 3, /* store lane */
        2, 3        /* store zero */
    };

<<<<<<< HEAD
    if (!((opcode <= SIMD_v128_store)
          || (SIMD_v128_load8_lane <= opcode
              && opcode <= SIMD_v128_load64_zero))) {
        set_error_buf(error_buf, error_buf_size,
                      "the opcode doesn't include memarg");
        return false;
=======
    if (disable_emit)
        *(ctx->frame_offset)++ = operand_offset;
    else {
        emit_operand(ctx, ctx->dynamic_offset);
        *(ctx->frame_offset)++ = ctx->dynamic_offset;
        ctx->dynamic_offset++;
        if (ctx->dynamic_offset > ctx->max_dynamic_offset) {
            ctx->max_dynamic_offset = ctx->dynamic_offset;
            if (ctx->max_dynamic_offset >= INT16_MAX) {
                goto fail;
            }
        }
>>>>>>> 87c67eb6
    }

    if ((opcode <= SIMD_v128_store
         && align > mem_access_aligns[opcode - SIMD_v128_load])
        || (SIMD_v128_load8_lane <= opcode && opcode <= SIMD_v128_load64_zero
            && align > mem_access_aligns_load_lane[opcode
                                                   - SIMD_v128_load8_lane])) {
        set_error_buf(error_buf, error_buf_size,
                      "alignment must not be larger than natural");
        return false;
    }

<<<<<<< HEAD
=======
    ctx->frame_offset++;
    if (!disable_emit) {
        ctx->dynamic_offset++;
        if (ctx->dynamic_offset > ctx->max_dynamic_offset) {
            ctx->max_dynamic_offset = ctx->dynamic_offset;
            if (ctx->max_dynamic_offset >= INT16_MAX) {
                goto fail;
            }
        }
    }
>>>>>>> 87c67eb6
    return true;

fail:
    set_error_buf(error_buf, error_buf_size,
                  "fast interpreter offset overflow");
    return false;
}

static bool
check_simd_access_lane(uint8 opcode, uint8 lane, char *error_buf,
                       uint32 error_buf_size)
{
    switch (opcode) {
        case SIMD_i8x16_extract_lane_s:
        case SIMD_i8x16_extract_lane_u:
        case SIMD_i8x16_replace_lane:
            if (lane >= 16) {
                goto fail;
            }
            break;
        case SIMD_i16x8_extract_lane_s:
        case SIMD_i16x8_extract_lane_u:
        case SIMD_i16x8_replace_lane:
            if (lane >= 8) {
                goto fail;
            }
            break;
        case SIMD_i32x4_extract_lane:
        case SIMD_i32x4_replace_lane:
        case SIMD_f32x4_extract_lane:
        case SIMD_f32x4_replace_lane:
            if (lane >= 4) {
                goto fail;
            }
            break;
        case SIMD_i64x2_extract_lane:
        case SIMD_i64x2_replace_lane:
        case SIMD_f64x2_extract_lane:
        case SIMD_f64x2_replace_lane:
            if (lane >= 2) {
                goto fail;
            }
            break;

        case SIMD_v128_load8_lane:
        case SIMD_v128_load16_lane:
        case SIMD_v128_load32_lane:
        case SIMD_v128_load64_lane:
        case SIMD_v128_store8_lane:
        case SIMD_v128_store16_lane:
        case SIMD_v128_store32_lane:
        case SIMD_v128_store64_lane:
        case SIMD_v128_load32_zero:
        case SIMD_v128_load64_zero:
        {
            uint8 max_lanes[] = { 16, 8, 4, 2, 16, 8, 4, 2, 4, 2 };
            if (lane >= max_lanes[opcode - SIMD_v128_load8_lane]) {
                goto fail;
            }
            break;
        }
        default:
            goto fail;
    }

    return true;
fail:
    set_error_buf(error_buf, error_buf_size, "invalid lane index");
    return false;
}

static bool
check_simd_shuffle_mask(V128 mask, char *error_buf, uint32 error_buf_size)
{
    uint8 i;
    for (i = 0; i != 16; ++i) {
        if (mask.i8x16[i] < 0 || mask.i8x16[i] >= 32) {
            set_error_buf(error_buf, error_buf_size, "invalid lane index");
            return false;
        }
    }
    return true;
}
#endif /* end of (WASM_ENABLE_WAMR_COMPILER != 0) || (WASM_ENABLE_JIT != 0) */
#endif /* end of WASM_ENABLE_SIMD */

#if WASM_ENABLE_SHARED_MEMORY != 0
static bool
check_memory_align_equal(uint8 opcode, uint32 align, char *error_buf,
                         uint32 error_buf_size)
{
    uint8 wait_notify_aligns[] = { 2, 2, 3 };
    uint8 mem_access_aligns[] = {
        2, 3, 0, 1, 0, 1, 2,
    };
    uint8 expect;

    bh_assert((opcode <= WASM_OP_ATOMIC_WAIT64)
              || (opcode >= WASM_OP_ATOMIC_I32_LOAD
                  && opcode <= WASM_OP_ATOMIC_RMW_I64_CMPXCHG32_U));
    if (opcode <= WASM_OP_ATOMIC_WAIT64) {
        expect = wait_notify_aligns[opcode - WASM_OP_ATOMIC_NOTIFY];
    }
    else {
        /* 7 opcodes in every group */
        expect = mem_access_aligns[(opcode - WASM_OP_ATOMIC_I32_LOAD) % 7];
    }
    if (align != expect) {
        set_error_buf(error_buf, error_buf_size,
                      "alignment isn't equal to natural");
        return false;
    }
    return true;
}
#endif /* end of WASM_ENABLE_SHARED_MEMORY */

static bool
wasm_loader_check_br(WASMLoaderContext *loader_ctx, uint32 depth,
                     bool is_br_table, char *error_buf, uint32 error_buf_size)
{
<<<<<<< HEAD
    BranchBlock *target_block, *cur_block;
    BlockType *target_block_type;
    uint8 type, *types = NULL, *frame_ref;
    uint32 arity = 0;
    int32 i, available_stack_cell;
    uint16 cell_num;
#if WASM_ENABLE_GC != 0
    WASMRefTypeMap *frame_reftype_map;
    WASMRefTypeMap *reftype_maps = NULL, *reftype_map = NULL;
    WASMRefType *ref_type;
    uint32 reftype_map_count = 0;
    int32 available_reftype_map;
    bool is_type_multi_byte;
=======
    int8 bytes_to_increase;
    int16 operand_offset = 0;
    Const *c;

    /* Search existing constant */
    for (c = (Const *)ctx->const_buf;
         (uint8 *)c < ctx->const_buf + ctx->num_const * sizeof(Const); c++) {
        /* TODO: handle v128 type? */
        if ((type == c->value_type)
            && ((type == VALUE_TYPE_I64 && *(int64 *)value == c->value.i64)
                || (type == VALUE_TYPE_I32 && *(int32 *)value == c->value.i32)
#if WASM_ENABLE_REF_TYPES != 0
                || (type == VALUE_TYPE_FUNCREF
                    && *(int32 *)value == c->value.i32)
                || (type == VALUE_TYPE_EXTERNREF
                    && *(int32 *)value == c->value.i32)
#endif
                || (type == VALUE_TYPE_F64
                    && (0 == memcmp(value, &(c->value.f64), sizeof(float64))))
                || (type == VALUE_TYPE_F32
                    && (0
                        == memcmp(value, &(c->value.f32), sizeof(float32)))))) {
            operand_offset = c->slot_index;
            break;
        }
        if (is_32bit_type(c->value_type))
            operand_offset += 1;
        else
            operand_offset += 2;
    }

    if ((uint8 *)c == ctx->const_buf + ctx->num_const * sizeof(Const)) {
        /* New constant, append to the const buffer */
        if ((type == VALUE_TYPE_F64) || (type == VALUE_TYPE_I64)) {
            bytes_to_increase = 2;
        }
        else {
            bytes_to_increase = 1;
        }

        /* The max cell num of const buffer is 32768 since the valid index range
         * is -32768 ~ -1. Return an invalid index 0 to indicate the buffer is
         * full */
        if (ctx->const_cell_num > INT16_MAX - bytes_to_increase + 1) {
            *offset = 0;
            return true;
        }

        if ((uint8 *)c == ctx->const_buf + ctx->const_buf_size) {
            MEM_REALLOC(ctx->const_buf, ctx->const_buf_size,
                        ctx->const_buf_size + 4 * sizeof(Const));
            ctx->const_buf_size += 4 * sizeof(Const);
            c = (Const *)(ctx->const_buf + ctx->num_const * sizeof(Const));
        }
        c->value_type = type;
        switch (type) {
            case VALUE_TYPE_F64:
                bh_memcpy_s(&(c->value.f64), sizeof(WASMValue), value,
                            sizeof(float64));
                ctx->const_cell_num += 2;
                /* The const buf will be reversed, we use the second cell */
                /* of the i64/f64 const so the finnal offset is corrent */
                operand_offset++;
                break;
            case VALUE_TYPE_I64:
                c->value.i64 = *(int64 *)value;
                ctx->const_cell_num += 2;
                operand_offset++;
                break;
            case VALUE_TYPE_F32:
                bh_memcpy_s(&(c->value.f32), sizeof(WASMValue), value,
                            sizeof(float32));
                ctx->const_cell_num++;
                break;
            case VALUE_TYPE_I32:
                c->value.i32 = *(int32 *)value;
                ctx->const_cell_num++;
                break;
#if WASM_ENABLE_REF_TYPES != 0
            case VALUE_TYPE_EXTERNREF:
            case VALUE_TYPE_FUNCREF:
                c->value.i32 = *(int32 *)value;
                ctx->const_cell_num++;
                break;
>>>>>>> 87c67eb6
#endif

    if (loader_ctx->csp_num < depth + 1) {
        set_error_buf(error_buf, error_buf_size,
                      "unknown label, "
                      "unexpected end of section or function");
        return false;
    }

    cur_block = loader_ctx->frame_csp - 1;
    target_block = loader_ctx->frame_csp - (depth + 1);
    target_block_type = &target_block->block_type;
    frame_ref = loader_ctx->frame_ref;
#if WASM_ENABLE_GC != 0
    frame_reftype_map = loader_ctx->frame_reftype_map;
#endif

    /* Note: loop's arity is different from if and block. loop's arity is
     * its parameter count while if and block arity is result count.
     */
#if WASM_ENABLE_GC == 0
    if (target_block->label_type == LABEL_TYPE_LOOP)
        arity = block_type_get_param_types(target_block_type, &types);
    else
        arity = block_type_get_result_types(target_block_type, &types);
#else
    if (target_block->label_type == LABEL_TYPE_LOOP)
        arity = block_type_get_param_types(target_block_type, &types,
                                           &reftype_maps, &reftype_map_count);
    else
        arity = block_type_get_result_types(target_block_type, &types,
                                            &reftype_maps, &reftype_map_count);
#endif

    /* If the stack is in polymorphic state, just clear the stack
     * and then re-push the values to make the stack top values
     * match block type. */
    if (cur_block->is_stack_polymorphic && !is_br_table) {
#if WASM_ENABLE_GC != 0
        int32 j = reftype_map_count - 1;
#endif
        for (i = (int32)arity - 1; i >= 0; i--) {
#if WASM_ENABLE_GC != 0
            if (wasm_is_type_multi_byte_type(types[i])) {
                bh_assert(reftype_maps[j].index == i);
                bh_memcpy_s(loader_ctx->ref_type_tmp, sizeof(WASMRefType),
                            reftype_maps[j].ref_type,
                            wasm_reftype_struct_size(reftype_maps[j].ref_type));
                j--;
            }
#endif
#if WASM_ENABLE_FAST_INTERP != 0
            POP_OFFSET_TYPE(types[i]);
#endif
            POP_TYPE(types[i]);
        }
#if WASM_ENABLE_GC != 0
        j = 0;
#endif
        for (i = 0; i < (int32)arity; i++) {
#if WASM_ENABLE_GC != 0
            if (wasm_is_type_multi_byte_type(types[i])) {
                bh_assert(reftype_maps[j].index == i);
                bh_memcpy_s(loader_ctx->ref_type_tmp, sizeof(WASMRefType),
                            reftype_maps[j].ref_type,
                            wasm_reftype_struct_size(reftype_maps[j].ref_type));
                j++;
            }
#endif
#if WASM_ENABLE_FAST_INTERP != 0
            bool disable_emit = true;
            int16 operand_offset = 0;
            PUSH_OFFSET_TYPE(types[i]);
#endif
            PUSH_TYPE(types[i]);
        }
        return true;
    }

    available_stack_cell =
        (int32)(loader_ctx->stack_cell_num - cur_block->stack_cell_num);
#if WASM_ENABLE_GC != 0
    available_reftype_map =
        (int32)(loader_ctx->reftype_map_num
                - (loader_ctx->frame_csp - 1)->reftype_map_num);
    reftype_map = reftype_maps ? reftype_maps + reftype_map_count - 1 : NULL;
#endif

    /* Check stack top values match target block type */
    for (i = (int32)arity - 1; i >= 0; i--) {
        type = types[i];
#if WASM_ENABLE_GC != 0
        is_type_multi_byte = wasm_is_type_multi_byte_type(type);
        ref_type = is_type_multi_byte ? reftype_map->ref_type : NULL;
#endif

        if (available_stack_cell <= 0 && cur_block->is_stack_polymorphic)
            break;

        if (!check_stack_top_values(loader_ctx, frame_ref, available_stack_cell,
#if WASM_ENABLE_GC != 0
                                    frame_reftype_map, available_reftype_map,
#endif
                                    type,
#if WASM_ENABLE_GC != 0
                                    ref_type,
#endif
                                    error_buf, error_buf_size)) {
            return false;
        }
        cell_num = wasm_value_type_cell_num(types[i]);
        frame_ref -= cell_num;
        available_stack_cell -= cell_num;
#if WASM_ENABLE_GC != 0
        if (is_type_multi_byte) {
            frame_reftype_map--;
            available_reftype_map--;
            reftype_map--;
        }
#endif
    }

    return true;

fail:
    return false;
}

static BranchBlock *
check_branch_block(WASMLoaderContext *loader_ctx, uint8 **p_buf, uint8 *buf_end,
                   bool is_br_table, char *error_buf, uint32 error_buf_size)
{
    uint8 *p = *p_buf, *p_end = buf_end;
    BranchBlock *frame_csp_tmp;
    uint32 depth;

    read_leb_uint32(p, p_end, depth);
    if (!wasm_loader_check_br(loader_ctx, depth, is_br_table, error_buf,
                              error_buf_size)) {
        goto fail;
    }

    frame_csp_tmp = loader_ctx->frame_csp - depth - 1;
#if WASM_ENABLE_FAST_INTERP != 0
    emit_br_info(frame_csp_tmp);
#endif

    *p_buf = p;
    return frame_csp_tmp;
fail:
    return NULL;
}

static bool
check_block_stack(WASMLoaderContext *loader_ctx, BranchBlock *block,
                  char *error_buf, uint32 error_buf_size)
{
    BlockType *block_type = &block->block_type;
    uint8 *return_types = NULL;
    uint32 return_count = 0;
    int32 available_stack_cell, return_cell_num, i;
    uint8 *frame_ref = NULL;
#if WASM_ENABLE_GC != 0
    WASMRefTypeMap *frame_reftype_map;
    WASMRefTypeMap *return_reftype_maps = NULL, *return_reftype_map;
    WASMRefType *ref_type;
    uint32 param_count, return_reftype_map_count = 0;
    int32 available_reftype_map =
        (int32)(loader_ctx->reftype_map_num - block->reftype_map_num);
#endif

    available_stack_cell =
        (int32)(loader_ctx->stack_cell_num - block->stack_cell_num);

#if WASM_ENABLE_GC == 0
    return_count = block_type_get_result_types(block_type, &return_types);
#else
    return_count = block_type_get_result_types(block_type, &return_types,
                                               &return_reftype_maps,
                                               &return_reftype_map_count);
    param_count =
        block_type->is_value_type ? 0 : block_type->u.type->param_count;
    (void)param_count;
#endif
    return_cell_num =
        return_count > 0 ? wasm_get_cell_num(return_types, return_count) : 0;

    /* If the stack is in polymorphic state, just clear the stack
     * and then re-push the values to make the stack top values
     * match block type. */
    if (block->is_stack_polymorphic) {
#if WASM_ENABLE_GC != 0
        int32 j = return_reftype_map_count - 1;
#endif
        for (i = (int32)return_count - 1; i >= 0; i--) {
#if WASM_ENABLE_GC != 0
            if (wasm_is_type_multi_byte_type(return_types[i])) {
                bh_assert(return_reftype_maps[j].index == i + param_count);
                bh_memcpy_s(
                    loader_ctx->ref_type_tmp, sizeof(WASMRefType),
                    return_reftype_maps[j].ref_type,
                    wasm_reftype_struct_size(return_reftype_maps[j].ref_type));
                j--;
            }
#endif
#if WASM_ENABLE_FAST_INTERP != 0
            POP_OFFSET_TYPE(return_types[i]);
#endif
            POP_TYPE(return_types[i]);
        }

        /* Check stack is empty */
        if (loader_ctx->stack_cell_num != block->stack_cell_num) {
            set_error_buf(
                error_buf, error_buf_size,
                "type mismatch: stack size does not match block type");
            goto fail;
        }

#if WASM_ENABLE_GC != 0
        j = 0;
#endif
        for (i = 0; i < (int32)return_count; i++) {
#if WASM_ENABLE_GC != 0
            if (wasm_is_type_multi_byte_type(return_types[i])) {
                bh_assert(return_reftype_maps[j].index == i + param_count);
                bh_memcpy_s(
                    loader_ctx->ref_type_tmp, sizeof(WASMRefType),
                    return_reftype_maps[j].ref_type,
                    wasm_reftype_struct_size(return_reftype_maps[j].ref_type));
                j++;
            }
#endif
#if WASM_ENABLE_FAST_INTERP != 0
            bool disable_emit = true;
            int16 operand_offset = 0;
            PUSH_OFFSET_TYPE(return_types[i]);
#endif
            PUSH_TYPE(return_types[i]);
        }
        return true;
    }

    /* Check stack cell num equals return cell num */
    if (available_stack_cell != return_cell_num) {
        set_error_buf(error_buf, error_buf_size,
                      "type mismatch: stack size does not match block type");
        goto fail;
    }

    /* Check stack values match return types */
    frame_ref = loader_ctx->frame_ref;
#if WASM_ENABLE_GC != 0
    frame_reftype_map = loader_ctx->frame_reftype_map;
    return_reftype_map =
        return_reftype_map_count
            ? return_reftype_maps + return_reftype_map_count - 1
            : NULL;
#endif
    for (i = (int32)return_count - 1; i >= 0; i--) {
        uint8 type = return_types[i];
#if WASM_ENABLE_GC != 0
        bool is_type_multi_byte = wasm_is_type_multi_byte_type(type);
        ref_type = is_type_multi_byte ? return_reftype_map->ref_type : NULL;
#endif
        if (!check_stack_top_values(loader_ctx, frame_ref, available_stack_cell,
#if WASM_ENABLE_GC != 0
                                    frame_reftype_map, available_reftype_map,
#endif
                                    type,
#if WASM_ENABLE_GC != 0
                                    ref_type,
#endif
                                    error_buf, error_buf_size))
            return false;
        frame_ref -= wasm_value_type_cell_num(return_types[i]);
        available_stack_cell -= wasm_value_type_cell_num(return_types[i]);
#if WASM_ENABLE_GC != 0
        if (is_type_multi_byte) {
            frame_reftype_map--;
            available_reftype_map--;
            return_reftype_map--;
        }
#endif
    }

    return true;

fail:
    return false;
}

#if WASM_ENABLE_FAST_INTERP != 0
/* Copy parameters to dynamic space.
 * 1) POP original parameter out;
 * 2) Push and copy original values to dynamic space.
 * The copy instruction format:
 *   Part a: param count
 *   Part b: all param total cell num
 *   Part c: each param's cell_num, src offset and dst offset
 *   Part d: each param's src offset
 *   Part e: each param's dst offset
 */
static bool
copy_params_to_dynamic_space(WASMLoaderContext *loader_ctx, bool is_if_block,
                             char *error_buf, uint32 error_buf_size)
{
    int16 *frame_offset = NULL;
    uint8 *cells = NULL, cell;
    int16 *src_offsets = NULL;
    uint8 *emit_data = NULL;
    uint32 i;
    BranchBlock *block = loader_ctx->frame_csp - 1;
    BlockType *block_type = &block->block_type;
    WASMFuncType *func_type = block_type->u.type;
    uint32 param_count = block_type->u.type->param_count;
    int16 condition_offset = 0;
    bool disable_emit = false;
    int16 operand_offset = 0;

    uint64 size = (uint64)param_count * (sizeof(*cells) + sizeof(*src_offsets));

    /* For if block, we also need copy the condition operand offset. */
    if (is_if_block)
        size += sizeof(*cells) + sizeof(*src_offsets);

    /* Allocate memory for the emit data */
    if (!(emit_data = loader_malloc(size, error_buf, error_buf_size)))
        return false;

    cells = emit_data;
    src_offsets = (int16 *)(cells + param_count);

    if (is_if_block)
        condition_offset = *loader_ctx->frame_offset;

    /* POP original parameter out */
    for (i = 0; i < param_count; i++) {
        POP_OFFSET_TYPE(func_type->types[param_count - i - 1]);
        wasm_loader_emit_backspace(loader_ctx, sizeof(int16));
    }
    frame_offset = loader_ctx->frame_offset;

    /* Get each param's cell num and src offset */
    for (i = 0; i < param_count; i++) {
        cell = (uint8)wasm_value_type_cell_num(func_type->types[i]);
        cells[i] = cell;
        src_offsets[i] = *frame_offset;
        frame_offset += cell;
    }

    /* emit copy instruction */
    emit_label(EXT_OP_COPY_STACK_VALUES);
    /* Part a) */
    emit_uint32(loader_ctx, is_if_block ? param_count + 1 : param_count);
    /* Part b) */
    emit_uint32(loader_ctx, is_if_block ? func_type->param_cell_num + 1
                                        : func_type->param_cell_num);
    /* Part c) */
    for (i = 0; i < param_count; i++)
        emit_byte(loader_ctx, cells[i]);
    if (is_if_block)
        emit_byte(loader_ctx, 1);

    /* Part d) */
    for (i = 0; i < param_count; i++)
        emit_operand(loader_ctx, src_offsets[i]);
    if (is_if_block)
        emit_operand(loader_ctx, condition_offset);

    /* Part e) */
    /* Push to dynamic space. The push will emit the dst offset. */
    for (i = 0; i < param_count; i++)
        PUSH_OFFSET_TYPE(func_type->types[i]);
    if (is_if_block)
        PUSH_OFFSET_TYPE(VALUE_TYPE_I32);

    /* Free the emit data */
    wasm_runtime_free(emit_data);

    return true;

fail:
    return false;
}
#endif

#if WASM_ENABLE_GC == 0
#define RESET_REFTYPE_MAP_STACK() (void)0
#else
#define RESET_REFTYPE_MAP_STACK()                                            \
    do {                                                                     \
        loader_ctx->reftype_map_num =                                        \
            (loader_ctx->frame_csp - 1)->reftype_map_num;                    \
        loader_ctx->frame_reftype_map = loader_ctx->frame_reftype_map_bottom \
                                        + loader_ctx->reftype_map_num;       \
    } while (0)
#endif

/* reset the stack to the state of before entering the last block */
#if WASM_ENABLE_FAST_INTERP != 0
#define RESET_STACK()                                                     \
    do {                                                                  \
        loader_ctx->stack_cell_num =                                      \
            (loader_ctx->frame_csp - 1)->stack_cell_num;                  \
        loader_ctx->frame_ref =                                           \
            loader_ctx->frame_ref_bottom + loader_ctx->stack_cell_num;    \
        loader_ctx->frame_offset =                                        \
            loader_ctx->frame_offset_bottom + loader_ctx->stack_cell_num; \
        RESET_REFTYPE_MAP_STACK();                                        \
    } while (0)
#else
#define RESET_STACK()                                                  \
    do {                                                               \
        loader_ctx->stack_cell_num =                                   \
            (loader_ctx->frame_csp - 1)->stack_cell_num;               \
        loader_ctx->frame_ref =                                        \
            loader_ctx->frame_ref_bottom + loader_ctx->stack_cell_num; \
        RESET_REFTYPE_MAP_STACK();                                     \
    } while (0)
#endif

/* set current block's stack polymorphic state */
#define SET_CUR_BLOCK_STACK_POLYMORPHIC_STATE(flag)          \
    do {                                                     \
        BranchBlock *_cur_block = loader_ctx->frame_csp - 1; \
        _cur_block->is_stack_polymorphic = flag;             \
    } while (0)

#define BLOCK_HAS_PARAM(block_type) \
    (!block_type.is_value_type && block_type.u.type->param_count > 0)

#define PRESERVE_LOCAL_FOR_BLOCK()                                    \
    do {                                                              \
        if (!(preserve_local_for_block(loader_ctx, opcode, error_buf, \
                                       error_buf_size))) {            \
            goto fail;                                                \
        }                                                             \
    } while (0)

#if (WASM_ENABLE_GC != 0) || (WASM_ENABLE_REF_TYPES != 0)
static bool
get_table_elem_type(const WASMModule *module, uint32 table_idx,
                    uint8 *p_elem_type, void **p_ref_type, char *error_buf,
                    uint32 error_buf_size)
{
    if (!check_table_index(module, table_idx, error_buf, error_buf_size)) {
        return false;
    }

    if (table_idx < module->import_table_count) {
        if (p_elem_type)
            *p_elem_type = module->import_tables[table_idx].u.table.elem_type;
#if WASM_ENABLE_GC != 0
        if (p_ref_type)
            *((WASMRefType **)p_ref_type) =
                module->import_tables[table_idx].u.table.elem_ref_type;
#endif
    }
    else {
        if (p_elem_type)
            *p_elem_type =
                module->tables[module->import_table_count + table_idx]
                    .elem_type;
#if WASM_ENABLE_GC != 0
        if (p_ref_type)
            *((WASMRefType **)p_ref_type) =
                module->tables[module->import_table_count + table_idx]
                    .elem_ref_type;
#endif
    }
    return true;
}

static bool
get_table_seg_elem_type(const WASMModule *module, uint32 table_seg_idx,
                        uint8 *p_elem_type, void **p_elem_ref_type,
                        char *error_buf, uint32 error_buf_size)
{
    if (table_seg_idx >= module->table_seg_count) {
        set_error_buf_v(error_buf, error_buf_size, "unknown elem segment %u",
                        table_seg_idx);
        return false;
    }

    if (p_elem_type) {
        *p_elem_type = module->table_segments[table_seg_idx].elem_type;
    }
#if WASM_ENABLE_GC != 0
    if (p_elem_ref_type)
        *((WASMRefType **)p_elem_ref_type) =
            module->table_segments[table_seg_idx].elem_ref_type;
#endif
    return true;
}
#endif /* (WASM_ENABLE_GC != 0) || (WASM_ENABLE_REF_TYPES != 0) */

static bool
wasm_loader_prepare_bytecode(WASMModule *module, WASMFunction *func,
                             uint32 cur_func_idx, char *error_buf,
                             uint32 error_buf_size)
{
    uint8 *p = func->code, *p_end = func->code + func->code_size, *p_org;
    uint32 param_count, local_count, global_count;
    uint8 *param_types, *local_types, local_type, global_type;
    BlockType func_block_type;
    uint16 *local_offsets, local_offset;
    uint32 type_idx, func_idx, local_idx, global_idx, table_idx;
    uint32 table_seg_idx, data_seg_idx, count, align, mem_offset, i;
    int32 i32_const = 0;
    int64 i64_const;
    uint8 opcode;
    bool return_value = false;
    WASMLoaderContext *loader_ctx;
    BranchBlock *frame_csp_tmp;
#if WASM_ENABLE_GC != 0
    WASMRefTypeMap *param_reftype_maps, *local_reftype_maps;
    uint32 param_reftype_map_count, local_reftype_map_count;
    int32 heap_type;
    WASMRefType wasm_ref_type = { 0 };
    bool need_ref_type_map;
#endif
#if WASM_ENABLE_FAST_INTERP != 0
    uint8 *func_const_end, *func_const = NULL;
    int16 operand_offset = 0;
    uint8 last_op = 0;
    bool disable_emit, preserve_local = false;
    float32 f32_const;
    float64 f64_const;

    LOG_OP("\nProcessing func | [%d] params | [%d] locals | [%d] return\n",
           func->param_cell_num, func->local_cell_num, func->ret_cell_num);
#endif

    global_count = module->import_global_count + module->global_count;

    param_count = func->func_type->param_count;
    param_types = func->func_type->types;

    func_block_type.is_value_type = false;
    func_block_type.u.type = func->func_type;

    local_count = func->local_count;
    local_types = func->local_types;
    local_offsets = func->local_offsets;

#if WASM_ENABLE_GC != 0
    param_reftype_maps = func->func_type->ref_type_maps;
    param_reftype_map_count = func->func_type->ref_type_map_count;
    local_reftype_maps = func->local_ref_type_maps;
    local_reftype_map_count = func->local_ref_type_map_count;
#endif

    if (!(loader_ctx = wasm_loader_ctx_init(func))) {
        set_error_buf(error_buf, error_buf_size, "allocate memory failed");
        goto fail;
    }
#if WASM_ENABLE_GC != 0
    loader_ctx->module = module;
    loader_ctx->ref_type_set = module->ref_type_set;
    loader_ctx->ref_type_tmp = &wasm_ref_type;
#endif

#if WASM_ENABLE_FAST_INTERP != 0
re_scan:
    if (loader_ctx->code_compiled_size > 0) {
        if (!wasm_loader_ctx_reinit(loader_ctx)) {
            set_error_buf(error_buf, error_buf_size, "allocate memory failed");
            goto fail;
        }
        p = func->code;
        func->code_compiled = loader_ctx->p_code_compiled;
        func->code_compiled_size = loader_ctx->code_compiled_size;
    }
#endif

    PUSH_CSP(LABEL_TYPE_FUNCTION, func_block_type, p);

    while (p < p_end) {
        opcode = *p++;
#if WASM_ENABLE_FAST_INTERP != 0
        p_org = p;
        disable_emit = false;
        emit_label(opcode);
#endif

        switch (opcode) {
            case WASM_OP_UNREACHABLE:
                RESET_STACK();
                SET_CUR_BLOCK_STACK_POLYMORPHIC_STATE(true);
                break;

            case WASM_OP_NOP:
#if WASM_ENABLE_FAST_INTERP != 0
                skip_label();
#endif
                break;

            case WASM_OP_IF:
            case WASM_OP_BLOCK:
            case WASM_OP_LOOP:
            {
                uint8 value_type;
                BlockType block_type;

#if WASM_ENABLE_FAST_INTERP != 0
                PRESERVE_LOCAL_FOR_BLOCK();
#endif
                CHECK_BUF(p, p_end, 1);
                value_type = read_uint8(p);
                if (is_byte_a_type(value_type)) {
                    /* If the first byte is one of these special values:
                     * 0x40/0x7F/0x7E/0x7D/0x7C, take it as the type of
                     * the single return value. */
                    block_type.is_value_type = true;
                    block_type.u.value_type.type = value_type;
#if WASM_ENABLE_GC != 0
                    if (value_type != VALUE_TYPE_VOID) {
                        p_org = p;
                        p--;
                        if (!resolve_value_type((const uint8 **)&p, p_end,
                                                module, &need_ref_type_map,
                                                &wasm_ref_type, false,
                                                error_buf, error_buf_size)) {
                            goto fail;
                        }
                        if (need_ref_type_map) {
                            block_type.u.value_type.ref_type_map.index = 0;
                            if (!(block_type.u.value_type.ref_type_map
                                      .ref_type = reftype_set_insert(
                                      module->ref_type_set, &wasm_ref_type,
                                      error_buf, error_buf_size))) {
                                goto fail;
                            }
                        }
                        /* Set again as the type might be changed, e.g.
                           (ref null any) to anyref */
                        block_type.u.value_type.type = wasm_ref_type.ref_type;
                        while (p_org < p) {
#if WASM_ENABLE_DEBUG_INTERP != 0
                            record_fast_op(module, p_org, *p_org);
#endif
                            /* Ignore extra bytes for interpreter */
                            *p_org++ = WASM_OP_NOP;
                        }
                    }
#endif
                }
                else {
                    uint32 type_index;
                    /* Resolve the leb128 encoded type index as block type */
                    p--;
                    p_org = p - 1;
                    read_leb_uint32(p, p_end, type_index);
                    if (type_index >= module->type_count) {
                        set_error_buf(error_buf, error_buf_size,
                                      "unknown type");
                        goto fail;
                    }
                    block_type.is_value_type = false;
                    block_type.u.type =
                        (WASMFuncType *)module->types[type_index];
#if WASM_ENABLE_FAST_INTERP == 0 && WASM_ENABLE_WAMR_COMPILER == 0 \
    && WASM_ENABLE_JIT == 0
                    /* If block use type index as block type, change the opcode
                     * to new extended opcode so that interpreter can resolve
                     * the block quickly.
                     */
#if WASM_ENABLE_DEBUG_INTERP != 0
                    record_fast_op(module, p_org, *p_org);
#endif
                    *p_org = EXT_OP_BLOCK + (opcode - WASM_OP_BLOCK);
#endif
                }

                if (opcode == WASM_OP_IF)
                    POP_I32();

                /* Pop block parameters from stack */
                if (BLOCK_HAS_PARAM(block_type)) {
                    WASMFuncType *func_type = block_type.u.type;
                    for (i = 0; i < block_type.u.type->param_count; i++)
                        POP_TYPE(
                            func_type->types[func_type->param_count - i - 1]);
                }

                PUSH_CSP(LABEL_TYPE_BLOCK + (opcode - WASM_OP_BLOCK),
                         block_type, p);

                /* Pass parameters to block */
                if (BLOCK_HAS_PARAM(block_type)) {
                    for (i = 0; i < block_type.u.type->param_count; i++)
                        PUSH_TYPE(block_type.u.type->types[i]);
                }

#if WASM_ENABLE_FAST_INTERP != 0
                if (opcode == WASM_OP_BLOCK) {
                    skip_label();
                }
                else if (opcode == WASM_OP_LOOP) {
                    skip_label();
                    if (BLOCK_HAS_PARAM(block_type)) {
                        /* Make sure params are in dynamic space */
                        if (!copy_params_to_dynamic_space(
                                loader_ctx, false, error_buf, error_buf_size))
                            goto fail;
                    }
                    (loader_ctx->frame_csp - 1)->code_compiled =
                        loader_ctx->p_code_compiled;
                }
                else if (opcode == WASM_OP_IF) {
                    /* If block has parameters, we should make sure they are in
                     * dynamic space. Otherwise, when else branch is missing,
                     * the later opcode may consume incorrect operand offset.
                     * Spec case:
                     *   (func (export "params-id") (param i32) (result i32)
                     *       (i32.const 1)
                     *       (i32.const 2)
                     *       (if (param i32 i32) (result i32 i32) (local.get 0)
                     *       (then)) (i32.add)
                     *   )
                     *
                     * So we should emit a copy instruction before the if.
                     *
                     * And we also need to save the parameter offsets and
                     * recover them before entering else branch.
                     *
                     */
                    if (BLOCK_HAS_PARAM(block_type)) {
                        BranchBlock *block = loader_ctx->frame_csp - 1;
                        uint64 size;

                        /* skip the if condition operand offset */
                        wasm_loader_emit_backspace(loader_ctx, sizeof(int16));
                        /* skip the if label */
                        skip_label();
                        /* Emit a copy instruction */
                        if (!copy_params_to_dynamic_space(
                                loader_ctx, true, error_buf, error_buf_size))
                            goto fail;

                        /* Emit the if instruction */
                        emit_label(opcode);
                        /* Emit the new condition operand offset */
                        POP_OFFSET_TYPE(VALUE_TYPE_I32);

                        /* Save top param_count values of frame_offset stack, so
                         * that we can recover it before executing else branch
                         */
                        size = sizeof(int16)
                               * (uint64)block_type.u.type->param_cell_num;
                        if (!(block->param_frame_offsets = loader_malloc(
                                  size, error_buf, error_buf_size)))
                            goto fail;
                        bh_memcpy_s(block->param_frame_offsets, (uint32)size,
                                    loader_ctx->frame_offset
                                        - size / sizeof(int16),
                                    (uint32)size);
                    }

                    emit_empty_label_addr_and_frame_ip(PATCH_ELSE);
                    emit_empty_label_addr_and_frame_ip(PATCH_END);
                }
#endif
                break;
            }

            case WASM_OP_ELSE:
            {
                BlockType block_type = (loader_ctx->frame_csp - 1)->block_type;

                if (loader_ctx->csp_num < 2
                    || (loader_ctx->frame_csp - 1)->label_type
                           != LABEL_TYPE_IF) {
                    set_error_buf(
                        error_buf, error_buf_size,
                        "opcode else found without matched opcode if");
                    goto fail;
                }

                /* check whether if branch's stack matches its result type */
                if (!check_block_stack(loader_ctx, loader_ctx->frame_csp - 1,
                                       error_buf, error_buf_size))
                    goto fail;

                (loader_ctx->frame_csp - 1)->else_addr = p - 1;

#if WASM_ENABLE_FAST_INTERP != 0
                /* if the result of if branch is in local or const area, add a
                 * copy op */
                RESERVE_BLOCK_RET();

                emit_empty_label_addr_and_frame_ip(PATCH_END);
                apply_label_patch(loader_ctx, 1, PATCH_ELSE);
#endif
                RESET_STACK();
                SET_CUR_BLOCK_STACK_POLYMORPHIC_STATE(false);

                /* Pass parameters to if-false branch */
                if (BLOCK_HAS_PARAM(block_type)) {
                    for (i = 0; i < block_type.u.type->param_count; i++)
                        PUSH_TYPE(block_type.u.type->types[i]);
                }

#if WASM_ENABLE_FAST_INTERP != 0
                /* Recover top param_count values of frame_offset stack */
                if (BLOCK_HAS_PARAM((block_type))) {
                    uint32 size;
                    BranchBlock *block = loader_ctx->frame_csp - 1;
                    size = sizeof(int16) * block_type.u.type->param_cell_num;
                    bh_memcpy_s(loader_ctx->frame_offset, size,
                                block->param_frame_offsets, size);
                    loader_ctx->frame_offset += (size / sizeof(int16));
                }
#endif

                break;
            }

            case WASM_OP_END:
            {
                BranchBlock *cur_block = loader_ctx->frame_csp - 1;

                /* check whether block stack matches its result type */
                if (!check_block_stack(loader_ctx, cur_block, error_buf,
                                       error_buf_size))
                    goto fail;

                /* if no else branch, and return types do not match param types,
                   report failure */
                if (cur_block->label_type == LABEL_TYPE_IF
                    && !cur_block->else_addr) {
                    uint32 block_param_count = 0, block_ret_count = 0;
                    uint8 *block_param_types = NULL, *block_ret_types = NULL;
                    BlockType *cur_block_type = &cur_block->block_type;
#if WASM_ENABLE_GC != 0
                    uint32 block_param_reftype_map_count;
                    uint32 block_ret_reftype_map_count;
                    WASMRefTypeMap *block_param_reftype_maps;
                    WASMRefTypeMap *block_ret_reftype_maps;
#endif

                    block_param_count = block_type_get_param_types(
                        cur_block_type, &block_param_types
#if WASM_ENABLE_GC != 0
                        ,
                        &block_param_reftype_maps,
                        &block_param_reftype_map_count
#endif
                    );
                    block_ret_count = block_type_get_result_types(
                        cur_block_type, &block_ret_types
#if WASM_ENABLE_GC != 0
                        ,
                        &block_ret_reftype_maps, &block_ret_reftype_map_count
#endif
                    );

                    if (block_param_count != block_ret_count
                        || (block_param_count
                            && memcmp(block_param_types, block_ret_types,
                                      block_param_count))) {
                        set_error_buf(error_buf, error_buf_size,
                                      "type mismatch: else branch missing");
                        goto fail;
                    }
#if WASM_ENABLE_GC != 0
                    if (block_param_reftype_map_count
                            != block_ret_reftype_map_count
                        || (block_param_reftype_map_count
                            && memcmp(block_param_reftype_maps,
                                      block_ret_reftype_maps,
                                      sizeof(WASMRefTypeMap)
                                          * block_param_reftype_map_count))) {
                        set_error_buf(error_buf, error_buf_size,
                                      "type mismatch: else branch missing");
                        goto fail;
                    }
#endif
                }

                POP_CSP();

#if WASM_ENABLE_FAST_INTERP != 0
                skip_label();
                /* copy the result to the block return address */
                RESERVE_BLOCK_RET();

                apply_label_patch(loader_ctx, 0, PATCH_END);
                free_label_patch_list(loader_ctx->frame_csp);
                if (loader_ctx->frame_csp->label_type == LABEL_TYPE_FUNCTION) {
                    int32 idx;
                    uint8 ret_type;

                    emit_label(WASM_OP_RETURN);
                    for (idx = (int32)func->func_type->result_count - 1;
                         idx >= 0; idx--) {
                        ret_type = *(func->func_type->types
                                     + func->func_type->param_count + idx);
                        POP_OFFSET_TYPE(ret_type);
                    }
                }
#endif
                if (loader_ctx->csp_num > 0) {
                    loader_ctx->frame_csp->end_addr = p - 1;
                }
                else {
                    /* end of function block, function will return,
                       ignore the following bytecodes */
                    p = p_end;

                    continue;
                }

                SET_CUR_BLOCK_STACK_POLYMORPHIC_STATE(false);
                break;
            }

            case WASM_OP_BR:
            {
                if (!(frame_csp_tmp =
                          check_branch_block(loader_ctx, &p, p_end, false,
                                             error_buf, error_buf_size)))
                    goto fail;

                RESET_STACK();
                SET_CUR_BLOCK_STACK_POLYMORPHIC_STATE(true);
                break;
            }

            case WASM_OP_BR_IF:
            {
                POP_I32();

                if (!(frame_csp_tmp =
                          check_branch_block(loader_ctx, &p, p_end, false,
                                             error_buf, error_buf_size)))
                    goto fail;

                break;
            }

            case WASM_OP_BR_TABLE:
            {
                uint32 depth, default_arity, arity = 0;
                BranchBlock *target_block;
                BlockType *target_block_type;

                read_leb_uint32(p, p_end, count);
#if WASM_ENABLE_FAST_INTERP != 0
                emit_uint32(loader_ctx, count);
#endif
                POP_I32();

                /* Get the default depth and check it */
                p_org = p;
                for (i = 0; i <= count; i++) {
                    read_leb_uint32(p, p_end, depth);
                }
                if (loader_ctx->csp_num < depth + 1) {
                    set_error_buf(error_buf, error_buf_size,
                                  "unknown label, "
                                  "unexpected end of section or function");
                    goto fail;
                }
                p = p_org;

                /* Get the default block's arity */
                target_block = loader_ctx->frame_csp - (depth + 1);
                target_block_type = &target_block->block_type;
                default_arity = block_type_get_arity(target_block_type,
                                                     target_block->label_type);

                for (i = 0; i <= count; i++) {
                    p_org = p;
                    read_leb_uint32(p, p_end, depth);
                    if (loader_ctx->csp_num < depth + 1) {
                        set_error_buf(error_buf, error_buf_size,
                                      "unknown label, "
                                      "unexpected end of section or function");
                        goto fail;
                    }
                    p = p_org;

                    /* Get the target block's arity and check it */
                    target_block = loader_ctx->frame_csp - (depth + 1);
                    target_block_type = &target_block->block_type;
                    arity = block_type_get_arity(target_block_type,
                                                 target_block->label_type);
                    if (arity != default_arity) {
                        set_error_buf(error_buf, error_buf_size,
                                      "type mismatch: br_table targets must "
                                      "all use same result type");
                        goto fail;
                    }

                    if (!(frame_csp_tmp =
                              check_branch_block(loader_ctx, &p, p_end, true,
                                                 error_buf, error_buf_size))) {
                        goto fail;
                    }
                }

                RESET_STACK();
                SET_CUR_BLOCK_STACK_POLYMORPHIC_STATE(true);
                break;
            }

            case WASM_OP_RETURN:
            {
                int32 idx;
                uint8 ret_type;
                for (idx = (int32)func->func_type->result_count - 1; idx >= 0;
                     idx--) {
                    ret_type = *(func->func_type->types
                                 + func->func_type->param_count + idx);
                    POP_TYPE(ret_type);
#if WASM_ENABLE_FAST_INTERP != 0
                    /* emit the offset after return opcode */
                    POP_OFFSET_TYPE(ret_type);
#endif
                }

                RESET_STACK();
                SET_CUR_BLOCK_STACK_POLYMORPHIC_STATE(true);

                break;
            }

            case WASM_OP_CALL:
#if WASM_ENABLE_TAIL_CALL != 0
            case WASM_OP_RETURN_CALL:
#endif
#if WASM_ENABLE_GC != 0
            case WASM_OP_CALL_REF:
            case WASM_OP_RETURN_CALL_REF:
#endif
            {
                WASMFuncType *func_type;
                uint8 type;
                int32 idx;
#if WASM_ENABLE_GC != 0
                WASMRefType *ref_type;
                int32 j;
#endif

#if WASM_ENABLE_GC != 0
                if (opcode == WASM_OP_CALL_REF
                    || opcode == WASM_OP_RETURN_CALL_REF) {
                    if (!wasm_loader_pop_nullable_typeidx(loader_ctx, &type,
                                                          &type_idx, error_buf,
                                                          error_buf_size)) {
                        goto fail;
                    }
                    if (type == VALUE_TYPE_ANY) {
                        break;
                    }
                    if (!check_type_index(module, type_idx, error_buf,
                                          error_buf_size)) {
                        goto fail;
                    }
                    if (module->types[type_idx]->type_flag != WASM_TYPE_FUNC) {
                        set_error_buf(error_buf, error_buf_size,
                                      "unkown function type");
                        goto fail;
                    }
                    func_type = (WASMFuncType *)module->types[type_idx];
                }
                else
#endif
                {
                    read_leb_uint32(p, p_end, func_idx);
#if WASM_ENABLE_FAST_INTERP != 0
                    /* we need to emit func_idx before arguments */
                    emit_uint32(loader_ctx, func_idx);
#endif

                    if (!check_function_index(module, func_idx, error_buf,
                                              error_buf_size)) {
                        goto fail;
                    }

                    if (func_idx < module->import_function_count)
                        func_type = module->import_functions[func_idx]
                                        .u.function.func_type;
                    else
                        func_type =
                            module
                                ->functions[func_idx
                                            - module->import_function_count]
                                ->func_type;
                }

                if (func_type->param_count > 0) {
#if WASM_ENABLE_GC != 0
                    j = (int32)(func_type->result_ref_type_maps
                                - func_type->ref_type_maps - 1);
#endif
                    for (idx = (int32)(func_type->param_count - 1); idx >= 0;
                         idx--) {
#if WASM_ENABLE_GC != 0
                        if (wasm_is_type_multi_byte_type(
                                func_type->types[idx])) {
                            ref_type = func_type->ref_type_maps[j].ref_type;
                            bh_memcpy_s(&wasm_ref_type, sizeof(WASMRefType),
                                        ref_type,
                                        wasm_reftype_struct_size(ref_type));
                            j--;
                        }
#endif
                        POP_TYPE(func_type->types[idx]);
#if WASM_ENABLE_FAST_INTERP != 0
                        POP_OFFSET_TYPE(func_type->types[idx]);
#endif
                    }
                }

#if WASM_ENABLE_TAIL_CALL != 0 || WASM_ENABLE_GC != 0
                if (opcode == WASM_OP_CALL || opcode == WASM_OP_CALL_REF) {
#endif
#if WASM_ENABLE_GC != 0
                    j = (int32)(func_type->result_ref_type_maps
                                - func_type->ref_type_maps);
#endif
                    for (i = 0; i < func_type->result_count; i++) {
#if WASM_ENABLE_GC != 0
                        if (wasm_is_type_multi_byte_type(
                                func_type->types[func_type->param_count + i])) {
                            ref_type = func_type->ref_type_maps[j].ref_type;
                            bh_memcpy_s(&wasm_ref_type, sizeof(WASMRefType),
                                        ref_type,
                                        wasm_reftype_struct_size(ref_type));
                            j++;
                        }
#endif
                        PUSH_TYPE(func_type->types[func_type->param_count + i]);
#if WASM_ENABLE_FAST_INTERP != 0
                        /* Here we emit each return value's dynamic_offset. But
                         * in fact these offsets are continuous, so interpreter
                         * only need to get the first return value's offset.
                         */
                        PUSH_OFFSET_TYPE(
                            func_type->types[func_type->param_count + i]);
#endif
                    }
#if WASM_ENABLE_TAIL_CALL != 0 || WASM_ENABLE_GC != 0
                }
                else {
#if WASM_ENABLE_GC == 0
                    if (func_type->result_count
                        != func->func_type->result_count) {
                        set_error_buf_v(error_buf, error_buf_size, "%s%u%s",
                                        "type mismatch: expect ",
                                        func->func_type->result_count,
                                        " return values but got other");
                        goto fail;
                    }
                    for (i = 0; i < func_type->result_count; i++) {
                        type = func->func_type
                                   ->types[func->func_type->param_count + i];
                        if (func_type->types[func_type->param_count + i]
                            != type) {
                            set_error_buf_v(error_buf, error_buf_size, "%s%s%s",
                                            "type mismatch: expect ",
                                            type2str(type), " but got other");
                            goto fail;
                        }
                    }
#else
                    if (!wasm_func_type_result_is_subtype_of(
                            func_type, func->func_type, module->types,
                            module->type_count)) {
                        set_error_buf(
                            error_buf, error_buf_size,
                            "type mismatch: invalid func result types");
                        goto fail;
                    }
#endif
                    RESET_STACK();
                    SET_CUR_BLOCK_STACK_POLYMORPHIC_STATE(true);
                }
#endif
                (void)type;
                func->has_op_func_call = true;
                break;
            }

            /*
             * if disable reference type: call_indirect typeidx, 0x00
             * if enable reference type:  call_indirect typeidx, tableidx
             */
            case WASM_OP_CALL_INDIRECT:
#if WASM_ENABLE_TAIL_CALL != 0
            case WASM_OP_RETURN_CALL_INDIRECT:
#endif
            {
                int32 idx;
                WASMFuncType *func_type;

                read_leb_uint32(p, p_end, type_idx);
#if (WASM_ENABLE_GC != 0) || (WASM_ENABLE_REF_TYPES != 0)
                read_leb_uint32(p, p_end, table_idx);
#else
                CHECK_BUF(p, p_end, 1);
                table_idx = read_uint8(p);
#endif
                if (!check_table_index(module, table_idx, error_buf,
                                       error_buf_size)) {
                    goto fail;
                }

#if WASM_ENABLE_FAST_INTERP != 0
                /* we need to emit before arguments */
#if WASM_ENABLE_TAIL_CALL != 0
                emit_byte(loader_ctx, opcode);
#endif
                emit_uint32(loader_ctx, type_idx);
                emit_uint32(loader_ctx, table_idx);
#endif

                /* skip elem idx */
                POP_I32();

                if (type_idx >= module->type_count) {
                    set_error_buf(error_buf, error_buf_size, "unknown type");
                    goto fail;
                }

                func_type = (WASMFuncType *)module->types[type_idx];

                if (func_type->param_count > 0) {
                    for (idx = (int32)(func_type->param_count - 1); idx >= 0;
                         idx--) {
                        POP_TYPE(func_type->types[idx]);
#if WASM_ENABLE_FAST_INTERP != 0
                        POP_OFFSET_TYPE(func_type->types[idx]);
#endif
                    }
                }

#if WASM_ENABLE_TAIL_CALL != 0
                if (opcode == WASM_OP_CALL_INDIRECT) {
#endif
                    for (i = 0; i < func_type->result_count; i++) {
                        PUSH_TYPE(func_type->types[func_type->param_count + i]);
#if WASM_ENABLE_FAST_INTERP != 0
                        PUSH_OFFSET_TYPE(
                            func_type->types[func_type->param_count + i]);
#endif
                    }
#if WASM_ENABLE_TAIL_CALL != 0
                }
                else {
                    uint8 type;
                    if (func_type->result_count
                        != func->func_type->result_count) {
                        set_error_buf_v(error_buf, error_buf_size, "%s%u%s",
                                        "type mismatch: expect ",
                                        func->func_type->result_count,
                                        " return values but got other");
                        goto fail;
                    }
                    for (i = 0; i < func_type->result_count; i++) {
                        type = func->func_type
                                   ->types[func->func_type->param_count + i];
                        if (func_type->types[func_type->param_count + i]
                            != type) {
                            set_error_buf_v(error_buf, error_buf_size, "%s%s%s",
                                            "type mismatch: expect ",
                                            type2str(type), " but got other");
                            goto fail;
                        }
                    }
                    RESET_STACK();
                    SET_CUR_BLOCK_STACK_POLYMORPHIC_STATE(true);
                }
#endif
                func->has_op_func_call = true;
                break;
            }

            case WASM_OP_DROP:
            {
                BranchBlock *cur_block = loader_ctx->frame_csp - 1;
                int32 available_stack_cell =
                    (int32)(loader_ctx->stack_cell_num
                            - cur_block->stack_cell_num);

<<<<<<< HEAD
                if (available_stack_cell <= 0
                    && !cur_block->is_stack_polymorphic) {
                    set_error_buf(error_buf, error_buf_size,
                                  "type mismatch, opcode drop was found "
                                  "but stack was empty");
                    goto fail;
                }
=======
    if (!(loader_ctx = wasm_loader_ctx_init(func, error_buf, error_buf_size))) {
        goto fail;
    }
>>>>>>> 87c67eb6

                if (available_stack_cell > 0) {
#if WASM_ENABLE_GC != 0
                    if (wasm_is_type_multi_byte_type(
                            *(loader_ctx->frame_ref - 1))) {
                        bh_assert((int32)(loader_ctx->reftype_map_num
                                          - cur_block->reftype_map_num)
                                  > 0);
                        loader_ctx->frame_reftype_map--;
                        loader_ctx->reftype_map_num--;
                    }
#endif
                    if (is_32bit_type(*(loader_ctx->frame_ref - 1))) {
                        loader_ctx->frame_ref--;
                        loader_ctx->stack_cell_num--;
#if WASM_ENABLE_FAST_INTERP != 0
                        skip_label();
                        loader_ctx->frame_offset--;
                        if (*(loader_ctx->frame_offset)
                            > loader_ctx->start_dynamic_offset)
                            loader_ctx->dynamic_offset--;
#endif
                    }
                    else if (is_64bit_type(*(loader_ctx->frame_ref - 1))) {
                        loader_ctx->frame_ref -= 2;
                        loader_ctx->stack_cell_num -= 2;
#if (WASM_ENABLE_FAST_INTERP == 0) || (WASM_ENABLE_JIT != 0)
                        *(p - 1) = WASM_OP_DROP_64;
#endif
#if WASM_ENABLE_FAST_INTERP != 0
                        skip_label();
                        loader_ctx->frame_offset -= 2;
                        if (*(loader_ctx->frame_offset)
                            > loader_ctx->start_dynamic_offset)
                            loader_ctx->dynamic_offset -= 2;
#endif
                    }
#if WASM_ENABLE_SIMD != 0
#if (WASM_ENABLE_WAMR_COMPILER != 0) || (WASM_ENABLE_JIT != 0)
                    else if (*(loader_ctx->frame_ref - 1) == VALUE_TYPE_V128) {
                        loader_ctx->frame_ref -= 4;
                        loader_ctx->stack_cell_num -= 4;
                    }
#endif
#endif
                    else {
                        set_error_buf(error_buf, error_buf_size,
                                      "type mismatch");
                        goto fail;
                    }
                }
                else {
#if WASM_ENABLE_FAST_INTERP != 0
                    skip_label();
#endif
                }
                break;
            }

            case WASM_OP_SELECT:
            {
                uint8 ref_type;
                BranchBlock *cur_block = loader_ctx->frame_csp - 1;
                int32 available_stack_cell;

                POP_I32();

                available_stack_cell = (int32)(loader_ctx->stack_cell_num
                                               - cur_block->stack_cell_num);

                if (available_stack_cell <= 0
                    && !cur_block->is_stack_polymorphic) {
                    set_error_buf(error_buf, error_buf_size,
                                  "type mismatch or invalid result arity, "
                                  "opcode select was found "
                                  "but stack was empty");
                    goto fail;
                }

                if (available_stack_cell > 0) {
                    switch (*(loader_ctx->frame_ref - 1)) {
                        case VALUE_TYPE_I32:
                        case VALUE_TYPE_F32:
                            break;
                        case VALUE_TYPE_I64:
                        case VALUE_TYPE_F64:
#if (WASM_ENABLE_FAST_INTERP == 0) || (WASM_ENABLE_JIT != 0)
                            *(p - 1) = WASM_OP_SELECT_64;
#endif
#if WASM_ENABLE_FAST_INTERP != 0
                            if (loader_ctx->p_code_compiled) {
                                uint8 opcode_tmp = WASM_OP_SELECT_64;
                                uint8 *p_code_compiled_tmp =
                                    loader_ctx->p_code_compiled - 2;
#if WASM_ENABLE_LABELS_AS_VALUES != 0
#if WASM_CPU_SUPPORTS_UNALIGNED_ADDR_ACCESS != 0
                                *(void **)(p_code_compiled_tmp
                                           - sizeof(void *)) =
                                    handle_table[opcode_tmp];
#else
                                int32 offset =
                                    (int32)((uint8 *)handle_table[opcode_tmp]
                                            - (uint8 *)handle_table[0]);
                                if (!(offset >= INT16_MIN
                                      && offset < INT16_MAX)) {
                                    set_error_buf(error_buf, error_buf_size,
                                                  "pre-compiled label offset "
                                                  "out of range");
                                    goto fail;
                                }
                                *(int16 *)(p_code_compiled_tmp
                                           - sizeof(int16)) = (int16)offset;
#endif /* end of WASM_CPU_SUPPORTS_UNALIGNED_ADDR_ACCESS */
#else  /* else of WASM_ENABLE_LABELS_AS_VALUES */
#if WASM_CPU_SUPPORTS_UNALIGNED_ADDR_ACCESS != 0
                                *(p_code_compiled_tmp - 1) = opcode_tmp;
#else
                                *(p_code_compiled_tmp - 2) = opcode_tmp;
#endif /* end of WASM_CPU_SUPPORTS_UNALIGNED_ADDR_ACCESS */
#endif /* end of WASM_ENABLE_LABELS_AS_VALUES */
                            }
#endif /* end of WASM_ENABLE_FAST_INTERP */
                            break;
#if WASM_ENABLE_SIMD != 0
#if (WASM_ENABLE_WAMR_COMPILER != 0) || (WASM_ENABLE_JIT != 0)
                        case VALUE_TYPE_V128:
                            break;
#endif /* (WASM_ENABLE_WAMR_COMPILER != 0) || (WASM_ENABLE_JIT != 0) */
#endif /* WASM_ENABLE_SIMD != 0 */
                        default:
                        {
                            set_error_buf(error_buf, error_buf_size,
                                          "type mismatch");
                            goto fail;
                        }
                    }

                    ref_type = *(loader_ctx->frame_ref - 1);
#if WASM_ENABLE_FAST_INTERP != 0
                    POP_OFFSET_TYPE(ref_type);
                    POP_TYPE(ref_type);
                    POP_OFFSET_TYPE(ref_type);
                    POP_TYPE(ref_type);
                    PUSH_OFFSET_TYPE(ref_type);
                    PUSH_TYPE(ref_type);
#else
                    POP2_AND_PUSH(ref_type, ref_type);
#endif
                }
                else {
#if WASM_ENABLE_FAST_INTERP != 0
                    PUSH_OFFSET_TYPE(VALUE_TYPE_ANY);
#endif
                    PUSH_TYPE(VALUE_TYPE_ANY);
                }
                break;
            }

#if WASM_ENABLE_GC != 0 || WASM_ENABLE_REF_TYPES != 0
            case WASM_OP_SELECT_T:
            {
                uint8 vec_len, type;
#if WASM_ENABLE_GC != 0
                WASMRefType *ref_type = NULL;
#endif

                read_leb_uint32(p, p_end, vec_len);
                if (!vec_len) {
                    set_error_buf(error_buf, error_buf_size,
                                  "invalid result arity");
                    goto fail;
                }

#if WASM_ENABLE_GC == 0
                CHECK_BUF(p, p_end, 1);
                type = read_uint8(p);
                if (!is_value_type(type)) {
                    set_error_buf(error_buf, error_buf_size, "type mismatch");
                    goto fail;
                }
#else
                p_org = p + 1;
                if (!resolve_value_type((const uint8 **)&p, p_end, module,
                                        &need_ref_type_map, &wasm_ref_type,
                                        false, error_buf, error_buf_size)) {
                    goto fail;
                }
                type = wasm_ref_type.ref_type;
                if (need_ref_type_map) {
                    if (!(ref_type = reftype_set_insert(
                              module->ref_type_set, &wasm_ref_type, error_buf,
                              error_buf_size))) {
                        goto fail;
                    }
                }
                while (p_org < p) {
#if WASM_ENABLE_DEBUG_INTERP != 0
                    record_fast_op(module, p_org, *p_org);
#endif
                    /* Ignore extra bytes for interpreter */
                    *p_org++ = WASM_OP_NOP;
                }
#endif /* end of WASM_ENABLE_GC == 0 */

                POP_I32();

#if WASM_ENABLE_FAST_INTERP != 0
                if (loader_ctx->p_code_compiled) {
                    uint8 opcode_tmp = WASM_OP_SELECT;
                    uint8 *p_code_compiled_tmp =
                        loader_ctx->p_code_compiled - 2;

                    if (type == VALUE_TYPE_V128) {
#if (WASM_ENABLE_SIMD == 0) \
    || ((WASM_ENABLE_WAMR_COMPILER == 0) && (WASM_ENABLE_JIT == 0))
                        set_error_buf(error_buf, error_buf_size,
                                      "SIMD v128 type isn't supported");
                        goto fail;
#endif
                    }
                    else {
                        if (type == VALUE_TYPE_F64 || type == VALUE_TYPE_I64)
                            opcode_tmp = WASM_OP_SELECT_64;
#if WASM_ENABLE_LABELS_AS_VALUES != 0
#if WASM_CPU_SUPPORTS_UNALIGNED_ADDR_ACCESS != 0
                        *(void **)(p_code_compiled_tmp - sizeof(void *)) =
                            handle_table[opcode_tmp];
#else
                        int32 offset = (int32)((uint8 *)handle_table[opcode_tmp]
                                               - (uint8 *)handle_table[0]);
                        if (!(offset >= INT16_MIN && offset < INT16_MAX)) {
                            set_error_buf(
                                error_buf, error_buf_size,
                                "pre-compiled label offset out of range");
                            goto fail;
                        }
                        *(int16 *)(p_code_compiled_tmp - sizeof(int16)) =
                            (int16)offset;
#endif /* end of WASM_CPU_SUPPORTS_UNALIGNED_ADDR_ACCESS */
#else  /* else of WASM_ENABLE_LABELS_AS_VALUES */
#if WASM_CPU_SUPPORTS_UNALIGNED_ADDR_ACCESS != 0
                        *(p_code_compiled_tmp - 1) = opcode_tmp;
#else
                        *(p_code_compiled_tmp - 2) = opcode_tmp;
#endif /* end of WASM_CPU_SUPPORTS_UNALIGNED_ADDR_ACCESS */
#endif /* end of WASM_ENABLE_LABELS_AS_VALUES */
                    }
                }
#endif /* WASM_ENABLE_FAST_INTERP != 0 */

                POP_REF(type);

#if WASM_ENABLE_GC != 0
                if (need_ref_type_map) {
                    bh_memcpy_s(&wasm_ref_type, sizeof(WASMRefType), ref_type,
                                wasm_reftype_struct_size(ref_type));
                }
#endif
                POP_REF(type);

#if WASM_ENABLE_GC != 0
                if (need_ref_type_map) {
                    bh_memcpy_s(&wasm_ref_type, sizeof(WASMRefType), ref_type,
                                wasm_reftype_struct_size(ref_type));
                }
#endif
                PUSH_REF(type);

                (void)vec_len;
                break;
            }

            /* table.get x. tables[x]. [i32] -> [t] */
            /* table.set x. tables[x]. [i32 t] -> [] */
            case WASM_OP_TABLE_GET:
            case WASM_OP_TABLE_SET:
            {
                uint8 decl_ref_type;
#if WASM_ENABLE_GC != 0
                WASMRefType *ref_type;
#endif

                read_leb_uint32(p, p_end, table_idx);
                if (!get_table_elem_type(module, table_idx, &decl_ref_type,
#if WASM_ENABLE_GC != 0
                                         (void **)&ref_type,
#else
                                         NULL,
#endif
                                         error_buf, error_buf_size))
                    goto fail;

#if WASM_ENABLE_GC != 0
                if (wasm_is_type_multi_byte_type(decl_ref_type)) {
                    bh_assert(ref_type);
                    bh_memcpy_s(&wasm_ref_type, (uint32)sizeof(WASMRefType),
                                ref_type, wasm_reftype_struct_size(ref_type));
                }
#endif

#if WASM_ENABLE_FAST_INTERP != 0
                emit_uint32(loader_ctx, table_idx);
#endif

                if (opcode == WASM_OP_TABLE_GET) {
                    POP_I32();
#if WASM_ENABLE_FAST_INTERP != 0
                    PUSH_OFFSET_TYPE(decl_ref_type);
#endif
                    PUSH_TYPE(decl_ref_type);
                }
                else {
#if WASM_ENABLE_FAST_INTERP != 0
                    POP_OFFSET_TYPE(decl_ref_type);
#endif
                    POP_TYPE(decl_ref_type);
                    POP_I32();
                }
                break;
            }
            case WASM_OP_REF_NULL:
            {
                uint8 ref_type;

                CHECK_BUF(p, p_end, 1);
                ref_type = read_uint8(p);
#if WASM_ENABLE_GC == 0
                if (ref_type != VALUE_TYPE_FUNCREF
                    && ref_type != VALUE_TYPE_EXTERNREF) {
                    set_error_buf(error_buf, error_buf_size, "type mismatch");
                    goto fail;
                }
#else
                p--;
                if (is_byte_a_type(ref_type)) {
                    p_org = p + 1;
                    if (!resolve_value_type((const uint8 **)&p, p_end, module,
                                            &need_ref_type_map, &wasm_ref_type,
                                            false, error_buf, error_buf_size)) {
                        goto fail;
                    }
                    ref_type = wasm_ref_type.ref_type;
                    while (p_org < p) {
#if WASM_ENABLE_DEBUG_INTERP != 0
                        record_fast_op(module, p_org, *p_org);
#endif
                        /* Ignore extra bytes for interpreter */
                        *p_org++ = WASM_OP_NOP;
                    }
                }
                else {
                    read_leb_uint32(p, p_end, type_idx);
                    if (!check_type_index(module, type_idx, error_buf,
                                          error_buf_size)) {
                        goto fail;
                    }
                    wasm_set_refheaptype_typeidx(&wasm_ref_type.ref_ht_typeidx,
                                                 true, type_idx);
                    ref_type = wasm_ref_type.ref_type;
                }
#endif /* end of WASM_ENABLE_GC == 0 */

#if WASM_ENABLE_FAST_INTERP != 0
                PUSH_OFFSET_TYPE(ref_type);
#endif
                PUSH_TYPE(ref_type);
                break;
            }
            case WASM_OP_REF_IS_NULL:
            {
#if WASM_ENABLE_GC == 0
#if WASM_ENABLE_FAST_INTERP != 0
                if (!wasm_loader_pop_frame_ref_offset(loader_ctx,
                                                      VALUE_TYPE_FUNCREF,
                                                      error_buf, error_buf_size)
                    && !wasm_loader_pop_frame_ref_offset(
                        loader_ctx, VALUE_TYPE_EXTERNREF, error_buf,
                        error_buf_size)) {
                    goto fail;
                }
#else
                if (!wasm_loader_pop_frame_ref(loader_ctx, VALUE_TYPE_FUNCREF,
                                               error_buf, error_buf_size)
                    && !wasm_loader_pop_frame_ref(loader_ctx,
                                                  VALUE_TYPE_EXTERNREF,
                                                  error_buf, error_buf_size)) {
                    goto fail;
                }
#endif
#else
                POP_REF(REF_TYPE_ANYREF);
#endif
                PUSH_I32();
                break;
            }
            case WASM_OP_REF_FUNC:
            {
#if WASM_ENABLE_GC != 0
                WASMFuncType *type;
#endif

                read_leb_uint32(p, p_end, func_idx);

                if (!check_function_index(module, func_idx, error_buf,
                                          error_buf_size)) {
                    goto fail;
                }

                if (func_idx == cur_func_idx) {
                    WASMTableSeg *table_seg = module->table_segments;
                    bool func_declared = false;
                    uint32 j;

                    /* Check whether current function is declared */
                    for (i = 0; i < module->table_seg_count; i++, table_seg++) {
                        if (table_seg->elem_type == VALUE_TYPE_FUNCREF
                            && wasm_elem_is_declarative(table_seg->mode)) {
                            for (j = 0; j < table_seg->function_count; j++) {
                                if (table_seg->func_indexes[j]
                                    == cur_func_idx) {
                                    func_declared = true;
                                    break;
                                }
                            }
                        }
                    }
                    if (!func_declared) {
                        set_error_buf(error_buf, error_buf_size,
                                      "undeclared function reference");
                        goto fail;
                    }
                }

#if WASM_ENABLE_FAST_INTERP != 0
                emit_uint32(loader_ctx, func_idx);
#endif
#if WASM_ENABLE_GC == 0
                PUSH_FUNCREF();
#else
                if (func_idx < module->import_function_count)
                    type =
                        module->import_functions[func_idx].u.function.func_type;
                else
                    type = module
                               ->functions[func_idx
                                           - module->import_function_count]
                               ->func_type;
                wasm_set_refheaptype_typeidx(&wasm_ref_type.ref_ht_typeidx,
                                             false, type->type_idx);
                PUSH_REF(wasm_ref_type.ref_type);
#endif
                break;
            }
#endif /* (WASM_ENABLE_GC != 0) || (WASM_ENABLE_REF_TYPES != 0) */

#if WASM_ENABLE_GC != 0
            case WASM_OP_REF_AS_NON_NULL:
            case WASM_OP_BR_ON_NULL:
            {
                uint8 type;
                WASMRefType ref_type;

                /* POP (ref null ht) and get the converted (ref ht) */
                if (!wasm_loader_pop_nullable_ht(loader_ctx, &type, &ref_type,
                                                 error_buf, error_buf_size)) {
                    goto fail;
                }

                if (opcode == WASM_OP_BR_ON_NULL) {
                    if (!(frame_csp_tmp =
                              check_branch_block(loader_ctx, &p, p_end, false,
                                                 error_buf, error_buf_size))) {
                        goto fail;
                    }
                }

                /* PUSH the converted (ref ht) */
                if (type != VALUE_TYPE_ANY) {
                    bh_memcpy_s(&wasm_ref_type, sizeof(WASMRefType), &ref_type,
                                sizeof(WASMRefType));
                }
                PUSH_REF(type);
                break;
            }

            case WASM_OP_BR_ON_NON_NULL:
            {
                uint8 type;
                WASMRefType ref_type;

                /* POP (ref null ht) and get the converted (ref ht) */
                if (!wasm_loader_pop_nullable_ht(loader_ctx, &type, &ref_type,
                                                 error_buf, error_buf_size)) {
                    goto fail;
                }

#if WASM_ENABLE_FAST_INTERP != 0
                disable_emit = true;
#endif

                /* Temporarily PUSH back (ref ht), check brach block and
                   then POP it */
                if (type != VALUE_TYPE_ANY) {
                    bh_memcpy_s(&wasm_ref_type, sizeof(WASMRefType), &ref_type,
                                sizeof(WASMRefType));
                }
                PUSH_REF(type);
                if (!(frame_csp_tmp =
                          check_branch_block(loader_ctx, &p, p_end, false,
                                             error_buf, error_buf_size))) {
                    goto fail;
                }
                POP_REF(type);
                break;
            }

            case WASM_OP_REF_EQ:
                POP_REF(REF_TYPE_EQREF);
                POP_REF(REF_TYPE_EQREF);
                PUSH_I32();
                break;

            case WASM_OP_FUNC_BIND:
            case WASM_OP_LET:
                /* TODO */
                set_error_buf_v(error_buf, error_buf_size,
                                "unsupported opcode %02x", opcode);
                goto fail;
#endif

            case WASM_OP_GET_LOCAL:
            {
                p_org = p - 1;
                GET_LOCAL_INDEX_TYPE_AND_OFFSET();
                PUSH_TYPE(local_type);

#if WASM_ENABLE_FAST_INTERP != 0
                /* Get Local is optimized out */
                skip_label();
                disable_emit = true;
                operand_offset = local_offset;
                PUSH_OFFSET_TYPE(local_type);
#else
#if (WASM_ENABLE_WAMR_COMPILER == 0) && (WASM_ENABLE_JIT == 0) \
    && (WASM_ENABLE_DEBUG_INTERP == 0)
                if (local_offset < 0x80
#if WASM_ENABLE_GC != 0
                    && !wasm_is_type_reftype(local_type)
#endif
                ) {
                    *p_org++ = EXT_OP_GET_LOCAL_FAST;
                    if (is_32bit_type(local_type)) {
                        *p_org++ = (uint8)local_offset;
                    }
                    else {
                        *p_org++ = (uint8)(local_offset | 0x80);
                    }
                    while (p_org < p) {
                        *p_org++ = WASM_OP_NOP;
                    }
                }
#endif
#endif /* end of WASM_ENABLE_FAST_INTERP != 0 */
                break;
            }

            case WASM_OP_SET_LOCAL:
            {
                p_org = p - 1;
                GET_LOCAL_INDEX_TYPE_AND_OFFSET();
                POP_TYPE(local_type);

#if WASM_ENABLE_FAST_INTERP != 0
                if (!(preserve_referenced_local(
                        loader_ctx, opcode, local_offset, local_type,
                        &preserve_local, error_buf, error_buf_size)))
                    goto fail;

                if (local_offset < 256
#if WASM_ENABLE_GC != 0
                    && !wasm_is_type_reftype(local_type)
#endif
                ) {
                    skip_label();
                    if ((!preserve_local) && (LAST_OP_OUTPUT_I32())) {
                        if (loader_ctx->p_code_compiled)
                            STORE_U16(loader_ctx->p_code_compiled - 2,
                                      local_offset);
                        loader_ctx->frame_offset--;
                        loader_ctx->dynamic_offset--;
                    }
                    else if ((!preserve_local) && (LAST_OP_OUTPUT_I64())) {
                        if (loader_ctx->p_code_compiled)
                            STORE_U16(loader_ctx->p_code_compiled - 2,
                                      local_offset);
                        loader_ctx->frame_offset -= 2;
                        loader_ctx->dynamic_offset -= 2;
                    }
                    else {
                        if (is_32bit_type(local_type)) {
                            emit_label(EXT_OP_SET_LOCAL_FAST);
                            emit_byte(loader_ctx, (uint8)local_offset);
                        }
                        else {
                            emit_label(EXT_OP_SET_LOCAL_FAST_I64);
                            emit_byte(loader_ctx, (uint8)local_offset);
                        }
                        POP_OFFSET_TYPE(local_type);
                    }
                }
                else { /* local index larger than 255, reserve leb */
                    emit_uint32(loader_ctx, local_idx);
                    POP_OFFSET_TYPE(local_type);
                }
#else
#if (WASM_ENABLE_WAMR_COMPILER == 0) && (WASM_ENABLE_JIT == 0) \
    && (WASM_ENABLE_DEBUG_INTERP == 0)

                if (local_offset < 0x80
#if WASM_ENABLE_GC != 0
                    && !wasm_is_type_reftype(local_type)
#endif
                ) {
                    *p_org++ = EXT_OP_SET_LOCAL_FAST;
                    if (is_32bit_type(local_type)) {
                        *p_org++ = (uint8)local_offset;
                    }
                    else {
                        *p_org++ = (uint8)(local_offset | 0x80);
                    }
                    while (p_org < p) {
                        *p_org++ = WASM_OP_NOP;
                    }
                }
#endif
#endif /* end of WASM_ENABLE_FAST_INTERP != 0 */
                break;
            }

            case WASM_OP_TEE_LOCAL:
            {
                p_org = p - 1;
                GET_LOCAL_INDEX_TYPE_AND_OFFSET();
#if WASM_ENABLE_FAST_INTERP != 0
                /* If the stack is in polymorphic state, do fake pop and push on
                   offset stack to keep the depth of offset stack to be the same
                   with ref stack */
                BranchBlock *cur_block = loader_ctx->frame_csp - 1;
                if (cur_block->is_stack_polymorphic) {
                    POP_OFFSET_TYPE(local_type);
                    PUSH_OFFSET_TYPE(local_type);
                }
#endif
                POP_TYPE(local_type);
                PUSH_TYPE(local_type);

#if WASM_ENABLE_FAST_INTERP != 0
                if (!(preserve_referenced_local(
                        loader_ctx, opcode, local_offset, local_type,
                        &preserve_local, error_buf, error_buf_size)))
                    goto fail;

                if (local_offset < 256
#if WASM_ENABLE_GC != 0
                    && !wasm_is_type_reftype(local_type)
#endif
                ) {
                    skip_label();
                    if (is_32bit_type(local_type)) {
                        emit_label(EXT_OP_TEE_LOCAL_FAST);
                        emit_byte(loader_ctx, (uint8)local_offset);
                    }
                    else {
                        emit_label(EXT_OP_TEE_LOCAL_FAST_I64);
                        emit_byte(loader_ctx, (uint8)local_offset);
                    }
                }
                else { /* local index larger than 255, reserve leb */
                    emit_uint32(loader_ctx, local_idx);
                }
                emit_operand(loader_ctx,
                             *(loader_ctx->frame_offset
                               - wasm_value_type_cell_num(local_type)));
#else
#if (WASM_ENABLE_WAMR_COMPILER == 0) && (WASM_ENABLE_JIT == 0) \
    && (WASM_ENABLE_DEBUG_INTERP == 0)
                if (local_offset < 0x80
#if WASM_ENABLE_GC != 0
                    && !wasm_is_type_reftype(local_type)
#endif
                ) {
                    *p_org++ = EXT_OP_TEE_LOCAL_FAST;
                    if (is_32bit_type(local_type)) {
                        *p_org++ = (uint8)local_offset;
                    }
                    else {
                        *p_org++ = (uint8)(local_offset | 0x80);
                    }
                    while (p_org < p) {
                        *p_org++ = WASM_OP_NOP;
                    }
                }
#endif
#endif /* end of WASM_ENABLE_FAST_INTERP != 0 */
                break;
            }

            case WASM_OP_GET_GLOBAL:
            {
#if WASM_ENABLE_GC != 0
                WASMRefType *ref_type;
#endif

                p_org = p - 1;
                read_leb_uint32(p, p_end, global_idx);
                if (global_idx >= global_count) {
                    set_error_buf(error_buf, error_buf_size, "unknown global");
                    goto fail;
                }

                global_type =
                    global_idx < module->import_global_count
                        ? module->import_globals[global_idx].u.global.type
                        : module
                              ->globals[global_idx
                                        - module->import_global_count]
                              .type;
#if WASM_ENABLE_GC != 0
                ref_type =
                    global_idx < module->import_global_count
                        ? module->import_globals[global_idx].u.global.ref_type
                        : module
                              ->globals[global_idx
                                        - module->import_global_count]
                              .ref_type;
                if (wasm_is_type_multi_byte_type(global_type)) {
                    bh_memcpy_s(&wasm_ref_type, sizeof(WASMRefType), ref_type,
                                wasm_reftype_struct_size(ref_type));
                }
#endif

                PUSH_TYPE(global_type);

#if WASM_ENABLE_FAST_INTERP == 0
                if (global_type == VALUE_TYPE_I64
                    || global_type == VALUE_TYPE_F64) {
#if WASM_ENABLE_DEBUG_INTERP != 0
                    record_fast_op(module, p_org, *p_org);
#endif
                    *p_org = WASM_OP_GET_GLOBAL_64;
                }
#else  /* else of WASM_ENABLE_FAST_INTERP */
                if (global_type == VALUE_TYPE_I64
                    || global_type == VALUE_TYPE_F64) {
                    skip_label();
                    emit_label(WASM_OP_GET_GLOBAL_64);
                }
                emit_uint32(loader_ctx, global_idx);
                PUSH_OFFSET_TYPE(global_type);
#endif /* end of WASM_ENABLE_FAST_INTERP */
                break;
            }

            case WASM_OP_SET_GLOBAL:
            {
                bool is_mutable = false;
#if WASM_ENABLE_GC != 0
                WASMRefType *ref_type;
#endif

                p_org = p - 1;
                read_leb_uint32(p, p_end, global_idx);
                if (global_idx >= global_count) {
                    set_error_buf(error_buf, error_buf_size, "unknown global");
                    goto fail;
                }

                is_mutable =
                    global_idx < module->import_global_count
                        ? module->import_globals[global_idx].u.global.is_mutable
                        : module
                              ->globals[global_idx
                                        - module->import_global_count]
                              .is_mutable;
                if (!is_mutable) {
                    set_error_buf(error_buf, error_buf_size,
                                  "global is immutable");
                    goto fail;
                }

                global_type =
                    global_idx < module->import_global_count
                        ? module->import_globals[global_idx].u.global.type
                        : module
                              ->globals[global_idx
                                        - module->import_global_count]
                              .type;
#if WASM_ENABLE_GC != 0
                ref_type =
                    global_idx < module->import_global_count
                        ? module->import_globals[global_idx].u.global.ref_type
                        : module
                              ->globals[global_idx
                                        - module->import_global_count]
                              .ref_type;
                if (wasm_is_type_multi_byte_type(global_type)) {
                    bh_memcpy_s(&wasm_ref_type, sizeof(WASMRefType), ref_type,
                                wasm_reftype_struct_size(ref_type));
                }
#endif

                POP_TYPE(global_type);

#if WASM_ENABLE_FAST_INTERP == 0
                if (global_type == VALUE_TYPE_I64
                    || global_type == VALUE_TYPE_F64) {
#if WASM_ENABLE_DEBUG_INTERP != 0
                    record_fast_op(module, p_org, *p_org);
#endif
                    *p_org = WASM_OP_SET_GLOBAL_64;
                }
                else if (module->aux_stack_size > 0
                         && global_idx == module->aux_stack_top_global_index) {
#if WASM_ENABLE_DEBUG_INTERP != 0
                    record_fast_op(module, p_org, *p_org);
#endif
                    *p_org = WASM_OP_SET_GLOBAL_AUX_STACK;
                }
#else  /* else of WASM_ENABLE_FAST_INTERP */
                if (global_type == VALUE_TYPE_I64
                    || global_type == VALUE_TYPE_F64) {
                    skip_label();
                    emit_label(WASM_OP_SET_GLOBAL_64);
                }
                else if (module->aux_stack_size > 0
                         && global_idx == module->aux_stack_top_global_index) {
                    skip_label();
                    emit_label(WASM_OP_SET_GLOBAL_AUX_STACK);
                }
                emit_uint32(loader_ctx, global_idx);
                POP_OFFSET_TYPE(global_type);
#endif /* end of WASM_ENABLE_FAST_INTERP */
                break;
            }

            /* load */
            case WASM_OP_I32_LOAD:
            case WASM_OP_I32_LOAD8_S:
            case WASM_OP_I32_LOAD8_U:
            case WASM_OP_I32_LOAD16_S:
            case WASM_OP_I32_LOAD16_U:
            case WASM_OP_I64_LOAD:
            case WASM_OP_I64_LOAD8_S:
            case WASM_OP_I64_LOAD8_U:
            case WASM_OP_I64_LOAD16_S:
            case WASM_OP_I64_LOAD16_U:
            case WASM_OP_I64_LOAD32_S:
            case WASM_OP_I64_LOAD32_U:
            case WASM_OP_F32_LOAD:
            case WASM_OP_F64_LOAD:
            /* store */
            case WASM_OP_I32_STORE:
            case WASM_OP_I32_STORE8:
            case WASM_OP_I32_STORE16:
            case WASM_OP_I64_STORE:
            case WASM_OP_I64_STORE8:
            case WASM_OP_I64_STORE16:
            case WASM_OP_I64_STORE32:
            case WASM_OP_F32_STORE:
            case WASM_OP_F64_STORE:
            {
#if WASM_ENABLE_FAST_INTERP != 0
                /* change F32/F64 into I32/I64 */
                if (opcode == WASM_OP_F32_LOAD) {
                    skip_label();
                    emit_label(WASM_OP_I32_LOAD);
                }
                else if (opcode == WASM_OP_F64_LOAD) {
                    skip_label();
                    emit_label(WASM_OP_I64_LOAD);
                }
                else if (opcode == WASM_OP_F32_STORE) {
                    skip_label();
                    emit_label(WASM_OP_I32_STORE);
                }
                else if (opcode == WASM_OP_F64_STORE) {
                    skip_label();
                    emit_label(WASM_OP_I64_STORE);
                }
#endif
                CHECK_MEMORY();
                read_leb_uint32(p, p_end, align);      /* align */
                read_leb_uint32(p, p_end, mem_offset); /* offset */
                if (!check_memory_access_align(opcode, align, error_buf,
                                               error_buf_size)) {
                    goto fail;
                }
#if WASM_ENABLE_FAST_INTERP != 0
                emit_uint32(loader_ctx, mem_offset);
#endif
                switch (opcode) {
                    /* load */
                    case WASM_OP_I32_LOAD:
                    case WASM_OP_I32_LOAD8_S:
                    case WASM_OP_I32_LOAD8_U:
                    case WASM_OP_I32_LOAD16_S:
                    case WASM_OP_I32_LOAD16_U:
                        POP_AND_PUSH(VALUE_TYPE_I32, VALUE_TYPE_I32);
                        break;
                    case WASM_OP_I64_LOAD:
                    case WASM_OP_I64_LOAD8_S:
                    case WASM_OP_I64_LOAD8_U:
                    case WASM_OP_I64_LOAD16_S:
                    case WASM_OP_I64_LOAD16_U:
                    case WASM_OP_I64_LOAD32_S:
                    case WASM_OP_I64_LOAD32_U:
                        POP_AND_PUSH(VALUE_TYPE_I32, VALUE_TYPE_I64);
                        break;
                    case WASM_OP_F32_LOAD:
                        POP_AND_PUSH(VALUE_TYPE_I32, VALUE_TYPE_F32);
                        break;
                    case WASM_OP_F64_LOAD:
                        POP_AND_PUSH(VALUE_TYPE_I32, VALUE_TYPE_F64);
                        break;
                    /* store */
                    case WASM_OP_I32_STORE:
                    case WASM_OP_I32_STORE8:
                    case WASM_OP_I32_STORE16:
                        POP_I32();
                        POP_I32();
                        break;
                    case WASM_OP_I64_STORE:
                    case WASM_OP_I64_STORE8:
                    case WASM_OP_I64_STORE16:
                    case WASM_OP_I64_STORE32:
                        POP_I64();
                        POP_I32();
                        break;
                    case WASM_OP_F32_STORE:
                        POP_F32();
                        POP_I32();
                        break;
                    case WASM_OP_F64_STORE:
                        POP_F64();
                        POP_I32();
                        break;
                    default:
                        break;
                }
                break;
            }

            case WASM_OP_MEMORY_SIZE:
                CHECK_MEMORY();
                /* reserved byte 0x00 */
                if (*p++ != 0x00) {
                    set_error_buf(error_buf, error_buf_size,
                                  "zero byte expected");
                    goto fail;
                }
                PUSH_I32();

                module->possible_memory_grow = true;
                break;

            case WASM_OP_MEMORY_GROW:
                CHECK_MEMORY();
                /* reserved byte 0x00 */
                if (*p++ != 0x00) {
                    set_error_buf(error_buf, error_buf_size,
                                  "zero byte expected");
                    goto fail;
                }
                POP_AND_PUSH(VALUE_TYPE_I32, VALUE_TYPE_I32);

                func->has_op_memory_grow = true;
                module->possible_memory_grow = true;
                break;

            case WASM_OP_I32_CONST:
                read_leb_int32(p, p_end, i32_const);
#if WASM_ENABLE_FAST_INTERP != 0
                skip_label();
                disable_emit = true;
                GET_CONST_OFFSET(VALUE_TYPE_I32, i32_const);
#else
                (void)i32_const;
#endif
                PUSH_I32();
                break;

            case WASM_OP_I64_CONST:
                read_leb_int64(p, p_end, i64_const);
#if WASM_ENABLE_FAST_INTERP != 0
                skip_label();
                disable_emit = true;
                GET_CONST_OFFSET(VALUE_TYPE_I64, i64_const);
#endif
                PUSH_I64();
                break;

            case WASM_OP_F32_CONST:
                p += sizeof(float32);
#if WASM_ENABLE_FAST_INTERP != 0
                skip_label();
                disable_emit = true;
                bh_memcpy_s((uint8 *)&f32_const, sizeof(float32), p_org,
                            sizeof(float32));
                GET_CONST_F32_OFFSET(VALUE_TYPE_F32, f32_const);
#endif
                PUSH_F32();
                break;

            case WASM_OP_F64_CONST:
                p += sizeof(float64);
#if WASM_ENABLE_FAST_INTERP != 0
                skip_label();
                disable_emit = true;
                /* Some MCU may require 8-byte align */
                bh_memcpy_s((uint8 *)&f64_const, sizeof(float64), p_org,
                            sizeof(float64));
                GET_CONST_F64_OFFSET(VALUE_TYPE_F64, f64_const);
#endif
                PUSH_F64();
                break;

            case WASM_OP_I32_EQZ:
                POP_AND_PUSH(VALUE_TYPE_I32, VALUE_TYPE_I32);
                break;

            case WASM_OP_I32_EQ:
            case WASM_OP_I32_NE:
            case WASM_OP_I32_LT_S:
            case WASM_OP_I32_LT_U:
            case WASM_OP_I32_GT_S:
            case WASM_OP_I32_GT_U:
            case WASM_OP_I32_LE_S:
            case WASM_OP_I32_LE_U:
            case WASM_OP_I32_GE_S:
            case WASM_OP_I32_GE_U:
                POP2_AND_PUSH(VALUE_TYPE_I32, VALUE_TYPE_I32);
                break;

            case WASM_OP_I64_EQZ:
                POP_AND_PUSH(VALUE_TYPE_I64, VALUE_TYPE_I32);
                break;

            case WASM_OP_I64_EQ:
            case WASM_OP_I64_NE:
            case WASM_OP_I64_LT_S:
            case WASM_OP_I64_LT_U:
            case WASM_OP_I64_GT_S:
            case WASM_OP_I64_GT_U:
            case WASM_OP_I64_LE_S:
            case WASM_OP_I64_LE_U:
            case WASM_OP_I64_GE_S:
            case WASM_OP_I64_GE_U:
                POP2_AND_PUSH(VALUE_TYPE_I64, VALUE_TYPE_I32);
                break;

            case WASM_OP_F32_EQ:
            case WASM_OP_F32_NE:
            case WASM_OP_F32_LT:
            case WASM_OP_F32_GT:
            case WASM_OP_F32_LE:
            case WASM_OP_F32_GE:
                POP2_AND_PUSH(VALUE_TYPE_F32, VALUE_TYPE_I32);
                break;

            case WASM_OP_F64_EQ:
            case WASM_OP_F64_NE:
            case WASM_OP_F64_LT:
            case WASM_OP_F64_GT:
            case WASM_OP_F64_LE:
            case WASM_OP_F64_GE:
                POP2_AND_PUSH(VALUE_TYPE_F64, VALUE_TYPE_I32);
                break;

            case WASM_OP_I32_CLZ:
            case WASM_OP_I32_CTZ:
            case WASM_OP_I32_POPCNT:
                POP_AND_PUSH(VALUE_TYPE_I32, VALUE_TYPE_I32);
                break;

            case WASM_OP_I32_ADD:
            case WASM_OP_I32_SUB:
            case WASM_OP_I32_MUL:
            case WASM_OP_I32_DIV_S:
            case WASM_OP_I32_DIV_U:
            case WASM_OP_I32_REM_S:
            case WASM_OP_I32_REM_U:
            case WASM_OP_I32_AND:
            case WASM_OP_I32_OR:
            case WASM_OP_I32_XOR:
            case WASM_OP_I32_SHL:
            case WASM_OP_I32_SHR_S:
            case WASM_OP_I32_SHR_U:
            case WASM_OP_I32_ROTL:
            case WASM_OP_I32_ROTR:
                POP2_AND_PUSH(VALUE_TYPE_I32, VALUE_TYPE_I32);
                break;

            case WASM_OP_I64_CLZ:
            case WASM_OP_I64_CTZ:
            case WASM_OP_I64_POPCNT:
                POP_AND_PUSH(VALUE_TYPE_I64, VALUE_TYPE_I64);
                break;

            case WASM_OP_I64_ADD:
            case WASM_OP_I64_SUB:
            case WASM_OP_I64_MUL:
            case WASM_OP_I64_DIV_S:
            case WASM_OP_I64_DIV_U:
            case WASM_OP_I64_REM_S:
            case WASM_OP_I64_REM_U:
            case WASM_OP_I64_AND:
            case WASM_OP_I64_OR:
            case WASM_OP_I64_XOR:
            case WASM_OP_I64_SHL:
            case WASM_OP_I64_SHR_S:
            case WASM_OP_I64_SHR_U:
            case WASM_OP_I64_ROTL:
            case WASM_OP_I64_ROTR:
                POP2_AND_PUSH(VALUE_TYPE_I64, VALUE_TYPE_I64);
                break;

            case WASM_OP_F32_ABS:
            case WASM_OP_F32_NEG:
            case WASM_OP_F32_CEIL:
            case WASM_OP_F32_FLOOR:
            case WASM_OP_F32_TRUNC:
            case WASM_OP_F32_NEAREST:
            case WASM_OP_F32_SQRT:
                POP_AND_PUSH(VALUE_TYPE_F32, VALUE_TYPE_F32);
                break;

            case WASM_OP_F32_ADD:
            case WASM_OP_F32_SUB:
            case WASM_OP_F32_MUL:
            case WASM_OP_F32_DIV:
            case WASM_OP_F32_MIN:
            case WASM_OP_F32_MAX:
            case WASM_OP_F32_COPYSIGN:
                POP2_AND_PUSH(VALUE_TYPE_F32, VALUE_TYPE_F32);
                break;

            case WASM_OP_F64_ABS:
            case WASM_OP_F64_NEG:
            case WASM_OP_F64_CEIL:
            case WASM_OP_F64_FLOOR:
            case WASM_OP_F64_TRUNC:
            case WASM_OP_F64_NEAREST:
            case WASM_OP_F64_SQRT:
                POP_AND_PUSH(VALUE_TYPE_F64, VALUE_TYPE_F64);
                break;

            case WASM_OP_F64_ADD:
            case WASM_OP_F64_SUB:
            case WASM_OP_F64_MUL:
            case WASM_OP_F64_DIV:
            case WASM_OP_F64_MIN:
            case WASM_OP_F64_MAX:
            case WASM_OP_F64_COPYSIGN:
                POP2_AND_PUSH(VALUE_TYPE_F64, VALUE_TYPE_F64);
                break;

            case WASM_OP_I32_WRAP_I64:
                POP_AND_PUSH(VALUE_TYPE_I64, VALUE_TYPE_I32);
                break;

            case WASM_OP_I32_TRUNC_S_F32:
            case WASM_OP_I32_TRUNC_U_F32:
                POP_AND_PUSH(VALUE_TYPE_F32, VALUE_TYPE_I32);
                break;

            case WASM_OP_I32_TRUNC_S_F64:
            case WASM_OP_I32_TRUNC_U_F64:
                POP_AND_PUSH(VALUE_TYPE_F64, VALUE_TYPE_I32);
                break;

            case WASM_OP_I64_EXTEND_S_I32:
            case WASM_OP_I64_EXTEND_U_I32:
                POP_AND_PUSH(VALUE_TYPE_I32, VALUE_TYPE_I64);
                break;

            case WASM_OP_I64_TRUNC_S_F32:
            case WASM_OP_I64_TRUNC_U_F32:
                POP_AND_PUSH(VALUE_TYPE_F32, VALUE_TYPE_I64);
                break;

            case WASM_OP_I64_TRUNC_S_F64:
            case WASM_OP_I64_TRUNC_U_F64:
                POP_AND_PUSH(VALUE_TYPE_F64, VALUE_TYPE_I64);
                break;

            case WASM_OP_F32_CONVERT_S_I32:
            case WASM_OP_F32_CONVERT_U_I32:
                POP_AND_PUSH(VALUE_TYPE_I32, VALUE_TYPE_F32);
                break;

            case WASM_OP_F32_CONVERT_S_I64:
            case WASM_OP_F32_CONVERT_U_I64:
                POP_AND_PUSH(VALUE_TYPE_I64, VALUE_TYPE_F32);
                break;

            case WASM_OP_F32_DEMOTE_F64:
                POP_AND_PUSH(VALUE_TYPE_F64, VALUE_TYPE_F32);
                break;

            case WASM_OP_F64_CONVERT_S_I32:
            case WASM_OP_F64_CONVERT_U_I32:
                POP_AND_PUSH(VALUE_TYPE_I32, VALUE_TYPE_F64);
                break;

            case WASM_OP_F64_CONVERT_S_I64:
            case WASM_OP_F64_CONVERT_U_I64:
                POP_AND_PUSH(VALUE_TYPE_I64, VALUE_TYPE_F64);
                break;

            case WASM_OP_F64_PROMOTE_F32:
                POP_AND_PUSH(VALUE_TYPE_F32, VALUE_TYPE_F64);
                break;

            case WASM_OP_I32_REINTERPRET_F32:
                POP_AND_PUSH(VALUE_TYPE_F32, VALUE_TYPE_I32);
                break;

            case WASM_OP_I64_REINTERPRET_F64:
                POP_AND_PUSH(VALUE_TYPE_F64, VALUE_TYPE_I64);
                break;

            case WASM_OP_F32_REINTERPRET_I32:
                POP_AND_PUSH(VALUE_TYPE_I32, VALUE_TYPE_F32);
                break;

            case WASM_OP_F64_REINTERPRET_I64:
                POP_AND_PUSH(VALUE_TYPE_I64, VALUE_TYPE_F64);
                break;

            case WASM_OP_I32_EXTEND8_S:
            case WASM_OP_I32_EXTEND16_S:
                POP_AND_PUSH(VALUE_TYPE_I32, VALUE_TYPE_I32);
                break;

            case WASM_OP_I64_EXTEND8_S:
            case WASM_OP_I64_EXTEND16_S:
            case WASM_OP_I64_EXTEND32_S:
                POP_AND_PUSH(VALUE_TYPE_I64, VALUE_TYPE_I64);
                break;

#if WASM_ENABLE_GC != 0
            case WASM_OP_GC_PREFIX:
            {
                uint32 opcode1;

                read_leb_uint32(p, p_end, opcode1);
#if WASM_ENABLE_FAST_INTERP != 0
                emit_byte(loader_ctx, ((uint8)opcode1));
#endif
                switch (opcode1) {
                    case WASM_OP_STRUCT_NEW_WITH_RTT:
                    case WASM_OP_STRUCT_NEW_DEFAULT_WITH_RTT:
                    {
                        read_leb_uint32(p, p_end, type_idx);
                        if (!check_type_index(module, type_idx, error_buf,
                                              error_buf_size)) {
                            goto fail;
                        }
                        if (module->types[type_idx]->type_flag
                            != WASM_TYPE_STRUCT) {
                            set_error_buf(error_buf, error_buf_size,
                                          "unkown struct type");
                            goto fail;
                        }

                        /* POP (rtt n $t) */
                        wasm_set_refheaptype_rttn(&wasm_ref_type.ref_ht_rttn,
                                                  false, 0, type_idx);
                        POP_REF(wasm_ref_type.ref_type);

                        if (opcode1 == WASM_OP_STRUCT_NEW_WITH_RTT) {
                            int32 j, k;
                            uint8 value_type;
                            uint32 ref_type_struct_size;
                            WASMStructType *struct_type =
                                (WASMStructType *)module->types[type_idx];

                            k = struct_type->ref_type_map_count - 1;
                            for (j = struct_type->field_count - 1; j >= 0;
                                 j--) {
                                value_type = struct_type->fields[j].field_type;
                                if (wasm_is_type_reftype(value_type)) {
                                    if (wasm_is_type_multi_byte_type(
                                            value_type)) {
                                        ref_type_struct_size =
                                            wasm_reftype_struct_size(
                                                struct_type->ref_type_maps[k]
                                                    .ref_type);
                                        bh_memcpy_s(
                                            &wasm_ref_type,
                                            (uint32)sizeof(WASMRefType),
                                            struct_type->ref_type_maps[k]
                                                .ref_type,
                                            ref_type_struct_size);
                                        k--;
                                    }
                                    POP_REF(value_type);
                                }
                                else {
                                    switch (value_type) {
                                        case VALUE_TYPE_I32:
                                        case PACKED_TYPE_I8:
                                        case PACKED_TYPE_I16:
                                            POP_I32();
                                            break;
                                        case VALUE_TYPE_I64:
                                            POP_I64();
                                            break;
                                        case VALUE_TYPE_F32:
                                            POP_F32();
                                            break;
                                        case VALUE_TYPE_F64:
                                            POP_F64();
                                            break;
                                        default:
                                            set_error_buf(error_buf,
                                                          error_buf_size,
                                                          "unknown type");
                                            goto fail;
                                    }
                                }
                            }
                        }

                        /* PUSH struct obj, (ref $t) */
                        wasm_set_refheaptype_typeidx(
                            &wasm_ref_type.ref_ht_typeidx, false, type_idx);
                        PUSH_REF(wasm_ref_type.ref_type);
                        break;
                    }

                    case WASM_OP_STRUCT_GET:
                    case WASM_OP_STRUCT_GET_S:
                    case WASM_OP_STRUCT_GET_U:
                    case WASM_OP_STRUCT_SET:
                    {
                        WASMStructType *struct_type;
                        WASMRefType *ref_type = NULL;
                        uint32 field_idx;
                        uint8 field_type;

                        read_leb_uint32(p, p_end, type_idx);
                        if (!check_type_index(module, type_idx, error_buf,
                                              error_buf_size)) {
                            goto fail;
                        }
                        if (module->types[type_idx]->type_flag
                            != WASM_TYPE_STRUCT) {
                            set_error_buf(error_buf, error_buf_size,
                                          "unknown struct type");
                            goto fail;
                        }
                        struct_type = (WASMStructType *)module->types[type_idx];

                        read_leb_uint32(p, p_end, field_idx);
                        if (field_idx >= struct_type->field_count) {
                            set_error_buf(error_buf, error_buf_size,
                                          "unknown struct field");
                            goto fail;
                        }

                        if (opcode1 == WASM_OP_STRUCT_SET
                            && !(struct_type->fields[field_idx].field_flags
                                 & 1)) {
                            set_error_buf(error_buf, error_buf_size,
                                          "field is immutable");
                            goto fail;
                        }

                        field_type = struct_type->fields[field_idx].field_type;
                        if (is_packed_type(field_type)) {
                            if (opcode1 != WASM_OP_STRUCT_GET_S
                                && opcode1 != WASM_OP_STRUCT_GET_U) {
                                set_error_buf(error_buf, error_buf_size,
                                              "type mismatch");
                                goto fail;
                            }
                            else {
                                field_type = VALUE_TYPE_I32;
                            }
                        }
                        if (wasm_is_type_multi_byte_type(field_type)) {
                            ref_type = wasm_reftype_map_find(
                                struct_type->ref_type_maps,
                                struct_type->ref_type_map_count, field_idx);
                            bh_assert(ref_type);
                        }
                        if (opcode1 == WASM_OP_STRUCT_SET) {
                            /* POP field */
                            if (wasm_is_type_multi_byte_type(field_type)) {
                                bh_memcpy_s(&wasm_ref_type,
                                            (uint32)sizeof(WASMRefType),
                                            ref_type,
                                            wasm_reftype_struct_size(ref_type));
                            }
                            POP_REF(field_type);
                            /* POP struct obj, (ref null $t) */
                            wasm_set_refheaptype_typeidx(
                                &wasm_ref_type.ref_ht_typeidx, true, type_idx);
                            POP_REF(wasm_ref_type.ref_type);
                        }
                        else {
                            /* POP struct obj, (ref null $t) */
                            wasm_set_refheaptype_typeidx(
                                &wasm_ref_type.ref_ht_typeidx, true, type_idx);
                            POP_REF(wasm_ref_type.ref_type);
                            /* PUSH field */
                            if (wasm_is_type_multi_byte_type(field_type)) {
                                bh_memcpy_s(&wasm_ref_type,
                                            (uint32)sizeof(WASMRefType),
                                            ref_type,
                                            wasm_reftype_struct_size(ref_type));
                            }
                            PUSH_REF(field_type);
                        }
                        break;
                    }

                    case WASM_OP_ARRAY_NEW_WITH_RTT:
                    case WASM_OP_ARRAY_NEW_DEFAULT_WITH_RTT:
                    {
                        read_leb_uint32(p, p_end, type_idx);
                        if (!check_type_index(module, type_idx, error_buf,
                                              error_buf_size)) {
                            goto fail;
                        }
                        if (module->types[type_idx]->type_flag
                            != WASM_TYPE_ARRAY) {
                            set_error_buf(error_buf, error_buf_size,
                                          "unkown array type");
                            goto fail;
                        }

                        /* POP (rtt n $t) */
                        wasm_set_refheaptype_rttn(&wasm_ref_type.ref_ht_rttn,
                                                  false, 0, type_idx);
                        POP_REF(wasm_ref_type.ref_type);
                        /* length */
                        POP_I32();

                        if (opcode1 == WASM_OP_ARRAY_NEW_WITH_RTT) {
                            WASMArrayType *array_type =
                                (WASMArrayType *)module->types[type_idx];
                            uint8 elem_type = array_type->elem_type;

                            if (wasm_is_type_multi_byte_type(elem_type)) {
                                bh_memcpy_s(&wasm_ref_type, sizeof(WASMRefType),
                                            array_type->elem_ref_type,
                                            wasm_reftype_struct_size(
                                                array_type->elem_ref_type));
                            }
                            if (is_packed_type(elem_type)) {
                                elem_type = VALUE_TYPE_I32;
                            }
                            POP_REF(elem_type);
                        }

                        /* PUSH array obj, (ref $t) */
                        wasm_set_refheaptype_typeidx(
                            &wasm_ref_type.ref_ht_typeidx, false, type_idx);
                        PUSH_REF(wasm_ref_type.ref_type);
                        break;
                    }

                    case WASM_OP_ARRAY_GET:
                    case WASM_OP_ARRAY_GET_S:
                    case WASM_OP_ARRAY_GET_U:
                    case WASM_OP_ARRAY_SET:
                    {
                        uint8 elem_type;
                        WASMArrayType *array_type;
                        WASMRefType *ref_type = NULL;

                        read_leb_uint32(p, p_end, type_idx);
                        if (!check_type_index(module, type_idx, error_buf,
                                              error_buf_size)) {
                            goto fail;
                        }
                        if (module->types[type_idx]->type_flag
                            != WASM_TYPE_ARRAY) {
                            set_error_buf(error_buf, error_buf_size,
                                          "unkown array type");
                            goto fail;
                        }
                        array_type = (WASMArrayType *)module->types[type_idx];

                        if (opcode1 == WASM_OP_ARRAY_SET
                            && !(array_type->elem_flags & 1)) {
                            set_error_buf(error_buf, error_buf_size,
                                          "array is immutable");
                            goto fail;
                        }

                        elem_type = array_type->elem_type;
                        if (is_packed_type(elem_type)) {
                            if (opcode1 != WASM_OP_ARRAY_GET_S
                                && opcode1 != WASM_OP_ARRAY_GET_U) {
                                set_error_buf(error_buf, error_buf_size,
                                              "type mismatch");
                                goto fail;
                            }
                            else {
                                elem_type = VALUE_TYPE_I32;
                            }
                        }
                        ref_type = array_type->elem_ref_type;

                        if (opcode1 == WASM_OP_ARRAY_SET) {
                            /* POP elem to set */
                            if (wasm_is_type_multi_byte_type(elem_type)) {
                                bh_memcpy_s(&wasm_ref_type, sizeof(WASMRefType),
                                            ref_type,
                                            wasm_reftype_struct_size(ref_type));
                            }
                            POP_REF(elem_type);
                        }
                        /* elem idx */
                        POP_I32();
                        /* POP array obj, (ref null $t) */
                        wasm_set_refheaptype_typeidx(
                            &wasm_ref_type.ref_ht_typeidx, true, type_idx);
                        POP_REF(wasm_ref_type.ref_type);
                        if (opcode1 != WASM_OP_ARRAY_SET) {
                            /* PUSH elem */
                            if (wasm_is_type_multi_byte_type(elem_type)) {
                                bh_memcpy_s(&wasm_ref_type, sizeof(WASMRefType),
                                            ref_type,
                                            wasm_reftype_struct_size(ref_type));
                            }
                            PUSH_REF(elem_type);
                        }
                        break;
                    }

                    case WASM_OP_ARRAY_LEN:
                    {
                        /* TODO: remove this line for latest GC MVP */
                        read_leb_uint32(p, p_end, type_idx);

                        POP_REF(REF_TYPE_ARRAYREF);
                        /* length */
                        PUSH_I32();
                        break;
                    }

                    case WASM_OP_I31_NEW:
                        POP_I32();
                        wasm_set_refheaptype_common(
                            &wasm_ref_type.ref_ht_common, false, HEAP_TYPE_I31);
                        PUSH_REF(wasm_ref_type.ref_type);
                        break;
                    case WASM_OP_I31_GET_S:
                    case WASM_OP_I31_GET_U:
                        POP_REF(REF_TYPE_I31REF);
                        PUSH_I32();
                        break;

                    case WASM_OP_RTT_CANON:
                    {
                        read_leb_uint32(p, p_end, type_idx);
                        if (!check_type_index(module, type_idx, error_buf,
                                              error_buf_size)) {
                            goto fail;
                        }
                        wasm_set_refheaptype_rttn(&wasm_ref_type.ref_ht_rttn,
                                                  false, 0, type_idx);
                        PUSH_REF(wasm_ref_type.ref_type);
                        break;
                    }

                    case WASM_OP_RTT_SUB:
                    {
                        uint8 type;
                        uint32 type_idx_super;
                        WASMRefType *ref_type = NULL;

                        read_leb_uint32(p, p_end, type_idx);
                        if (!check_type_index(module, type_idx, error_buf,
                                              error_buf_size)) {
                            goto fail;
                        }

<<<<<<< HEAD
                        /* Get the stack top element */
                        if (!wasm_loader_get_frame_ref_top(loader_ctx, &type,
                                                           &ref_type, error_buf,
                                                           error_buf_size)) {
                            goto fail;
                        }

                        if (type == VALUE_TYPE_ANY) {
                            /* do nothing */
                            break;
                        }

                        /* The stack top elem must be (rtt $t) or (rtt n $t) */
                        if (!(type == REF_TYPE_HT_NON_NULLABLE
                              && (wasm_is_refheaptype_rtt(
                                      &ref_type->ref_ht_common)
                                  || wasm_is_refheaptype_rttn(
                                      &ref_type->ref_ht_common)))) {
                            set_error_buf(error_buf, error_buf_size,
                                          "type mismatch");
                            goto fail;
                        }

                        /* Check the type index relationship */
                        type_idx_super =
                            wasm_is_refheaptype_rtt(&ref_type->ref_ht_common)
                                ? ref_type->ref_ht_rtt.type_idx
                                : ref_type->ref_ht_rttn.type_idx;
                        if (!wasm_type_is_subtype_of(
                                module->types[type_idx],
                                module->types[type_idx_super], module->types,
                                module->type_count)) {
                            set_error_buf(error_buf, error_buf_size,
                                          "type mismatch");
                            goto fail;
                        }
=======
            case WASM_OP_I32_CONST:
                read_leb_int32(p, p_end, i32_const);
#if WASM_ENABLE_FAST_INTERP != 0
                skip_label();
                disable_emit = true;
                GET_CONST_OFFSET(VALUE_TYPE_I32, i32_const);

                if (operand_offset == 0) {
                    disable_emit = false;
                    emit_label(WASM_OP_I32_CONST);
                    emit_uint32(loader_ctx, i32_const);
                }
#else
                (void)i32_const;
#endif
                PUSH_I32();
                break;

            case WASM_OP_I64_CONST:
                read_leb_int64(p, p_end, i64_const);
#if WASM_ENABLE_FAST_INTERP != 0
                skip_label();
                disable_emit = true;
                GET_CONST_OFFSET(VALUE_TYPE_I64, i64_const);

                if (operand_offset == 0) {
                    disable_emit = false;
                    emit_label(WASM_OP_I64_CONST);
                    emit_uint64(loader_ctx, i64_const);
                }
#endif
                PUSH_I64();
                break;

            case WASM_OP_F32_CONST:
                p += sizeof(float32);
#if WASM_ENABLE_FAST_INTERP != 0
                skip_label();
                disable_emit = true;
                bh_memcpy_s((uint8 *)&f32_const, sizeof(float32), p_org,
                            sizeof(float32));
                GET_CONST_F32_OFFSET(VALUE_TYPE_F32, f32_const);

                if (operand_offset == 0) {
                    disable_emit = false;
                    emit_label(WASM_OP_F32_CONST);
                    emit_float32(loader_ctx, f32_const);
                }
#endif
                PUSH_F32();
                break;

            case WASM_OP_F64_CONST:
                p += sizeof(float64);
#if WASM_ENABLE_FAST_INTERP != 0
                skip_label();
                disable_emit = true;
                /* Some MCU may require 8-byte align */
                bh_memcpy_s((uint8 *)&f64_const, sizeof(float64), p_org,
                            sizeof(float64));
                GET_CONST_F64_OFFSET(VALUE_TYPE_F64, f64_const);

                if (operand_offset == 0) {
                    disable_emit = false;
                    emit_label(WASM_OP_F64_CONST);
                    emit_float64(loader_ctx, f64_const);
                }
#endif
                PUSH_F64();
                break;
>>>>>>> 87c67eb6

                        /* Pop current stack top element */
                        bh_memcpy_s(&wasm_ref_type, sizeof(WASMRefType),
                                    ref_type,
                                    wasm_reftype_struct_size(ref_type));
                        POP_REF(ref_type->ref_type);

                        /* Push (rtt (n + 1)? $t) */
                        if (wasm_is_refheaptype_rtt(&ref_type->ref_ht_common)) {
                            wasm_set_refheaptype_rtt(&wasm_ref_type.ref_ht_rtt,
                                                     false, type_idx);
                        }
                        else {
                            wasm_set_refheaptype_rttn(
                                &wasm_ref_type.ref_ht_rttn, false,
                                wasm_ref_type.ref_ht_rttn.n + 1, type_idx);
                        }
                        PUSH_REF(wasm_ref_type.ref_type);
                        break;
                    }

                    case WASM_OP_REF_TEST:
                    {
                        uint8 type;
                        int32 rtt_type_idx;

                        /* POP (ref (rtt n type_idx)) or (ref (rtt type_idx)) */
                        if (!wasm_loader_pop_rttn_or_rtt(
                                loader_ctx, &type, &rtt_type_idx, error_buf,
                                error_buf_size)) {
                            goto fail;
                        }
                        (void)type;
                        (void)rtt_type_idx;
                        /* POP (ref null data) or (ref null func) */
                        if (!wasm_loader_pop_nullable_data_or_func(
                                loader_ctx, error_buf, error_buf_size)) {
                            goto fail;
                        }
                        PUSH_I32();
                        break;
                    }

                    case WASM_OP_REF_CAST:
                    {
                        uint8 type1, type2;
                        int32 rtt_type_idx;
                        bool nullable = false;

                        /* POP (ref (rtt n type_idx)) or (ref (rtt type_idx))
                           and get the type_idx */
                        if (!wasm_loader_pop_rttn_or_rtt(
                                loader_ctx, &type1, &rtt_type_idx, error_buf,
                                error_buf_size)) {
                            goto fail;
                        }

                        /* POP (ref null? data) or (ref null? func) and get
                           the null? flag */
                        if (!wasm_loader_pop_data_or_func(loader_ctx, &type2,
                                                          &nullable, error_buf,
                                                          error_buf_size)) {
                            goto fail;
                        }
                        (void)type2;
                        /* PUSH (ref null? type_idx) */
                        if (type1 != VALUE_TYPE_ANY) {
                            wasm_set_refheaptype_typeidx(
                                &wasm_ref_type.ref_ht_typeidx, nullable,
                                rtt_type_idx);
                            type1 = wasm_ref_type.ref_type;
                        }
                        PUSH_REF(type1);
                        break;
                    }

                    case WASM_OP_BR_ON_CAST:
                    {
                        uint8 type1, type2;
                        int32 rtt_type_idx;
                        WASMRefType *ref_type2 = NULL;

                        /* POP (rtt n type_idx) or (rtt type_idx) and
                           get the type_idx */
                        if (!wasm_loader_pop_rttn_or_rtt(
                                loader_ctx, &type1, &rtt_type_idx, error_buf,
                                error_buf_size)) {
                            goto fail;
                        }

#if WASM_ENABLE_FAST_INTERP != 0
                        disable_emit = true;
#endif

                        /* Backup the stack top elem */
                        if (!wasm_loader_get_frame_ref_top(
                                loader_ctx, &type2, &ref_type2, error_buf,
                                error_buf_size)) {
                            goto fail;
                        }

                        /* POP (ref null data) or (ref null func) */
                        if (!wasm_loader_pop_nullable_data_or_func(
                                loader_ctx, error_buf, error_buf_size)) {
                            goto fail;
                        }

                        /* Temporarily PUSH (ref type_idx) and check
                           branch block */
                        if (type1 != VALUE_TYPE_ANY) {
                            wasm_set_refheaptype_typeidx(
                                &wasm_ref_type.ref_ht_typeidx, false,
                                rtt_type_idx);
                            type1 = wasm_ref_type.ref_type;
                        }
                        PUSH_REF(type1);
                        if (!(frame_csp_tmp = check_branch_block(
                                  loader_ctx, &p, p_end, false, error_buf,
                                  error_buf_size))) {
                            goto fail;
                        }
                        POP_REF(type1);

                        /* Push back the original stack top elem */
                        if (wasm_is_type_multi_byte_type(type2)) {
                            bh_memcpy_s(&wasm_ref_type,
                                        (uint32)sizeof(WASMRefType), ref_type2,
                                        wasm_reftype_struct_size(ref_type2));
                        }
                        PUSH_REF(type2);
                        break;
                    }

                    case WASM_OP_BR_ON_CAST_FAIL:
                    {
                        uint8 type;
                        int32 rtt_type_idx;
                        WASMRefType *ref_type = NULL;

                        /* POP (rtt n type_idx) or (rtt type_idx) and
                           get the type_idx */
                        if (!wasm_loader_pop_rttn_or_rtt(
                                loader_ctx, &type, &rtt_type_idx, error_buf,
                                error_buf_size)) {
                            goto fail;
                        }

                        /* Check branch block */
                        if (!(frame_csp_tmp = check_branch_block(
                                  loader_ctx, &p, p_end, false, error_buf,
                                  error_buf_size))) {
                            goto fail;
                        }

#if WASM_ENABLE_FAST_INTERP != 0
                        disable_emit = true;
#endif

                        /* Backup the stack top elem */
                        if (!wasm_loader_get_frame_ref_top(loader_ctx, &type,
                                                           &ref_type, error_buf,
                                                           error_buf_size)) {
                            goto fail;
                        }

                        /* POP (ref null data) or (ref null func) */
                        if (!wasm_loader_pop_nullable_data_or_func(
                                loader_ctx, error_buf, error_buf_size)) {
                            goto fail;
                        }

                        /* PUSH back the original stack top */
                        if (wasm_is_type_multi_byte_type(type)) {
                            bh_memcpy_s(&wasm_ref_type, sizeof(WASMRefType),
                                        ref_type,
                                        wasm_reftype_struct_size(ref_type));
                        }
                        PUSH_REF(type);
                        break;
                    }

                    case WASM_OP_REF_IS_FUNC:
                    case WASM_OP_REF_IS_DATA:
                    case WASM_OP_REF_IS_I31:
                    case WASM_OP_REF_IS_ARRAY:
                        POP_REF(REF_TYPE_ANYREF);
                        PUSH_I32();
                        break;

                    case WASM_OP_REF_AS_FUNC:
                        heap_type = HEAP_TYPE_FUNC;
                        goto handle_ref_as;
                    case WASM_OP_REF_AS_DATA:
                        heap_type = HEAP_TYPE_DATA;
                        goto handle_ref_as;
                    case WASM_OP_REF_AS_I31:
                        heap_type = HEAP_TYPE_I31;
                        goto handle_ref_as;
                    case WASM_OP_REF_AS_ARRAY:
                        heap_type = HEAP_TYPE_ARRAY;
                        goto handle_ref_as;
                    handle_ref_as:
                    {
                        POP_REF(REF_TYPE_ANYREF);
                        wasm_set_refheaptype_common(
                            &wasm_ref_type.ref_ht_common, false, heap_type);
                        PUSH_REF(wasm_ref_type.ref_type);
                        break;
                    }

                    case WASM_OP_BR_ON_FUNC:
                        heap_type = HEAP_TYPE_FUNC;
                        goto handle_br_on;
                    case WASM_OP_BR_ON_DATA:
                        heap_type = HEAP_TYPE_DATA;
                        goto handle_br_on;
                    case WASM_OP_BR_ON_I31:
                        heap_type = HEAP_TYPE_I31;
                        goto handle_br_on;
                    case WASM_OP_BR_ON_ARRAY:
                        heap_type = HEAP_TYPE_ARRAY;
                        goto handle_br_on;
                    handle_br_on:
                    {
                        uint8 type;
                        WASMRefType *ref_type = NULL;

#if WASM_ENABLE_FAST_INTERP != 0
                        disable_emit = true;
#endif

                        /* Backup the stack top elem */
                        if (!wasm_loader_get_frame_ref_top(loader_ctx, &type,
                                                           &ref_type, error_buf,
                                                           error_buf_size)) {
                            goto fail;
                        }

                        /* Check whether the stack top belongs to anyref */
                        POP_REF(REF_TYPE_ANYREF);

                        /* Temporarily PUSH (ref func/data/i31), check target
                           block and then POP it */
                        wasm_set_refheaptype_common(
                            &wasm_ref_type.ref_ht_common, false, heap_type);
                        PUSH_REF(wasm_ref_type.ref_type);
                        if (!(frame_csp_tmp = check_branch_block(
                                  loader_ctx, &p, p_end, false, error_buf,
                                  error_buf_size))) {
                            goto fail;
                        }
                        POP_REF(wasm_ref_type.ref_type);

                        /* PUSH back the original stack top elem */
                        if (wasm_is_type_multi_byte_type(type)) {
                            bh_memcpy_s(&wasm_ref_type, sizeof(WASMRefType),
                                        ref_type,
                                        wasm_reftype_struct_size(ref_type));
                        }
                        PUSH_REF(type);
                        break;
                    }

                    case WASM_OP_BR_ON_NON_FUNC:
                        heap_type = HEAP_TYPE_FUNC;
                        goto handle_br_on_non;
                    case WASM_OP_BR_ON_NON_DATA:
                        heap_type = HEAP_TYPE_DATA;
                        goto handle_br_on_non;
                    case WASM_OP_BR_ON_NON_I31:
                        heap_type = HEAP_TYPE_I31;
                        goto handle_br_on_non;
                    case WASM_OP_BR_ON_NON_ARRAY:
                        heap_type = HEAP_TYPE_ARRAY;
                        goto handle_br_on_non;
                    handle_br_on_non:
                    {
                        uint8 type;
                        WASMRefType *ref_type;

                        if (!(frame_csp_tmp = check_branch_block(
                                  loader_ctx, &p, p_end, false, error_buf,
                                  error_buf_size))) {
                            goto fail;
                        }

#if WASM_ENABLE_FAST_INTERP != 0
                        disable_emit = true;
#endif

                        /* Backup the stack top elem */
                        if (!wasm_loader_get_frame_ref_top(loader_ctx, &type,
                                                           &ref_type, error_buf,
                                                           error_buf_size)) {
                            goto fail;
                        }

                        /* Check whether the stack top belongs to anyref */
                        POP_REF(REF_TYPE_ANYREF);

                        /* PUSH (ref func/data/i31) */
                        wasm_set_refheaptype_common(
                            &wasm_ref_type.ref_ht_common, false, heap_type);
                        PUSH_REF(wasm_ref_type.ref_type);
                        break;
                    }

                    default:
                        set_error_buf_v(error_buf, error_buf_size,
                                        "%s %02x %02x", "unsupported opcode",
                                        WASM_OP_GC_PREFIX, opcode1);
                        goto fail;
                }
                break;
            }
#endif /* end of WASM_ENABLE_GC */

            case WASM_OP_MISC_PREFIX:
            {
                uint32 opcode1;

                read_leb_uint32(p, p_end, opcode1);
#if WASM_ENABLE_FAST_INTERP != 0
                emit_byte(loader_ctx, ((uint8)opcode1));
#endif
                switch (opcode1) {
                    case WASM_OP_I32_TRUNC_SAT_S_F32:
                    case WASM_OP_I32_TRUNC_SAT_U_F32:
                        POP_AND_PUSH(VALUE_TYPE_F32, VALUE_TYPE_I32);
                        break;
                    case WASM_OP_I32_TRUNC_SAT_S_F64:
                    case WASM_OP_I32_TRUNC_SAT_U_F64:
                        POP_AND_PUSH(VALUE_TYPE_F64, VALUE_TYPE_I32);
                        break;
                    case WASM_OP_I64_TRUNC_SAT_S_F32:
                    case WASM_OP_I64_TRUNC_SAT_U_F32:
                        POP_AND_PUSH(VALUE_TYPE_F32, VALUE_TYPE_I64);
                        break;
                    case WASM_OP_I64_TRUNC_SAT_S_F64:
                    case WASM_OP_I64_TRUNC_SAT_U_F64:
                        POP_AND_PUSH(VALUE_TYPE_F64, VALUE_TYPE_I64);
                        break;
#if WASM_ENABLE_BULK_MEMORY != 0
                    case WASM_OP_MEMORY_INIT:
                    {
                        read_leb_uint32(p, p_end, data_seg_idx);
#if WASM_ENABLE_FAST_INTERP != 0
                        emit_uint32(loader_ctx, data_seg_idx);
#endif
                        if (module->import_memory_count == 0
                            && module->memory_count == 0)
                            goto fail_unknown_memory;

                        if (*p++ != 0x00)
                            goto fail_zero_byte_expected;

                        if (data_seg_idx >= module->data_seg_count) {
                            set_error_buf_v(error_buf, error_buf_size,
                                            "unknown data segment %d",
                                            data_seg_idx);
                            goto fail;
                        }

                        if (module->data_seg_count1 == 0)
                            goto fail_data_cnt_sec_require;

                        POP_I32();
                        POP_I32();
                        POP_I32();
                        break;
                    }
                    case WASM_OP_DATA_DROP:
                    {
                        read_leb_uint32(p, p_end, data_seg_idx);
#if WASM_ENABLE_FAST_INTERP != 0
                        emit_uint32(loader_ctx, data_seg_idx);
#endif
                        if (data_seg_idx >= module->data_seg_count) {
                            set_error_buf(error_buf, error_buf_size,
                                          "unknown data segment");
                            goto fail;
                        }

                        if (module->data_seg_count1 == 0)
                            goto fail_data_cnt_sec_require;

                        break;
                    }
                    case WASM_OP_MEMORY_COPY:
                    {
                        /* both src and dst memory index should be 0 */
                        if (*(int16 *)p != 0x0000)
                            goto fail_zero_byte_expected;
                        p += 2;

                        if (module->import_memory_count == 0
                            && module->memory_count == 0)
                            goto fail_unknown_memory;

                        POP_I32();
                        POP_I32();
                        POP_I32();
                        break;
                    }
                    case WASM_OP_MEMORY_FILL:
                    {
                        if (*p++ != 0x00) {
                            goto fail_zero_byte_expected;
                        }
                        if (module->import_memory_count == 0
                            && module->memory_count == 0) {
                            goto fail_unknown_memory;
                        }

                        POP_I32();
                        POP_I32();
                        POP_I32();
                        break;
                    fail_zero_byte_expected:
                        set_error_buf(error_buf, error_buf_size,
                                      "zero byte expected");
                        goto fail;

                    fail_unknown_memory:
                        set_error_buf(error_buf, error_buf_size,
                                      "unknown memory 0");
                        goto fail;
                    fail_data_cnt_sec_require:
                        set_error_buf(error_buf, error_buf_size,
                                      "data count section required");
                        goto fail;
                    }
#endif /* WASM_ENABLE_BULK_MEMORY */
#if (WASM_ENABLE_GC != 0) || (WASM_ENABLE_REF_TYPES != 0)
                    case WASM_OP_TABLE_INIT:
                    {
                        uint8 seg_type = 0, tbl_type = 0;
#if WASM_ENABLE_GC != 0
                        WASMRefType *seg_ref_type = NULL, *tbl_ref_type = NULL;
#endif

                        read_leb_uint32(p, p_end, table_seg_idx);
                        read_leb_uint32(p, p_end, table_idx);

                        if (!get_table_elem_type(module, table_idx, &tbl_type,
#if WASM_ENABLE_GC != 0
                                                 (void **)&tbl_ref_type,
#else
                                                 NULL,
#endif
                                                 error_buf, error_buf_size))
                            goto fail;

                        if (!get_table_seg_elem_type(module, table_seg_idx,
                                                     &seg_type,
#if WASM_ENABLE_GC != 0
                                                     (void **)&seg_ref_type,
#else
                                                     NULL,
#endif
                                                     error_buf, error_buf_size))
                            goto fail;

#if WASM_ENABLE_GC == 0
                        if (seg_type != tbl_type) {
                            set_error_buf(error_buf, error_buf_size,
                                          "type mismatch");
                            goto fail;
                        }
#else
                        if (!wasm_reftype_is_subtype_of(
                                seg_type, seg_ref_type, tbl_type, tbl_ref_type,
                                module->types, module->type_count)) {
                            set_error_buf(error_buf, error_buf_size,
                                          "type mismatch");
                            goto fail;
                        }
#endif

#if WASM_ENABLE_FAST_INTERP != 0
                        emit_uint32(loader_ctx, table_seg_idx);
                        emit_uint32(loader_ctx, table_idx);
#endif
                        POP_I32();
                        POP_I32();
                        POP_I32();
                        break;
                    }
                    case WASM_OP_ELEM_DROP:
                    {
                        read_leb_uint32(p, p_end, table_seg_idx);
                        if (!get_table_seg_elem_type(module, table_seg_idx,
                                                     NULL, NULL, error_buf,
                                                     error_buf_size))
                            goto fail;
#if WASM_ENABLE_FAST_INTERP != 0
                        emit_uint32(loader_ctx, table_seg_idx);
#endif
                        break;
                    }
                    case WASM_OP_TABLE_COPY:
                    {
                        uint8 src_type, dst_type;
#if WASM_ENABLE_GC != 0
                        WASMRefType *src_ref_type = NULL, *dst_ref_type = NULL;
#endif
                        uint32 src_tbl_idx, dst_tbl_idx;

                        read_leb_uint32(p, p_end, dst_tbl_idx);
                        if (!get_table_elem_type(module, dst_tbl_idx, &dst_type,
#if WASM_ENABLE_GC != 0
                                                 (void **)&dst_ref_type,
#else
                                                 NULL,
#endif
                                                 error_buf, error_buf_size))
                            goto fail;

                        read_leb_uint32(p, p_end, src_tbl_idx);
                        if (!get_table_elem_type(module, src_tbl_idx, &src_type,
#if WASM_ENABLE_GC != 0
                                                 (void **)&src_ref_type,
#else
                                                 NULL,
#endif
                                                 error_buf, error_buf_size))
                            goto fail;

#if WASM_ENABLE_GC == 0
                        if (src_type != dst_type) {
                            set_error_buf(error_buf, error_buf_size,
                                          "type mismatch");
                            goto fail;
                        }
#else
                        if (!wasm_reftype_is_subtype_of(
                                src_type, src_ref_type, dst_type, dst_ref_type,
                                module->types, module->type_count)) {
                            set_error_buf(error_buf, error_buf_size,
                                          "type mismatch");
                            goto fail;
                        }
#endif

#if WASM_ENABLE_FAST_INTERP != 0
                        emit_uint32(loader_ctx, dst_tbl_idx);
                        emit_uint32(loader_ctx, src_tbl_idx);
#endif
                        POP_I32();
                        POP_I32();
                        POP_I32();
                        break;
                    }
                    case WASM_OP_TABLE_SIZE:
                    {
                        read_leb_uint32(p, p_end, table_idx);
                        /* TODO: shall we create a new function to check
                                 table idx instead of using below function? */
                        if (!get_table_elem_type(module, table_idx, NULL, NULL,
                                                 error_buf, error_buf_size))
                            goto fail;

#if WASM_ENABLE_FAST_INTERP != 0
                        emit_uint32(loader_ctx, table_idx);
#endif

                        PUSH_I32();
                        break;
                    }
                    case WASM_OP_TABLE_GROW:
                    case WASM_OP_TABLE_FILL:
                    {
                        uint8 decl_type;
#if WASM_ENABLE_GC != 0
                        WASMRefType *ref_type = NULL;
#endif

                        read_leb_uint32(p, p_end, table_idx);
                        if (!get_table_elem_type(module, table_idx, &decl_type,
#if WASM_ENABLE_GC != 0
                                                 (void **)&ref_type,
#else
                                                 NULL,
#endif
                                                 error_buf, error_buf_size))
                            goto fail;
#if WASM_ENABLE_GC != 0
                        if (wasm_is_type_multi_byte_type(decl_type)) {
                            bh_memcpy_s(&wasm_ref_type, sizeof(WASMRefType),
                                        ref_type,
                                        wasm_reftype_struct_size(ref_type));
                        }
#endif

                        if (opcode1 == WASM_OP_TABLE_GROW) {
                            if (table_idx < module->import_table_count) {
                                module->import_tables[table_idx]
                                    .u.table.possible_grow = true;
                            }
                            else {
                                module
                                    ->tables[table_idx
                                             - module->import_table_count]
                                    .possible_grow = true;
                            }
                        }

#if WASM_ENABLE_FAST_INTERP != 0
                        emit_uint32(loader_ctx, table_idx);
#endif

                        POP_I32();
#if WASM_ENABLE_FAST_INTERP != 0
                        POP_OFFSET_TYPE(decl_type);
#endif
                        POP_TYPE(decl_type);
                        if (opcode1 == WASM_OP_TABLE_GROW)
                            PUSH_I32();
                        else
                            POP_I32();
                        break;
                    }
#endif /* (WASM_ENABLE_GC != 0) || (WASM_ENABLE_REF_TYPES != 0) */
                    default:
                        set_error_buf_v(error_buf, error_buf_size,
                                        "%s %02x %02x", "unsupported opcode",
                                        0xfc, opcode1);
                        goto fail;
                }
                break;
            }

#if WASM_ENABLE_SIMD != 0
#if (WASM_ENABLE_WAMR_COMPILER != 0) || (WASM_ENABLE_JIT != 0)
            case WASM_OP_SIMD_PREFIX:
            {
                opcode = read_uint8(p);
                /* follow the order of enum WASMSimdEXTOpcode in wasm_opcode.h
                 */
                switch (opcode) {
                    /* memory instruction */
                    case SIMD_v128_load:
                    case SIMD_v128_load8x8_s:
                    case SIMD_v128_load8x8_u:
                    case SIMD_v128_load16x4_s:
                    case SIMD_v128_load16x4_u:
                    case SIMD_v128_load32x2_s:
                    case SIMD_v128_load32x2_u:
                    case SIMD_v128_load8_splat:
                    case SIMD_v128_load16_splat:
                    case SIMD_v128_load32_splat:
                    case SIMD_v128_load64_splat:
                    {
                        CHECK_MEMORY();

                        read_leb_uint32(p, p_end, align); /* align */
                        if (!check_simd_memory_access_align(
                                opcode, align, error_buf, error_buf_size)) {
                            goto fail;
                        }

                        read_leb_uint32(p, p_end, mem_offset); /* offset */

                        POP_AND_PUSH(VALUE_TYPE_I32, VALUE_TYPE_V128);
                        break;
                    }

                    case SIMD_v128_store:
                    {
                        CHECK_MEMORY();

                        read_leb_uint32(p, p_end, align); /* align */
                        if (!check_simd_memory_access_align(
                                opcode, align, error_buf, error_buf_size)) {
                            goto fail;
                        }

                        read_leb_uint32(p, p_end, mem_offset); /* offset */

                        POP_V128();
                        POP_I32();
                        break;
                    }

                    /* basic operation */
                    case SIMD_v128_const:
                    {
                        CHECK_BUF1(p, p_end, 16);
                        p += 16;
                        PUSH_V128();
                        break;
                    }

                    case SIMD_v8x16_shuffle:
                    {
                        V128 mask;

                        CHECK_BUF1(p, p_end, 16);
                        mask = read_i8x16(p, error_buf, error_buf_size);
                        p += 16;
                        if (!check_simd_shuffle_mask(mask, error_buf,
                                                     error_buf_size)) {
                            goto fail;
                        }

                        POP2_AND_PUSH(VALUE_TYPE_V128, VALUE_TYPE_V128);
                        break;
                    }

                    case SIMD_v8x16_swizzle:
                    {
                        POP2_AND_PUSH(VALUE_TYPE_V128, VALUE_TYPE_V128);
                        break;
                    }

                    /* splat operation */
                    case SIMD_i8x16_splat:
                    case SIMD_i16x8_splat:
                    case SIMD_i32x4_splat:
                    case SIMD_i64x2_splat:
                    case SIMD_f32x4_splat:
                    case SIMD_f64x2_splat:
                    {
                        uint8 pop_type[] = { VALUE_TYPE_I32, VALUE_TYPE_I32,
                                             VALUE_TYPE_I32, VALUE_TYPE_I64,
                                             VALUE_TYPE_F32, VALUE_TYPE_F64 };
                        POP_AND_PUSH(pop_type[opcode - SIMD_i8x16_splat],
                                     VALUE_TYPE_V128);
                        break;
                    }

                    /* lane operation */
                    case SIMD_i8x16_extract_lane_s:
                    case SIMD_i8x16_extract_lane_u:
                    case SIMD_i8x16_replace_lane:
                    case SIMD_i16x8_extract_lane_s:
                    case SIMD_i16x8_extract_lane_u:
                    case SIMD_i16x8_replace_lane:
                    case SIMD_i32x4_extract_lane:
                    case SIMD_i32x4_replace_lane:
                    case SIMD_i64x2_extract_lane:
                    case SIMD_i64x2_replace_lane:
                    case SIMD_f32x4_extract_lane:
                    case SIMD_f32x4_replace_lane:
                    case SIMD_f64x2_extract_lane:
                    case SIMD_f64x2_replace_lane:
                    {
                        uint8 lane;
                        /* clang-format off */
                        uint8 replace[] = {
                            /*i8x16*/ 0x0, 0x0, VALUE_TYPE_I32,
                            /*i16x8*/ 0x0, 0x0, VALUE_TYPE_I32,
                            /*i32x4*/ 0x0, VALUE_TYPE_I32,
                            /*i64x2*/ 0x0, VALUE_TYPE_I64,
                            /*f32x4*/ 0x0, VALUE_TYPE_F32,
                            /*f64x2*/ 0x0, VALUE_TYPE_F64,
                        };
                        uint8 push_type[] = {
                            /*i8x16*/ VALUE_TYPE_I32, VALUE_TYPE_I32,
                                      VALUE_TYPE_V128,
                            /*i16x8*/ VALUE_TYPE_I32, VALUE_TYPE_I32,
                                      VALUE_TYPE_V128,
                            /*i32x4*/ VALUE_TYPE_I32, VALUE_TYPE_V128,
                            /*i64x2*/ VALUE_TYPE_I64, VALUE_TYPE_V128,
                            /*f32x4*/ VALUE_TYPE_F32, VALUE_TYPE_V128,
                            /*f64x2*/ VALUE_TYPE_F64, VALUE_TYPE_V128,
                        };
                        /* clang-format on */

                        CHECK_BUF(p, p_end, 1);
                        lane = read_uint8(p);
                        if (!check_simd_access_lane(opcode, lane, error_buf,
                                                    error_buf_size)) {
                            goto fail;
                        }

                        if (replace[opcode - SIMD_i8x16_extract_lane_s]) {
                            if (!(wasm_loader_pop_frame_ref(
                                    loader_ctx,
                                    replace[opcode - SIMD_i8x16_extract_lane_s],
                                    error_buf, error_buf_size)))
                                goto fail;
                        }

                        POP_AND_PUSH(
                            VALUE_TYPE_V128,
                            push_type[opcode - SIMD_i8x16_extract_lane_s]);
                        break;
                    }

                    /* i8x16 compare operation */
                    case SIMD_i8x16_eq:
                    case SIMD_i8x16_ne:
                    case SIMD_i8x16_lt_s:
                    case SIMD_i8x16_lt_u:
                    case SIMD_i8x16_gt_s:
                    case SIMD_i8x16_gt_u:
                    case SIMD_i8x16_le_s:
                    case SIMD_i8x16_le_u:
                    case SIMD_i8x16_ge_s:
                    case SIMD_i8x16_ge_u:
                    /* i16x8 compare operation */
                    case SIMD_i16x8_eq:
                    case SIMD_i16x8_ne:
                    case SIMD_i16x8_lt_s:
                    case SIMD_i16x8_lt_u:
                    case SIMD_i16x8_gt_s:
                    case SIMD_i16x8_gt_u:
                    case SIMD_i16x8_le_s:
                    case SIMD_i16x8_le_u:
                    case SIMD_i16x8_ge_s:
                    case SIMD_i16x8_ge_u:
                    /* i32x4 compare operation */
                    case SIMD_i32x4_eq:
                    case SIMD_i32x4_ne:
                    case SIMD_i32x4_lt_s:
                    case SIMD_i32x4_lt_u:
                    case SIMD_i32x4_gt_s:
                    case SIMD_i32x4_gt_u:
                    case SIMD_i32x4_le_s:
                    case SIMD_i32x4_le_u:
                    case SIMD_i32x4_ge_s:
                    case SIMD_i32x4_ge_u:
                    /* f32x4 compare operation */
                    case SIMD_f32x4_eq:
                    case SIMD_f32x4_ne:
                    case SIMD_f32x4_lt:
                    case SIMD_f32x4_gt:
                    case SIMD_f32x4_le:
                    case SIMD_f32x4_ge:
                    /* f64x2 compare operation */
                    case SIMD_f64x2_eq:
                    case SIMD_f64x2_ne:
                    case SIMD_f64x2_lt:
                    case SIMD_f64x2_gt:
                    case SIMD_f64x2_le:
                    case SIMD_f64x2_ge:
                    {
                        POP2_AND_PUSH(VALUE_TYPE_V128, VALUE_TYPE_V128);
                        break;
                    }

                    /* v128 operation */
                    case SIMD_v128_not:
                    {
                        POP_AND_PUSH(VALUE_TYPE_V128, VALUE_TYPE_V128);
                        break;
                    }

                    case SIMD_v128_and:
                    case SIMD_v128_andnot:
                    case SIMD_v128_or:
                    case SIMD_v128_xor:
                    {
                        POP2_AND_PUSH(VALUE_TYPE_V128, VALUE_TYPE_V128);
                        break;
                    }

                    case SIMD_v128_bitselect:
                    {
                        POP_V128();
                        POP2_AND_PUSH(VALUE_TYPE_V128, VALUE_TYPE_V128);
                        break;
                    }

                    case SIMD_v128_any_true:
                    {
                        POP_AND_PUSH(VALUE_TYPE_V128, VALUE_TYPE_I32);
                        break;
                    }

                    /* Load Lane Operation */
                    case SIMD_v128_load8_lane:
                    case SIMD_v128_load16_lane:
                    case SIMD_v128_load32_lane:
                    case SIMD_v128_load64_lane:
                    case SIMD_v128_store8_lane:
                    case SIMD_v128_store16_lane:
                    case SIMD_v128_store32_lane:
                    case SIMD_v128_store64_lane:
                    {
                        uint8 lane;

                        CHECK_MEMORY();

                        read_leb_uint32(p, p_end, align); /* align */
                        if (!check_simd_memory_access_align(
                                opcode, align, error_buf, error_buf_size)) {
                            goto fail;
                        }

                        read_leb_uint32(p, p_end, mem_offset); /* offset */

                        CHECK_BUF(p, p_end, 1);
                        lane = read_uint8(p);
                        if (!check_simd_access_lane(opcode, lane, error_buf,
                                                    error_buf_size)) {
                            goto fail;
                        }

                        POP_V128();
                        POP_I32();
                        if (opcode < SIMD_v128_store8_lane) {
                            PUSH_V128();
                        }
                        break;
                    }

                    case SIMD_v128_load32_zero:
                    case SIMD_v128_load64_zero:
                    {
                        CHECK_MEMORY();

                        read_leb_uint32(p, p_end, align); /* align */
                        if (!check_simd_memory_access_align(
                                opcode, align, error_buf, error_buf_size)) {
                            goto fail;
                        }

                        read_leb_uint32(p, p_end, mem_offset); /* offset */

                        POP_AND_PUSH(VALUE_TYPE_I32, VALUE_TYPE_V128);
                        break;
                    }

                    /* Float conversion */
                    case SIMD_f32x4_demote_f64x2_zero:
                    case SIMD_f64x2_promote_low_f32x4_zero:
                    {
                        POP_AND_PUSH(VALUE_TYPE_V128, VALUE_TYPE_V128);
                        break;
                    }

                    /* i8x16 Operation */
                    case SIMD_i8x16_abs:
                    case SIMD_i8x16_neg:
                    case SIMD_i8x16_popcnt:
                    {
                        POP_AND_PUSH(VALUE_TYPE_V128, VALUE_TYPE_V128);
                        break;
                    }

                    case SIMD_i8x16_all_true:
                    case SIMD_i8x16_bitmask:
                    {
                        POP_AND_PUSH(VALUE_TYPE_V128, VALUE_TYPE_I32);
                        break;
                    }

                    case SIMD_i8x16_narrow_i16x8_s:
                    case SIMD_i8x16_narrow_i16x8_u:
                    {
                        POP2_AND_PUSH(VALUE_TYPE_V128, VALUE_TYPE_V128);
                        break;
                    }

                    case SIMD_f32x4_ceil:
                    case SIMD_f32x4_floor:
                    case SIMD_f32x4_trunc:
                    case SIMD_f32x4_nearest:
                    {
                        POP_AND_PUSH(VALUE_TYPE_V128, VALUE_TYPE_V128);
                        break;
                    }

                    case SIMD_i8x16_shl:
                    case SIMD_i8x16_shr_s:
                    case SIMD_i8x16_shr_u:
                    {
                        POP_I32();
                        POP_AND_PUSH(VALUE_TYPE_V128, VALUE_TYPE_V128);
                        break;
                    }

                    case SIMD_i8x16_add:
                    case SIMD_i8x16_add_sat_s:
                    case SIMD_i8x16_add_sat_u:
                    case SIMD_i8x16_sub:
                    case SIMD_i8x16_sub_sat_s:
                    case SIMD_i8x16_sub_sat_u:
                    {
                        POP2_AND_PUSH(VALUE_TYPE_V128, VALUE_TYPE_V128);
                        break;
                    }

                    case SIMD_f64x2_ceil:
                    case SIMD_f64x2_floor:
                    {
                        POP_AND_PUSH(VALUE_TYPE_V128, VALUE_TYPE_V128);
                        break;
                    }

                    case SIMD_i8x16_min_s:
                    case SIMD_i8x16_min_u:
                    case SIMD_i8x16_max_s:
                    case SIMD_i8x16_max_u:
                    {
                        POP2_AND_PUSH(VALUE_TYPE_V128, VALUE_TYPE_V128);
                        break;
                    }

                    case SIMD_f64x2_trunc:
                    {
                        POP_AND_PUSH(VALUE_TYPE_V128, VALUE_TYPE_V128);
                        break;
                    }

                    case SIMD_i8x16_avgr_u:
                    {
                        POP2_AND_PUSH(VALUE_TYPE_V128, VALUE_TYPE_V128);
                        break;
                    }

                    case SIMD_i16x8_extadd_pairwise_i8x16_s:
                    case SIMD_i16x8_extadd_pairwise_i8x16_u:
                    case SIMD_i32x4_extadd_pairwise_i16x8_s:
                    case SIMD_i32x4_extadd_pairwise_i16x8_u:
                    /* i16x8 operation */
                    case SIMD_i16x8_abs:
                    case SIMD_i16x8_neg:
                    {
                        POP_AND_PUSH(VALUE_TYPE_V128, VALUE_TYPE_V128);
                        break;
                    }

                    case SIMD_i16x8_q15mulr_sat_s:
                    {
                        POP2_AND_PUSH(VALUE_TYPE_V128, VALUE_TYPE_V128);
                        break;
                    }

                    case SIMD_i16x8_all_true:
                    case SIMD_i16x8_bitmask:
                    {
                        POP_AND_PUSH(VALUE_TYPE_V128, VALUE_TYPE_I32);
                        break;
                    }

                    case SIMD_i16x8_narrow_i32x4_s:
                    case SIMD_i16x8_narrow_i32x4_u:
                    {
                        POP2_AND_PUSH(VALUE_TYPE_V128, VALUE_TYPE_V128);
                        break;
                    }

                    case SIMD_i16x8_extend_low_i8x16_s:
                    case SIMD_i16x8_extend_high_i8x16_s:
                    case SIMD_i16x8_extend_low_i8x16_u:
                    case SIMD_i16x8_extend_high_i8x16_u:
                    {
                        POP_AND_PUSH(VALUE_TYPE_V128, VALUE_TYPE_V128);
                        break;
                    }

                    case SIMD_i16x8_shl:
                    case SIMD_i16x8_shr_s:
                    case SIMD_i16x8_shr_u:
                    {
                        POP_I32();
                        POP_AND_PUSH(VALUE_TYPE_V128, VALUE_TYPE_V128);
                        break;
                    }

                    case SIMD_i16x8_add:
                    case SIMD_i16x8_add_sat_s:
                    case SIMD_i16x8_add_sat_u:
                    case SIMD_i16x8_sub:
                    case SIMD_i16x8_sub_sat_s:
                    case SIMD_i16x8_sub_sat_u:
                    {
                        POP2_AND_PUSH(VALUE_TYPE_V128, VALUE_TYPE_V128);
                        break;
                    }

                    case SIMD_f64x2_nearest:
                    {
                        POP_AND_PUSH(VALUE_TYPE_V128, VALUE_TYPE_V128);
                        break;
                    }

                    case SIMD_i16x8_mul:
                    case SIMD_i16x8_min_s:
                    case SIMD_i16x8_min_u:
                    case SIMD_i16x8_max_s:
                    case SIMD_i16x8_max_u:
                    case SIMD_i16x8_avgr_u:
                    case SIMD_i16x8_extmul_low_i8x16_s:
                    case SIMD_i16x8_extmul_high_i8x16_s:
                    case SIMD_i16x8_extmul_low_i8x16_u:
                    case SIMD_i16x8_extmul_high_i8x16_u:
                    {
                        POP2_AND_PUSH(VALUE_TYPE_V128, VALUE_TYPE_V128);
                        break;
                    }

                    /* i32x4 operation */
                    case SIMD_i32x4_abs:
                    case SIMD_i32x4_neg:
                    {
                        POP_AND_PUSH(VALUE_TYPE_V128, VALUE_TYPE_V128);
                        break;
                    }

                    case SIMD_i32x4_all_true:
                    case SIMD_i32x4_bitmask:
                    {
                        POP_AND_PUSH(VALUE_TYPE_V128, VALUE_TYPE_I32);
                        break;
                    }

                    case SIMD_i32x4_narrow_i64x2_s:
                    case SIMD_i32x4_narrow_i64x2_u:
                    {
                        POP2_AND_PUSH(VALUE_TYPE_V128, VALUE_TYPE_V128);
                        break;
                    }

                    case SIMD_i32x4_extend_low_i16x8_s:
                    case SIMD_i32x4_extend_high_i16x8_s:
                    case SIMD_i32x4_extend_low_i16x8_u:
                    case SIMD_i32x4_extend_high_i16x8_u:
                    {
                        POP_AND_PUSH(VALUE_TYPE_V128, VALUE_TYPE_V128);
                        break;
                    }

                    case SIMD_i32x4_shl:
                    case SIMD_i32x4_shr_s:
                    case SIMD_i32x4_shr_u:
                    {
                        POP_I32();
                        POP_AND_PUSH(VALUE_TYPE_V128, VALUE_TYPE_V128);
                        break;
                    }

                    case SIMD_i32x4_add:
                    case SIMD_i32x4_sub:
                    case SIMD_i32x4_mul:
                    case SIMD_i32x4_min_s:
                    case SIMD_i32x4_min_u:
                    case SIMD_i32x4_max_s:
                    case SIMD_i32x4_max_u:
                    case SIMD_i32x4_dot_i16x8_s:
                    case SIMD_i32x4_avgr_u:
                    case SIMD_i32x4_extmul_low_i16x8_s:
                    case SIMD_i32x4_extmul_high_i16x8_s:
                    case SIMD_i32x4_extmul_low_i16x8_u:
                    case SIMD_i32x4_extmul_high_i16x8_u:
                    {
                        POP2_AND_PUSH(VALUE_TYPE_V128, VALUE_TYPE_V128);
                        break;
                    }

                    /* i64x2 operation */
                    case SIMD_i64x2_abs:
                    case SIMD_i64x2_neg:
                    {
                        POP_AND_PUSH(VALUE_TYPE_V128, VALUE_TYPE_V128);
                        break;
                    }

                    case SIMD_i64x2_all_true:
                    case SIMD_i64x2_bitmask:
                    {
                        POP_AND_PUSH(VALUE_TYPE_V128, VALUE_TYPE_I32);
                        break;
                    }

                    case SIMD_i64x2_extend_low_i32x4_s:
                    case SIMD_i64x2_extend_high_i32x4_s:
                    case SIMD_i64x2_extend_low_i32x4_u:
                    case SIMD_i64x2_extend_high_i32x4_u:
                    {
                        POP_AND_PUSH(VALUE_TYPE_V128, VALUE_TYPE_V128);
                        break;
                    }

                    case SIMD_i64x2_shl:
                    case SIMD_i64x2_shr_s:
                    case SIMD_i64x2_shr_u:
                    {
                        POP_I32();
                        POP_AND_PUSH(VALUE_TYPE_V128, VALUE_TYPE_V128);
                        break;
                    }

                    case SIMD_i64x2_add:
                    case SIMD_i64x2_sub:
                    case SIMD_i64x2_mul:
                    case SIMD_i64x2_eq:
                    case SIMD_i64x2_ne:
                    case SIMD_i64x2_lt_s:
                    case SIMD_i64x2_gt_s:
                    case SIMD_i64x2_le_s:
                    case SIMD_i64x2_ge_s:
                    case SIMD_i64x2_extmul_low_i32x4_s:
                    case SIMD_i64x2_extmul_high_i32x4_s:
                    case SIMD_i64x2_extmul_low_i32x4_u:
                    case SIMD_i64x2_extmul_high_i32x4_u:
                    {
                        POP2_AND_PUSH(VALUE_TYPE_V128, VALUE_TYPE_V128);
                        break;
                    }

                    /* f32x4 operation */
                    case SIMD_f32x4_abs:
                    case SIMD_f32x4_neg:
                    case SIMD_f32x4_round:
                    case SIMD_f32x4_sqrt:
                    {
                        POP_AND_PUSH(VALUE_TYPE_V128, VALUE_TYPE_V128);
                        break;
                    }

                    case SIMD_f32x4_add:
                    case SIMD_f32x4_sub:
                    case SIMD_f32x4_mul:
                    case SIMD_f32x4_div:
                    case SIMD_f32x4_min:
                    case SIMD_f32x4_max:
                    case SIMD_f32x4_pmin:
                    case SIMD_f32x4_pmax:
                    {
                        POP2_AND_PUSH(VALUE_TYPE_V128, VALUE_TYPE_V128);
                        break;
                    }

                    /* f64x2 operation */
                    case SIMD_f64x2_abs:
                    case SIMD_f64x2_neg:
                    case SIMD_f64x2_round:
                    case SIMD_f64x2_sqrt:
                    {
                        POP_AND_PUSH(VALUE_TYPE_V128, VALUE_TYPE_V128);
                        break;
                    }

                    case SIMD_f64x2_add:
                    case SIMD_f64x2_sub:
                    case SIMD_f64x2_mul:
                    case SIMD_f64x2_div:
                    case SIMD_f64x2_min:
                    case SIMD_f64x2_max:
                    case SIMD_f64x2_pmin:
                    case SIMD_f64x2_pmax:
                    {
                        POP2_AND_PUSH(VALUE_TYPE_V128, VALUE_TYPE_V128);
                        break;
                    }

                    case SIMD_i32x4_trunc_sat_f32x4_s:
                    case SIMD_i32x4_trunc_sat_f32x4_u:
                    case SIMD_f32x4_convert_i32x4_s:
                    case SIMD_f32x4_convert_i32x4_u:
                    case SIMD_i32x4_trunc_sat_f64x2_s_zero:
                    case SIMD_i32x4_trunc_sat_f64x2_u_zero:
                    case SIMD_f64x2_convert_low_i32x4_s:
                    case SIMD_f64x2_convert_low_i32x4_u:
                    {
                        POP_AND_PUSH(VALUE_TYPE_V128, VALUE_TYPE_V128);
                        break;
                    }

                    default:
                    {
                        if (error_buf != NULL) {
                            snprintf(error_buf, error_buf_size,
                                     "WASM module load failed: "
                                     "invalid opcode 0xfd %02x.",
                                     opcode);
                        }
                        goto fail;
                    }
                }
                break;
            }
#endif /* end of (WASM_ENABLE_WAMR_COMPILER != 0) || (WASM_ENABLE_JIT != 0) */
#endif /* end of WASM_ENABLE_SIMD */

#if WASM_ENABLE_SHARED_MEMORY != 0
            case WASM_OP_ATOMIC_PREFIX:
            {
                opcode = read_uint8(p);
#if WASM_ENABLE_FAST_INTERP != 0
                emit_byte(loader_ctx, opcode);
#endif
                if (opcode != WASM_OP_ATOMIC_FENCE) {
                    CHECK_MEMORY();
                    read_leb_uint32(p, p_end, align);      /* align */
                    read_leb_uint32(p, p_end, mem_offset); /* offset */
                    if (!check_memory_align_equal(opcode, align, error_buf,
                                                  error_buf_size)) {
                        goto fail;
                    }
#if WASM_ENABLE_FAST_INTERP != 0
                    emit_uint32(loader_ctx, mem_offset);
#endif
                }
                switch (opcode) {
                    case WASM_OP_ATOMIC_NOTIFY:
                        POP2_AND_PUSH(VALUE_TYPE_I32, VALUE_TYPE_I32);
                        break;
                    case WASM_OP_ATOMIC_WAIT32:
                        POP_I64();
                        POP_I32();
                        POP_I32();
                        PUSH_I32();
                        break;
                    case WASM_OP_ATOMIC_WAIT64:
                        POP_I64();
                        POP_I64();
                        POP_I32();
                        PUSH_I32();
                        break;
                    case WASM_OP_ATOMIC_FENCE:
                        /* reserved byte 0x00 */
                        if (*p++ != 0x00) {
                            set_error_buf(error_buf, error_buf_size,
                                          "zero byte expected");
                            goto fail;
                        }
                        break;
                    case WASM_OP_ATOMIC_I32_LOAD:
                    case WASM_OP_ATOMIC_I32_LOAD8_U:
                    case WASM_OP_ATOMIC_I32_LOAD16_U:
                        POP_AND_PUSH(VALUE_TYPE_I32, VALUE_TYPE_I32);
                        break;
                    case WASM_OP_ATOMIC_I32_STORE:
                    case WASM_OP_ATOMIC_I32_STORE8:
                    case WASM_OP_ATOMIC_I32_STORE16:
                        POP_I32();
                        POP_I32();
                        break;
                    case WASM_OP_ATOMIC_I64_LOAD:
                    case WASM_OP_ATOMIC_I64_LOAD8_U:
                    case WASM_OP_ATOMIC_I64_LOAD16_U:
                    case WASM_OP_ATOMIC_I64_LOAD32_U:
                        POP_AND_PUSH(VALUE_TYPE_I32, VALUE_TYPE_I64);
                        break;
                    case WASM_OP_ATOMIC_I64_STORE:
                    case WASM_OP_ATOMIC_I64_STORE8:
                    case WASM_OP_ATOMIC_I64_STORE16:
                    case WASM_OP_ATOMIC_I64_STORE32:
                        POP_I64();
                        POP_I32();
                        break;
                    case WASM_OP_ATOMIC_RMW_I32_ADD:
                    case WASM_OP_ATOMIC_RMW_I32_ADD8_U:
                    case WASM_OP_ATOMIC_RMW_I32_ADD16_U:
                    case WASM_OP_ATOMIC_RMW_I32_SUB:
                    case WASM_OP_ATOMIC_RMW_I32_SUB8_U:
                    case WASM_OP_ATOMIC_RMW_I32_SUB16_U:
                    case WASM_OP_ATOMIC_RMW_I32_AND:
                    case WASM_OP_ATOMIC_RMW_I32_AND8_U:
                    case WASM_OP_ATOMIC_RMW_I32_AND16_U:
                    case WASM_OP_ATOMIC_RMW_I32_OR:
                    case WASM_OP_ATOMIC_RMW_I32_OR8_U:
                    case WASM_OP_ATOMIC_RMW_I32_OR16_U:
                    case WASM_OP_ATOMIC_RMW_I32_XOR:
                    case WASM_OP_ATOMIC_RMW_I32_XOR8_U:
                    case WASM_OP_ATOMIC_RMW_I32_XOR16_U:
                    case WASM_OP_ATOMIC_RMW_I32_XCHG:
                    case WASM_OP_ATOMIC_RMW_I32_XCHG8_U:
                    case WASM_OP_ATOMIC_RMW_I32_XCHG16_U:
                        POP2_AND_PUSH(VALUE_TYPE_I32, VALUE_TYPE_I32);
                        break;
                    case WASM_OP_ATOMIC_RMW_I64_ADD:
                    case WASM_OP_ATOMIC_RMW_I64_ADD8_U:
                    case WASM_OP_ATOMIC_RMW_I64_ADD16_U:
                    case WASM_OP_ATOMIC_RMW_I64_ADD32_U:
                    case WASM_OP_ATOMIC_RMW_I64_SUB:
                    case WASM_OP_ATOMIC_RMW_I64_SUB8_U:
                    case WASM_OP_ATOMIC_RMW_I64_SUB16_U:
                    case WASM_OP_ATOMIC_RMW_I64_SUB32_U:
                    case WASM_OP_ATOMIC_RMW_I64_AND:
                    case WASM_OP_ATOMIC_RMW_I64_AND8_U:
                    case WASM_OP_ATOMIC_RMW_I64_AND16_U:
                    case WASM_OP_ATOMIC_RMW_I64_AND32_U:
                    case WASM_OP_ATOMIC_RMW_I64_OR:
                    case WASM_OP_ATOMIC_RMW_I64_OR8_U:
                    case WASM_OP_ATOMIC_RMW_I64_OR16_U:
                    case WASM_OP_ATOMIC_RMW_I64_OR32_U:
                    case WASM_OP_ATOMIC_RMW_I64_XOR:
                    case WASM_OP_ATOMIC_RMW_I64_XOR8_U:
                    case WASM_OP_ATOMIC_RMW_I64_XOR16_U:
                    case WASM_OP_ATOMIC_RMW_I64_XOR32_U:
                    case WASM_OP_ATOMIC_RMW_I64_XCHG:
                    case WASM_OP_ATOMIC_RMW_I64_XCHG8_U:
                    case WASM_OP_ATOMIC_RMW_I64_XCHG16_U:
                    case WASM_OP_ATOMIC_RMW_I64_XCHG32_U:
                        POP_I64();
                        POP_I32();
                        PUSH_I64();
                        break;
                    case WASM_OP_ATOMIC_RMW_I32_CMPXCHG:
                    case WASM_OP_ATOMIC_RMW_I32_CMPXCHG8_U:
                    case WASM_OP_ATOMIC_RMW_I32_CMPXCHG16_U:
                        POP_I32();
                        POP_I32();
                        POP_I32();
                        PUSH_I32();
                        break;
                    case WASM_OP_ATOMIC_RMW_I64_CMPXCHG:
                    case WASM_OP_ATOMIC_RMW_I64_CMPXCHG8_U:
                    case WASM_OP_ATOMIC_RMW_I64_CMPXCHG16_U:
                    case WASM_OP_ATOMIC_RMW_I64_CMPXCHG32_U:
                        POP_I64();
                        POP_I64();
                        POP_I32();
                        PUSH_I64();
                        break;
                    default:
                        set_error_buf_v(error_buf, error_buf_size,
                                        "%s %02x %02x", "unsupported opcode",
                                        0xfe, opcode);
                        goto fail;
                }
                break;
            }
#endif /* end of WASM_ENABLE_SHARED_MEMORY */

            default:
                set_error_buf_v(error_buf, error_buf_size, "%s %02x",
                                "unsupported opcode", opcode);
                goto fail;
        }

#if WASM_ENABLE_FAST_INTERP != 0
        last_op = opcode;
#endif
    }

    if (loader_ctx->csp_num > 0) {
        if (cur_func_idx
            < module->import_function_count + module->function_count - 1) {
            set_error_buf(error_buf, error_buf_size, "END opcode expected");
        }
        else {
            set_error_buf(error_buf, error_buf_size,
                          "unexpected end of section or function, "
                          "or section size mismatch");
        }
        goto fail;
    }

#if WASM_ENABLE_FAST_INTERP != 0
    if (loader_ctx->p_code_compiled == NULL)
        goto re_scan;

    func->const_cell_num = loader_ctx->const_cell_num;
    if (func->const_cell_num > 0) {
        int32 j;

        if (!(func->consts = func_const = loader_malloc(
                  func->const_cell_num * 4, error_buf, error_buf_size)))
            goto fail;

        func_const_end = func->consts + func->const_cell_num * 4;
        /* reverse the const buf */
        for (j = loader_ctx->num_const - 1; j >= 0; j--) {
            Const *c = (Const *)(loader_ctx->const_buf + j * sizeof(Const));
            if (c->value_type == VALUE_TYPE_F64
                || c->value_type == VALUE_TYPE_I64) {
                bh_memcpy_s(func_const, (uint32)(func_const_end - func_const),
                            &(c->value.f64), (uint32)sizeof(int64));
                func_const += sizeof(int64);
            }
            else {
                bh_memcpy_s(func_const, (uint32)(func_const_end - func_const),
                            &(c->value.f32), (uint32)sizeof(int32));
                func_const += sizeof(int32);
            }
        }
    }

    func->max_stack_cell_num = loader_ctx->preserved_local_offset
                               - loader_ctx->start_dynamic_offset + 1;
#else
    func->max_stack_cell_num = loader_ctx->max_stack_cell_num;
#endif
    func->max_block_num = loader_ctx->max_csp_num;
    return_value = true;

fail:
    wasm_loader_ctx_destroy(loader_ctx);

    (void)table_idx;
    (void)table_seg_idx;
    (void)data_seg_idx;
    (void)i64_const;
    (void)local_offset;
    (void)p_org;
    (void)mem_offset;
    (void)align;
    return return_value;
}<|MERGE_RESOLUTION|>--- conflicted
+++ resolved
@@ -2235,7 +2235,6 @@
                    const char *memory_name, WASMMemoryImport *memory,
                    char *error_buf, uint32 error_buf_size)
 {
-<<<<<<< HEAD
     const uint8 *p = *p_buf, *p_end = buf_end;
     uint32 pool_size = wasm_runtime_memory_pool_size();
 #if WASM_ENABLE_APP_FRAMEWORK != 0
@@ -2251,21 +2250,6 @@
     WASMModule *sub_module = NULL;
     WASMMemory *linked_memory = NULL;
 #endif
-=======
-    const uint8 *p = buf, *p_end = buf_end;
-    const uint8 *p_code = buf_code, *p_code_end, *p_code_save;
-    uint32 func_count;
-    uint64 total_size;
-    uint32 code_count = 0, code_size, type_index, i, j, k, local_type_index;
-    uint32 local_count, local_set_count, sub_local_count, local_cell_num;
-    uint8 type;
-    WASMFunction *func;
-
-    read_leb_uint32(p, p_end, func_count);
-
-    if (buf_code)
-        read_leb_uint32(p_code, buf_code_end, code_count);
->>>>>>> 87c67eb6
 
     read_leb_uint32(p, p_end, declare_max_page_count_flag);
     read_leb_uint32(p, p_end, declare_init_page_count);
@@ -2315,7 +2299,6 @@
     }
 #endif
 
-<<<<<<< HEAD
     /* (memory (export "memory") 1 2) */
     if (!strcmp("spectest", sub_module_name)) {
         uint32 spectest_memory_init_page = 1;
@@ -2326,23 +2309,6 @@
                           "incompatible import type or unknown import");
             return false;
         }
-=======
-            func->param_cell_num = func->func_type->param_cell_num;
-            func->ret_cell_num = func->func_type->ret_cell_num;
-            local_cell_num =
-                wasm_get_cell_num(func->local_types, func->local_count);
-
-            if (local_cell_num > UINT16_MAX) {
-                set_error_buf(error_buf, error_buf_size,
-                              "local count too large");
-                return false;
-            }
-
-            func->local_cell_num = (uint16)local_cell_num;
-
-            if (!init_function_local_offsets(func, error_buf, error_buf_size))
-                return false;
->>>>>>> 87c67eb6
 
         if (declare_init_page_count > spectest_memory_init_page
             || declare_max_page_count < spectest_memory_max_page) {
@@ -2883,7 +2849,7 @@
     uint32 func_count;
     uint64 total_size;
     uint32 code_count = 0, code_size, type_index, i, j, k, local_type_index;
-    uint32 local_count, local_set_count, sub_local_count;
+    uint32 local_count, local_set_count, sub_local_count, local_cell_num;
     uint8 type;
     WASMFunction *func;
 #if WASM_ENABLE_GC != 0
@@ -3095,8 +3061,16 @@
 
             func->param_cell_num = func->func_type->param_cell_num;
             func->ret_cell_num = func->func_type->ret_cell_num;
-            func->local_cell_num =
+            local_cell_num =
                 wasm_get_cell_num(func->local_types, func->local_count);
+
+            if (local_cell_num > UINT16_MAX) {
+                set_error_buf(error_buf, error_buf_size,
+                              "local count too large");
+                return false;
+            }
+
+            func->local_cell_num = (uint16)local_cell_num;
 
             if (!init_function_local_offsets(func, error_buf, error_buf_size))
                 return false;
@@ -5790,8 +5764,8 @@
     /* const buffer */
     uint8 *const_buf;
     uint16 num_const;
-    uint16 const_buf_size;
     uint16 const_cell_num;
+    uint32 const_buf_size;
 
     /* processed code */
     uint8 *p_code_compiled;
@@ -5933,23 +5907,23 @@
 }
 
 static WASMLoaderContext *
-wasm_loader_ctx_init(WASMFunction *func)
+wasm_loader_ctx_init(WASMFunction *func, char *error_buf, uint32 error_buf_size)
 {
     WASMLoaderContext *loader_ctx =
-        loader_malloc(sizeof(WASMLoaderContext), NULL, 0);
+        loader_malloc(sizeof(WASMLoaderContext), error_buf, error_buf_size);
     if (!loader_ctx)
         return NULL;
 
     loader_ctx->frame_ref_size = 32;
     if (!(loader_ctx->frame_ref_bottom = loader_ctx->frame_ref =
-              loader_malloc(loader_ctx->frame_ref_size, NULL, 0)))
+              loader_malloc(loader_ctx->frame_ref_size, error_buf, error_buf_size)))
         goto fail;
     loader_ctx->frame_ref_boundary = loader_ctx->frame_ref_bottom + 32;
 
 #if WASM_ENABLE_GC != 0
     loader_ctx->frame_reftype_map_size = sizeof(WASMRefTypeMap) * 16;
     if (!(loader_ctx->frame_reftype_map_bottom = loader_ctx->frame_reftype_map =
-              loader_malloc(loader_ctx->frame_reftype_map_size, NULL, 0)))
+              loader_malloc(loader_ctx->frame_reftype_map_size, error_buf, error_buf_size)))
         goto fail;
     loader_ctx->frame_reftype_map_boundary =
         loader_ctx->frame_reftype_map_bottom + 16;
@@ -5957,22 +5931,28 @@
 
     loader_ctx->frame_csp_size = sizeof(BranchBlock) * 8;
     if (!(loader_ctx->frame_csp_bottom = loader_ctx->frame_csp =
-              loader_malloc(loader_ctx->frame_csp_size, NULL, 0)))
+              loader_malloc(loader_ctx->frame_csp_size, error_buf, error_buf_size)))
         goto fail;
     loader_ctx->frame_csp_boundary = loader_ctx->frame_csp_bottom + 8;
 
 #if WASM_ENABLE_FAST_INTERP != 0
     loader_ctx->frame_offset_size = sizeof(int16) * 32;
     if (!(loader_ctx->frame_offset_bottom = loader_ctx->frame_offset =
-              loader_malloc(loader_ctx->frame_offset_size, NULL, 0)))
+              loader_malloc(loader_ctx->frame_offset_size, error_buf, error_buf_size)))
         goto fail;
     loader_ctx->frame_offset_boundary = loader_ctx->frame_offset_bottom + 32;
 
     loader_ctx->num_const = 0;
     loader_ctx->const_buf_size = sizeof(Const) * 8;
     if (!(loader_ctx->const_buf =
-              loader_malloc(loader_ctx->const_buf_size, NULL, 0)))
+              loader_malloc(loader_ctx->const_buf_size, error_buf, error_buf_size)))
         goto fail;
+
+    if (func->param_cell_num >= (int32)INT16_MAX - func->local_cell_num) {
+        set_error_buf(error_buf, error_buf_size,
+                      "fast interpreter offset overflow");
+        goto fail;
+    }
 
     loader_ctx->start_dynamic_offset = loader_ctx->dynamic_offset =
         loader_ctx->max_dynamic_offset =
@@ -6726,6 +6706,24 @@
         LOG_OP("%d\t", value);               \
     } while (0)
 
+#define emit_uint64(ctx, value)                     \
+    do {                                            \
+        wasm_loader_emit_const(ctx, &value, false); \
+        LOG_OP("%lld\t", value);                    \
+    } while (0)
+
+#define emit_float32(ctx, value)                   \
+    do {                                           \
+        wasm_loader_emit_const(ctx, &value, true); \
+        LOG_OP("%f\t", value);                     \
+    } while (0)
+
+#define emit_float64(ctx, value)                    \
+    do {                                            \
+        wasm_loader_emit_const(ctx, &value, false); \
+        LOG_OP("%f\t", value);                      \
+    } while (0)
+
 static bool
 wasm_loader_ctx_reinit(WASMLoaderContext *ctx)
 {
@@ -6762,6 +6760,28 @@
 
     /* const buf is reserved */
     return true;
+}
+
+static void
+wasm_loader_emit_const(WASMLoaderContext *ctx, void *value, bool is_32_bit)
+{
+    uint32 size = is_32_bit ? sizeof(uint32) : sizeof(uint64);
+
+    if (ctx->p_code_compiled) {
+#if WASM_CPU_SUPPORTS_UNALIGNED_ADDR_ACCESS == 0
+        bh_assert(((uintptr_t)ctx->p_code_compiled & 1) == 0);
+#endif
+        bh_memcpy_s(ctx->p_code_compiled,
+                    ctx->p_code_compiled_end - ctx->p_code_compiled, value,
+                    size);
+        ctx->p_code_compiled += size;
+    }
+    else {
+#if WASM_CPU_SUPPORTS_UNALIGNED_ADDR_ACCESS == 0
+        bh_assert((ctx->code_compiled_size & 1) == 0);
+#endif
+        ctx->code_compiled_size += size;
+    }
 }
 
 static void
@@ -6914,59 +6934,6 @@
 fail:
     return false;
 #endif
-<<<<<<< HEAD
-=======
-
-    /* Indicate the operand stack is in polymorphic state.
-     * If the opcode is one of unreachable/br/br_table/return, stack is marked
-     * to polymorphic state until the block's 'end' opcode is processed.
-     * If stack is in polymorphic state and stack is empty, instruction can
-     * pop any type of value directly without decreasing stack top pointer
-     * and stack cell num. */
-    bool is_stack_polymorphic;
-} BranchBlock;
-
-typedef struct WASMLoaderContext {
-    /* frame ref stack */
-    uint8 *frame_ref;
-    uint8 *frame_ref_bottom;
-    uint8 *frame_ref_boundary;
-    uint32 frame_ref_size;
-    uint32 stack_cell_num;
-    uint32 max_stack_cell_num;
-
-    /* frame csp stack */
-    BranchBlock *frame_csp;
-    BranchBlock *frame_csp_bottom;
-    BranchBlock *frame_csp_boundary;
-    uint32 frame_csp_size;
-    uint32 csp_num;
-    uint32 max_csp_num;
-
-#if WASM_ENABLE_FAST_INTERP != 0
-    /* frame offset stack */
-    int16 *frame_offset;
-    int16 *frame_offset_bottom;
-    int16 *frame_offset_boundary;
-    uint32 frame_offset_size;
-    int16 dynamic_offset;
-    int16 start_dynamic_offset;
-    int16 max_dynamic_offset;
-
-    /* preserved local offset */
-    int16 preserved_local_offset;
-
-    /* const buffer */
-    uint8 *const_buf;
-    uint16 num_const;
-    uint16 const_cell_num;
-    uint32 const_buf_size;
-
-    /* processed code */
-    uint8 *p_code_compiled;
-    uint8 *p_code_compiled_end;
-    uint32 code_compiled_size;
->>>>>>> 87c67eb6
 #endif
 }
 
@@ -7152,7 +7119,6 @@
         if (!check_offset_push(ctx, error_buf, error_buf_size))
             return false;
     }
-<<<<<<< HEAD
 
     if (disable_emit)
         *(ctx->frame_offset)++ = operand_offset;
@@ -7160,8 +7126,12 @@
         emit_operand(ctx, ctx->dynamic_offset);
         *(ctx->frame_offset)++ = ctx->dynamic_offset;
         ctx->dynamic_offset++;
-        if (ctx->dynamic_offset > ctx->max_dynamic_offset)
+        if (ctx->dynamic_offset > ctx->max_dynamic_offset) {
             ctx->max_dynamic_offset = ctx->dynamic_offset;
+            if (ctx->max_dynamic_offset >= INT16_MAX) {
+                goto fail;
+            }
+        }
     }
 
     if (is_32bit_type(type))
@@ -7171,63 +7141,23 @@
         if (!check_offset_push(ctx, error_buf, error_buf_size))
             return false;
     }
-=======
-}
-
-static WASMLoaderContext *
-wasm_loader_ctx_init(WASMFunction *func, char *error_buf, uint32 error_buf_size)
-{
-    WASMLoaderContext *loader_ctx =
-        loader_malloc(sizeof(WASMLoaderContext), error_buf, error_buf_size);
-    if (!loader_ctx)
-        return NULL;
-
-    loader_ctx->frame_ref_size = 32;
-    if (!(loader_ctx->frame_ref_bottom = loader_ctx->frame_ref = loader_malloc(
-              loader_ctx->frame_ref_size, error_buf, error_buf_size)))
-        goto fail;
-    loader_ctx->frame_ref_boundary = loader_ctx->frame_ref_bottom + 32;
-
-    loader_ctx->frame_csp_size = sizeof(BranchBlock) * 8;
-    if (!(loader_ctx->frame_csp_bottom = loader_ctx->frame_csp = loader_malloc(
-              loader_ctx->frame_csp_size, error_buf, error_buf_size)))
-        goto fail;
-    loader_ctx->frame_csp_boundary = loader_ctx->frame_csp_bottom + 8;
-
-#if WASM_ENABLE_FAST_INTERP != 0
-    loader_ctx->frame_offset_size = sizeof(int16) * 32;
-    if (!(loader_ctx->frame_offset_bottom = loader_ctx->frame_offset =
-              loader_malloc(loader_ctx->frame_offset_size, error_buf,
-                            error_buf_size)))
-        goto fail;
-    loader_ctx->frame_offset_boundary = loader_ctx->frame_offset_bottom + 32;
-
-    loader_ctx->num_const = 0;
-    loader_ctx->const_buf_size = sizeof(Const) * 8;
-    if (!(loader_ctx->const_buf = loader_malloc(loader_ctx->const_buf_size,
-                                                error_buf, error_buf_size)))
-        goto fail;
-
-    if (func->param_cell_num >= (int32)INT16_MAX - func->local_cell_num) {
-        set_error_buf(error_buf, error_buf_size,
-                      "fast interpreter offset overflow");
-        goto fail;
-    }
-
-    loader_ctx->start_dynamic_offset = loader_ctx->dynamic_offset =
-        loader_ctx->max_dynamic_offset =
-            func->param_cell_num + func->local_cell_num;
-#endif
-    return loader_ctx;
->>>>>>> 87c67eb6
 
     ctx->frame_offset++;
     if (!disable_emit) {
         ctx->dynamic_offset++;
-        if (ctx->dynamic_offset > ctx->max_dynamic_offset)
+        if (ctx->dynamic_offset > ctx->max_dynamic_offset) {
             ctx->max_dynamic_offset = ctx->dynamic_offset;
+            if (ctx->max_dynamic_offset >= INT16_MAX) {
+                goto fail;
+            }
+        }
     }
     return true;
+
+fail:
+    set_error_buf(error_buf, error_buf_size,
+                  "fast interpreter offset overflow");
+    return false;
 }
 
 /* This function should be in front of wasm_loader_pop_frame_ref
@@ -7348,8 +7278,11 @@
                              int16 *offset, char *error_buf,
                              uint32 error_buf_size)
 {
+    int8 bytes_to_increase;
     int16 operand_offset = 0;
     Const *c;
+
+    /* Search existing constant */
     for (c = (Const *)ctx->const_buf;
          (uint8 *)c < ctx->const_buf + ctx->num_const * sizeof(Const); c++) {
         /* TODO: handle v128 type? */
@@ -7375,7 +7308,24 @@
         else
             operand_offset += 2;
     }
+
     if ((uint8 *)c == ctx->const_buf + ctx->num_const * sizeof(Const)) {
+        /* New constant, append to the const buffer */
+        if ((type == VALUE_TYPE_F64) || (type == VALUE_TYPE_I64)) {
+            bytes_to_increase = 2;
+        }
+        else {
+            bytes_to_increase = 1;
+        }
+
+        /* The max cell num of const buffer is 32768 since the valid index range
+         * is -32768 ~ -1. Return an invalid index 0 to indicate the buffer is
+         * full */
+        if (ctx->const_cell_num > INT16_MAX - bytes_to_increase + 1) {
+            *offset = 0;
+            return true;
+        }
+
         if ((uint8 *)c == ctx->const_buf + ctx->const_buf_size) {
             MEM_REALLOC(ctx->const_buf, ctx->const_buf_size,
                         ctx->const_buf_size + 4 * sizeof(Const));
@@ -7576,120 +7526,9 @@
 
 #if WASM_ENABLE_FAST_INTERP != 0
 
-#define emit_uint64(ctx, value)                     \
-    do {                                            \
-        wasm_loader_emit_const(ctx, &value, false); \
-        LOG_OP("%lld\t", value);                    \
-    } while (0)
-
-#define emit_float32(ctx, value)                   \
-    do {                                           \
-        wasm_loader_emit_const(ctx, &value, true); \
-        LOG_OP("%f\t", value);                     \
-    } while (0)
-
-#define emit_float64(ctx, value)                    \
-    do {                                            \
-        wasm_loader_emit_const(ctx, &value, false); \
-        LOG_OP("%f\t", value);                      \
-    } while (0)
-
 static bool
-<<<<<<< HEAD
 reserve_block_ret(WASMLoaderContext *loader_ctx, uint8 opcode,
                   bool disable_emit, char *error_buf, uint32 error_buf_size)
-=======
-wasm_loader_ctx_reinit(WASMLoaderContext *ctx)
-{
-    if (!(ctx->p_code_compiled =
-              loader_malloc(ctx->code_compiled_size, NULL, 0)))
-        return false;
-    ctx->p_code_compiled_end = ctx->p_code_compiled + ctx->code_compiled_size;
-
-    /* clean up frame ref */
-    memset(ctx->frame_ref_bottom, 0, ctx->frame_ref_size);
-    ctx->frame_ref = ctx->frame_ref_bottom;
-    ctx->stack_cell_num = 0;
-
-    /* clean up frame csp */
-    memset(ctx->frame_csp_bottom, 0, ctx->frame_csp_size);
-    ctx->frame_csp = ctx->frame_csp_bottom;
-    ctx->csp_num = 0;
-    ctx->max_csp_num = 0;
-
-    /* clean up frame offset */
-    memset(ctx->frame_offset_bottom, 0, ctx->frame_offset_size);
-    ctx->frame_offset = ctx->frame_offset_bottom;
-    ctx->dynamic_offset = ctx->start_dynamic_offset;
-
-    /* init preserved local offsets */
-    ctx->preserved_local_offset = ctx->max_dynamic_offset;
-
-    /* const buf is reserved */
-    return true;
-}
-
-static void
-wasm_loader_emit_const(WASMLoaderContext *ctx, void *value, bool is_32_bit)
-{
-    uint32 size = is_32_bit ? sizeof(uint32) : sizeof(uint64);
-
-    if (ctx->p_code_compiled) {
-#if WASM_CPU_SUPPORTS_UNALIGNED_ADDR_ACCESS == 0
-        bh_assert(((uintptr_t)ctx->p_code_compiled & 1) == 0);
-#endif
-        bh_memcpy_s(ctx->p_code_compiled,
-                    ctx->p_code_compiled_end - ctx->p_code_compiled, value,
-                    size);
-        ctx->p_code_compiled += size;
-    }
-    else {
-#if WASM_CPU_SUPPORTS_UNALIGNED_ADDR_ACCESS == 0
-        bh_assert((ctx->code_compiled_size & 1) == 0);
-#endif
-        ctx->code_compiled_size += size;
-    }
-}
-
-static void
-wasm_loader_emit_uint32(WASMLoaderContext *ctx, uint32 value)
-{
-    if (ctx->p_code_compiled) {
-#if WASM_CPU_SUPPORTS_UNALIGNED_ADDR_ACCESS == 0
-        bh_assert(((uintptr_t)ctx->p_code_compiled & 1) == 0);
-#endif
-        STORE_U32(ctx->p_code_compiled, value);
-        ctx->p_code_compiled += sizeof(uint32);
-    }
-    else {
-#if WASM_CPU_SUPPORTS_UNALIGNED_ADDR_ACCESS == 0
-        bh_assert((ctx->code_compiled_size & 1) == 0);
-#endif
-        ctx->code_compiled_size += sizeof(uint32);
-    }
-}
-
-static void
-wasm_loader_emit_int16(WASMLoaderContext *ctx, int16 value)
-{
-    if (ctx->p_code_compiled) {
-#if WASM_CPU_SUPPORTS_UNALIGNED_ADDR_ACCESS == 0
-        bh_assert(((uintptr_t)ctx->p_code_compiled & 1) == 0);
-#endif
-        STORE_U16(ctx->p_code_compiled, (uint16)value);
-        ctx->p_code_compiled += sizeof(int16);
-    }
-    else {
-#if WASM_CPU_SUPPORTS_UNALIGNED_ADDR_ACCESS == 0
-        bh_assert((ctx->code_compiled_size & 1) == 0);
-#endif
-        ctx->code_compiled_size += sizeof(int16);
-    }
-}
-
-static void
-wasm_loader_emit_uint8(WASMLoaderContext *ctx, uint8 value)
->>>>>>> 87c67eb6
 {
     int16 operand_offset = 0;
     BranchBlock *block = (opcode == WASM_OP_ELSE) ? loader_ctx->frame_csp - 1
@@ -7966,27 +7805,12 @@
         2, 3        /* store zero */
     };
 
-<<<<<<< HEAD
     if (!((opcode <= SIMD_v128_store)
           || (SIMD_v128_load8_lane <= opcode
               && opcode <= SIMD_v128_load64_zero))) {
         set_error_buf(error_buf, error_buf_size,
                       "the opcode doesn't include memarg");
         return false;
-=======
-    if (disable_emit)
-        *(ctx->frame_offset)++ = operand_offset;
-    else {
-        emit_operand(ctx, ctx->dynamic_offset);
-        *(ctx->frame_offset)++ = ctx->dynamic_offset;
-        ctx->dynamic_offset++;
-        if (ctx->dynamic_offset > ctx->max_dynamic_offset) {
-            ctx->max_dynamic_offset = ctx->dynamic_offset;
-            if (ctx->max_dynamic_offset >= INT16_MAX) {
-                goto fail;
-            }
-        }
->>>>>>> 87c67eb6
     }
 
     if ((opcode <= SIMD_v128_store
@@ -7999,25 +7823,7 @@
         return false;
     }
 
-<<<<<<< HEAD
-=======
-    ctx->frame_offset++;
-    if (!disable_emit) {
-        ctx->dynamic_offset++;
-        if (ctx->dynamic_offset > ctx->max_dynamic_offset) {
-            ctx->max_dynamic_offset = ctx->dynamic_offset;
-            if (ctx->max_dynamic_offset >= INT16_MAX) {
-                goto fail;
-            }
-        }
-    }
->>>>>>> 87c67eb6
     return true;
-
-fail:
-    set_error_buf(error_buf, error_buf_size,
-                  "fast interpreter offset overflow");
-    return false;
 }
 
 static bool
@@ -8132,7 +7938,6 @@
 wasm_loader_check_br(WASMLoaderContext *loader_ctx, uint32 depth,
                      bool is_br_table, char *error_buf, uint32 error_buf_size)
 {
-<<<<<<< HEAD
     BranchBlock *target_block, *cur_block;
     BlockType *target_block_type;
     uint8 type, *types = NULL, *frame_ref;
@@ -8146,92 +7951,6 @@
     uint32 reftype_map_count = 0;
     int32 available_reftype_map;
     bool is_type_multi_byte;
-=======
-    int8 bytes_to_increase;
-    int16 operand_offset = 0;
-    Const *c;
-
-    /* Search existing constant */
-    for (c = (Const *)ctx->const_buf;
-         (uint8 *)c < ctx->const_buf + ctx->num_const * sizeof(Const); c++) {
-        /* TODO: handle v128 type? */
-        if ((type == c->value_type)
-            && ((type == VALUE_TYPE_I64 && *(int64 *)value == c->value.i64)
-                || (type == VALUE_TYPE_I32 && *(int32 *)value == c->value.i32)
-#if WASM_ENABLE_REF_TYPES != 0
-                || (type == VALUE_TYPE_FUNCREF
-                    && *(int32 *)value == c->value.i32)
-                || (type == VALUE_TYPE_EXTERNREF
-                    && *(int32 *)value == c->value.i32)
-#endif
-                || (type == VALUE_TYPE_F64
-                    && (0 == memcmp(value, &(c->value.f64), sizeof(float64))))
-                || (type == VALUE_TYPE_F32
-                    && (0
-                        == memcmp(value, &(c->value.f32), sizeof(float32)))))) {
-            operand_offset = c->slot_index;
-            break;
-        }
-        if (is_32bit_type(c->value_type))
-            operand_offset += 1;
-        else
-            operand_offset += 2;
-    }
-
-    if ((uint8 *)c == ctx->const_buf + ctx->num_const * sizeof(Const)) {
-        /* New constant, append to the const buffer */
-        if ((type == VALUE_TYPE_F64) || (type == VALUE_TYPE_I64)) {
-            bytes_to_increase = 2;
-        }
-        else {
-            bytes_to_increase = 1;
-        }
-
-        /* The max cell num of const buffer is 32768 since the valid index range
-         * is -32768 ~ -1. Return an invalid index 0 to indicate the buffer is
-         * full */
-        if (ctx->const_cell_num > INT16_MAX - bytes_to_increase + 1) {
-            *offset = 0;
-            return true;
-        }
-
-        if ((uint8 *)c == ctx->const_buf + ctx->const_buf_size) {
-            MEM_REALLOC(ctx->const_buf, ctx->const_buf_size,
-                        ctx->const_buf_size + 4 * sizeof(Const));
-            ctx->const_buf_size += 4 * sizeof(Const);
-            c = (Const *)(ctx->const_buf + ctx->num_const * sizeof(Const));
-        }
-        c->value_type = type;
-        switch (type) {
-            case VALUE_TYPE_F64:
-                bh_memcpy_s(&(c->value.f64), sizeof(WASMValue), value,
-                            sizeof(float64));
-                ctx->const_cell_num += 2;
-                /* The const buf will be reversed, we use the second cell */
-                /* of the i64/f64 const so the finnal offset is corrent */
-                operand_offset++;
-                break;
-            case VALUE_TYPE_I64:
-                c->value.i64 = *(int64 *)value;
-                ctx->const_cell_num += 2;
-                operand_offset++;
-                break;
-            case VALUE_TYPE_F32:
-                bh_memcpy_s(&(c->value.f32), sizeof(WASMValue), value,
-                            sizeof(float32));
-                ctx->const_cell_num++;
-                break;
-            case VALUE_TYPE_I32:
-                c->value.i32 = *(int32 *)value;
-                ctx->const_cell_num++;
-                break;
-#if WASM_ENABLE_REF_TYPES != 0
-            case VALUE_TYPE_EXTERNREF:
-            case VALUE_TYPE_FUNCREF:
-                c->value.i32 = *(int32 *)value;
-                ctx->const_cell_num++;
-                break;
->>>>>>> 87c67eb6
 #endif
 
     if (loader_ctx->csp_num < depth + 1) {
@@ -8785,7 +8504,7 @@
     local_reftype_map_count = func->local_ref_type_map_count;
 #endif
 
-    if (!(loader_ctx = wasm_loader_ctx_init(func))) {
+    if (!(loader_ctx = wasm_loader_ctx_init(func, error_buf, error_buf_size))) {
         set_error_buf(error_buf, error_buf_size, "allocate memory failed");
         goto fail;
     }
@@ -9520,7 +9239,6 @@
                     (int32)(loader_ctx->stack_cell_num
                             - cur_block->stack_cell_num);
 
-<<<<<<< HEAD
                 if (available_stack_cell <= 0
                     && !cur_block->is_stack_polymorphic) {
                     set_error_buf(error_buf, error_buf_size,
@@ -9528,11 +9246,6 @@
                                   "but stack was empty");
                     goto fail;
                 }
-=======
-    if (!(loader_ctx = wasm_loader_ctx_init(func, error_buf, error_buf_size))) {
-        goto fail;
-    }
->>>>>>> 87c67eb6
 
                 if (available_stack_cell > 0) {
 #if WASM_ENABLE_GC != 0
@@ -10518,6 +10231,12 @@
                 skip_label();
                 disable_emit = true;
                 GET_CONST_OFFSET(VALUE_TYPE_I32, i32_const);
+
+                if (operand_offset == 0) {
+                    disable_emit = false;
+                    emit_label(WASM_OP_I32_CONST);
+                    emit_uint32(loader_ctx, i32_const);
+                }
 #else
                 (void)i32_const;
 #endif
@@ -10530,6 +10249,12 @@
                 skip_label();
                 disable_emit = true;
                 GET_CONST_OFFSET(VALUE_TYPE_I64, i64_const);
+
+                if (operand_offset == 0) {
+                    disable_emit = false;
+                    emit_label(WASM_OP_I64_CONST);
+                    emit_uint64(loader_ctx, i64_const);
+                }
 #endif
                 PUSH_I64();
                 break;
@@ -10542,6 +10267,12 @@
                 bh_memcpy_s((uint8 *)&f32_const, sizeof(float32), p_org,
                             sizeof(float32));
                 GET_CONST_F32_OFFSET(VALUE_TYPE_F32, f32_const);
+
+                if (operand_offset == 0) {
+                    disable_emit = false;
+                    emit_label(WASM_OP_F32_CONST);
+                    emit_float32(loader_ctx, f32_const);
+                }
 #endif
                 PUSH_F32();
                 break;
@@ -10555,6 +10286,12 @@
                 bh_memcpy_s((uint8 *)&f64_const, sizeof(float64), p_org,
                             sizeof(float64));
                 GET_CONST_F64_OFFSET(VALUE_TYPE_F64, f64_const);
+
+                if (operand_offset == 0) {
+                    disable_emit = false;
+                    emit_label(WASM_OP_F64_CONST);
+                    emit_float64(loader_ctx, f64_const);
+                }
 #endif
                 PUSH_F64();
                 break;
@@ -11125,7 +10862,6 @@
                             goto fail;
                         }
 
-<<<<<<< HEAD
                         /* Get the stack top element */
                         if (!wasm_loader_get_frame_ref_top(loader_ctx, &type,
                                                            &ref_type, error_buf,
@@ -11162,78 +10898,6 @@
                                           "type mismatch");
                             goto fail;
                         }
-=======
-            case WASM_OP_I32_CONST:
-                read_leb_int32(p, p_end, i32_const);
-#if WASM_ENABLE_FAST_INTERP != 0
-                skip_label();
-                disable_emit = true;
-                GET_CONST_OFFSET(VALUE_TYPE_I32, i32_const);
-
-                if (operand_offset == 0) {
-                    disable_emit = false;
-                    emit_label(WASM_OP_I32_CONST);
-                    emit_uint32(loader_ctx, i32_const);
-                }
-#else
-                (void)i32_const;
-#endif
-                PUSH_I32();
-                break;
-
-            case WASM_OP_I64_CONST:
-                read_leb_int64(p, p_end, i64_const);
-#if WASM_ENABLE_FAST_INTERP != 0
-                skip_label();
-                disable_emit = true;
-                GET_CONST_OFFSET(VALUE_TYPE_I64, i64_const);
-
-                if (operand_offset == 0) {
-                    disable_emit = false;
-                    emit_label(WASM_OP_I64_CONST);
-                    emit_uint64(loader_ctx, i64_const);
-                }
-#endif
-                PUSH_I64();
-                break;
-
-            case WASM_OP_F32_CONST:
-                p += sizeof(float32);
-#if WASM_ENABLE_FAST_INTERP != 0
-                skip_label();
-                disable_emit = true;
-                bh_memcpy_s((uint8 *)&f32_const, sizeof(float32), p_org,
-                            sizeof(float32));
-                GET_CONST_F32_OFFSET(VALUE_TYPE_F32, f32_const);
-
-                if (operand_offset == 0) {
-                    disable_emit = false;
-                    emit_label(WASM_OP_F32_CONST);
-                    emit_float32(loader_ctx, f32_const);
-                }
-#endif
-                PUSH_F32();
-                break;
-
-            case WASM_OP_F64_CONST:
-                p += sizeof(float64);
-#if WASM_ENABLE_FAST_INTERP != 0
-                skip_label();
-                disable_emit = true;
-                /* Some MCU may require 8-byte align */
-                bh_memcpy_s((uint8 *)&f64_const, sizeof(float64), p_org,
-                            sizeof(float64));
-                GET_CONST_F64_OFFSET(VALUE_TYPE_F64, f64_const);
-
-                if (operand_offset == 0) {
-                    disable_emit = false;
-                    emit_label(WASM_OP_F64_CONST);
-                    emit_float64(loader_ctx, f64_const);
-                }
-#endif
-                PUSH_F64();
-                break;
->>>>>>> 87c67eb6
 
                         /* Pop current stack top element */
                         bh_memcpy_s(&wasm_ref_type, sizeof(WASMRefType),
