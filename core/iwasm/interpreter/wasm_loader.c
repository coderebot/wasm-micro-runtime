/*
 * Copyright (C) 2019 Intel Corporation.  All rights reserved.
 * SPDX-License-Identifier: Apache-2.0 WITH LLVM-exception
 */

#include "wasm_loader.h"
#include "bh_common.h"
#include "bh_log.h"
#include "wasm.h"
#include "wasm_opcode.h"
#include "wasm_runtime.h"
#include "../common/wasm_native.h"
#if WASM_ENABLE_DEBUG_INTERP != 0
#include "../libraries/debug-engine/debug_engine.h"
#endif
#if WASM_ENABLE_FAST_JIT != 0
#include "../fast-jit/jit_compiler.h"
#endif

/* Read a value of given type from the address pointed to by the given
   pointer and increase the pointer to the position just after the
   value being read.  */
#define TEMPLATE_READ_VALUE(Type, p) \
    (p += sizeof(Type), *(Type *)(p - sizeof(Type)))

static void
set_error_buf(char *error_buf, uint32 error_buf_size, const char *string)
{
    if (error_buf != NULL) {
        snprintf(error_buf, error_buf_size, "WASM module load failed: %s",
                 string);
    }
}

static void
set_error_buf_v(char *error_buf, uint32 error_buf_size, const char *format, ...)
{
    va_list args;
    char buf[128];

    if (error_buf != NULL) {
        va_start(args, format);
        vsnprintf(buf, sizeof(buf), format, args);
        va_end(args);
        snprintf(error_buf, error_buf_size, "WASM module load failed: %s", buf);
    }
}

static bool
check_buf(const uint8 *buf, const uint8 *buf_end, uint32 length,
          char *error_buf, uint32 error_buf_size)
{
    if ((uintptr_t)buf + length < (uintptr_t)buf
        || (uintptr_t)buf + length > (uintptr_t)buf_end) {
        set_error_buf(error_buf, error_buf_size,
                      "unexpected end of section or function");
        return false;
    }
    return true;
}

static bool
check_buf1(const uint8 *buf, const uint8 *buf_end, uint32 length,
           char *error_buf, uint32 error_buf_size)
{
    if ((uintptr_t)buf + length < (uintptr_t)buf
        || (uintptr_t)buf + length > (uintptr_t)buf_end) {
        set_error_buf(error_buf, error_buf_size, "unexpected end");
        return false;
    }
    return true;
}

#define CHECK_BUF(buf, buf_end, length)                                    \
    do {                                                                   \
        if (!check_buf(buf, buf_end, length, error_buf, error_buf_size)) { \
            goto fail;                                                     \
        }                                                                  \
    } while (0)

#define CHECK_BUF1(buf, buf_end, length)                                    \
    do {                                                                    \
        if (!check_buf1(buf, buf_end, length, error_buf, error_buf_size)) { \
            goto fail;                                                      \
        }                                                                   \
    } while (0)

#define skip_leb(p) while (*p++ & 0x80)
#define skip_leb_int64(p, p_end) skip_leb(p)
#define skip_leb_uint32(p, p_end) skip_leb(p)
#define skip_leb_int32(p, p_end) skip_leb(p)

static bool
read_leb(uint8 **p_buf, const uint8 *buf_end, uint32 maxbits, bool sign,
         uint64 *p_result, char *error_buf, uint32 error_buf_size)
{
    const uint8 *buf = *p_buf;
    uint64 result = 0;
    uint32 shift = 0;
    uint32 offset = 0, bcnt = 0;
    uint64 byte;

    while (true) {
        /* uN or SN must not exceed ceil(N/7) bytes */
        if (bcnt + 1 > (maxbits + 6) / 7) {
            set_error_buf(error_buf, error_buf_size,
                          "integer representation too long");
            return false;
        }

        CHECK_BUF(buf, buf_end, offset + 1);
        byte = buf[offset];
        offset += 1;
        result |= ((byte & 0x7f) << shift);
        shift += 7;
        bcnt += 1;
        if ((byte & 0x80) == 0) {
            break;
        }
    }

    if (!sign && maxbits == 32 && shift >= maxbits) {
        /* The top bits set represent values > 32 bits */
        if (((uint8)byte) & 0xf0)
            goto fail_integer_too_large;
    }
    else if (sign && maxbits == 32) {
        if (shift < maxbits) {
            /* Sign extend, second highest bit is the sign bit */
            if ((uint8)byte & 0x40)
                result |= (~((uint64)0)) << shift;
        }
        else {
            /* The top bits should be a sign-extension of the sign bit */
            bool sign_bit_set = ((uint8)byte) & 0x8;
            int top_bits = ((uint8)byte) & 0xf0;
            if ((sign_bit_set && top_bits != 0x70)
                || (!sign_bit_set && top_bits != 0))
                goto fail_integer_too_large;
        }
    }
    else if (sign && maxbits == 64) {
        if (shift < maxbits) {
            /* Sign extend, second highest bit is the sign bit */
            if ((uint8)byte & 0x40)
                result |= (~((uint64)0)) << shift;
        }
        else {
            /* The top bits should be a sign-extension of the sign bit */
            bool sign_bit_set = ((uint8)byte) & 0x1;
            int top_bits = ((uint8)byte) & 0xfe;

            if ((sign_bit_set && top_bits != 0x7e)
                || (!sign_bit_set && top_bits != 0))
                goto fail_integer_too_large;
        }
    }

    *p_buf += offset;
    *p_result = result;
    return true;

fail_integer_too_large:
    set_error_buf(error_buf, error_buf_size, "integer too large");
fail:
    return false;
}

#define read_uint8(p) TEMPLATE_READ_VALUE(uint8, p)
#define read_uint32(p) TEMPLATE_READ_VALUE(uint32, p)
#define read_bool(p) TEMPLATE_READ_VALUE(bool, p)

#define read_leb_int64(p, p_end, res)                                   \
    do {                                                                \
        uint64 res64;                                                   \
        if (!read_leb((uint8 **)&p, p_end, 64, true, &res64, error_buf, \
                      error_buf_size))                                  \
            goto fail;                                                  \
        res = (int64)res64;                                             \
    } while (0)

#define read_leb_uint32(p, p_end, res)                                   \
    do {                                                                 \
        uint64 res64;                                                    \
        if (!read_leb((uint8 **)&p, p_end, 32, false, &res64, error_buf, \
                      error_buf_size))                                   \
            goto fail;                                                   \
        res = (uint32)res64;                                             \
    } while (0)

#define read_leb_int32(p, p_end, res)                                   \
    do {                                                                \
        uint64 res64;                                                   \
        if (!read_leb((uint8 **)&p, p_end, 32, true, &res64, error_buf, \
                      error_buf_size))                                  \
            goto fail;                                                  \
        res = (int32)res64;                                             \
    } while (0)

static char *
type2str(uint8 type)
{
    char *type_str[] = { "v128", "f64", "f32", "i64", "i32" };

    if (type >= VALUE_TYPE_V128 && type <= VALUE_TYPE_I32)
        return type_str[type - VALUE_TYPE_V128];
    else if (type == VALUE_TYPE_FUNCREF)
        return "funcref";
    else if (type == VALUE_TYPE_EXTERNREF)
        return "externref";
    else
        return "unknown type";
}

static bool
is_32bit_type(uint8 type)
{
    if (type == VALUE_TYPE_I32 || type == VALUE_TYPE_F32
#if WASM_ENABLE_REF_TYPES != 0
        || type == VALUE_TYPE_FUNCREF || type == VALUE_TYPE_EXTERNREF
#endif
    )
        return true;
    return false;
}

static bool
is_64bit_type(uint8 type)
{
    if (type == VALUE_TYPE_I64 || type == VALUE_TYPE_F64)
        return true;
    return false;
}

static bool
is_value_type(uint8 type)
{
    if (type == VALUE_TYPE_I32 || type == VALUE_TYPE_I64
        || type == VALUE_TYPE_F32 || type == VALUE_TYPE_F64
#if WASM_ENABLE_REF_TYPES != 0
        || type == VALUE_TYPE_FUNCREF || type == VALUE_TYPE_EXTERNREF
#endif
#if WASM_ENABLE_SIMD != 0
#if (WASM_ENABLE_WAMR_COMPILER != 0) || (WASM_ENABLE_JIT != 0)
        || type == VALUE_TYPE_V128
#endif
#endif
    )
        return true;
    return false;
}

static bool
is_byte_a_type(uint8 type)
{
    return is_value_type(type) || (type == VALUE_TYPE_VOID);
}

#if WASM_ENABLE_SIMD != 0
#if (WASM_ENABLE_WAMR_COMPILER != 0) || (WASM_ENABLE_JIT != 0)
static V128
read_i8x16(uint8 *p_buf, char *error_buf, uint32 error_buf_size)
{
    V128 result;
    uint8 i;

    for (i = 0; i != 16; ++i) {
        result.i8x16[i] = read_uint8(p_buf);
    }

    return result;
}
#endif /* end of (WASM_ENABLE_WAMR_COMPILER != 0) || (WASM_ENABLE_JIT != 0) */
#endif /* end of WASM_ENABLE_SIMD */

static void *
loader_malloc(uint64 size, char *error_buf, uint32 error_buf_size)
{
    void *mem;

    if (size >= UINT32_MAX || !(mem = wasm_runtime_malloc((uint32)size))) {
        set_error_buf(error_buf, error_buf_size, "allocate memory failed");
        return NULL;
    }

    memset(mem, 0, (uint32)size);
    return mem;
}

static bool
check_utf8_str(const uint8 *str, uint32 len)
{
    /* The valid ranges are taken from page 125, below link
       https://www.unicode.org/versions/Unicode9.0.0/ch03.pdf */
    const uint8 *p = str, *p_end = str + len;
    uint8 chr;

    while (p < p_end) {
        chr = *p;
        if (chr < 0x80) {
            p++;
        }
        else if (chr >= 0xC2 && chr <= 0xDF && p + 1 < p_end) {
            if (p[1] < 0x80 || p[1] > 0xBF) {
                return false;
            }
            p += 2;
        }
        else if (chr >= 0xE0 && chr <= 0xEF && p + 2 < p_end) {
            if (chr == 0xE0) {
                if (p[1] < 0xA0 || p[1] > 0xBF || p[2] < 0x80 || p[2] > 0xBF) {
                    return false;
                }
            }
            else if (chr == 0xED) {
                if (p[1] < 0x80 || p[1] > 0x9F || p[2] < 0x80 || p[2] > 0xBF) {
                    return false;
                }
            }
            else if (chr >= 0xE1 && chr <= 0xEF) {
                if (p[1] < 0x80 || p[1] > 0xBF || p[2] < 0x80 || p[2] > 0xBF) {
                    return false;
                }
            }
            p += 3;
        }
        else if (chr >= 0xF0 && chr <= 0xF4 && p + 3 < p_end) {
            if (chr == 0xF0) {
                if (p[1] < 0x90 || p[1] > 0xBF || p[2] < 0x80 || p[2] > 0xBF
                    || p[3] < 0x80 || p[3] > 0xBF) {
                    return false;
                }
            }
            else if (chr >= 0xF1 && chr <= 0xF3) {
                if (p[1] < 0x80 || p[1] > 0xBF || p[2] < 0x80 || p[2] > 0xBF
                    || p[3] < 0x80 || p[3] > 0xBF) {
                    return false;
                }
            }
            else if (chr == 0xF4) {
                if (p[1] < 0x80 || p[1] > 0x8F || p[2] < 0x80 || p[2] > 0xBF
                    || p[3] < 0x80 || p[3] > 0xBF) {
                    return false;
                }
            }
            p += 4;
        }
        else {
            return false;
        }
    }
    return (p == p_end);
}

static char *
const_str_list_insert(const uint8 *str, uint32 len, WASMModule *module,
                      bool is_load_from_file_buf, char *error_buf,
                      uint32 error_buf_size)
{
    StringNode *node, *node_next;

    if (!check_utf8_str(str, len)) {
        set_error_buf(error_buf, error_buf_size, "invalid UTF-8 encoding");
        return NULL;
    }

    if (len == 0) {
        return "";
    }
    else if (is_load_from_file_buf) {
        /* As the file buffer can be referred to after loading, we use
           the previous byte of leb encoded size to adjust the string:
           move string 1 byte backward and then append '\0' */
        char *c_str = (char *)str - 1;
        bh_memmove_s(c_str, len + 1, c_str + 1, len);
        c_str[len] = '\0';
        return c_str;
    }

    /* Search const str list */
    node = module->const_str_list;
    while (node) {
        node_next = node->next;
        if (strlen(node->str) == len && !memcmp(node->str, str, len))
            break;
        node = node_next;
    }

    if (node) {
        return node->str;
    }

    if (!(node = loader_malloc(sizeof(StringNode) + len + 1, error_buf,
                               error_buf_size))) {
        return NULL;
    }

    node->str = ((char *)node) + sizeof(StringNode);
    bh_memcpy_s(node->str, len + 1, str, len);
    node->str[len] = '\0';

    if (!module->const_str_list) {
        /* set as head */
        module->const_str_list = node;
        node->next = NULL;
    }
    else {
        /* insert it */
        node->next = module->const_str_list;
        module->const_str_list = node;
    }

    return node->str;
}

static bool
load_init_expr(const uint8 **p_buf, const uint8 *buf_end,
               InitializerExpression *init_expr, uint8 type, char *error_buf,
               uint32 error_buf_size)
{
    const uint8 *p = *p_buf, *p_end = buf_end;
    uint8 flag, end_byte, *p_float;
    uint32 i;

    CHECK_BUF(p, p_end, 1);
    init_expr->init_expr_type = read_uint8(p);
    flag = init_expr->init_expr_type;

    switch (flag) {
        /* i32.const */
        case INIT_EXPR_TYPE_I32_CONST:
            if (type != VALUE_TYPE_I32)
                goto fail_type_mismatch;
            read_leb_int32(p, p_end, init_expr->u.i32);
            break;
        /* i64.const */
        case INIT_EXPR_TYPE_I64_CONST:
            if (type != VALUE_TYPE_I64)
                goto fail_type_mismatch;
            read_leb_int64(p, p_end, init_expr->u.i64);
            break;
        /* f32.const */
        case INIT_EXPR_TYPE_F32_CONST:
            if (type != VALUE_TYPE_F32)
                goto fail_type_mismatch;
            CHECK_BUF(p, p_end, 4);
            p_float = (uint8 *)&init_expr->u.f32;
            for (i = 0; i < sizeof(float32); i++)
                *p_float++ = *p++;
            break;
        /* f64.const */
        case INIT_EXPR_TYPE_F64_CONST:
            if (type != VALUE_TYPE_F64)
                goto fail_type_mismatch;
            CHECK_BUF(p, p_end, 8);
            p_float = (uint8 *)&init_expr->u.f64;
            for (i = 0; i < sizeof(float64); i++)
                *p_float++ = *p++;
            break;
#if WASM_ENABLE_SIMD != 0
#if (WASM_ENABLE_WAMR_COMPILER != 0) || (WASM_ENABLE_JIT != 0)
        case INIT_EXPR_TYPE_V128_CONST:
        {
            uint64 high, low;

            if (type != VALUE_TYPE_V128)
                goto fail_type_mismatch;

            flag = read_uint8(p);
            (void)flag;

            CHECK_BUF(p, p_end, 16);
            wasm_runtime_read_v128(p, &high, &low);
            p += 16;

            init_expr->u.v128.i64x2[0] = high;
            init_expr->u.v128.i64x2[1] = low;
            break;
        }
#endif /* end of (WASM_ENABLE_WAMR_COMPILER != 0) || (WASM_ENABLE_JIT != 0) */
#endif /* end of WASM_ENABLE_SIMD */
#if WASM_ENABLE_REF_TYPES != 0
        case INIT_EXPR_TYPE_FUNCREF_CONST:
        {
            if (type != VALUE_TYPE_FUNCREF)
                goto fail_type_mismatch;
            read_leb_uint32(p, p_end, init_expr->u.ref_index);
            break;
        }
        case INIT_EXPR_TYPE_REFNULL_CONST:
        {
            uint8 reftype;

            CHECK_BUF(p, p_end, 1);
            reftype = read_uint8(p);
            if (reftype != type)
                goto fail_type_mismatch;

            init_expr->u.ref_index = NULL_REF;
            break;
        }
#endif /* WASM_ENABLE_REF_TYPES != 0 */
        /* get_global */
        case INIT_EXPR_TYPE_GET_GLOBAL:
            read_leb_uint32(p, p_end, init_expr->u.global_index);
            break;
        default:
        {
            set_error_buf(error_buf, error_buf_size,
                          "illegal opcode "
                          "or constant expression required "
                          "or type mismatch");
            goto fail;
        }
    }
    CHECK_BUF(p, p_end, 1);
    end_byte = read_uint8(p);
    if (end_byte != 0x0b)
        goto fail_type_mismatch;
    *p_buf = p;
    return true;

fail_type_mismatch:
    set_error_buf(error_buf, error_buf_size,
                  "type mismatch or constant expression required");
fail:
    return false;
}

static bool
load_type_section(const uint8 *buf, const uint8 *buf_end, WASMModule *module,
                  char *error_buf, uint32 error_buf_size)
{
    const uint8 *p = buf, *p_end = buf_end, *p_org;
    uint32 type_count, param_count, result_count, i, j;
    uint32 param_cell_num, ret_cell_num;
    uint64 total_size;
    uint8 flag;
    WASMType *type;

    read_leb_uint32(p, p_end, type_count);

    if (type_count) {
        module->type_count = type_count;
        total_size = sizeof(WASMType *) * (uint64)type_count;
        if (!(module->types =
                  loader_malloc(total_size, error_buf, error_buf_size))) {
            return false;
        }

        for (i = 0; i < type_count; i++) {
            CHECK_BUF(p, p_end, 1);
            flag = read_uint8(p);
            if (flag != 0x60) {
                set_error_buf(error_buf, error_buf_size, "invalid type flag");
                return false;
            }

            read_leb_uint32(p, p_end, param_count);

            /* Resolve param count and result count firstly */
            p_org = p;
            CHECK_BUF(p, p_end, param_count);
            p += param_count;
            read_leb_uint32(p, p_end, result_count);
            CHECK_BUF(p, p_end, result_count);
            p = p_org;

            if (param_count > UINT16_MAX || result_count > UINT16_MAX) {
                set_error_buf(error_buf, error_buf_size,
                              "param count or result count too large");
                return false;
            }

            total_size = offsetof(WASMType, types)
                         + sizeof(uint8) * (uint64)(param_count + result_count);
            if (!(type = module->types[i] =
                      loader_malloc(total_size, error_buf, error_buf_size))) {
                return false;
            }

            /* Resolve param types and result types */
            type->param_count = (uint16)param_count;
            type->result_count = (uint16)result_count;
            for (j = 0; j < param_count; j++) {
                CHECK_BUF(p, p_end, 1);
                type->types[j] = read_uint8(p);
            }
            read_leb_uint32(p, p_end, result_count);
            for (j = 0; j < result_count; j++) {
                CHECK_BUF(p, p_end, 1);
                type->types[param_count + j] = read_uint8(p);
            }
            for (j = 0; j < param_count + result_count; j++) {
                if (!is_value_type(type->types[j])) {
                    set_error_buf(error_buf, error_buf_size,
                                  "unknown value type");
                    return false;
                }
            }

            param_cell_num = wasm_get_cell_num(type->types, param_count);
            ret_cell_num =
                wasm_get_cell_num(type->types + param_count, result_count);
            if (param_cell_num > UINT16_MAX || ret_cell_num > UINT16_MAX) {
                set_error_buf(error_buf, error_buf_size,
                              "param count or result count too large");
                return false;
            }
            type->param_cell_num = (uint16)param_cell_num;
            type->ret_cell_num = (uint16)ret_cell_num;
        }
    }

    if (p != p_end) {
        set_error_buf(error_buf, error_buf_size, "section size mismatch");
        return false;
    }

    LOG_VERBOSE("Load type section success.\n");
    return true;
fail:
    return false;
}

static void
adjust_table_max_size(uint32 init_size, uint32 max_size_flag, uint32 *max_size)
{
    uint32 default_max_size =
        init_size * 2 > TABLE_MAX_SIZE ? init_size * 2 : TABLE_MAX_SIZE;

    if (max_size_flag) {
        /* module defines the table limitation */
        bh_assert(init_size <= *max_size);

        if (init_size < *max_size) {
            *max_size =
                *max_size < default_max_size ? *max_size : default_max_size;
        }
    }
    else {
        /* partial defined table limitation, gives a default value */
        *max_size = default_max_size;
    }
}

#if WASM_ENABLE_MULTI_MODULE != 0
/**
 * Find export item of a module with export info:
 *  module name, field name and export kind
 */
static WASMExport *
wasm_loader_find_export(const WASMModule *module, const char *module_name,
                        const char *field_name, uint8 export_kind,
                        char *error_buf, uint32 error_buf_size)
{
    WASMExport *export;
    uint32 i;
    uint32 export_index_boundary = 0;

    for (i = 0, export = module->exports; i < module->export_count;
         ++i, ++export) {
        /**
         * need to consider a scenario that different kinds of exports
         * may have the same name, like
         * (table (export "m1" "exported") 10 funcref)
         * (memory (export "m1" "exported") 10)
         **/
        if (export->kind == export_kind && !strcmp(field_name, export->name)) {
            break;
        }
    }

    if (i == module->export_count) {
        LOG_DEBUG("can not find an export %d named %s in the module %s",
                  export_kind, field_name, module_name);
        set_error_buf(error_buf, error_buf_size,
                      "unknown import or incompatible import type");
        return NULL;
    }

    switch (export_kind) {
        case EXPORT_KIND_FUNC:
            export_index_boundary =
                module->import_function_count + module->function_count;
            break;
        case EXPORT_KIND_GLOBAL:
            export_index_boundary =
                module->import_global_count + module->global_count;
            break;
        case EXPORT_KIND_MEMORY:
            export_index_boundary =
                module->import_memory_count + module->memory_count;
            break;
        case EXPORT_KIND_TABLE:
            export_index_boundary =
                module->import_table_count + module->table_count;
            break;
        default:
            bh_assert(0);
    }

    if (export->index >= export_index_boundary) {
        LOG_DEBUG("%s in the module %s is out of index (%d >= %d )", field_name,
                  module_name, export->index, export_index_boundary);
        set_error_buf(error_buf, error_buf_size, "incompatible import type");
        return NULL;
    }

    return export;
}

static WASMFunction *
wasm_loader_resolve_function(const char *module_name, const char *function_name,
                             const WASMType *expected_function_type,
                             char *error_buf, uint32 error_buf_size)
{
    WASMModuleCommon *module_reg;
    WASMFunction *function = NULL;
    WASMExport *export = NULL;
    WASMModule *module = NULL;
    WASMType *target_function_type = NULL;

    module_reg = wasm_runtime_find_module_registered(module_name);
    if (!module_reg || module_reg->module_type != Wasm_Module_Bytecode) {
        LOG_DEBUG("can not find a module named %s for function %s", module_name,
                  function_name);
        set_error_buf(error_buf, error_buf_size, "unknown import");
        return NULL;
    }

    module = (WASMModule *)module_reg;
    export =
        wasm_loader_find_export(module, module_name, function_name,
                                EXPORT_KIND_FUNC, error_buf, error_buf_size);
    if (!export) {
        return NULL;
    }

    /* resolve function type and function */
    if (export->index < module->import_function_count) {
        target_function_type =
            module->import_functions[export->index].u.function.func_type;
        function = module->import_functions[export->index]
                       .u.function.import_func_linked;
    }
    else {
        target_function_type =
            module->functions[export->index - module->import_function_count]
                ->func_type;
        function =
            module->functions[export->index - module->import_function_count];
    }

    /* check function type */
    if (!wasm_type_equal(expected_function_type, target_function_type)) {
        LOG_DEBUG("%s.%s failed the type check", module_name, function_name);
        set_error_buf(error_buf, error_buf_size, "incompatible import type");
        return NULL;
    }

    return function;
}

static WASMTable *
wasm_loader_resolve_table(const char *module_name, const char *table_name,
                          uint32 init_size, uint32 max_size, char *error_buf,
                          uint32 error_buf_size)
{
    WASMModuleCommon *module_reg;
    WASMTable *table = NULL;
    WASMExport *export = NULL;
    WASMModule *module = NULL;

    module_reg = wasm_runtime_find_module_registered(module_name);
    if (!module_reg || module_reg->module_type != Wasm_Module_Bytecode) {
        LOG_DEBUG("can not find a module named %s for table", module_name);
        set_error_buf(error_buf, error_buf_size, "unknown import");
        return NULL;
    }

    module = (WASMModule *)module_reg;
    export =
        wasm_loader_find_export(module, module_name, table_name,
                                EXPORT_KIND_TABLE, error_buf, error_buf_size);
    if (!export) {
        return NULL;
    }

    /* resolve table and check the init/max size */
    if (export->index < module->import_table_count) {
        table =
            module->import_tables[export->index].u.table.import_table_linked;
    }
    else {
        table = &(module->tables[export->index - module->import_table_count]);
    }
    if (table->init_size < init_size || table->max_size > max_size) {
        LOG_DEBUG("%s,%s failed type check(%d-%d), expected(%d-%d)",
                  module_name, table_name, table->init_size, table->max_size,
                  init_size, max_size);
        set_error_buf(error_buf, error_buf_size, "incompatible import type");
        return NULL;
    }

    return table;
}

static WASMMemory *
wasm_loader_resolve_memory(const char *module_name, const char *memory_name,
                           uint32 init_page_count, uint32 max_page_count,
                           char *error_buf, uint32 error_buf_size)
{
    WASMModuleCommon *module_reg;
    WASMMemory *memory = NULL;
    WASMExport *export = NULL;
    WASMModule *module = NULL;

    module_reg = wasm_runtime_find_module_registered(module_name);
    if (!module_reg || module_reg->module_type != Wasm_Module_Bytecode) {
        LOG_DEBUG("can not find a module named %s for memory", module_name);
        set_error_buf(error_buf, error_buf_size, "unknown import");
        return NULL;
    }

    module = (WASMModule *)module_reg;
    export =
        wasm_loader_find_export(module, module_name, memory_name,
                                EXPORT_KIND_MEMORY, error_buf, error_buf_size);
    if (!export) {
        return NULL;
    }

    /* resolve memory and check the init/max page count */
    if (export->index < module->import_memory_count) {
        memory = module->import_memories[export->index]
                     .u.memory.import_memory_linked;
    }
    else {
        memory =
            &(module->memories[export->index - module->import_memory_count]);
    }
    if (memory->init_page_count < init_page_count
        || memory->max_page_count > max_page_count) {
        LOG_DEBUG("%s,%s failed type check(%d-%d), expected(%d-%d)",
                  module_name, memory_name, memory->init_page_count,
                  memory->max_page_count, init_page_count, max_page_count);
        set_error_buf(error_buf, error_buf_size, "incompatible import type");
        return NULL;
    }
    return memory;
}

static WASMGlobal *
wasm_loader_resolve_global(const char *module_name, const char *global_name,
                           uint8 type, bool is_mutable, char *error_buf,
                           uint32 error_buf_size)
{
    WASMModuleCommon *module_reg;
    WASMGlobal *global = NULL;
    WASMExport *export = NULL;
    WASMModule *module = NULL;

    module_reg = wasm_runtime_find_module_registered(module_name);
    if (!module_reg || module_reg->module_type != Wasm_Module_Bytecode) {
        LOG_DEBUG("can not find a module named %s for global", module_name);
        set_error_buf(error_buf, error_buf_size, "unknown import");
        return NULL;
    }

    module = (WASMModule *)module_reg;
    export =
        wasm_loader_find_export(module, module_name, global_name,
                                EXPORT_KIND_GLOBAL, error_buf, error_buf_size);
    if (!export) {
        return NULL;
    }

    /* resolve and check the global */
    if (export->index < module->import_global_count) {
        global =
            module->import_globals[export->index].u.global.import_global_linked;
    }
    else {
        global =
            &(module->globals[export->index - module->import_global_count]);
    }
    if (global->type != type || global->is_mutable != is_mutable) {
        LOG_DEBUG("%s,%s failed type check(%d, %d), expected(%d, %d)",
                  module_name, global_name, global->type, global->is_mutable,
                  type, is_mutable);
        set_error_buf(error_buf, error_buf_size, "incompatible import type");
        return NULL;
    }
    return global;
}

static WASMModule *
search_sub_module(const WASMModule *parent_module, const char *sub_module_name)
{
    WASMRegisteredModule *node =
        bh_list_first_elem(parent_module->import_module_list);
    while (node && strcmp(sub_module_name, node->module_name)) {
        node = bh_list_elem_next(node);
    }
    return node ? (WASMModule *)node->module : NULL;
}

static bool
register_sub_module(const WASMModule *parent_module,
                    const char *sub_module_name, WASMModule *sub_module)
{
    /* register sub_module into its parent sub module list */
    WASMRegisteredModule *node = NULL;
    bh_list_status ret;

    if (search_sub_module(parent_module, sub_module_name)) {
        LOG_DEBUG("%s has been registered in its parent", sub_module_name);
        return true;
    }

    node = loader_malloc(sizeof(WASMRegisteredModule), NULL, 0);
    if (!node) {
        return false;
    }

    node->module_name = sub_module_name;
    node->module = (WASMModuleCommon *)sub_module;
    ret = bh_list_insert(parent_module->import_module_list, node);
    bh_assert(BH_LIST_SUCCESS == ret);
    (void)ret;
    return true;
}

static WASMModule *
load_depended_module(const WASMModule *parent_module,
                     const char *sub_module_name, char *error_buf,
                     uint32 error_buf_size)
{
    WASMModule *sub_module = NULL;
    bool ret = false;
    uint8 *buffer = NULL;
    uint32 buffer_size = 0;
    const module_reader reader = wasm_runtime_get_module_reader();
    const module_destroyer destroyer = wasm_runtime_get_module_destroyer();

    /* check the registered module list of the parent */
    sub_module = search_sub_module(parent_module, sub_module_name);
    if (sub_module) {
        LOG_DEBUG("%s has been loaded before", sub_module_name);
        return sub_module;
    }

    /* check the global registered module list */
    sub_module =
        (WASMModule *)wasm_runtime_find_module_registered(sub_module_name);
    if (sub_module) {
        LOG_DEBUG("%s has been loaded", sub_module_name);
        goto register_sub_module;
    }

    LOG_VERBOSE("loading %s", sub_module_name);

    if (!reader) {
        set_error_buf_v(error_buf, error_buf_size,
                        "no sub module reader to load %s", sub_module_name);
        return NULL;
    }

    /* start to maintain a loading module list */
    ret = wasm_runtime_is_loading_module(sub_module_name);
    if (ret) {
        set_error_buf_v(error_buf, error_buf_size,
                        "found circular dependency on %s", sub_module_name);
        return NULL;
    }

    ret = wasm_runtime_add_loading_module(sub_module_name, error_buf,
                                          error_buf_size);
    if (!ret) {
        LOG_DEBUG("can not add %s into loading module list\n", sub_module_name);
        return NULL;
    }

    ret = reader(sub_module_name, &buffer, &buffer_size);
    if (!ret) {
        LOG_DEBUG("read the file of %s failed", sub_module_name);
        set_error_buf_v(error_buf, error_buf_size, "unknown import",
                        sub_module_name);
        goto delete_loading_module;
    }

    sub_module =
        wasm_loader_load(buffer, buffer_size, false, error_buf, error_buf_size);
    if (!sub_module) {
        LOG_DEBUG("error: can not load the sub_module %s", sub_module_name);
        /* others will be destroyed in runtime_destroy() */
        goto destroy_file_buffer;
    }

    wasm_runtime_delete_loading_module(sub_module_name);

    /* register on a global list */
    ret = wasm_runtime_register_module_internal(
        sub_module_name, (WASMModuleCommon *)sub_module, buffer, buffer_size,
        error_buf, error_buf_size);
    if (!ret) {
        LOG_DEBUG("error: can not register module %s globally\n",
                  sub_module_name);
        /* others will be unloaded in runtime_destroy() */
        goto unload_module;
    }

    /* register into its parent list */
register_sub_module:
    ret = register_sub_module(parent_module, sub_module_name, sub_module);
    if (!ret) {
        set_error_buf_v(error_buf, error_buf_size,
                        "failed to register sub module %s", sub_module_name);
        /* since it is in the global module list, no need to
         * unload the module. the runtime_destroy() will do it
         */
        return NULL;
    }

    return sub_module;

unload_module:
    wasm_loader_unload(sub_module);

destroy_file_buffer:
    if (destroyer) {
        destroyer(buffer, buffer_size);
    }
    else {
        LOG_WARNING("need to release the reading buffer of %s manually",
                    sub_module_name);
    }

delete_loading_module:
    wasm_runtime_delete_loading_module(sub_module_name);
    return NULL;
}
#endif /* end of WASM_ENABLE_MULTI_MODULE */

static bool
load_function_import(const uint8 **p_buf, const uint8 *buf_end,
                     const WASMModule *parent_module,
                     const char *sub_module_name, const char *function_name,
                     WASMFunctionImport *function, char *error_buf,
                     uint32 error_buf_size)
{
    const uint8 *p = *p_buf, *p_end = buf_end;
    uint32 declare_type_index = 0;
    WASMType *declare_func_type = NULL;
    WASMFunction *linked_func = NULL;
#if WASM_ENABLE_MULTI_MODULE != 0
    WASMModule *sub_module = NULL;
#endif
    const char *linked_signature = NULL;
    void *linked_attachment = NULL;
    bool linked_call_conv_raw = false;
    bool is_native_symbol = false;

    read_leb_uint32(p, p_end, declare_type_index);
    *p_buf = p;

    if (declare_type_index >= parent_module->type_count) {
        set_error_buf(error_buf, error_buf_size, "unknown type");
        return false;
    }

#if (WASM_ENABLE_WAMR_COMPILER != 0) || (WASM_ENABLE_JIT != 0)
    declare_type_index = wasm_get_smallest_type_idx(
        parent_module->types, parent_module->type_count, declare_type_index);
#endif

    declare_func_type = parent_module->types[declare_type_index];

    /* lookup registered native symbols first */
    linked_func = wasm_native_resolve_symbol(
        sub_module_name, function_name, declare_func_type, &linked_signature,
        &linked_attachment, &linked_call_conv_raw);
    if (linked_func) {
        is_native_symbol = true;
    }
#if WASM_ENABLE_MULTI_MODULE != 0
    else {
        if (!wasm_runtime_is_built_in_module(sub_module_name)) {
            sub_module = load_depended_module(parent_module, sub_module_name,
                                              error_buf, error_buf_size);
            if (!sub_module) {
                return false;
            }
        }
        linked_func = wasm_loader_resolve_function(
            sub_module_name, function_name, declare_func_type, error_buf,
            error_buf_size);
    }
#endif

    function->module_name = (char *)sub_module_name;
    function->field_name = (char *)function_name;
    function->func_type = declare_func_type;
    /* func_ptr_linked is for native registered symbol */
    function->func_ptr_linked = is_native_symbol ? linked_func : NULL;
    function->signature = linked_signature;
    function->attachment = linked_attachment;
    function->call_conv_raw = linked_call_conv_raw;
#if WASM_ENABLE_MULTI_MODULE != 0
    function->import_module = is_native_symbol ? NULL : sub_module;
    function->import_func_linked = is_native_symbol ? NULL : linked_func;
#endif
    return true;
fail:
    return false;
}

static bool
check_table_max_size(uint32 init_size, uint32 max_size, char *error_buf,
                     uint32 error_buf_size)
{
    if (max_size < init_size) {
        set_error_buf(error_buf, error_buf_size,
                      "size minimum must not be greater than maximum");
        return false;
    }
    return true;
}

static bool
load_table_import(const uint8 **p_buf, const uint8 *buf_end,
                  WASMModule *parent_module, const char *sub_module_name,
                  const char *table_name, WASMTableImport *table,
                  char *error_buf, uint32 error_buf_size)
{
    const uint8 *p = *p_buf, *p_end = buf_end;
    uint32 declare_elem_type = 0, declare_max_size_flag = 0,
           declare_init_size = 0, declare_max_size = 0;
#if WASM_ENABLE_MULTI_MODULE != 0
    WASMModule *sub_module = NULL;
    WASMTable *linked_table = NULL;
#endif

    CHECK_BUF(p, p_end, 1);
    /* 0x70 or 0x6F */
    declare_elem_type = read_uint8(p);
    if (VALUE_TYPE_FUNCREF != declare_elem_type
#if WASM_ENABLE_REF_TYPES != 0
        && VALUE_TYPE_EXTERNREF != declare_elem_type
#endif
    ) {
        set_error_buf(error_buf, error_buf_size, "incompatible import type");
        return false;
    }

    read_leb_uint32(p, p_end, declare_max_size_flag);
    if (declare_max_size_flag > 1) {
        set_error_buf(error_buf, error_buf_size, "integer too large");
        return false;
    }

    read_leb_uint32(p, p_end, declare_init_size);

    if (declare_max_size_flag) {
        read_leb_uint32(p, p_end, declare_max_size);
        if (!check_table_max_size(declare_init_size, declare_max_size,
                                  error_buf, error_buf_size))
            return false;
    }

    adjust_table_max_size(declare_init_size, declare_max_size_flag,
                          &declare_max_size);

    *p_buf = p;

#if WASM_ENABLE_MULTI_MODULE != 0
    if (!wasm_runtime_is_built_in_module(sub_module_name)) {
        sub_module = load_depended_module(parent_module, sub_module_name,
                                          error_buf, error_buf_size);
        if (!sub_module) {
            return false;
        }

        linked_table = wasm_loader_resolve_table(
            sub_module_name, table_name, declare_init_size, declare_max_size,
            error_buf, error_buf_size);
        if (!linked_table) {
            return false;
        }

        /* reset with linked table limit */
        declare_elem_type = linked_table->elem_type;
        declare_init_size = linked_table->init_size;
        declare_max_size = linked_table->max_size;
        declare_max_size_flag = linked_table->flags;
        table->import_table_linked = linked_table;
        table->import_module = sub_module;
    }
#endif /* WASM_ENABLE_MULTI_MODULE != 0 */

    /* (table (export "table") 10 20 funcref) */
    /* we need this section working in wamrc */
    if (!strcmp("spectest", sub_module_name)) {
        const uint32 spectest_table_init_size = 10;
        const uint32 spectest_table_max_size = 20;

        if (strcmp("table", table_name)) {
            set_error_buf(error_buf, error_buf_size,
                          "incompatible import type or unknown import");
            return false;
        }

        if (declare_init_size > spectest_table_init_size
            || declare_max_size < spectest_table_max_size) {
            set_error_buf(error_buf, error_buf_size,
                          "incompatible import type");
            return false;
        }

        declare_init_size = spectest_table_init_size;
        declare_max_size = spectest_table_max_size;
    }

    /* now we believe all declaration are ok */
    table->elem_type = declare_elem_type;
    table->init_size = declare_init_size;
    table->flags = declare_max_size_flag;
    table->max_size = declare_max_size;
    return true;
fail:
    return false;
}

unsigned
wasm_runtime_memory_pool_size();

static bool
check_memory_init_size(uint32 init_size, char *error_buf, uint32 error_buf_size)
{
    if (init_size > 65536) {
        set_error_buf(error_buf, error_buf_size,
                      "memory size must be at most 65536 pages (4GiB)");
        return false;
    }
    return true;
}

static bool
check_memory_max_size(uint32 init_size, uint32 max_size, char *error_buf,
                      uint32 error_buf_size)
{
    if (max_size < init_size) {
        set_error_buf(error_buf, error_buf_size,
                      "size minimum must not be greater than maximum");
        return false;
    }

    if (max_size > 65536) {
        set_error_buf(error_buf, error_buf_size,
                      "memory size must be at most 65536 pages (4GiB)");
        return false;
    }
    return true;
}

static bool
load_memory_import(const uint8 **p_buf, const uint8 *buf_end,
                   WASMModule *parent_module, const char *sub_module_name,
                   const char *memory_name, WASMMemoryImport *memory,
                   char *error_buf, uint32 error_buf_size)
{
    const uint8 *p = *p_buf, *p_end = buf_end;
    uint32 pool_size = wasm_runtime_memory_pool_size();
#if WASM_ENABLE_APP_FRAMEWORK != 0
    uint32 max_page_count = pool_size * APP_MEMORY_MAX_GLOBAL_HEAP_PERCENT
                            / DEFAULT_NUM_BYTES_PER_PAGE;
#else
    uint32 max_page_count = pool_size / DEFAULT_NUM_BYTES_PER_PAGE;
#endif /* WASM_ENABLE_APP_FRAMEWORK */
    uint32 declare_max_page_count_flag = 0;
    uint32 declare_init_page_count = 0;
    uint32 declare_max_page_count = 0;
#if WASM_ENABLE_MULTI_MODULE != 0
    WASMModule *sub_module = NULL;
    WASMMemory *linked_memory = NULL;
#endif

    read_leb_uint32(p, p_end, declare_max_page_count_flag);
    read_leb_uint32(p, p_end, declare_init_page_count);
    if (!check_memory_init_size(declare_init_page_count, error_buf,
                                error_buf_size)) {
        return false;
    }

    if (declare_max_page_count_flag & 1) {
        read_leb_uint32(p, p_end, declare_max_page_count);
        if (!check_memory_max_size(declare_init_page_count,
                                   declare_max_page_count, error_buf,
                                   error_buf_size)) {
            return false;
        }
        if (declare_max_page_count > max_page_count) {
            declare_max_page_count = max_page_count;
        }
    }
    else {
        /* Limit the maximum memory size to max_page_count */
        declare_max_page_count = max_page_count;
    }

#if WASM_ENABLE_MULTI_MODULE != 0
    if (!wasm_runtime_is_built_in_module(sub_module_name)) {
        sub_module = load_depended_module(parent_module, sub_module_name,
                                          error_buf, error_buf_size);
        if (!sub_module) {
            return false;
        }

        linked_memory = wasm_loader_resolve_memory(
            sub_module_name, memory_name, declare_init_page_count,
            declare_max_page_count, error_buf, error_buf_size);
        if (!linked_memory) {
            return false;
        }

        /**
         * reset with linked memory limit
         */
        memory->import_module = sub_module;
        memory->import_memory_linked = linked_memory;
        declare_init_page_count = linked_memory->init_page_count;
        declare_max_page_count = linked_memory->max_page_count;
    }
#endif

    /* (memory (export "memory") 1 2) */
    if (!strcmp("spectest", sub_module_name)) {
        uint32 spectest_memory_init_page = 1;
        uint32 spectest_memory_max_page = 2;

        if (strcmp("memory", memory_name)) {
            set_error_buf(error_buf, error_buf_size,
                          "incompatible import type or unknown import");
            return false;
        }

        if (declare_init_page_count > spectest_memory_init_page
            || declare_max_page_count < spectest_memory_max_page) {
            set_error_buf(error_buf, error_buf_size,
                          "incompatible import type");
            return false;
        }

        declare_init_page_count = spectest_memory_init_page;
        declare_max_page_count = spectest_memory_max_page;
    }

    /* now we believe all declaration are ok */
    memory->flags = declare_max_page_count_flag;
    memory->init_page_count = declare_init_page_count;
    memory->max_page_count = declare_max_page_count;
    memory->num_bytes_per_page = DEFAULT_NUM_BYTES_PER_PAGE;

    *p_buf = p;
    return true;
fail:
    return false;
}

static bool
load_global_import(const uint8 **p_buf, const uint8 *buf_end,
                   const WASMModule *parent_module, char *sub_module_name,
                   char *global_name, WASMGlobalImport *global, char *error_buf,
                   uint32 error_buf_size)
{
    const uint8 *p = *p_buf, *p_end = buf_end;
    uint8 declare_type = 0;
    uint8 declare_mutable = 0;
#if WASM_ENABLE_MULTI_MODULE != 0
    WASMModule *sub_module = NULL;
    WASMGlobal *linked_global = NULL;
#endif

    CHECK_BUF(p, p_end, 2);
    declare_type = read_uint8(p);
    declare_mutable = read_uint8(p);
    *p_buf = p;

    if (declare_mutable >= 2) {
        set_error_buf(error_buf, error_buf_size, "invalid mutability");
        return false;
    }

#if WASM_ENABLE_LIBC_BUILTIN != 0
    global->is_linked = wasm_native_lookup_libc_builtin_global(
        sub_module_name, global_name, global);
    if (global->is_linked) {
        if (global->type != declare_type
            || global->is_mutable != declare_mutable) {
            set_error_buf(error_buf, error_buf_size,
                          "incompatible import type");
            return false;
        }
    }
#endif
#if WASM_ENABLE_MULTI_MODULE != 0
    if (!global->is_linked
        && !wasm_runtime_is_built_in_module(sub_module_name)) {
        sub_module = load_depended_module(parent_module, sub_module_name,
                                          error_buf, error_buf_size);
        if (!sub_module) {
            return false;
        }

        /* check sub modules */
        linked_global = wasm_loader_resolve_global(
            sub_module_name, global_name, declare_type, declare_mutable,
            error_buf, error_buf_size);
        if (linked_global) {
            global->import_module = sub_module;
            global->import_global_linked = linked_global;
            global->is_linked = true;
        }
    }
#endif

    global->module_name = sub_module_name;
    global->field_name = global_name;
    global->type = declare_type;
    global->is_mutable = (declare_mutable == 1);
    return true;
fail:
    return false;
}

static bool
load_table(const uint8 **p_buf, const uint8 *buf_end, WASMTable *table,
           char *error_buf, uint32 error_buf_size)
{
    const uint8 *p = *p_buf, *p_end = buf_end, *p_org;

    CHECK_BUF(p, p_end, 1);
    /* 0x70 or 0x6F */
    table->elem_type = read_uint8(p);
    if (VALUE_TYPE_FUNCREF != table->elem_type
#if WASM_ENABLE_REF_TYPES != 0
        && VALUE_TYPE_EXTERNREF != table->elem_type
#endif
    ) {
        set_error_buf(error_buf, error_buf_size, "incompatible import type");
        return false;
    }

    p_org = p;
    read_leb_uint32(p, p_end, table->flags);
#if WASM_ENABLE_SHARED_MEMORY == 0
    if (p - p_org > 1) {
        set_error_buf(error_buf, error_buf_size,
                      "integer representation too long");
        return false;
    }
    if (table->flags > 1) {
        set_error_buf(error_buf, error_buf_size, "integer too large");
        return false;
    }
#else
    if (p - p_org > 1) {
        set_error_buf(error_buf, error_buf_size, "invalid limits flags");
        return false;
    }
    if (table->flags == 2) {
        set_error_buf(error_buf, error_buf_size, "tables cannot be shared");
        return false;
    }
    if (table->flags > 1) {
        set_error_buf(error_buf, error_buf_size, "invalid limits flags");
        return false;
    }
#endif

    read_leb_uint32(p, p_end, table->init_size);

    if (table->flags) {
        read_leb_uint32(p, p_end, table->max_size);
        if (!check_table_max_size(table->init_size, table->max_size, error_buf,
                                  error_buf_size))
            return false;
    }

    adjust_table_max_size(table->init_size, table->flags, &table->max_size);

    *p_buf = p;
    return true;
fail:
    return false;
}

static bool
load_memory(const uint8 **p_buf, const uint8 *buf_end, WASMMemory *memory,
            char *error_buf, uint32 error_buf_size)
{
    const uint8 *p = *p_buf, *p_end = buf_end, *p_org;
    uint32 pool_size = wasm_runtime_memory_pool_size();
#if WASM_ENABLE_APP_FRAMEWORK != 0
    uint32 max_page_count = pool_size * APP_MEMORY_MAX_GLOBAL_HEAP_PERCENT
                            / DEFAULT_NUM_BYTES_PER_PAGE;
#else
    uint32 max_page_count = pool_size / DEFAULT_NUM_BYTES_PER_PAGE;
#endif

    p_org = p;
    read_leb_uint32(p, p_end, memory->flags);
#if WASM_ENABLE_SHARED_MEMORY == 0
    if (p - p_org > 1) {
        set_error_buf(error_buf, error_buf_size,
                      "integer representation too long");
        return false;
    }
    if (memory->flags > 1) {
        set_error_buf(error_buf, error_buf_size, "integer too large");
        return false;
    }
#else
    if (p - p_org > 1) {
        set_error_buf(error_buf, error_buf_size, "invalid limits flags");
        return false;
    }
    if (memory->flags > 3) {
        set_error_buf(error_buf, error_buf_size, "invalid limits flags");
        return false;
    }
    else if (memory->flags == 2) {
        set_error_buf(error_buf, error_buf_size,
                      "shared memory must have maximum");
        return false;
    }
#endif

    read_leb_uint32(p, p_end, memory->init_page_count);
    if (!check_memory_init_size(memory->init_page_count, error_buf,
                                error_buf_size))
        return false;

    if (memory->flags & 1) {
        read_leb_uint32(p, p_end, memory->max_page_count);
        if (!check_memory_max_size(memory->init_page_count,
                                   memory->max_page_count, error_buf,
                                   error_buf_size))
            return false;
        if (memory->max_page_count > max_page_count)
            memory->max_page_count = max_page_count;
    }
    else {
        /* Limit the maximum memory size to max_page_count */
        memory->max_page_count = max_page_count;
    }

    memory->num_bytes_per_page = DEFAULT_NUM_BYTES_PER_PAGE;

    *p_buf = p;
    return true;
fail:
    return false;
}

static bool
load_import_section(const uint8 *buf, const uint8 *buf_end, WASMModule *module,
                    bool is_load_from_file_buf, char *error_buf,
                    uint32 error_buf_size)
{
    const uint8 *p = buf, *p_end = buf_end, *p_old;
    uint32 import_count, name_len, type_index, i, u32, flags;
    uint64 total_size;
    WASMImport *import;
    WASMImport *import_functions = NULL, *import_tables = NULL;
    WASMImport *import_memories = NULL, *import_globals = NULL;
    char *sub_module_name, *field_name;
    uint8 u8, kind;

    read_leb_uint32(p, p_end, import_count);

    if (import_count) {
        module->import_count = import_count;
        total_size = sizeof(WASMImport) * (uint64)import_count;
        if (!(module->imports =
                  loader_malloc(total_size, error_buf, error_buf_size))) {
            return false;
        }

        p_old = p;

        /* Scan firstly to get import count of each type */
        for (i = 0; i < import_count; i++) {
            /* module name */
            read_leb_uint32(p, p_end, name_len);
            CHECK_BUF(p, p_end, name_len);
            p += name_len;

            /* field name */
            read_leb_uint32(p, p_end, name_len);
            CHECK_BUF(p, p_end, name_len);
            p += name_len;

            CHECK_BUF(p, p_end, 1);
            /* 0x00/0x01/0x02/0x03 */
            kind = read_uint8(p);

            switch (kind) {
                case IMPORT_KIND_FUNC: /* import function */
                    read_leb_uint32(p, p_end, type_index);
                    module->import_function_count++;
                    break;

                case IMPORT_KIND_TABLE: /* import table */
                    CHECK_BUF(p, p_end, 1);
                    /* 0x70 */
                    u8 = read_uint8(p);
                    read_leb_uint32(p, p_end, flags);
                    read_leb_uint32(p, p_end, u32);
                    if (flags & 1)
                        read_leb_uint32(p, p_end, u32);
                    module->import_table_count++;

#if WASM_ENABLE_REF_TYPES == 0
                    if (module->import_table_count > 1) {
                        set_error_buf(error_buf, error_buf_size,
                                      "multiple tables");
                        return false;
                    }
#endif
                    break;

                case IMPORT_KIND_MEMORY: /* import memory */
                    read_leb_uint32(p, p_end, flags);
                    read_leb_uint32(p, p_end, u32);
                    if (flags & 1)
                        read_leb_uint32(p, p_end, u32);
                    module->import_memory_count++;
                    if (module->import_memory_count > 1) {
                        set_error_buf(error_buf, error_buf_size,
                                      "multiple memories");
                        return false;
                    }
                    break;

                case IMPORT_KIND_GLOBAL: /* import global */
                    CHECK_BUF(p, p_end, 2);
                    p += 2;
                    module->import_global_count++;
                    break;

                default:
                    set_error_buf(error_buf, error_buf_size,
                                  "invalid import kind");
                    return false;
            }
        }

        if (module->import_function_count)
            import_functions = module->import_functions = module->imports;
        if (module->import_table_count)
            import_tables = module->import_tables =
                module->imports + module->import_function_count;
        if (module->import_memory_count)
            import_memories = module->import_memories =
                module->imports + module->import_function_count
                + module->import_table_count;
        if (module->import_global_count)
            import_globals = module->import_globals =
                module->imports + module->import_function_count
                + module->import_table_count + module->import_memory_count;

        p = p_old;

        /* Scan again to resolve the data */
        for (i = 0; i < import_count; i++) {
            /* load module name */
            read_leb_uint32(p, p_end, name_len);
            CHECK_BUF(p, p_end, name_len);
            if (!(sub_module_name = const_str_list_insert(
                      p, name_len, module, is_load_from_file_buf, error_buf,
                      error_buf_size))) {
                return false;
            }
            p += name_len;

            /* load field name */
            read_leb_uint32(p, p_end, name_len);
            CHECK_BUF(p, p_end, name_len);
            if (!(field_name = const_str_list_insert(
                      p, name_len, module, is_load_from_file_buf, error_buf,
                      error_buf_size))) {
                return false;
            }
            p += name_len;

            CHECK_BUF(p, p_end, 1);
            /* 0x00/0x01/0x02/0x03 */
            kind = read_uint8(p);

            switch (kind) {
                case IMPORT_KIND_FUNC: /* import function */
                    bh_assert(import_functions);
                    import = import_functions++;
                    if (!load_function_import(
                            &p, p_end, module, sub_module_name, field_name,
                            &import->u.function, error_buf, error_buf_size)) {
                        return false;
                    }
                    break;

                case IMPORT_KIND_TABLE: /* import table */
                    bh_assert(import_tables);
                    import = import_tables++;
                    if (!load_table_import(&p, p_end, module, sub_module_name,
                                           field_name, &import->u.table,
                                           error_buf, error_buf_size)) {
                        LOG_DEBUG("can not import such a table (%s,%s)",
                                  sub_module_name, field_name);
                        return false;
                    }
                    break;

                case IMPORT_KIND_MEMORY: /* import memory */
                    bh_assert(import_memories);
                    import = import_memories++;
                    if (!load_memory_import(&p, p_end, module, sub_module_name,
                                            field_name, &import->u.memory,
                                            error_buf, error_buf_size)) {
                        return false;
                    }
                    break;

                case IMPORT_KIND_GLOBAL: /* import global */
                    bh_assert(import_globals);
                    import = import_globals++;
                    if (!load_global_import(&p, p_end, module, sub_module_name,
                                            field_name, &import->u.global,
                                            error_buf, error_buf_size)) {
                        return false;
                    }
                    break;

                default:
                    set_error_buf(error_buf, error_buf_size,
                                  "invalid import kind");
                    return false;
            }
            import->kind = kind;
            import->u.names.module_name = sub_module_name;
            import->u.names.field_name = field_name;
        }

#if WASM_ENABLE_LIBC_WASI != 0
        import = module->import_functions;
        for (i = 0; i < module->import_function_count; i++, import++) {
            if (!strcmp(import->u.names.module_name, "wasi_unstable")
                || !strcmp(import->u.names.module_name,
                           "wasi_snapshot_preview1")) {
                module->import_wasi_api = true;
                break;
            }
        }
#endif
    }

    if (p != p_end) {
        set_error_buf(error_buf, error_buf_size, "section size mismatch");
        return false;
    }

    LOG_VERBOSE("Load import section success.\n");
    (void)u8;
    (void)u32;
    (void)type_index;
    return true;
fail:
    return false;
}

static bool
init_function_local_offsets(WASMFunction *func, char *error_buf,
                            uint32 error_buf_size)
{
    WASMType *param_type = func->func_type;
    uint32 param_count = param_type->param_count;
    uint8 *param_types = param_type->types;
    uint32 local_count = func->local_count;
    uint8 *local_types = func->local_types;
    uint32 i, local_offset = 0;
    uint64 total_size = sizeof(uint16) * ((uint64)param_count + local_count);

    /*
     * Only allocate memory when total_size is not 0,
     * or the return value of malloc(0) might be NULL on some platforms,
     * which causes wasm loader return false.
     */
    if (total_size > 0
        && !(func->local_offsets =
                 loader_malloc(total_size, error_buf, error_buf_size))) {
        return false;
    }

    for (i = 0; i < param_count; i++) {
        func->local_offsets[i] = (uint16)local_offset;
        local_offset += wasm_value_type_cell_num(param_types[i]);
    }

    for (i = 0; i < local_count; i++) {
        func->local_offsets[param_count + i] = (uint16)local_offset;
        local_offset += wasm_value_type_cell_num(local_types[i]);
    }

    bh_assert(local_offset == func->param_cell_num + func->local_cell_num);
    return true;
}

static bool
load_function_section(const uint8 *buf, const uint8 *buf_end,
                      const uint8 *buf_code, const uint8 *buf_code_end,
                      WASMModule *module, char *error_buf,
                      uint32 error_buf_size)
{
    const uint8 *p = buf, *p_end = buf_end;
    const uint8 *p_code = buf_code, *p_code_end, *p_code_save;
    uint32 func_count;
    uint64 total_size;
    uint32 code_count = 0, code_size, type_index, i, j, k, local_type_index;
    uint32 local_count, local_set_count, sub_local_count;
    uint8 type;
    WASMFunction *func;

    read_leb_uint32(p, p_end, func_count);

    if (buf_code)
        read_leb_uint32(p_code, buf_code_end, code_count);

    if (func_count != code_count) {
        set_error_buf(error_buf, error_buf_size,
                      "function and code section have inconsistent lengths or "
                      "unexpected end");
        return false;
    }

    if (func_count) {
        module->function_count = func_count;
        total_size = sizeof(WASMFunction *) * (uint64)func_count;
        if (!(module->functions =
                  loader_malloc(total_size, error_buf, error_buf_size))) {
            return false;
        }

        for (i = 0; i < func_count; i++) {
            /* Resolve function type */
            read_leb_uint32(p, p_end, type_index);
            if (type_index >= module->type_count) {
                set_error_buf(error_buf, error_buf_size, "unknown type");
                return false;
            }

#if (WASM_ENABLE_WAMR_COMPILER != 0) || (WASM_ENABLE_JIT != 0)
            type_index = wasm_get_smallest_type_idx(
                module->types, module->type_count, type_index);
#endif

            read_leb_uint32(p_code, buf_code_end, code_size);
            if (code_size == 0 || p_code + code_size > buf_code_end) {
                set_error_buf(error_buf, error_buf_size,
                              "invalid function code size");
                return false;
            }

            /* Resolve local set count */
            p_code_end = p_code + code_size;
            local_count = 0;
            read_leb_uint32(p_code, buf_code_end, local_set_count);
            p_code_save = p_code;

            /* Calculate total local count */
            for (j = 0; j < local_set_count; j++) {
                read_leb_uint32(p_code, buf_code_end, sub_local_count);
                if (sub_local_count > UINT32_MAX - local_count) {
                    set_error_buf(error_buf, error_buf_size, "too many locals");
                    return false;
                }
                CHECK_BUF(p_code, buf_code_end, 1);
                /* 0x7F/0x7E/0x7D/0x7C */
                type = read_uint8(p_code);
                local_count += sub_local_count;
            }

            /* Alloc memory, layout: function structure + local types */
            code_size = (uint32)(p_code_end - p_code);

            total_size = sizeof(WASMFunction) + (uint64)local_count;
            if (!(func = module->functions[i] =
                      loader_malloc(total_size, error_buf, error_buf_size))) {
                return false;
            }

            /* Set function type, local count, code size and code body */
            func->func_type = module->types[type_index];
            func->local_count = local_count;
            if (local_count > 0)
                func->local_types = (uint8 *)func + sizeof(WASMFunction);
            func->code_size = code_size;
            /*
             * we shall make a copy of code body [p_code, p_code + code_size]
             * when we are worrying about inappropriate releasing behaviour.
             * all code bodies are actually in a buffer which user allocates in
             * his embedding environment and we don't have power on them.
             * it will be like:
             * code_body_cp = malloc(code_size);
             * memcpy(code_body_cp, p_code, code_size);
             * func->code = code_body_cp;
             */
            func->code = (uint8 *)p_code;

            /* Load each local type */
            p_code = p_code_save;
            local_type_index = 0;
            for (j = 0; j < local_set_count; j++) {
                read_leb_uint32(p_code, buf_code_end, sub_local_count);
                if (!sub_local_count
                    || local_type_index > UINT32_MAX - sub_local_count
                    || local_type_index + sub_local_count > local_count) {
                    set_error_buf(error_buf, error_buf_size,
                                  "invalid local count");
                    return false;
                }
                CHECK_BUF(p_code, buf_code_end, 1);
                /* 0x7F/0x7E/0x7D/0x7C */
                type = read_uint8(p_code);
                if (!is_value_type(type)) {
                    if (type == VALUE_TYPE_V128)
                        set_error_buf(error_buf, error_buf_size,
                                      "v128 value type requires simd feature");
                    else if (type == VALUE_TYPE_FUNCREF
                             || type == VALUE_TYPE_EXTERNREF)
                        set_error_buf(error_buf, error_buf_size,
                                      "ref value type requires "
                                      "reference types feature");
                    else
                        set_error_buf_v(error_buf, error_buf_size,
                                        "invalid local type 0x%02X", type);
                    return false;
                }
                for (k = 0; k < sub_local_count; k++) {
                    func->local_types[local_type_index++] = type;
                }
            }

            func->param_cell_num = func->func_type->param_cell_num;
            func->ret_cell_num = func->func_type->ret_cell_num;
            func->local_cell_num =
                wasm_get_cell_num(func->local_types, func->local_count);

            if (!init_function_local_offsets(func, error_buf, error_buf_size))
                return false;

            p_code = p_code_end;
        }
    }

    if (p != p_end) {
        set_error_buf(error_buf, error_buf_size, "section size mismatch");
        return false;
    }

    LOG_VERBOSE("Load function section success.\n");
    return true;
fail:
    return false;
}

static bool
check_function_index(const WASMModule *module, uint32 function_index,
                     char *error_buf, uint32 error_buf_size)
{
    if (function_index
        >= module->import_function_count + module->function_count) {
        set_error_buf_v(error_buf, error_buf_size, "unknown function %d",
                        function_index);
        return false;
    }
    return true;
}

static bool
load_table_section(const uint8 *buf, const uint8 *buf_end, WASMModule *module,
                   char *error_buf, uint32 error_buf_size)
{
    const uint8 *p = buf, *p_end = buf_end;
    uint32 table_count, i;
    uint64 total_size;
    WASMTable *table;

    read_leb_uint32(p, p_end, table_count);
#if WASM_ENABLE_REF_TYPES == 0
    if (module->import_table_count + table_count > 1) {
        /* a total of one table is allowed */
        set_error_buf(error_buf, error_buf_size, "multiple tables");
        return false;
    }
#endif

    if (table_count) {
        module->table_count = table_count;
        total_size = sizeof(WASMTable) * (uint64)table_count;
        if (!(module->tables =
                  loader_malloc(total_size, error_buf, error_buf_size))) {
            return false;
        }

        /* load each table */
        table = module->tables;
        for (i = 0; i < table_count; i++, table++)
            if (!load_table(&p, p_end, table, error_buf, error_buf_size))
                return false;
    }

    if (p != p_end) {
        set_error_buf(error_buf, error_buf_size, "section size mismatch");
        return false;
    }

    LOG_VERBOSE("Load table section success.\n");
    return true;
fail:
    return false;
}

static bool
load_memory_section(const uint8 *buf, const uint8 *buf_end, WASMModule *module,
                    char *error_buf, uint32 error_buf_size)
{
    const uint8 *p = buf, *p_end = buf_end;
    uint32 memory_count, i;
    uint64 total_size;
    WASMMemory *memory;

    read_leb_uint32(p, p_end, memory_count);
    /* a total of one memory is allowed */
    if (module->import_memory_count + memory_count > 1) {
        set_error_buf(error_buf, error_buf_size, "multiple memories");
        return false;
    }

    if (memory_count) {
        module->memory_count = memory_count;
        total_size = sizeof(WASMMemory) * (uint64)memory_count;
        if (!(module->memories =
                  loader_malloc(total_size, error_buf, error_buf_size))) {
            return false;
        }

        /* load each memory */
        memory = module->memories;
        for (i = 0; i < memory_count; i++, memory++)
            if (!load_memory(&p, p_end, memory, error_buf, error_buf_size))
                return false;
    }

    if (p != p_end) {
        set_error_buf(error_buf, error_buf_size, "section size mismatch");
        return false;
    }

    LOG_VERBOSE("Load memory section success.\n");
    return true;
fail:
    return false;
}

static bool
load_global_section(const uint8 *buf, const uint8 *buf_end, WASMModule *module,
                    char *error_buf, uint32 error_buf_size)
{
    const uint8 *p = buf, *p_end = buf_end;
    uint32 global_count, i;
    uint64 total_size;
    WASMGlobal *global;
    uint8 mutable;

    read_leb_uint32(p, p_end, global_count);

    if (global_count) {
        module->global_count = global_count;
        total_size = sizeof(WASMGlobal) * (uint64)global_count;
        if (!(module->globals =
                  loader_malloc(total_size, error_buf, error_buf_size))) {
            return false;
        }

        global = module->globals;

        for (i = 0; i < global_count; i++, global++) {
            CHECK_BUF(p, p_end, 2);
            global->type = read_uint8(p);
            mutable = read_uint8(p);
            if (mutable >= 2) {
                set_error_buf(error_buf, error_buf_size, "invalid mutability");
                return false;
            }
            global->is_mutable = mutable ? true : false;

            /* initialize expression */
            if (!load_init_expr(&p, p_end, &(global->init_expr), global->type,
                                error_buf, error_buf_size))
                return false;

            if (INIT_EXPR_TYPE_GET_GLOBAL == global->init_expr.init_expr_type) {
                /**
                 * Currently, constant expressions occurring as initializers
                 * of globals are further constrained in that contained
                 * global.get instructions are
                 * only allowed to refer to imported globals.
                 */
                uint32 target_global_index = global->init_expr.u.global_index;
                if (target_global_index >= module->import_global_count) {
                    set_error_buf(error_buf, error_buf_size, "unknown global");
                    return false;
                }
            }
            else if (INIT_EXPR_TYPE_FUNCREF_CONST
                     == global->init_expr.init_expr_type) {
                if (!check_function_index(module, global->init_expr.u.ref_index,
                                          error_buf, error_buf_size)) {
                    return false;
                }
            }
        }
    }

    if (p != p_end) {
        set_error_buf(error_buf, error_buf_size, "section size mismatch");
        return false;
    }

    LOG_VERBOSE("Load global section success.\n");
    return true;
fail:
    return false;
}

static bool
load_export_section(const uint8 *buf, const uint8 *buf_end, WASMModule *module,
                    bool is_load_from_file_buf, char *error_buf,
                    uint32 error_buf_size)
{
    const uint8 *p = buf, *p_end = buf_end;
    uint32 export_count, i, j, index;
    uint64 total_size;
    uint32 str_len;
    WASMExport *export;
    const char *name;

    read_leb_uint32(p, p_end, export_count);

    if (export_count) {
        module->export_count = export_count;
        total_size = sizeof(WASMExport) * (uint64)export_count;
        if (!(module->exports =
                  loader_malloc(total_size, error_buf, error_buf_size))) {
            return false;
        }

        export = module->exports;
        for (i = 0; i < export_count; i++, export ++) {
            read_leb_uint32(p, p_end, str_len);
            CHECK_BUF(p, p_end, str_len);

            for (j = 0; j < i; j++) {
                name = module->exports[j].name;
                if (strlen(name) == str_len && memcmp(name, p, str_len) == 0) {
                    set_error_buf(error_buf, error_buf_size,
                                  "duplicate export name");
                    return false;
                }
            }

            if (!(export->name = const_str_list_insert(
                      p, str_len, module, is_load_from_file_buf, error_buf,
                      error_buf_size))) {
                return false;
            }

            p += str_len;
            CHECK_BUF(p, p_end, 1);
            export->kind = read_uint8(p);
            read_leb_uint32(p, p_end, index);
            export->index = index;

            switch (export->kind) {
                /* function index */
                case EXPORT_KIND_FUNC:
                    if (index >= module->function_count
                                     + module->import_function_count) {
                        set_error_buf(error_buf, error_buf_size,
                                      "unknown function");
                        return false;
                    }
#if WASM_ENABLE_SIMD != 0
#if (WASM_ENABLE_WAMR_COMPILER != 0) || (WASM_ENABLE_JIT != 0)
                    /* TODO: check func type, if it has v128 param or result,
                             report error */
#endif
#endif
                    break;
                /* table index */
                case EXPORT_KIND_TABLE:
                    if (index
                        >= module->table_count + module->import_table_count) {
                        set_error_buf(error_buf, error_buf_size,
                                      "unknown table");
                        return false;
                    }
                    break;
                /* memory index */
                case EXPORT_KIND_MEMORY:
                    if (index
                        >= module->memory_count + module->import_memory_count) {
                        set_error_buf(error_buf, error_buf_size,
                                      "unknown memory");
                        return false;
                    }
                    break;
                /* global index */
                case EXPORT_KIND_GLOBAL:
                    if (index
                        >= module->global_count + module->import_global_count) {
                        set_error_buf(error_buf, error_buf_size,
                                      "unknown global");
                        return false;
                    }
                    break;
                default:
                    set_error_buf(error_buf, error_buf_size,
                                  "invalid export kind");
                    return false;
            }
        }
    }

    if (p != p_end) {
        set_error_buf(error_buf, error_buf_size, "section size mismatch");
        return false;
    }

    LOG_VERBOSE("Load export section success.\n");
    return true;
fail:
    return false;
}

static bool
check_table_index(const WASMModule *module, uint32 table_index, char *error_buf,
                  uint32 error_buf_size)
{
#if WASM_ENABLE_REF_TYPES == 0
    if (table_index != 0) {
        set_error_buf(error_buf, error_buf_size, "zero byte expected");
        return false;
    }
#endif

    if (table_index >= module->import_table_count + module->table_count) {
        set_error_buf_v(error_buf, error_buf_size, "unknown table %d",
                        table_index);
        return false;
    }
    return true;
}

static bool
load_table_index(const uint8 **p_buf, const uint8 *buf_end, WASMModule *module,
                 uint32 *p_table_index, char *error_buf, uint32 error_buf_size)
{
    const uint8 *p = *p_buf, *p_end = buf_end;
    uint32 table_index;

    read_leb_uint32(p, p_end, table_index);
    if (!check_table_index(module, table_index, error_buf, error_buf_size)) {
        return false;
    }

    *p_table_index = table_index;
    *p_buf = p;
    return true;
fail:
    return false;
}

#if WASM_ENABLE_REF_TYPES != 0
static bool
load_elem_type(const uint8 **p_buf, const uint8 *buf_end, uint32 *p_elem_type,
               bool elemkind_zero, char *error_buf, uint32 error_buf_size)
{
    const uint8 *p = *p_buf, *p_end = buf_end;
    uint8 elem_type;

    CHECK_BUF(p, p_end, 1);
    elem_type = read_uint8(p);
    if ((elemkind_zero && elem_type != 0)
        || (!elemkind_zero && elem_type != VALUE_TYPE_FUNCREF
            && elem_type != VALUE_TYPE_EXTERNREF)) {
        set_error_buf(error_buf, error_buf_size, "invalid reference type");
        return false;
    }

    if (elemkind_zero)
        *p_elem_type = VALUE_TYPE_FUNCREF;
    else
        *p_elem_type = elem_type;
    *p_buf = p;
    return true;
fail:
    return false;
}
#endif /* WASM_ENABLE_REF_TYPES != 0*/

static bool
load_func_index_vec(const uint8 **p_buf, const uint8 *buf_end,
                    WASMModule *module, WASMTableSeg *table_segment,
                    bool use_init_expr, char *error_buf, uint32 error_buf_size)
{
    const uint8 *p = *p_buf, *p_end = buf_end;
    uint32 function_count, function_index = 0, i;
    uint64 total_size;

    read_leb_uint32(p, p_end, function_count);
    table_segment->function_count = function_count;
    total_size = sizeof(uint32) * (uint64)function_count;
    if (total_size > 0
        && !(table_segment->func_indexes = (uint32 *)loader_malloc(
                 total_size, error_buf, error_buf_size))) {
        return false;
    }

    for (i = 0; i < function_count; i++) {
        InitializerExpression init_expr = { 0 };

#if WASM_ENABLE_REF_TYPES != 0
        if (!use_init_expr) {
            read_leb_uint32(p, p_end, function_index);
        }
        else {
            if (!load_init_expr(&p, p_end, &init_expr, table_segment->elem_type,
                                error_buf, error_buf_size))
                return false;

            function_index = init_expr.u.ref_index;
        }
#else
        read_leb_uint32(p, p_end, function_index);
#endif

        /* since we are using -1 to indicate ref.null */
        if (init_expr.init_expr_type != INIT_EXPR_TYPE_REFNULL_CONST
            && !check_function_index(module, function_index, error_buf,
                                     error_buf_size)) {
            return false;
        }
        table_segment->func_indexes[i] = function_index;
    }

    *p_buf = p;
    return true;
fail:
    return false;
}

static bool
load_table_segment_section(const uint8 *buf, const uint8 *buf_end,
                           WASMModule *module, char *error_buf,
                           uint32 error_buf_size)
{
    const uint8 *p = buf, *p_end = buf_end;
    uint32 table_segment_count, i;
    uint64 total_size;
    WASMTableSeg *table_segment;

    read_leb_uint32(p, p_end, table_segment_count);

    if (table_segment_count) {
        module->table_seg_count = table_segment_count;
        total_size = sizeof(WASMTableSeg) * (uint64)table_segment_count;
        if (!(module->table_segments =
                  loader_malloc(total_size, error_buf, error_buf_size))) {
            return false;
        }

        table_segment = module->table_segments;
        for (i = 0; i < table_segment_count; i++, table_segment++) {
            if (p >= p_end) {
                set_error_buf(error_buf, error_buf_size,
                              "invalid value type or "
                              "invalid elements segment kind");
                return false;
            }

#if WASM_ENABLE_REF_TYPES != 0
            read_leb_uint32(p, p_end, table_segment->mode);
            /* last three bits */
            table_segment->mode = table_segment->mode & 0x07;
            switch (table_segment->mode) {
                /* elemkind/elemtype + active */
                case 0:
                case 4:
                    table_segment->elem_type = VALUE_TYPE_FUNCREF;
                    table_segment->table_index = 0;

                    if (!check_table_index(module, table_segment->table_index,
                                           error_buf, error_buf_size))
                        return false;
                    if (!load_init_expr(&p, p_end, &table_segment->base_offset,
                                        VALUE_TYPE_I32, error_buf,
                                        error_buf_size))
                        return false;
                    if (!load_func_index_vec(&p, p_end, module, table_segment,
                                             table_segment->mode == 0 ? false
                                                                      : true,
                                             error_buf, error_buf_size))
                        return false;
                    break;
                /* elemkind + passive/declarative */
                case 1:
                case 3:
                    if (!load_elem_type(&p, p_end, &table_segment->elem_type,
                                        true, error_buf, error_buf_size))
                        return false;
                    if (!load_func_index_vec(&p, p_end, module, table_segment,
                                             false, error_buf, error_buf_size))
                        return false;
                    break;
                /* elemkind/elemtype + table_idx + active */
                case 2:
                case 6:
                    if (!load_table_index(&p, p_end, module,
                                          &table_segment->table_index,
                                          error_buf, error_buf_size))
                        return false;
                    if (!load_init_expr(&p, p_end, &table_segment->base_offset,
                                        VALUE_TYPE_I32, error_buf,
                                        error_buf_size))
                        return false;
                    if (!load_elem_type(&p, p_end, &table_segment->elem_type,
                                        table_segment->mode == 2 ? true : false,
                                        error_buf, error_buf_size))
                        return false;
                    if (!load_func_index_vec(&p, p_end, module, table_segment,
                                             table_segment->mode == 2 ? false
                                                                      : true,
                                             error_buf, error_buf_size))
                        return false;
                    break;
                case 5:
                case 7:
                    if (!load_elem_type(&p, p_end, &table_segment->elem_type,
                                        false, error_buf, error_buf_size))
                        return false;
                    if (!load_func_index_vec(&p, p_end, module, table_segment,
                                             true, error_buf, error_buf_size))
                        return false;
                    break;
                default:
                    set_error_buf(error_buf, error_buf_size,
                                  "unknown element segment kind");
                    return false;
            }
#else
            /*
             * like:      00  41 05 0b               04 00 01 00 01
             * for: (elem 0   (offset (i32.const 5)) $f1 $f2 $f1 $f2)
             */
            if (!load_table_index(&p, p_end, module,
                                  &table_segment->table_index, error_buf,
                                  error_buf_size))
                return false;
            if (!load_init_expr(&p, p_end, &table_segment->base_offset,
                                VALUE_TYPE_I32, error_buf, error_buf_size))
                return false;
            if (!load_func_index_vec(&p, p_end, module, table_segment, false,
                                     error_buf, error_buf_size))
                return false;
#endif /* WASM_ENABLE_REF_TYPES != 0 */
        }
    }

    if (p != p_end) {
        set_error_buf(error_buf, error_buf_size, "section size mismatch");
        return false;
    }

    LOG_VERBOSE("Load table segment section success.\n");
    return true;
fail:
    return false;
}

static bool
load_data_segment_section(const uint8 *buf, const uint8 *buf_end,
                          WASMModule *module, char *error_buf,
                          uint32 error_buf_size)
{
    const uint8 *p = buf, *p_end = buf_end;
    uint32 data_seg_count, i, mem_index, data_seg_len;
    uint64 total_size;
    WASMDataSeg *dataseg;
    InitializerExpression init_expr;
#if WASM_ENABLE_BULK_MEMORY != 0
    bool is_passive = false;
    uint32 mem_flag;
#endif

    read_leb_uint32(p, p_end, data_seg_count);

#if WASM_ENABLE_BULK_MEMORY != 0
    if ((module->data_seg_count1 != 0)
        && (data_seg_count != module->data_seg_count1)) {
        set_error_buf(error_buf, error_buf_size,
                      "data count and data section have inconsistent lengths");
        return false;
    }
#endif

    if (data_seg_count) {
        module->data_seg_count = data_seg_count;
        total_size = sizeof(WASMDataSeg *) * (uint64)data_seg_count;
        if (!(module->data_segments =
                  loader_malloc(total_size, error_buf, error_buf_size))) {
            return false;
        }

        for (i = 0; i < data_seg_count; i++) {
            read_leb_uint32(p, p_end, mem_index);
#if WASM_ENABLE_BULK_MEMORY != 0
            is_passive = false;
            mem_flag = mem_index & 0x03;
            switch (mem_flag) {
                case 0x01:
                    is_passive = true;
                    break;
                case 0x00:
                    /* no memory index, treat index as 0 */
                    mem_index = 0;
                    goto check_mem_index;
                case 0x02:
                    /* read following memory index */
                    read_leb_uint32(p, p_end, mem_index);
                check_mem_index:
                    if (mem_index
                        >= module->import_memory_count + module->memory_count) {
                        set_error_buf_v(error_buf, error_buf_size,
                                        "unknown memory %d", mem_index);
                        return false;
                    }
                    break;
                case 0x03:
                default:
                    set_error_buf(error_buf, error_buf_size, "unknown memory");
                    return false;
                    break;
            }
#else
            if (mem_index
                >= module->import_memory_count + module->memory_count) {
                set_error_buf_v(error_buf, error_buf_size, "unknown memory %d",
                                mem_index);
                return false;
            }
#endif /* WASM_ENABLE_BULK_MEMORY */

#if WASM_ENABLE_BULK_MEMORY != 0
            if (!is_passive)
#endif
                if (!load_init_expr(&p, p_end, &init_expr, VALUE_TYPE_I32,
                                    error_buf, error_buf_size))
                    return false;

            read_leb_uint32(p, p_end, data_seg_len);

            if (!(dataseg = module->data_segments[i] = loader_malloc(
                      sizeof(WASMDataSeg), error_buf, error_buf_size))) {
                return false;
            }

#if WASM_ENABLE_BULK_MEMORY != 0
            dataseg->is_passive = is_passive;
            if (!is_passive)
#endif
            {
                bh_memcpy_s(&dataseg->base_offset,
                            sizeof(InitializerExpression), &init_expr,
                            sizeof(InitializerExpression));

                dataseg->memory_index = mem_index;
            }

            dataseg->data_length = data_seg_len;
            CHECK_BUF(p, p_end, data_seg_len);
            dataseg->data = (uint8 *)p;
            p += data_seg_len;
        }
    }

    if (p != p_end) {
        set_error_buf(error_buf, error_buf_size, "section size mismatch");
        return false;
    }

    LOG_VERBOSE("Load data segment section success.\n");
    return true;
fail:
    return false;
}

#if WASM_ENABLE_BULK_MEMORY != 0
static bool
load_datacount_section(const uint8 *buf, const uint8 *buf_end,
                       WASMModule *module, char *error_buf,
                       uint32 error_buf_size)
{
    const uint8 *p = buf, *p_end = buf_end;
    uint32 data_seg_count1 = 0;

    read_leb_uint32(p, p_end, data_seg_count1);
    module->data_seg_count1 = data_seg_count1;

    if (p != p_end) {
        set_error_buf(error_buf, error_buf_size, "section size mismatch");
        return false;
    }

    LOG_VERBOSE("Load datacount section success.\n");
    return true;
fail:
    return false;
}
#endif

static bool
load_code_section(const uint8 *buf, const uint8 *buf_end, const uint8 *buf_func,
                  const uint8 *buf_func_end, WASMModule *module,
                  char *error_buf, uint32 error_buf_size)
{
    const uint8 *p = buf, *p_end = buf_end;
    const uint8 *p_func = buf_func;
    uint32 func_count = 0, code_count;

    /* code has been loaded in function section, so pass it here, just check
     * whether function and code section have inconsistent lengths */
    read_leb_uint32(p, p_end, code_count);

    if (buf_func)
        read_leb_uint32(p_func, buf_func_end, func_count);

    if (func_count != code_count) {
        set_error_buf(error_buf, error_buf_size,
                      "function and code section have inconsistent lengths");
        return false;
    }

    LOG_VERBOSE("Load code segment section success.\n");
    return true;
fail:
    return false;
}

static bool
load_start_section(const uint8 *buf, const uint8 *buf_end, WASMModule *module,
                   char *error_buf, uint32 error_buf_size)
{
    const uint8 *p = buf, *p_end = buf_end;
    WASMType *type;
    uint32 start_function;

    read_leb_uint32(p, p_end, start_function);

    if (start_function
        >= module->function_count + module->import_function_count) {
        set_error_buf(error_buf, error_buf_size, "unknown function");
        return false;
    }

    if (start_function < module->import_function_count)
        type = module->import_functions[start_function].u.function.func_type;
    else
        type = module->functions[start_function - module->import_function_count]
                   ->func_type;
    if (type->param_count != 0 || type->result_count != 0) {
        set_error_buf(error_buf, error_buf_size, "invalid start function");
        return false;
    }

    module->start_function = start_function;

    if (p != p_end) {
        set_error_buf(error_buf, error_buf_size, "section size mismatch");
        return false;
    }

    LOG_VERBOSE("Load start section success.\n");
    return true;
fail:
    return false;
}

#if WASM_ENABLE_CUSTOM_NAME_SECTION != 0
static bool
handle_name_section(const uint8 *buf, const uint8 *buf_end, WASMModule *module,
                    bool is_load_from_file_buf, char *error_buf,
                    uint32 error_buf_size)
{
    const uint8 *p = buf, *p_end = buf_end;
    uint32 name_type, subsection_size;
    uint32 previous_name_type = 0;
    uint32 num_func_name;
    uint32 func_index;
    uint32 previous_func_index = ~0U;
    uint32 func_name_len;
    uint32 name_index;
    int i = 0;

    if (p >= p_end) {
        set_error_buf(error_buf, error_buf_size, "unexpected end");
        return false;
    }

    while (p < p_end) {
        read_leb_uint32(p, p_end, name_type);
        if (i != 0) {
            if (name_type == previous_name_type) {
                set_error_buf(error_buf, error_buf_size,
                              "duplicate sub-section");
                return false;
            }
            if (name_type < previous_name_type) {
                set_error_buf(error_buf, error_buf_size,
                              "out-of-order sub-section");
                return false;
            }
        }
        previous_name_type = name_type;
        read_leb_uint32(p, p_end, subsection_size);
        CHECK_BUF(p, p_end, subsection_size);
        switch (name_type) {
            case SUB_SECTION_TYPE_FUNC:
                if (subsection_size) {
                    read_leb_uint32(p, p_end, num_func_name);
                    for (name_index = 0; name_index < num_func_name;
                         name_index++) {
                        read_leb_uint32(p, p_end, func_index);
                        if (func_index == previous_func_index) {
                            set_error_buf(error_buf, error_buf_size,
                                          "duplicate function name");
                            return false;
                        }
                        if (func_index < previous_func_index
                            && previous_func_index != ~0U) {
                            set_error_buf(error_buf, error_buf_size,
                                          "out-of-order function index ");
                            return false;
                        }
                        previous_func_index = func_index;
                        read_leb_uint32(p, p_end, func_name_len);
                        CHECK_BUF(p, p_end, func_name_len);
                        /* Skip the import functions */
                        if (func_index >= module->import_count) {
                            func_index -= module->import_count;
                            if (func_index >= module->function_count) {
                                set_error_buf(error_buf, error_buf_size,
                                              "out-of-range function index");
                                return false;
                            }
                            if (!(module->functions[func_index]->field_name =
                                      const_str_list_insert(
                                          p, func_name_len, module,
                                          is_load_from_file_buf, error_buf,
                                          error_buf_size))) {
                                return false;
                            }
                        }
                        p += func_name_len;
                    }
                }
                break;
            case SUB_SECTION_TYPE_MODULE: /* TODO: Parse for module subsection
                                           */
            case SUB_SECTION_TYPE_LOCAL:  /* TODO: Parse for local subsection */
            default:
                p = p + subsection_size;
                break;
        }
        i++;
    }

    return true;
fail:
    return false;
}
#endif

static bool
load_user_section(const uint8 *buf, const uint8 *buf_end, WASMModule *module,
                  bool is_load_from_file_buf, char *error_buf,
                  uint32 error_buf_size)
{
    const uint8 *p = buf, *p_end = buf_end;
    uint32 name_len;

    if (p >= p_end) {
        set_error_buf(error_buf, error_buf_size, "unexpected end");
        return false;
    }

    read_leb_uint32(p, p_end, name_len);

    if (name_len == 0 || p + name_len > p_end) {
        set_error_buf(error_buf, error_buf_size, "unexpected end");
        return false;
    }

    if (!check_utf8_str(p, name_len)) {
        set_error_buf(error_buf, error_buf_size, "invalid UTF-8 encoding");
        return false;
    }

#if WASM_ENABLE_CUSTOM_NAME_SECTION != 0
    if (memcmp(p, "name", 4) == 0) {
        module->name_section_buf = buf;
        module->name_section_buf_end = buf_end;
        p += name_len;
        handle_name_section(p, p_end, module, is_load_from_file_buf, error_buf,
                            error_buf_size);
    }
#endif
    LOG_VERBOSE("Load custom section success.\n");
    return true;
fail:
    return false;
}

static bool
wasm_loader_prepare_bytecode(WASMModule *module, WASMFunction *func,
                             uint32 cur_func_idx, char *error_buf,
                             uint32 error_buf_size);

#if WASM_ENABLE_FAST_INTERP != 0 && WASM_ENABLE_LABELS_AS_VALUES != 0
void **
wasm_interp_get_handle_table();

static void **handle_table;
#endif

static bool
load_from_sections(WASMModule *module, WASMSection *sections,
                   bool is_load_from_file_buf, char *error_buf,
                   uint32 error_buf_size)
{
    WASMExport *export;
    WASMSection *section = sections;
    const uint8 *buf, *buf_end, *buf_code = NULL, *buf_code_end = NULL,
                                *buf_func = NULL, *buf_func_end = NULL;
    WASMGlobal *aux_data_end_global = NULL, *aux_heap_base_global = NULL;
    WASMGlobal *aux_stack_top_global = NULL, *global;
    uint32 aux_data_end = (uint32)-1, aux_heap_base = (uint32)-1;
    uint32 aux_stack_top = (uint32)-1, global_index, func_index, i;
    uint32 aux_data_end_global_index = (uint32)-1;
    uint32 aux_heap_base_global_index = (uint32)-1;
    WASMType *func_type;

    /* Find code and function sections if have */
    while (section) {
        if (section->section_type == SECTION_TYPE_CODE) {
            buf_code = section->section_body;
            buf_code_end = buf_code + section->section_body_size;
#if WASM_ENABLE_DEBUG_INTERP != 0 || WASM_ENABLE_DEBUG_AOT != 0
            module->buf_code = (uint8 *)buf_code;
            module->buf_code_size = section->section_body_size;
#endif
        }
        else if (section->section_type == SECTION_TYPE_FUNC) {
            buf_func = section->section_body;
            buf_func_end = buf_func + section->section_body_size;
        }
        section = section->next;
    }

    section = sections;
    while (section) {
        buf = section->section_body;
        buf_end = buf + section->section_body_size;
        switch (section->section_type) {
            case SECTION_TYPE_USER:
                /* unsupported user section, ignore it. */
                if (!load_user_section(buf, buf_end, module,
                                       is_load_from_file_buf, error_buf,
                                       error_buf_size))
                    return false;
                break;
            case SECTION_TYPE_TYPE:
                if (!load_type_section(buf, buf_end, module, error_buf,
                                       error_buf_size))
                    return false;
                break;
            case SECTION_TYPE_IMPORT:
                if (!load_import_section(buf, buf_end, module,
                                         is_load_from_file_buf, error_buf,
                                         error_buf_size))
                    return false;
                break;
            case SECTION_TYPE_FUNC:
                if (!load_function_section(buf, buf_end, buf_code, buf_code_end,
                                           module, error_buf, error_buf_size))
                    return false;
                break;
            case SECTION_TYPE_TABLE:
                if (!load_table_section(buf, buf_end, module, error_buf,
                                        error_buf_size))
                    return false;
                break;
            case SECTION_TYPE_MEMORY:
                if (!load_memory_section(buf, buf_end, module, error_buf,
                                         error_buf_size))
                    return false;
                break;
            case SECTION_TYPE_GLOBAL:
                if (!load_global_section(buf, buf_end, module, error_buf,
                                         error_buf_size))
                    return false;
                break;
            case SECTION_TYPE_EXPORT:
                if (!load_export_section(buf, buf_end, module,
                                         is_load_from_file_buf, error_buf,
                                         error_buf_size))
                    return false;
                break;
            case SECTION_TYPE_START:
                if (!load_start_section(buf, buf_end, module, error_buf,
                                        error_buf_size))
                    return false;
                break;
            case SECTION_TYPE_ELEM:
                if (!load_table_segment_section(buf, buf_end, module, error_buf,
                                                error_buf_size))
                    return false;
                break;
            case SECTION_TYPE_CODE:
                if (!load_code_section(buf, buf_end, buf_func, buf_func_end,
                                       module, error_buf, error_buf_size))
                    return false;
                break;
            case SECTION_TYPE_DATA:
                if (!load_data_segment_section(buf, buf_end, module, error_buf,
                                               error_buf_size))
                    return false;
                break;
#if WASM_ENABLE_BULK_MEMORY != 0
            case SECTION_TYPE_DATACOUNT:
                if (!load_datacount_section(buf, buf_end, module, error_buf,
                                            error_buf_size))
                    return false;
                break;
#endif
            default:
                set_error_buf(error_buf, error_buf_size, "invalid section id");
                return false;
        }

        section = section->next;
    }

    module->aux_data_end_global_index = (uint32)-1;
    module->aux_heap_base_global_index = (uint32)-1;
    module->aux_stack_top_global_index = (uint32)-1;

    /* Resolve auxiliary data/stack/heap info and reset memory info */
    export = module->exports;
    for (i = 0; i < module->export_count; i++, export ++) {
        if (export->kind == EXPORT_KIND_GLOBAL) {
            if (!strcmp(export->name, "__heap_base")) {
                global_index = export->index - module->import_global_count;
                global = module->globals + global_index;
                if (global->type == VALUE_TYPE_I32 && !global->is_mutable
                    && global->init_expr.init_expr_type
                           == INIT_EXPR_TYPE_I32_CONST) {
                    aux_heap_base_global = global;
                    aux_heap_base = global->init_expr.u.i32;
                    aux_heap_base_global_index = export->index;
                    LOG_VERBOSE("Found aux __heap_base global, value: %d",
                                aux_heap_base);
                }
            }
            else if (!strcmp(export->name, "__data_end")) {
                global_index = export->index - module->import_global_count;
                global = module->globals + global_index;
                if (global->type == VALUE_TYPE_I32 && !global->is_mutable
                    && global->init_expr.init_expr_type
                           == INIT_EXPR_TYPE_I32_CONST) {
                    aux_data_end_global = global;
                    aux_data_end = global->init_expr.u.i32;
                    aux_data_end_global_index = export->index;
                    LOG_VERBOSE("Found aux __data_end global, value: %d",
                                aux_data_end);

                    aux_data_end = align_uint(aux_data_end, 16);
                }
            }

            /* For module compiled with -pthread option, the global is:
                [0] stack_top       <-- 0
                [1] tls_pointer
                [2] tls_size
                [3] data_end        <-- 3
                [4] global_base
                [5] heap_base       <-- 5
                [6] dso_handle

                For module compiled without -pthread option:
                [0] stack_top       <-- 0
                [1] data_end        <-- 1
                [2] global_base
                [3] heap_base       <-- 3
                [4] dso_handle
            */
            if (aux_data_end_global && aux_heap_base_global
                && aux_data_end <= aux_heap_base) {
                module->aux_data_end_global_index = aux_data_end_global_index;
                module->aux_data_end = aux_data_end;
                module->aux_heap_base_global_index = aux_heap_base_global_index;
                module->aux_heap_base = aux_heap_base;

                /* Resolve aux stack top global */
                for (global_index = 0; global_index < module->global_count;
                     global_index++) {
                    global = module->globals + global_index;
                    if (global->is_mutable /* heap_base and data_end is
                                              not mutable */
                        && global->type == VALUE_TYPE_I32
                        && global->init_expr.init_expr_type
                               == INIT_EXPR_TYPE_I32_CONST
                        && (uint32)global->init_expr.u.i32 <= aux_heap_base) {
                        aux_stack_top_global = global;
                        aux_stack_top = (uint32)global->init_expr.u.i32;
                        module->aux_stack_top_global_index =
                            module->import_global_count + global_index;
                        module->aux_stack_bottom = aux_stack_top;
                        module->aux_stack_size =
                            aux_stack_top > aux_data_end
                                ? aux_stack_top - aux_data_end
                                : aux_stack_top;
                        LOG_VERBOSE("Found aux stack top global, value: %d, "
                                    "global index: %d, stack size: %d",
                                    aux_stack_top, global_index,
                                    module->aux_stack_size);
                        break;
                    }
                }
                if (!aux_stack_top_global) {
                    /* Auxiliary stack global isn't found, it must be unused
                       in the wasm app, as if it is used, the global must be
                       defined. Here we set it to __heap_base global and set
                       its size to 0. */
                    aux_stack_top_global = aux_heap_base_global;
                    aux_stack_top = aux_heap_base;
                    module->aux_stack_top_global_index =
                        module->aux_heap_base_global_index;
                    module->aux_stack_bottom = aux_stack_top;
                    module->aux_stack_size = 0;
                }
                break;
            }
        }
    }

    module->malloc_function = (uint32)-1;
    module->free_function = (uint32)-1;
    module->retain_function = (uint32)-1;

    /* Resolve malloc/free function exported by wasm module */
    export = module->exports;
    for (i = 0; i < module->export_count; i++, export ++) {
        if (export->kind == EXPORT_KIND_FUNC) {
            if (!strcmp(export->name, "malloc")
                && export->index >= module->import_function_count) {
                func_index = export->index - module->import_function_count;
                func_type = module->functions[func_index]->func_type;
                if (func_type->param_count == 1 && func_type->result_count == 1
                    && func_type->types[0] == VALUE_TYPE_I32
                    && func_type->types[1] == VALUE_TYPE_I32) {
                    bh_assert(module->malloc_function == (uint32)-1);
                    module->malloc_function = export->index;
                    LOG_VERBOSE("Found malloc function, name: %s, index: %u",
                                export->name, export->index);
                }
            }
            else if (!strcmp(export->name, "__new")
                     && export->index >= module->import_function_count) {
                /* __new && __pin for AssemblyScript */
                func_index = export->index - module->import_function_count;
                func_type = module->functions[func_index]->func_type;
                if (func_type->param_count == 2 && func_type->result_count == 1
                    && func_type->types[0] == VALUE_TYPE_I32
                    && func_type->types[1] == VALUE_TYPE_I32
                    && func_type->types[2] == VALUE_TYPE_I32) {
                    uint32 j;
                    WASMExport *export_tmp;

                    bh_assert(module->malloc_function == (uint32)-1);
                    module->malloc_function = export->index;
                    LOG_VERBOSE("Found malloc function, name: %s, index: %u",
                                export->name, export->index);

                    /* resolve retain function.
                       If not found, reset malloc function index */
                    export_tmp = module->exports;
                    for (j = 0; j < module->export_count; j++, export_tmp++) {
                        if ((export_tmp->kind == EXPORT_KIND_FUNC)
                            && (!strcmp(export_tmp->name, "__retain")
                                || (!strcmp(export_tmp->name, "__pin")))
                            && (export_tmp->index
                                >= module->import_function_count)) {
                            func_index = export_tmp->index
                                         - module->import_function_count;
                            func_type =
                                module->functions[func_index]->func_type;
                            if (func_type->param_count == 1
                                && func_type->result_count == 1
                                && func_type->types[0] == VALUE_TYPE_I32
                                && func_type->types[1] == VALUE_TYPE_I32) {
                                bh_assert(module->retain_function
                                          == (uint32)-1);
                                module->retain_function = export_tmp->index;
                                LOG_VERBOSE("Found retain function, name: %s, "
                                            "index: %u",
                                            export_tmp->name,
                                            export_tmp->index);
                                break;
                            }
                        }
                    }
                    if (j == module->export_count) {
                        module->malloc_function = (uint32)-1;
                        LOG_VERBOSE("Can't find retain function,"
                                    "reset malloc function index to -1");
                    }
                }
            }
            else if (((!strcmp(export->name, "free"))
                      || (!strcmp(export->name, "__release"))
                      || (!strcmp(export->name, "__unpin")))
                     && export->index >= module->import_function_count) {
                func_index = export->index - module->import_function_count;
                func_type = module->functions[func_index]->func_type;
                if (func_type->param_count == 1 && func_type->result_count == 0
                    && func_type->types[0] == VALUE_TYPE_I32) {
                    bh_assert(module->free_function == (uint32)-1);
                    module->free_function = export->index;
                    LOG_VERBOSE("Found free function, name: %s, index: %u",
                                export->name, export->index);
                }
            }
        }
    }

#if WASM_ENABLE_FAST_INTERP != 0 && WASM_ENABLE_LABELS_AS_VALUES != 0
    handle_table = wasm_interp_get_handle_table();
#endif

    for (i = 0; i < module->function_count; i++) {
        WASMFunction *func = module->functions[i];
        if (!wasm_loader_prepare_bytecode(module, func, i, error_buf,
                                          error_buf_size)) {
            return false;
        }
    }

    if (!module->possible_memory_grow) {
        WASMMemoryImport *memory_import;
        WASMMemory *memory;

        if (aux_data_end_global && aux_heap_base_global
            && aux_stack_top_global) {
            uint64 init_memory_size;
            uint32 shrunk_memory_size = align_uint(aux_heap_base, 8);

            if (module->import_memory_count) {
                memory_import = &module->import_memories[0].u.memory;
                init_memory_size = (uint64)memory_import->num_bytes_per_page
                                   * memory_import->init_page_count;
                if (shrunk_memory_size <= init_memory_size) {
                    /* Reset memory info to decrease memory usage */
                    memory_import->num_bytes_per_page = shrunk_memory_size;
                    memory_import->init_page_count = 1;
                    LOG_VERBOSE("Shrink import memory size to %d",
                                shrunk_memory_size);
                }
            }
            if (module->memory_count) {
                memory = &module->memories[0];
                init_memory_size = (uint64)memory->num_bytes_per_page
                                   * memory->init_page_count;
                if (shrunk_memory_size <= init_memory_size) {
                    /* Reset memory info to decrease memory usage */
                    memory->num_bytes_per_page = shrunk_memory_size;
                    memory->init_page_count = 1;
                    LOG_VERBOSE("Shrink memory size to %d", shrunk_memory_size);
                }
            }
        }

#if WASM_ENABLE_MULTI_MODULE == 0
        if (module->import_memory_count) {
            memory_import = &module->import_memories[0].u.memory;
            /* Memory init page count cannot be larger than 65536, we don't
               check integer overflow again. */
            memory_import->num_bytes_per_page *= memory_import->init_page_count;
            memory_import->init_page_count = memory_import->max_page_count = 1;
        }
        if (module->memory_count) {
            /* Memory init page count cannot be larger than 65536, we don't
               check integer overflow again. */
            memory = &module->memories[0];
            memory->num_bytes_per_page *= memory->init_page_count;
            memory->init_page_count = memory->max_page_count = 1;
        }
#endif
    }

#if WASM_ENABLE_FAST_JIT != 0
    if (!(module->fast_jit_func_ptrs =
              loader_malloc(sizeof(void *) * module->function_count, error_buf,
                            error_buf_size))) {
        return false;
    }
    if (!jit_compiler_compile_all(module)) {
        set_error_buf(error_buf, error_buf_size, "fast jit compilation failed");
        return false;
    }
#endif

#if WASM_ENABLE_MEMORY_TRACING != 0
    wasm_runtime_dump_module_mem_consumption((WASMModuleCommon *)module);
#endif
    return true;
}

static WASMModule *
create_module(char *error_buf, uint32 error_buf_size)
{
    WASMModule *module =
        loader_malloc(sizeof(WASMModule), error_buf, error_buf_size);

    if (!module) {
        return NULL;
    }

    module->module_type = Wasm_Module_Bytecode;

    /* Set start_function to -1, means no start function */
    module->start_function = (uint32)-1;

#if WASM_ENABLE_MULTI_MODULE != 0
    module->import_module_list = &module->import_module_list_head;
#endif
#if WASM_ENABLE_DEBUG_INTERP != 0
    bh_list_init(&module->fast_opcode_list);
    if (os_mutex_init(&module->ref_count_lock) != 0) {
        wasm_runtime_free(module);
        return NULL;
    }
#endif
    return module;
}

#if WASM_ENABLE_DEBUG_INTERP != 0
static void
record_fast_op(WASMModule *module, uint8 *pos, uint8 orig_op)
{
    WASMFastOPCodeNode *fast_op =
        loader_malloc(sizeof(WASMFastOPCodeNode), NULL, 0);
    if (fast_op) {
        fast_op->offset = pos - module->load_addr;
        fast_op->orig_op = orig_op;
        bh_list_insert(&module->fast_opcode_list, fast_op);
    }
}
#endif

WASMModule *
wasm_loader_load_from_sections(WASMSection *section_list, char *error_buf,
                               uint32 error_buf_size)
{
    WASMModule *module = create_module(error_buf, error_buf_size);
    if (!module)
        return NULL;

    if (!load_from_sections(module, section_list, false, error_buf,
                            error_buf_size)) {
        wasm_loader_unload(module);
        return NULL;
    }

    LOG_VERBOSE("Load module from sections success.\n");
    return module;
}

static void
destroy_sections(WASMSection *section_list)
{
    WASMSection *section = section_list, *next;
    while (section) {
        next = section->next;
        wasm_runtime_free(section);
        section = next;
    }
}

/* clang-format off */
static uint8 section_ids[] = {
    SECTION_TYPE_USER,
    SECTION_TYPE_TYPE,
    SECTION_TYPE_IMPORT,
    SECTION_TYPE_FUNC,
    SECTION_TYPE_TABLE,
    SECTION_TYPE_MEMORY,
    SECTION_TYPE_GLOBAL,
    SECTION_TYPE_EXPORT,
    SECTION_TYPE_START,
    SECTION_TYPE_ELEM,
#if WASM_ENABLE_BULK_MEMORY != 0
    SECTION_TYPE_DATACOUNT,
#endif
    SECTION_TYPE_CODE,
    SECTION_TYPE_DATA
};
/* clang-format on */

static uint8
get_section_index(uint8 section_type)
{
    uint8 max_id = sizeof(section_ids) / sizeof(uint8);

    for (uint8 i = 0; i < max_id; i++) {
        if (section_type == section_ids[i])
            return i;
    }

    return (uint8)-1;
}

static bool
create_sections(const uint8 *buf, uint32 size, WASMSection **p_section_list,
                char *error_buf, uint32 error_buf_size)
{
    WASMSection *section_list_end = NULL, *section;
    const uint8 *p = buf, *p_end = buf + size /*, *section_body*/;
    uint8 section_type, section_index, last_section_index = (uint8)-1;
    uint32 section_size;

    bh_assert(!*p_section_list);

    p += 8;
    while (p < p_end) {
        CHECK_BUF(p, p_end, 1);
        section_type = read_uint8(p);
        section_index = get_section_index(section_type);
        if (section_index != (uint8)-1) {
            if (section_type != SECTION_TYPE_USER) {
                /* Custom sections may be inserted at any place,
                   while other sections must occur at most once
                   and in prescribed order. */
                if (last_section_index != (uint8)-1
                    && (section_index <= last_section_index)) {
                    set_error_buf(error_buf, error_buf_size,
                                  "unexpected content after last section or "
                                  "junk after last section");
                    return false;
                }
                last_section_index = section_index;
            }
            read_leb_uint32(p, p_end, section_size);
            CHECK_BUF1(p, p_end, section_size);

            if (!(section = loader_malloc(sizeof(WASMSection), error_buf,
                                          error_buf_size))) {
                return false;
            }

            section->section_type = section_type;
            section->section_body = (uint8 *)p;
            section->section_body_size = section_size;

            if (!section_list_end)
                *p_section_list = section_list_end = section;
            else {
                section_list_end->next = section;
                section_list_end = section;
            }

            p += section_size;
        }
        else {
            set_error_buf(error_buf, error_buf_size, "invalid section id");
            return false;
        }
    }

    return true;
fail:
    return false;
}

static void
exchange32(uint8 *p_data)
{
    uint8 value = *p_data;
    *p_data = *(p_data + 3);
    *(p_data + 3) = value;

    value = *(p_data + 1);
    *(p_data + 1) = *(p_data + 2);
    *(p_data + 2) = value;
}

static union {
    int a;
    char b;
} __ue = { .a = 1 };

#define is_little_endian() (__ue.b == 1)

static bool
load(const uint8 *buf, uint32 size, WASMModule *module, char *error_buf,
     uint32 error_buf_size)
{
    const uint8 *buf_end = buf + size;
    const uint8 *p = buf, *p_end = buf_end;
    uint32 magic_number, version;
    WASMSection *section_list = NULL;

    CHECK_BUF1(p, p_end, sizeof(uint32));
    magic_number = read_uint32(p);
    if (!is_little_endian())
        exchange32((uint8 *)&magic_number);

    if (magic_number != WASM_MAGIC_NUMBER) {
        set_error_buf(error_buf, error_buf_size, "magic header not detected");
        return false;
    }

    CHECK_BUF1(p, p_end, sizeof(uint32));
    version = read_uint32(p);
    if (!is_little_endian())
        exchange32((uint8 *)&version);

    if (version != WASM_CURRENT_VERSION) {
        set_error_buf(error_buf, error_buf_size, "unknown binary version");
        return false;
    }

    if (!create_sections(buf, size, &section_list, error_buf, error_buf_size)
        || !load_from_sections(module, section_list, true, error_buf,
                               error_buf_size)) {
        destroy_sections(section_list);
        return false;
    }

    destroy_sections(section_list);
    return true;
fail:
    return false;
}

#if (WASM_ENABLE_MULTI_MODULE != 0) && (WASM_ENABLE_LIBC_WASI != 0)
/**
 * refer to
 * https://github.com/WebAssembly/WASI/blob/main/design/application-abi.md
 */
static bool
check_wasi_abi_compatibility(const WASMModule *module, bool main_module,
                             char *error_buf, uint32 error_buf_size)
{
    /**
     * need to handle:
     * - non-wasi compatiable modules
     * - a fake wasi compatiable module
     * - a command acts as a main_module
     * - a command acts as a sub_module
     * - a reactor acts as a main_module
     * - a reactor acts as a sub_module
     *
     * be careful with:
     * wasi compatiable modules(command/reactor) which don't import any wasi
     * APIs. Usually, a command has to import a "prox_exit" at least, but a
     * reactor can depend on nothing. At the same time, each has its own entry
     * point.
     *
     * observations:
     * - clang always injects `_start` into a command
     * - clang always injects `_initialize` into a reactor
     * - `iwasm -f` allows to run a function in the reactor
     *
     * strong assumptions:
     * - no one will define either `_start` or `_initialize` on purpose
     * - `_start` should always be `void _start(void)`
     * - `_initialize` should always be `void _initialize(void)`
     */

    WASMExport *initialize = NULL, *memory = NULL, *start = NULL;

    /* (func (export "_start") (...) */
    start = wasm_loader_find_export(module, "", "_start", EXPORT_KIND_FUNC,
                                    error_buf, error_buf_size);
    if (start) {
        WASMType *func_type =
            module->functions[start->index - module->import_function_count]
                ->func_type;
        if (func_type->param_count || func_type->result_count) {
            set_error_buf(error_buf, error_buf_size,
                          "the signature of builtin _start function is wrong");
            return false;
        }
    }

    /* (func (export "_initialize") (...) */
    initialize = wasm_loader_find_export(
        module, "", "_initialize", EXPORT_KIND_FUNC, error_buf, error_buf_size);
    if (initialize) {
        WASMType *func_type =
            module->functions[initialize->index - module->import_function_count]
                ->func_type;
        if (func_type->param_count || func_type->result_count) {
            set_error_buf(
                error_buf, error_buf_size,
                "the signature of builtin _initialize function is wrong");
            return false;
        }
    }

    /* filter out non-wasi compatiable modules */
    if (!module->import_wasi_api && !start && !initialize) {
        return true;
    }

    /* should have one at least */
    if (module->import_wasi_api && !start && !initialize) {
        set_error_buf(
            error_buf, error_buf_size,
            "a module with WASI apis must be either a command or a reactor");
        return false;
    }

    /*
     * there is at least one of `_start` and `_initialize` in below cases.
     * according to the assumption, they should be all wasi compatiable
     */

    /* always can not have both at the same time  */
    if (start && initialize) {
        set_error_buf(
            error_buf, error_buf_size,
            "neither a command nor a reactor can both have _start function "
            "and _initialize function at the same time");
        return false;
    }

    /* filter out commands (with `_start`) cases */
    if (start && !main_module) {
        set_error_buf(
            error_buf, error_buf_size,
            "a command (with _start function) can not be a sub-module");
        return false;
    }

    /*
     * it is ok a reactor acts as a main module,
     * so skip the check about (with `_initialize`)
     */

    memory = wasm_loader_find_export(module, "", "memory", EXPORT_KIND_MEMORY,
                                     error_buf, error_buf_size);
    if (!memory) {
        set_error_buf(error_buf, error_buf_size,
                      "a module with WASI apis must export memory by default");
        return false;
    }

    return true;
}
#endif

WASMModule *
wasm_loader_load(uint8 *buf, uint32 size,
#if WASM_ENABLE_MULTI_MODULE != 0
                 bool main_module,
#endif
                 char *error_buf, uint32 error_buf_size)
{
    WASMModule *module = create_module(error_buf, error_buf_size);
    if (!module) {
        return NULL;
    }

#if WASM_ENABLE_DEBUG_INTERP != 0 || WASM_ENABLE_FAST_JIT != 0
    module->load_addr = (uint8 *)buf;
    module->load_size = size;
#endif

    if (!load(buf, size, module, error_buf, error_buf_size)) {
        goto fail;
    }

#if (WASM_ENABLE_MULTI_MODULE != 0) && (WASM_ENABLE_LIBC_WASI != 0)
    /* Check the WASI application ABI */
    if (!check_wasi_abi_compatibility(module, main_module, error_buf,
                                      error_buf_size)) {
        goto fail;
    }
#endif

    LOG_VERBOSE("Load module success.\n");
    return module;

fail:
    wasm_loader_unload(module);
    return NULL;
}

void
wasm_loader_unload(WASMModule *module)
{
    uint32 i;

    if (!module)
        return;

    if (module->types) {
        for (i = 0; i < module->type_count; i++) {
            if (module->types[i])
                wasm_runtime_free(module->types[i]);
        }
        wasm_runtime_free(module->types);
    }

    if (module->imports)
        wasm_runtime_free(module->imports);

    if (module->functions) {
        for (i = 0; i < module->function_count; i++) {
            if (module->functions[i]) {
                if (module->functions[i]->local_offsets)
                    wasm_runtime_free(module->functions[i]->local_offsets);
#if WASM_ENABLE_FAST_INTERP != 0
                if (module->functions[i]->code_compiled)
                    wasm_runtime_free(module->functions[i]->code_compiled);
                if (module->functions[i]->consts)
                    wasm_runtime_free(module->functions[i]->consts);
#endif
                wasm_runtime_free(module->functions[i]);
            }
        }
        wasm_runtime_free(module->functions);
    }

    if (module->tables)
        wasm_runtime_free(module->tables);

    if (module->memories)
        wasm_runtime_free(module->memories);

    if (module->globals)
        wasm_runtime_free(module->globals);

    if (module->exports)
        wasm_runtime_free(module->exports);

    if (module->table_segments) {
        for (i = 0; i < module->table_seg_count; i++) {
            if (module->table_segments[i].func_indexes)
                wasm_runtime_free(module->table_segments[i].func_indexes);
        }
        wasm_runtime_free(module->table_segments);
    }

    if (module->data_segments) {
        for (i = 0; i < module->data_seg_count; i++) {
            if (module->data_segments[i])
                wasm_runtime_free(module->data_segments[i]);
        }
        wasm_runtime_free(module->data_segments);
    }

    if (module->const_str_list) {
        StringNode *node = module->const_str_list, *node_next;
        while (node) {
            node_next = node->next;
            wasm_runtime_free(node);
            node = node_next;
        }
    }

#if WASM_ENABLE_MULTI_MODULE != 0
    /* just release the sub module list */
    if (module->import_module_list) {
        WASMRegisteredModule *node =
            bh_list_first_elem(module->import_module_list);
        while (node) {
            WASMRegisteredModule *next = bh_list_elem_next(node);
            bh_list_remove(module->import_module_list, node);
            /*
             * unload(sub_module) will be trigged during runtime_destroy().
             * every module in the global module list will be unloaded one by
             * one. so don't worry.
             */
            wasm_runtime_free(node);
            /*
             * the module file reading buffer will be released
             * in runtime_destroy()
             */
            node = next;
        }
    }
#endif

#if WASM_ENABLE_DEBUG_INTERP != 0
    WASMFastOPCodeNode *fast_opcode =
        bh_list_first_elem(&module->fast_opcode_list);
    while (fast_opcode) {
        WASMFastOPCodeNode *next = bh_list_elem_next(fast_opcode);
        wasm_runtime_free(fast_opcode);
        fast_opcode = next;
    }
    os_mutex_destroy(&module->ref_count_lock);
#endif

#if WASM_ENABLE_FAST_JIT != 0
    if (module->fast_jit_func_ptrs)
        wasm_runtime_free(module->fast_jit_func_ptrs);
#endif

    wasm_runtime_free(module);
}

bool
wasm_loader_find_block_addr(WASMExecEnv *exec_env, BlockAddr *block_addr_cache,
                            const uint8 *start_addr, const uint8 *code_end_addr,
                            uint8 label_type, uint8 **p_else_addr,
                            uint8 **p_end_addr)
{
    const uint8 *p = start_addr, *p_end = code_end_addr;
    uint8 *else_addr = NULL;
    char error_buf[128];
    uint32 block_nested_depth = 1, count, i, j, t;
    uint32 error_buf_size = sizeof(error_buf);
    uint8 opcode, u8;
    BlockAddr block_stack[16] = { { 0 } }, *block;

    i = ((uintptr_t)start_addr) & (uintptr_t)(BLOCK_ADDR_CACHE_SIZE - 1);
    block = block_addr_cache + BLOCK_ADDR_CONFLICT_SIZE * i;

    for (j = 0; j < BLOCK_ADDR_CONFLICT_SIZE; j++) {
        if (block[j].start_addr == start_addr) {
            /* Cache hit */
            *p_else_addr = block[j].else_addr;
            *p_end_addr = block[j].end_addr;
            return true;
        }
    }

    /* Cache unhit */
    block_stack[0].start_addr = start_addr;

    while (p < code_end_addr) {
        opcode = *p++;
#if WASM_ENABLE_DEBUG_INTERP != 0
    op_break_retry:
#endif
        switch (opcode) {
            case WASM_OP_UNREACHABLE:
            case WASM_OP_NOP:
                break;

            case WASM_OP_BLOCK:
            case WASM_OP_LOOP:
            case WASM_OP_IF:
                /* block result type: 0x40/0x7F/0x7E/0x7D/0x7C */
                u8 = read_uint8(p);
                if (block_nested_depth
                    < sizeof(block_stack) / sizeof(BlockAddr)) {
                    block_stack[block_nested_depth].start_addr = p;
                    block_stack[block_nested_depth].else_addr = NULL;
                }
                block_nested_depth++;
                break;

            case EXT_OP_BLOCK:
            case EXT_OP_LOOP:
            case EXT_OP_IF:
                /* block type */
                skip_leb_uint32(p, p_end);
                if (block_nested_depth
                    < sizeof(block_stack) / sizeof(BlockAddr)) {
                    block_stack[block_nested_depth].start_addr = p;
                    block_stack[block_nested_depth].else_addr = NULL;
                }
                block_nested_depth++;
                break;

            case WASM_OP_ELSE:
                if (label_type == LABEL_TYPE_IF && block_nested_depth == 1)
                    else_addr = (uint8 *)(p - 1);
                if (block_nested_depth - 1
                    < sizeof(block_stack) / sizeof(BlockAddr))
                    block_stack[block_nested_depth - 1].else_addr =
                        (uint8 *)(p - 1);
                break;

            case WASM_OP_END:
                if (block_nested_depth == 1) {
                    if (label_type == LABEL_TYPE_IF)
                        *p_else_addr = else_addr;
                    *p_end_addr = (uint8 *)(p - 1);

                    block_stack[0].end_addr = (uint8 *)(p - 1);
                    for (t = 0; t < sizeof(block_stack) / sizeof(BlockAddr);
                         t++) {
                        start_addr = block_stack[t].start_addr;
                        if (start_addr) {
                            i = ((uintptr_t)start_addr)
                                & (uintptr_t)(BLOCK_ADDR_CACHE_SIZE - 1);
                            block =
                                block_addr_cache + BLOCK_ADDR_CONFLICT_SIZE * i;
                            for (j = 0; j < BLOCK_ADDR_CONFLICT_SIZE; j++)
                                if (!block[j].start_addr)
                                    break;

                            if (j == BLOCK_ADDR_CONFLICT_SIZE) {
                                memmove(block + 1, block,
                                        (BLOCK_ADDR_CONFLICT_SIZE - 1)
                                            * sizeof(BlockAddr));
                                j = 0;
                            }
                            block[j].start_addr = block_stack[t].start_addr;
                            block[j].else_addr = block_stack[t].else_addr;
                            block[j].end_addr = block_stack[t].end_addr;
                        }
                        else
                            break;
                    }
                    return true;
                }
                else {
                    block_nested_depth--;
                    if (block_nested_depth
                        < sizeof(block_stack) / sizeof(BlockAddr))
                        block_stack[block_nested_depth].end_addr =
                            (uint8 *)(p - 1);
                }
                break;

            case WASM_OP_BR:
            case WASM_OP_BR_IF:
                skip_leb_uint32(p, p_end); /* labelidx */
                break;

            case WASM_OP_BR_TABLE:
                read_leb_uint32(p, p_end, count); /* lable num */
                for (i = 0; i <= count; i++)      /* lableidxs */
                    skip_leb_uint32(p, p_end);
                break;

            case WASM_OP_RETURN:
                break;

            case WASM_OP_CALL:
#if WASM_ENABLE_TAIL_CALL != 0
            case WASM_OP_RETURN_CALL:
#endif
                skip_leb_uint32(p, p_end); /* funcidx */
                break;

            case WASM_OP_CALL_INDIRECT:
#if WASM_ENABLE_TAIL_CALL != 0
            case WASM_OP_RETURN_CALL_INDIRECT:
#endif
                skip_leb_uint32(p, p_end); /* typeidx */
                CHECK_BUF(p, p_end, 1);
                u8 = read_uint8(p); /* 0x00 */
                break;

            case WASM_OP_DROP:
            case WASM_OP_SELECT:
            case WASM_OP_DROP_64:
            case WASM_OP_SELECT_64:
                break;

#if WASM_ENABLE_REF_TYPES != 0
            case WASM_OP_SELECT_T:
                skip_leb_uint32(p, p_end); /* vec length */
                CHECK_BUF(p, p_end, 1);
                u8 = read_uint8(p); /* typeidx */
                break;
            case WASM_OP_TABLE_GET:
            case WASM_OP_TABLE_SET:
                skip_leb_uint32(p, p_end); /* table index */
                break;
            case WASM_OP_REF_NULL:
                CHECK_BUF(p, p_end, 1);
                u8 = read_uint8(p); /* type */
                break;
            case WASM_OP_REF_IS_NULL:
                break;
            case WASM_OP_REF_FUNC:
                skip_leb_uint32(p, p_end); /* func index */
                break;
#endif /* WASM_ENABLE_REF_TYPES */
            case WASM_OP_GET_LOCAL:
            case WASM_OP_SET_LOCAL:
            case WASM_OP_TEE_LOCAL:
            case WASM_OP_GET_GLOBAL:
            case WASM_OP_SET_GLOBAL:
            case WASM_OP_GET_GLOBAL_64:
            case WASM_OP_SET_GLOBAL_64:
            case WASM_OP_SET_GLOBAL_AUX_STACK:
                skip_leb_uint32(p, p_end); /* local index */
                break;

            case EXT_OP_GET_LOCAL_FAST:
            case EXT_OP_SET_LOCAL_FAST:
            case EXT_OP_TEE_LOCAL_FAST:
                CHECK_BUF(p, p_end, 1);
                p++;
                break;

            case WASM_OP_I32_LOAD:
            case WASM_OP_I64_LOAD:
            case WASM_OP_F32_LOAD:
            case WASM_OP_F64_LOAD:
            case WASM_OP_I32_LOAD8_S:
            case WASM_OP_I32_LOAD8_U:
            case WASM_OP_I32_LOAD16_S:
            case WASM_OP_I32_LOAD16_U:
            case WASM_OP_I64_LOAD8_S:
            case WASM_OP_I64_LOAD8_U:
            case WASM_OP_I64_LOAD16_S:
            case WASM_OP_I64_LOAD16_U:
            case WASM_OP_I64_LOAD32_S:
            case WASM_OP_I64_LOAD32_U:
            case WASM_OP_I32_STORE:
            case WASM_OP_I64_STORE:
            case WASM_OP_F32_STORE:
            case WASM_OP_F64_STORE:
            case WASM_OP_I32_STORE8:
            case WASM_OP_I32_STORE16:
            case WASM_OP_I64_STORE8:
            case WASM_OP_I64_STORE16:
            case WASM_OP_I64_STORE32:
                skip_leb_uint32(p, p_end); /* align */
                skip_leb_uint32(p, p_end); /* offset */
                break;

            case WASM_OP_MEMORY_SIZE:
            case WASM_OP_MEMORY_GROW:
                skip_leb_uint32(p, p_end); /* 0x00 */
                break;

            case WASM_OP_I32_CONST:
                skip_leb_int32(p, p_end);
                break;
            case WASM_OP_I64_CONST:
                skip_leb_int64(p, p_end);
                break;
            case WASM_OP_F32_CONST:
                p += sizeof(float32);
                break;
            case WASM_OP_F64_CONST:
                p += sizeof(float64);
                break;

            case WASM_OP_I32_EQZ:
            case WASM_OP_I32_EQ:
            case WASM_OP_I32_NE:
            case WASM_OP_I32_LT_S:
            case WASM_OP_I32_LT_U:
            case WASM_OP_I32_GT_S:
            case WASM_OP_I32_GT_U:
            case WASM_OP_I32_LE_S:
            case WASM_OP_I32_LE_U:
            case WASM_OP_I32_GE_S:
            case WASM_OP_I32_GE_U:
            case WASM_OP_I64_EQZ:
            case WASM_OP_I64_EQ:
            case WASM_OP_I64_NE:
            case WASM_OP_I64_LT_S:
            case WASM_OP_I64_LT_U:
            case WASM_OP_I64_GT_S:
            case WASM_OP_I64_GT_U:
            case WASM_OP_I64_LE_S:
            case WASM_OP_I64_LE_U:
            case WASM_OP_I64_GE_S:
            case WASM_OP_I64_GE_U:
            case WASM_OP_F32_EQ:
            case WASM_OP_F32_NE:
            case WASM_OP_F32_LT:
            case WASM_OP_F32_GT:
            case WASM_OP_F32_LE:
            case WASM_OP_F32_GE:
            case WASM_OP_F64_EQ:
            case WASM_OP_F64_NE:
            case WASM_OP_F64_LT:
            case WASM_OP_F64_GT:
            case WASM_OP_F64_LE:
            case WASM_OP_F64_GE:
            case WASM_OP_I32_CLZ:
            case WASM_OP_I32_CTZ:
            case WASM_OP_I32_POPCNT:
            case WASM_OP_I32_ADD:
            case WASM_OP_I32_SUB:
            case WASM_OP_I32_MUL:
            case WASM_OP_I32_DIV_S:
            case WASM_OP_I32_DIV_U:
            case WASM_OP_I32_REM_S:
            case WASM_OP_I32_REM_U:
            case WASM_OP_I32_AND:
            case WASM_OP_I32_OR:
            case WASM_OP_I32_XOR:
            case WASM_OP_I32_SHL:
            case WASM_OP_I32_SHR_S:
            case WASM_OP_I32_SHR_U:
            case WASM_OP_I32_ROTL:
            case WASM_OP_I32_ROTR:
            case WASM_OP_I64_CLZ:
            case WASM_OP_I64_CTZ:
            case WASM_OP_I64_POPCNT:
            case WASM_OP_I64_ADD:
            case WASM_OP_I64_SUB:
            case WASM_OP_I64_MUL:
            case WASM_OP_I64_DIV_S:
            case WASM_OP_I64_DIV_U:
            case WASM_OP_I64_REM_S:
            case WASM_OP_I64_REM_U:
            case WASM_OP_I64_AND:
            case WASM_OP_I64_OR:
            case WASM_OP_I64_XOR:
            case WASM_OP_I64_SHL:
            case WASM_OP_I64_SHR_S:
            case WASM_OP_I64_SHR_U:
            case WASM_OP_I64_ROTL:
            case WASM_OP_I64_ROTR:
            case WASM_OP_F32_ABS:
            case WASM_OP_F32_NEG:
            case WASM_OP_F32_CEIL:
            case WASM_OP_F32_FLOOR:
            case WASM_OP_F32_TRUNC:
            case WASM_OP_F32_NEAREST:
            case WASM_OP_F32_SQRT:
            case WASM_OP_F32_ADD:
            case WASM_OP_F32_SUB:
            case WASM_OP_F32_MUL:
            case WASM_OP_F32_DIV:
            case WASM_OP_F32_MIN:
            case WASM_OP_F32_MAX:
            case WASM_OP_F32_COPYSIGN:
            case WASM_OP_F64_ABS:
            case WASM_OP_F64_NEG:
            case WASM_OP_F64_CEIL:
            case WASM_OP_F64_FLOOR:
            case WASM_OP_F64_TRUNC:
            case WASM_OP_F64_NEAREST:
            case WASM_OP_F64_SQRT:
            case WASM_OP_F64_ADD:
            case WASM_OP_F64_SUB:
            case WASM_OP_F64_MUL:
            case WASM_OP_F64_DIV:
            case WASM_OP_F64_MIN:
            case WASM_OP_F64_MAX:
            case WASM_OP_F64_COPYSIGN:
            case WASM_OP_I32_WRAP_I64:
            case WASM_OP_I32_TRUNC_S_F32:
            case WASM_OP_I32_TRUNC_U_F32:
            case WASM_OP_I32_TRUNC_S_F64:
            case WASM_OP_I32_TRUNC_U_F64:
            case WASM_OP_I64_EXTEND_S_I32:
            case WASM_OP_I64_EXTEND_U_I32:
            case WASM_OP_I64_TRUNC_S_F32:
            case WASM_OP_I64_TRUNC_U_F32:
            case WASM_OP_I64_TRUNC_S_F64:
            case WASM_OP_I64_TRUNC_U_F64:
            case WASM_OP_F32_CONVERT_S_I32:
            case WASM_OP_F32_CONVERT_U_I32:
            case WASM_OP_F32_CONVERT_S_I64:
            case WASM_OP_F32_CONVERT_U_I64:
            case WASM_OP_F32_DEMOTE_F64:
            case WASM_OP_F64_CONVERT_S_I32:
            case WASM_OP_F64_CONVERT_U_I32:
            case WASM_OP_F64_CONVERT_S_I64:
            case WASM_OP_F64_CONVERT_U_I64:
            case WASM_OP_F64_PROMOTE_F32:
            case WASM_OP_I32_REINTERPRET_F32:
            case WASM_OP_I64_REINTERPRET_F64:
            case WASM_OP_F32_REINTERPRET_I32:
            case WASM_OP_F64_REINTERPRET_I64:
            case WASM_OP_I32_EXTEND8_S:
            case WASM_OP_I32_EXTEND16_S:
            case WASM_OP_I64_EXTEND8_S:
            case WASM_OP_I64_EXTEND16_S:
            case WASM_OP_I64_EXTEND32_S:
                break;
            case WASM_OP_MISC_PREFIX:
            {
                uint32 opcode1;

                read_leb_uint32(p, p_end, opcode1);

                switch (opcode1) {
                    case WASM_OP_I32_TRUNC_SAT_S_F32:
                    case WASM_OP_I32_TRUNC_SAT_U_F32:
                    case WASM_OP_I32_TRUNC_SAT_S_F64:
                    case WASM_OP_I32_TRUNC_SAT_U_F64:
                    case WASM_OP_I64_TRUNC_SAT_S_F32:
                    case WASM_OP_I64_TRUNC_SAT_U_F32:
                    case WASM_OP_I64_TRUNC_SAT_S_F64:
                    case WASM_OP_I64_TRUNC_SAT_U_F64:
                        break;
#if WASM_ENABLE_BULK_MEMORY != 0
                    case WASM_OP_MEMORY_INIT:
                        skip_leb_uint32(p, p_end);
                        /* skip memory idx */
                        p++;
                        break;
                    case WASM_OP_DATA_DROP:
                        skip_leb_uint32(p, p_end);
                        break;
                    case WASM_OP_MEMORY_COPY:
                        /* skip two memory idx */
                        p += 2;
                        break;
                    case WASM_OP_MEMORY_FILL:
                        /* skip memory idx */
                        p++;
                        break;
#endif /* WASM_ENABLE_BULK_MEMORY */
#if WASM_ENABLE_REF_TYPES != 0
                    case WASM_OP_TABLE_INIT:
                    case WASM_OP_TABLE_COPY:
                        /* tableidx */
                        skip_leb_uint32(p, p_end);
                        /* elemidx */
                        skip_leb_uint32(p, p_end);
                        break;
                    case WASM_OP_ELEM_DROP:
                        /* elemidx */
                        skip_leb_uint32(p, p_end);
                        break;
                    case WASM_OP_TABLE_SIZE:
                    case WASM_OP_TABLE_GROW:
                    case WASM_OP_TABLE_FILL:
                        skip_leb_uint32(p, p_end); /* table idx */
                        break;
#endif /* WASM_ENABLE_REF_TYPES */
                    default:
                        return false;
                }
                break;
            }

#if WASM_ENABLE_SIMD != 0
#if (WASM_ENABLE_WAMR_COMPILER != 0) || (WASM_ENABLE_JIT != 0)
            case WASM_OP_SIMD_PREFIX:
            {
                /* TODO: shall we ceate a table to be friendly to branch
                 * prediction */
                opcode = read_uint8(p);
                /* follow the order of enum WASMSimdEXTOpcode in wasm_opcode.h
                 */
                switch (opcode) {
                    case SIMD_v128_load:
                    case SIMD_v128_load8x8_s:
                    case SIMD_v128_load8x8_u:
                    case SIMD_v128_load16x4_s:
                    case SIMD_v128_load16x4_u:
                    case SIMD_v128_load32x2_s:
                    case SIMD_v128_load32x2_u:
                    case SIMD_v128_load8_splat:
                    case SIMD_v128_load16_splat:
                    case SIMD_v128_load32_splat:
                    case SIMD_v128_load64_splat:
                    case SIMD_v128_store:
                        /* memarg align */
                        skip_leb_uint32(p, p_end);
                        /* memarg offset*/
                        skip_leb_uint32(p, p_end);
                        break;

                    case SIMD_v128_const:
                    case SIMD_v8x16_shuffle:
                        /* immByte[16] immLaneId[16] */
                        CHECK_BUF1(p, p_end, 16);
                        p += 16;
                        break;

                    case SIMD_i8x16_extract_lane_s:
                    case SIMD_i8x16_extract_lane_u:
                    case SIMD_i8x16_replace_lane:
                    case SIMD_i16x8_extract_lane_s:
                    case SIMD_i16x8_extract_lane_u:
                    case SIMD_i16x8_replace_lane:
                    case SIMD_i32x4_extract_lane:
                    case SIMD_i32x4_replace_lane:
                    case SIMD_i64x2_extract_lane:
                    case SIMD_i64x2_replace_lane:
                    case SIMD_f32x4_extract_lane:
                    case SIMD_f32x4_replace_lane:
                    case SIMD_f64x2_extract_lane:
                    case SIMD_f64x2_replace_lane:
                        /* ImmLaneId */
                        CHECK_BUF(p, p_end, 1);
                        p++;
                        break;

                    case SIMD_v128_load8_lane:
                    case SIMD_v128_load16_lane:
                    case SIMD_v128_load32_lane:
                    case SIMD_v128_load64_lane:
                    case SIMD_v128_store8_lane:
                    case SIMD_v128_store16_lane:
                    case SIMD_v128_store32_lane:
                    case SIMD_v128_store64_lane:
                        /* memarg align */
                        skip_leb_uint32(p, p_end);
                        /* memarg offset*/
                        skip_leb_uint32(p, p_end);
                        /* ImmLaneId */
                        CHECK_BUF(p, p_end, 1);
                        p++;
                        break;

                    case SIMD_v128_load32_zero:
                    case SIMD_v128_load64_zero:
                        /* memarg align */
                        skip_leb_uint32(p, p_end);
                        /* memarg offset*/
                        skip_leb_uint32(p, p_end);
                        break;

                    default:
                        /*
                         * since latest SIMD specific used almost every value
                         * from 0x00 to 0xff, the default branch will present
                         * all opcodes without imm
                         * https://github.com/WebAssembly/simd/blob/main/proposals/simd/NewOpcodes.md
                         */
                        break;
                }
                break;
            }
#endif /* end of (WASM_ENABLE_WAMR_COMPILER != 0) || (WASM_ENABLE_JIT != 0) */
#endif /* end of WASM_ENABLE_SIMD */

#if WASM_ENABLE_SHARED_MEMORY != 0
            case WASM_OP_ATOMIC_PREFIX:
            {
                /* atomic_op (1 u8) + memarg (2 u32_leb) */
                opcode = read_uint8(p);
                if (opcode != WASM_OP_ATOMIC_FENCE) {
                    skip_leb_uint32(p, p_end); /* align */
                    skip_leb_uint32(p, p_end); /* offset */
                }
                else {
                    /* atomic.fence doesn't have memarg */
                    p++;
                }
                break;
            }
#endif
#if WASM_ENABLE_DEBUG_INTERP != 0
            case DEBUG_OP_BREAK:
            {
                WASMDebugInstance *debug_instance =
                    wasm_exec_env_get_instance(exec_env);
                char orignal_opcode[1];
                uint64 size = 1;
                WASMModuleInstance *module_inst =
                    (WASMModuleInstance *)exec_env->module_inst;
                uint64 offset = (p - 1) >= module_inst->module->load_addr
                                    ? (p - 1) - module_inst->module->load_addr
                                    : ~0;
                if (debug_instance) {
                    if (wasm_debug_instance_get_obj_mem(debug_instance, offset,
                                                        orignal_opcode, &size)
                        && size == 1) {
                        LOG_VERBOSE("WASM loader find OP_BREAK , recover it "
                                    "with  %02x: ",
                                    orignal_opcode[0]);
                        opcode = orignal_opcode[0];
                        goto op_break_retry;
                    }
                }
                break;
            }
#endif

            default:
                return false;
        }
    }

    (void)u8;
    return false;
fail:
    return false;
}

#define REF_ANY VALUE_TYPE_ANY
#define REF_I32 VALUE_TYPE_I32
#define REF_F32 VALUE_TYPE_F32
#define REF_I64_1 VALUE_TYPE_I64
#define REF_I64_2 VALUE_TYPE_I64
#define REF_F64_1 VALUE_TYPE_F64
#define REF_F64_2 VALUE_TYPE_F64
#define REF_V128_1 VALUE_TYPE_V128
#define REF_V128_2 VALUE_TYPE_V128
#define REF_V128_3 VALUE_TYPE_V128
#define REF_V128_4 VALUE_TYPE_V128
#define REF_FUNCREF VALUE_TYPE_FUNCREF
#define REF_EXTERNREF VALUE_TYPE_EXTERNREF

#if WASM_ENABLE_FAST_INTERP != 0

#if WASM_DEBUG_PREPROCESSOR != 0
#define LOG_OP(...) os_printf(__VA_ARGS__)
#else
#define LOG_OP(...) (void)0
#endif

#define PATCH_ELSE 0
#define PATCH_END 1
typedef struct BranchBlockPatch {
    struct BranchBlockPatch *next;
    uint8 patch_type;
    uint8 *code_compiled;
} BranchBlockPatch;
#endif

typedef struct BranchBlock {
    uint8 label_type;
    BlockType block_type;
    uint8 *start_addr;
    uint8 *else_addr;
    uint8 *end_addr;
    uint32 stack_cell_num;
#if WASM_ENABLE_FAST_INTERP != 0
    uint16 dynamic_offset;
    uint8 *code_compiled;
    BranchBlockPatch *patch_list;
    /* This is used to save params frame_offset of of if block */
    int16 *param_frame_offsets;
#endif

    /* Indicate the operand stack is in polymorphic state.
     * If the opcode is one of unreachable/br/br_table/return, stack is marked
     * to polymorphic state until the block's 'end' opcode is processed.
     * If stack is in polymorphic state and stack is empty, instruction can
     * pop any type of value directly without decreasing stack top pointer
     * and stack cell num. */
    bool is_stack_polymorphic;
} BranchBlock;

typedef struct WASMLoaderContext {
    /* frame ref stack */
    uint8 *frame_ref;
    uint8 *frame_ref_bottom;
    uint8 *frame_ref_boundary;
    uint32 frame_ref_size;
    uint32 stack_cell_num;
    uint32 max_stack_cell_num;

    /* frame csp stack */
    BranchBlock *frame_csp;
    BranchBlock *frame_csp_bottom;
    BranchBlock *frame_csp_boundary;
    uint32 frame_csp_size;
    uint32 csp_num;
    uint32 max_csp_num;

#if WASM_ENABLE_FAST_INTERP != 0
    /* frame offset stack */
    int16 *frame_offset;
    int16 *frame_offset_bottom;
    int16 *frame_offset_boundary;
    uint32 frame_offset_size;
    int16 dynamic_offset;
    int16 start_dynamic_offset;
    int16 max_dynamic_offset;

    /* preserved local offset */
    int16 preserved_local_offset;

    /* const buffer */
    uint8 *const_buf;
    uint16 num_const;
    uint16 const_buf_size;
    uint16 const_cell_num;

    /* processed code */
    uint8 *p_code_compiled;
    uint8 *p_code_compiled_end;
    uint32 code_compiled_size;
#endif
} WASMLoaderContext;

typedef struct Const {
    WASMValue value;
    uint16 slot_index;
    uint8 value_type;
} Const;

static void *
memory_realloc(void *mem_old, uint32 size_old, uint32 size_new, char *error_buf,
               uint32 error_buf_size)
{
    uint8 *mem_new;
    bh_assert(size_new > size_old);
    if ((mem_new = loader_malloc(size_new, error_buf, error_buf_size))) {
        bh_memcpy_s(mem_new, size_new, mem_old, size_old);
        memset(mem_new + size_old, 0, size_new - size_old);
        wasm_runtime_free(mem_old);
    }
    return mem_new;
}

#define MEM_REALLOC(mem, size_old, size_new)                               \
    do {                                                                   \
        void *mem_new = memory_realloc(mem, size_old, size_new, error_buf, \
                                       error_buf_size);                    \
        if (!mem_new)                                                      \
            goto fail;                                                     \
        mem = mem_new;                                                     \
    } while (0)

#define CHECK_CSP_PUSH()                                                  \
    do {                                                                  \
        if (ctx->frame_csp >= ctx->frame_csp_boundary) {                  \
            MEM_REALLOC(                                                  \
                ctx->frame_csp_bottom, ctx->frame_csp_size,               \
                (uint32)(ctx->frame_csp_size + 8 * sizeof(BranchBlock))); \
            ctx->frame_csp_size += (uint32)(8 * sizeof(BranchBlock));     \
            ctx->frame_csp_boundary =                                     \
                ctx->frame_csp_bottom                                     \
                + ctx->frame_csp_size / sizeof(BranchBlock);              \
            ctx->frame_csp = ctx->frame_csp_bottom + ctx->csp_num;        \
        }                                                                 \
    } while (0)

#define CHECK_CSP_POP()                                             \
    do {                                                            \
        if (ctx->csp_num < 1) {                                     \
            set_error_buf(error_buf, error_buf_size,                \
                          "type mismatch: "                         \
                          "expect data but block stack was empty"); \
            goto fail;                                              \
        }                                                           \
    } while (0)

#if WASM_ENABLE_FAST_INTERP != 0
static bool
check_offset_push(WASMLoaderContext *ctx, char *error_buf,
                  uint32 error_buf_size)
{
    uint32 cell_num = (uint32)(ctx->frame_offset - ctx->frame_offset_bottom);
    if (ctx->frame_offset >= ctx->frame_offset_boundary) {
        MEM_REALLOC(ctx->frame_offset_bottom, ctx->frame_offset_size,
                    ctx->frame_offset_size + 16);
        ctx->frame_offset_size += 16;
        ctx->frame_offset_boundary =
            ctx->frame_offset_bottom + ctx->frame_offset_size / sizeof(int16);
        ctx->frame_offset = ctx->frame_offset_bottom + cell_num;
    }
    return true;
fail:
    return false;
}

static bool
check_offset_pop(WASMLoaderContext *ctx, uint32 cells)
{
    if (ctx->frame_offset - cells < ctx->frame_offset_bottom)
        return false;
    return true;
}

static void
free_label_patch_list(BranchBlock *frame_csp)
{
    BranchBlockPatch *label_patch = frame_csp->patch_list;
    BranchBlockPatch *next;
    while (label_patch != NULL) {
        next = label_patch->next;
        wasm_runtime_free(label_patch);
        label_patch = next;
    }
    frame_csp->patch_list = NULL;
}

static void
free_all_label_patch_lists(BranchBlock *frame_csp, uint32 csp_num)
{
    BranchBlock *tmp_csp = frame_csp;

    for (uint32 i = 0; i < csp_num; i++) {
        free_label_patch_list(tmp_csp);
        tmp_csp++;
    }
}

#endif /* end of WASM_ENABLE_FAST_INTERP */

static bool
check_stack_push(WASMLoaderContext *ctx, char *error_buf, uint32 error_buf_size)
{
    if (ctx->frame_ref >= ctx->frame_ref_boundary) {
        MEM_REALLOC(ctx->frame_ref_bottom, ctx->frame_ref_size,
                    ctx->frame_ref_size + 16);
        ctx->frame_ref_size += 16;
        ctx->frame_ref_boundary = ctx->frame_ref_bottom + ctx->frame_ref_size;
        ctx->frame_ref = ctx->frame_ref_bottom + ctx->stack_cell_num;
    }
    return true;
fail:
    return false;
}

static bool
check_stack_top_values(uint8 *frame_ref, int32 stack_cell_num, uint8 type,
                       char *error_buf, uint32 error_buf_size)
{
    if ((is_32bit_type(type) && stack_cell_num < 1)
        || (is_64bit_type(type) && stack_cell_num < 2)
#if WASM_ENABLE_SIMD != 0
#if (WASM_ENABLE_WAMR_COMPILER != 0) || (WASM_ENABLE_JIT != 0)
        || (type == VALUE_TYPE_V128 && stack_cell_num < 4)
#endif
#endif
    ) {
        set_error_buf(error_buf, error_buf_size,
                      "type mismatch: expect data but stack was empty");
        return false;
    }

    if ((is_32bit_type(type) && *(frame_ref - 1) != type)
        || (is_64bit_type(type)
            && (*(frame_ref - 2) != type || *(frame_ref - 1) != type))
#if WASM_ENABLE_SIMD != 0
#if (WASM_ENABLE_WAMR_COMPILER != 0) || (WASM_ENABLE_JIT != 0)
        || (type == VALUE_TYPE_V128
            && (*(frame_ref - 4) != REF_V128_1 || *(frame_ref - 3) != REF_V128_2
                || *(frame_ref - 2) != REF_V128_3
                || *(frame_ref - 1) != REF_V128_4))
#endif
#endif
    ) {
        set_error_buf_v(error_buf, error_buf_size, "%s%s%s",
                        "type mismatch: expect ", type2str(type),
                        " but got other");
        return false;
    }

    return true;
}

static bool
check_stack_pop(WASMLoaderContext *ctx, uint8 type, char *error_buf,
                uint32 error_buf_size)
{
    int32 block_stack_cell_num =
        (int32)(ctx->stack_cell_num - (ctx->frame_csp - 1)->stack_cell_num);

    if (block_stack_cell_num > 0 && *(ctx->frame_ref - 1) == VALUE_TYPE_ANY) {
        /* the stack top is a value of any type, return success */
        return true;
    }

    if (!check_stack_top_values(ctx->frame_ref, block_stack_cell_num, type,
                                error_buf, error_buf_size))
        return false;

    return true;
}

static void
wasm_loader_ctx_destroy(WASMLoaderContext *ctx)
{
    if (ctx) {
        if (ctx->frame_ref_bottom)
            wasm_runtime_free(ctx->frame_ref_bottom);
        if (ctx->frame_csp_bottom) {
#if WASM_ENABLE_FAST_INTERP != 0
            free_all_label_patch_lists(ctx->frame_csp_bottom, ctx->csp_num);
#endif
            wasm_runtime_free(ctx->frame_csp_bottom);
        }
#if WASM_ENABLE_FAST_INTERP != 0
        if (ctx->frame_offset_bottom)
            wasm_runtime_free(ctx->frame_offset_bottom);
        if (ctx->const_buf)
            wasm_runtime_free(ctx->const_buf);
#endif
        wasm_runtime_free(ctx);
    }
}

static WASMLoaderContext *
wasm_loader_ctx_init(WASMFunction *func)
{
    WASMLoaderContext *loader_ctx =
        loader_malloc(sizeof(WASMLoaderContext), NULL, 0);
    if (!loader_ctx)
        return NULL;

    loader_ctx->frame_ref_size = 32;
    if (!(loader_ctx->frame_ref_bottom = loader_ctx->frame_ref =
              loader_malloc(loader_ctx->frame_ref_size, NULL, 0)))
        goto fail;
    loader_ctx->frame_ref_boundary = loader_ctx->frame_ref_bottom + 32;

    loader_ctx->frame_csp_size = sizeof(BranchBlock) * 8;
    if (!(loader_ctx->frame_csp_bottom = loader_ctx->frame_csp =
              loader_malloc(loader_ctx->frame_csp_size, NULL, 0)))
        goto fail;
    loader_ctx->frame_csp_boundary = loader_ctx->frame_csp_bottom + 8;

#if WASM_ENABLE_FAST_INTERP != 0
    loader_ctx->frame_offset_size = sizeof(int16) * 32;
    if (!(loader_ctx->frame_offset_bottom = loader_ctx->frame_offset =
              loader_malloc(loader_ctx->frame_offset_size, NULL, 0)))
        goto fail;
    loader_ctx->frame_offset_boundary = loader_ctx->frame_offset_bottom + 32;

    loader_ctx->num_const = 0;
    loader_ctx->const_buf_size = sizeof(Const) * 8;
    if (!(loader_ctx->const_buf =
              loader_malloc(loader_ctx->const_buf_size, NULL, 0)))
        goto fail;

    loader_ctx->start_dynamic_offset = loader_ctx->dynamic_offset =
        loader_ctx->max_dynamic_offset =
            func->param_cell_num + func->local_cell_num;
#endif
    return loader_ctx;

fail:
    wasm_loader_ctx_destroy(loader_ctx);
    return NULL;
}

static bool
wasm_loader_push_frame_ref(WASMLoaderContext *ctx, uint8 type, char *error_buf,
                           uint32 error_buf_size)
{
    if (type == VALUE_TYPE_VOID)
        return true;

    if (!check_stack_push(ctx, error_buf, error_buf_size))
        return false;

    *ctx->frame_ref++ = type;
    ctx->stack_cell_num++;
    if (is_32bit_type(type) || type == VALUE_TYPE_ANY)
        goto check_stack_and_return;

    if (!check_stack_push(ctx, error_buf, error_buf_size))
        return false;

    *ctx->frame_ref++ = type;
    ctx->stack_cell_num++;

#if WASM_ENABLE_SIMD != 0
#if (WASM_ENABLE_WAMR_COMPILER != 0) || (WASM_ENABLE_JIT != 0)
    if (type == VALUE_TYPE_V128) {
        if (!check_stack_push(ctx, error_buf, error_buf_size))
            return false;
        *ctx->frame_ref++ = type;
        ctx->stack_cell_num++;
        if (!check_stack_push(ctx, error_buf, error_buf_size))
            return false;
        *ctx->frame_ref++ = type;
        ctx->stack_cell_num++;
    }
#endif
#endif

check_stack_and_return:
    if (ctx->stack_cell_num > ctx->max_stack_cell_num)
        ctx->max_stack_cell_num = ctx->stack_cell_num;
    return true;
}

static bool
wasm_loader_pop_frame_ref(WASMLoaderContext *ctx, uint8 type, char *error_buf,
                          uint32 error_buf_size)
{
    BranchBlock *cur_block = ctx->frame_csp - 1;
    int32 available_stack_cell =
        (int32)(ctx->stack_cell_num - cur_block->stack_cell_num);

    /* Directly return success if current block is in stack
     * polymorphic state while stack is empty. */
    if (available_stack_cell <= 0 && cur_block->is_stack_polymorphic)
        return true;

    if (type == VALUE_TYPE_VOID)
        return true;

    if (!check_stack_pop(ctx, type, error_buf, error_buf_size))
        return false;

    ctx->frame_ref--;
    ctx->stack_cell_num--;

    if (is_32bit_type(type) || *ctx->frame_ref == VALUE_TYPE_ANY)
        return true;

    ctx->frame_ref--;
    ctx->stack_cell_num--;

#if WASM_ENABLE_SIMD != 0
#if (WASM_ENABLE_WAMR_COMPILER != 0) || (WASM_ENABLE_JIT != 0)
    if (type == VALUE_TYPE_V128) {
        ctx->frame_ref -= 2;
        ctx->stack_cell_num -= 2;
    }
#endif
#endif
    return true;
}

static bool
wasm_loader_push_pop_frame_ref(WASMLoaderContext *ctx, uint8 pop_cnt,
                               uint8 type_push, uint8 type_pop, char *error_buf,
                               uint32 error_buf_size)
{
    for (int i = 0; i < pop_cnt; i++) {
        if (!wasm_loader_pop_frame_ref(ctx, type_pop, error_buf,
                                       error_buf_size))
            return false;
    }
    if (!wasm_loader_push_frame_ref(ctx, type_push, error_buf, error_buf_size))
        return false;
    return true;
}

static bool
wasm_loader_push_frame_csp(WASMLoaderContext *ctx, uint8 label_type,
                           BlockType block_type, uint8 *start_addr,
                           char *error_buf, uint32 error_buf_size)
{
    CHECK_CSP_PUSH();
    memset(ctx->frame_csp, 0, sizeof(BranchBlock));
    ctx->frame_csp->label_type = label_type;
    ctx->frame_csp->block_type = block_type;
    ctx->frame_csp->start_addr = start_addr;
    ctx->frame_csp->stack_cell_num = ctx->stack_cell_num;
#if WASM_ENABLE_FAST_INTERP != 0
    ctx->frame_csp->dynamic_offset = ctx->dynamic_offset;
    ctx->frame_csp->patch_list = NULL;
#endif
    ctx->frame_csp++;
    ctx->csp_num++;
    if (ctx->csp_num > ctx->max_csp_num)
        ctx->max_csp_num = ctx->csp_num;
    return true;
fail:
    return false;
}

static bool
wasm_loader_pop_frame_csp(WASMLoaderContext *ctx, char *error_buf,
                          uint32 error_buf_size)
{
    CHECK_CSP_POP();
#if WASM_ENABLE_FAST_INTERP != 0
    if ((ctx->frame_csp - 1)->param_frame_offsets)
        wasm_runtime_free((ctx->frame_csp - 1)->param_frame_offsets);
#endif
    ctx->frame_csp--;
    ctx->csp_num--;

    return true;
fail:
    return false;
}

#if WASM_ENABLE_FAST_INTERP != 0

#if WASM_ENABLE_LABELS_AS_VALUES != 0
#if WASM_CPU_SUPPORTS_UNALIGNED_ADDR_ACCESS != 0
#define emit_label(opcode)                                      \
    do {                                                        \
        wasm_loader_emit_ptr(loader_ctx, handle_table[opcode]); \
        LOG_OP("\nemit_op [%02x]\t", opcode);                   \
    } while (0)
#define skip_label()                                            \
    do {                                                        \
        wasm_loader_emit_backspace(loader_ctx, sizeof(void *)); \
        LOG_OP("\ndelete last op\n");                           \
    } while (0)
#else /* else of WASM_CPU_SUPPORTS_UNALIGNED_ADDR_ACCESS */
#define emit_label(opcode)                                                     \
    do {                                                                       \
        int32 offset =                                                         \
            (int32)((uint8 *)handle_table[opcode] - (uint8 *)handle_table[0]); \
        if (!(offset >= INT16_MIN && offset < INT16_MAX)) {                    \
            set_error_buf(error_buf, error_buf_size,                           \
                          "pre-compiled label offset out of range");           \
            goto fail;                                                         \
        }                                                                      \
        wasm_loader_emit_int16(loader_ctx, offset);                            \
        LOG_OP("\nemit_op [%02x]\t", opcode);                                  \
    } while (0)
#define skip_label()                                           \
    do {                                                       \
        wasm_loader_emit_backspace(loader_ctx, sizeof(int16)); \
        LOG_OP("\ndelete last op\n");                          \
    } while (0)
#endif /* end of WASM_CPU_SUPPORTS_UNALIGNED_ADDR_ACCESS */
#else  /* else of WASM_ENABLE_LABELS_AS_VALUES */
#define emit_label(opcode)                          \
    do {                                            \
        wasm_loader_emit_uint8(loader_ctx, opcode); \
        LOG_OP("\nemit_op [%02x]\t", opcode);       \
    } while (0)
#define skip_label()                                           \
    do {                                                       \
        wasm_loader_emit_backspace(loader_ctx, sizeof(uint8)); \
        LOG_OP("\ndelete last op\n");                          \
    } while (0)
#endif /* end of WASM_ENABLE_LABELS_AS_VALUES */

#define emit_empty_label_addr_and_frame_ip(type)                             \
    do {                                                                     \
        if (!add_label_patch_to_list(loader_ctx->frame_csp - 1, type,        \
                                     loader_ctx->p_code_compiled, error_buf, \
                                     error_buf_size))                        \
            goto fail;                                                       \
        /* label address, to be patched */                                   \
        wasm_loader_emit_ptr(loader_ctx, NULL);                              \
    } while (0)

#define emit_br_info(frame_csp)                                         \
    do {                                                                \
        if (!wasm_loader_emit_br_info(loader_ctx, frame_csp, error_buf, \
                                      error_buf_size))                  \
            goto fail;                                                  \
    } while (0)

#define LAST_OP_OUTPUT_I32()                                                   \
    (last_op >= WASM_OP_I32_EQZ && last_op <= WASM_OP_I32_ROTR)                \
        || (last_op == WASM_OP_I32_LOAD || last_op == WASM_OP_F32_LOAD)        \
        || (last_op >= WASM_OP_I32_LOAD8_S && last_op <= WASM_OP_I32_LOAD16_U) \
        || (last_op >= WASM_OP_F32_ABS && last_op <= WASM_OP_F32_COPYSIGN)     \
        || (last_op >= WASM_OP_I32_WRAP_I64                                    \
            && last_op <= WASM_OP_I32_TRUNC_U_F64)                             \
        || (last_op >= WASM_OP_F32_CONVERT_S_I32                               \
            && last_op <= WASM_OP_F32_DEMOTE_F64)                              \
        || (last_op == WASM_OP_I32_REINTERPRET_F32)                            \
        || (last_op == WASM_OP_F32_REINTERPRET_I32)                            \
        || (last_op == EXT_OP_COPY_STACK_TOP)

#define LAST_OP_OUTPUT_I64()                                                   \
    (last_op >= WASM_OP_I64_CLZ && last_op <= WASM_OP_I64_ROTR)                \
        || (last_op >= WASM_OP_F64_ABS && last_op <= WASM_OP_F64_COPYSIGN)     \
        || (last_op == WASM_OP_I64_LOAD || last_op == WASM_OP_F64_LOAD)        \
        || (last_op >= WASM_OP_I64_LOAD8_S && last_op <= WASM_OP_I64_LOAD32_U) \
        || (last_op >= WASM_OP_I64_EXTEND_S_I32                                \
            && last_op <= WASM_OP_I64_TRUNC_U_F64)                             \
        || (last_op >= WASM_OP_F64_CONVERT_S_I32                               \
            && last_op <= WASM_OP_F64_PROMOTE_F32)                             \
        || (last_op == WASM_OP_I64_REINTERPRET_F64)                            \
        || (last_op == WASM_OP_F64_REINTERPRET_I64)                            \
        || (last_op == EXT_OP_COPY_STACK_TOP_I64)

#define GET_CONST_OFFSET(type, val)                                    \
    do {                                                               \
        if (!(wasm_loader_get_const_offset(loader_ctx, type, &val,     \
                                           &operand_offset, error_buf, \
                                           error_buf_size)))           \
            goto fail;                                                 \
    } while (0)

#define GET_CONST_F32_OFFSET(type, fval)                               \
    do {                                                               \
        if (!(wasm_loader_get_const_offset(loader_ctx, type, &fval,    \
                                           &operand_offset, error_buf, \
                                           error_buf_size)))           \
            goto fail;                                                 \
    } while (0)

#define GET_CONST_F64_OFFSET(type, fval)                               \
    do {                                                               \
        if (!(wasm_loader_get_const_offset(loader_ctx, type, &fval,    \
                                           &operand_offset, error_buf, \
                                           error_buf_size)))           \
            goto fail;                                                 \
    } while (0)

#define emit_operand(ctx, offset)            \
    do {                                     \
        wasm_loader_emit_int16(ctx, offset); \
        LOG_OP("%d\t", offset);              \
    } while (0)

#define emit_byte(ctx, byte)               \
    do {                                   \
        wasm_loader_emit_uint8(ctx, byte); \
        LOG_OP("%d\t", byte);              \
    } while (0)

#define emit_uint32(ctx, value)              \
    do {                                     \
        wasm_loader_emit_uint32(ctx, value); \
        LOG_OP("%d\t", value);               \
    } while (0)

static bool
wasm_loader_ctx_reinit(WASMLoaderContext *ctx)
{
    if (!(ctx->p_code_compiled =
              loader_malloc(ctx->code_compiled_size, NULL, 0)))
        return false;
    ctx->p_code_compiled_end = ctx->p_code_compiled + ctx->code_compiled_size;

    /* clean up frame ref */
    memset(ctx->frame_ref_bottom, 0, ctx->frame_ref_size);
    ctx->frame_ref = ctx->frame_ref_bottom;
    ctx->stack_cell_num = 0;

    /* clean up frame csp */
    memset(ctx->frame_csp_bottom, 0, ctx->frame_csp_size);
    ctx->frame_csp = ctx->frame_csp_bottom;
    ctx->csp_num = 0;
    ctx->max_csp_num = 0;

    /* clean up frame offset */
    memset(ctx->frame_offset_bottom, 0, ctx->frame_offset_size);
    ctx->frame_offset = ctx->frame_offset_bottom;
    ctx->dynamic_offset = ctx->start_dynamic_offset;

    /* init preserved local offsets */
    ctx->preserved_local_offset = ctx->max_dynamic_offset;

    /* const buf is reserved */
    return true;
}

static void
wasm_loader_emit_uint32(WASMLoaderContext *ctx, uint32 value)
{
    if (ctx->p_code_compiled) {
#if WASM_CPU_SUPPORTS_UNALIGNED_ADDR_ACCESS == 0
        bh_assert(((uintptr_t)ctx->p_code_compiled & 1) == 0);
#endif
        STORE_U32(ctx->p_code_compiled, value);
        ctx->p_code_compiled += sizeof(uint32);
    }
    else {
#if WASM_CPU_SUPPORTS_UNALIGNED_ADDR_ACCESS == 0
        bh_assert((ctx->code_compiled_size & 1) == 0);
#endif
        ctx->code_compiled_size += sizeof(uint32);
    }
}

static void
wasm_loader_emit_int16(WASMLoaderContext *ctx, int16 value)
{
    if (ctx->p_code_compiled) {
#if WASM_CPU_SUPPORTS_UNALIGNED_ADDR_ACCESS == 0
        bh_assert(((uintptr_t)ctx->p_code_compiled & 1) == 0);
#endif
        STORE_U16(ctx->p_code_compiled, (uint16)value);
        ctx->p_code_compiled += sizeof(int16);
    }
    else {
#if WASM_CPU_SUPPORTS_UNALIGNED_ADDR_ACCESS == 0
        bh_assert((ctx->code_compiled_size & 1) == 0);
#endif
        ctx->code_compiled_size += sizeof(int16);
    }
}

static void
wasm_loader_emit_uint8(WASMLoaderContext *ctx, uint8 value)
{
    if (ctx->p_code_compiled) {
        *(ctx->p_code_compiled) = value;
        ctx->p_code_compiled += sizeof(uint8);
#if WASM_CPU_SUPPORTS_UNALIGNED_ADDR_ACCESS == 0
        ctx->p_code_compiled++;
        bh_assert(((uintptr_t)ctx->p_code_compiled & 1) == 0);
#endif
    }
    else {
        ctx->code_compiled_size += sizeof(uint8);
#if WASM_CPU_SUPPORTS_UNALIGNED_ADDR_ACCESS == 0
        ctx->code_compiled_size++;
        bh_assert((ctx->code_compiled_size & 1) == 0);
#endif
    }
}

static void
wasm_loader_emit_ptr(WASMLoaderContext *ctx, void *value)
{
    if (ctx->p_code_compiled) {
#if WASM_CPU_SUPPORTS_UNALIGNED_ADDR_ACCESS == 0
        bh_assert(((uintptr_t)ctx->p_code_compiled & 1) == 0);
#endif
        STORE_PTR(ctx->p_code_compiled, value);
        ctx->p_code_compiled += sizeof(void *);
    }
    else {
#if WASM_CPU_SUPPORTS_UNALIGNED_ADDR_ACCESS == 0
        bh_assert((ctx->code_compiled_size & 1) == 0);
#endif
        ctx->code_compiled_size += sizeof(void *);
    }
}

static void
wasm_loader_emit_backspace(WASMLoaderContext *ctx, uint32 size)
{
    if (ctx->p_code_compiled) {
        ctx->p_code_compiled -= size;
#if WASM_CPU_SUPPORTS_UNALIGNED_ADDR_ACCESS == 0
        if (size == sizeof(uint8)) {
            ctx->p_code_compiled--;
            bh_assert(((uintptr_t)ctx->p_code_compiled & 1) == 0);
        }
#endif
    }
    else {
        ctx->code_compiled_size -= size;
#if WASM_CPU_SUPPORTS_UNALIGNED_ADDR_ACCESS == 0
        if (size == sizeof(uint8)) {
            ctx->code_compiled_size--;
            bh_assert((ctx->code_compiled_size & 1) == 0);
        }
#endif
    }
}

static bool
preserve_referenced_local(WASMLoaderContext *loader_ctx, uint8 opcode,
                          uint32 local_index, uint32 local_type,
                          bool *preserved, char *error_buf,
                          uint32 error_buf_size)
{
    uint32 i = 0;
    int16 preserved_offset = (int16)local_index;

    *preserved = false;
    while (i < loader_ctx->stack_cell_num) {
        uint8 cur_type = loader_ctx->frame_ref_bottom[i];

        /* move previous local into dynamic space before a set/tee_local opcode
         */
        if (loader_ctx->frame_offset_bottom[i] == (int16)local_index) {
            if (!(*preserved)) {
                *preserved = true;
                skip_label();
                preserved_offset = loader_ctx->preserved_local_offset;
                if (loader_ctx->p_code_compiled) {
                    bh_assert(preserved_offset != (int16)local_index);
                }
                if (is_32bit_type(local_type)) {
                    /* Only increase preserve offset in the second traversal */
                    if (loader_ctx->p_code_compiled)
                        loader_ctx->preserved_local_offset++;
                    emit_label(EXT_OP_COPY_STACK_TOP);
                }
                else {
                    if (loader_ctx->p_code_compiled)
                        loader_ctx->preserved_local_offset += 2;
                    emit_label(EXT_OP_COPY_STACK_TOP_I64);
                }
                emit_operand(loader_ctx, local_index);
                emit_operand(loader_ctx, preserved_offset);
                emit_label(opcode);
            }
            loader_ctx->frame_offset_bottom[i] = preserved_offset;
        }

        if (is_32bit_type(cur_type))
            i++;
        else
            i += 2;
    }

    return true;
#if WASM_ENABLE_LABELS_AS_VALUES != 0
#if WASM_CPU_SUPPORTS_UNALIGNED_ADDR_ACCESS == 0
fail:
    return false;
#endif
#endif
}

static bool
preserve_local_for_block(WASMLoaderContext *loader_ctx, uint8 opcode,
                         char *error_buf, uint32 error_buf_size)
{
    uint32 i = 0;
    bool preserve_local;

    /* preserve locals before blocks to ensure that "tee/set_local" inside
        blocks will not influence the value of these locals */
    while (i < loader_ctx->stack_cell_num) {
        int16 cur_offset = loader_ctx->frame_offset_bottom[i];
        uint8 cur_type = loader_ctx->frame_ref_bottom[i];

        if ((cur_offset < loader_ctx->start_dynamic_offset)
            && (cur_offset >= 0)) {
            if (!(preserve_referenced_local(loader_ctx, opcode, cur_offset,
                                            cur_type, &preserve_local,
                                            error_buf, error_buf_size)))
                return false;
        }

        if (is_32bit_type(cur_type)) {
            i++;
        }
        else {
            i += 2;
        }
    }

    return true;
}

static bool
add_label_patch_to_list(BranchBlock *frame_csp, uint8 patch_type,
                        uint8 *p_code_compiled, char *error_buf,
                        uint32 error_buf_size)
{
    BranchBlockPatch *patch =
        loader_malloc(sizeof(BranchBlockPatch), error_buf, error_buf_size);
    if (!patch) {
        return false;
    }
    patch->patch_type = patch_type;
    patch->code_compiled = p_code_compiled;
    if (!frame_csp->patch_list) {
        frame_csp->patch_list = patch;
        patch->next = NULL;
    }
    else {
        patch->next = frame_csp->patch_list;
        frame_csp->patch_list = patch;
    }
    return true;
}

static void
apply_label_patch(WASMLoaderContext *ctx, uint8 depth, uint8 patch_type)
{
    BranchBlock *frame_csp = ctx->frame_csp - depth;
    BranchBlockPatch *node = frame_csp->patch_list;
    BranchBlockPatch *node_prev = NULL, *node_next;

    if (!ctx->p_code_compiled)
        return;

    while (node) {
        node_next = node->next;
        if (node->patch_type == patch_type) {
            STORE_PTR(node->code_compiled, ctx->p_code_compiled);
            if (node_prev == NULL) {
                frame_csp->patch_list = node_next;
            }
            else {
                node_prev->next = node_next;
            }
            wasm_runtime_free(node);
        }
        else {
            node_prev = node;
        }
        node = node_next;
    }
}

static bool
wasm_loader_emit_br_info(WASMLoaderContext *ctx, BranchBlock *frame_csp,
                         char *error_buf, uint32 error_buf_size)
{
    /* br info layout:
     *  a) arity of target block
     *  b) total cell num of arity values
     *  c) each arity value's cell num
     *  d) each arity value's src frame offset
     *  e) each arity values's dst dynamic offset
     *  f) branch target address
     *
     *  Note: b-e are omitted when arity is 0 so that
     *  interpreter can recover the br info quickly.
     */
    BlockType *block_type = &frame_csp->block_type;
    uint8 *types = NULL, cell;
    uint32 arity = 0;
    int32 i;
    int16 *frame_offset = ctx->frame_offset;
    uint16 dynamic_offset;

    /* Note: loop's arity is different from if and block. loop's arity is
     * its parameter count while if and block arity is result count.
     */
    if (frame_csp->label_type == LABEL_TYPE_LOOP)
        arity = block_type_get_param_types(block_type, &types);
    else
        arity = block_type_get_result_types(block_type, &types);

    /* Part a */
    emit_uint32(ctx, arity);

    if (arity) {
        /* Part b */
        emit_uint32(ctx, wasm_get_cell_num(types, arity));
        /* Part c */
        for (i = (int32)arity - 1; i >= 0; i--) {
            cell = (uint8)wasm_value_type_cell_num(types[i]);
            emit_byte(ctx, cell);
        }
        /* Part d */
        for (i = (int32)arity - 1; i >= 0; i--) {
            cell = (uint8)wasm_value_type_cell_num(types[i]);
            frame_offset -= cell;
            emit_operand(ctx, *(int16 *)(frame_offset));
        }
        /* Part e */
        dynamic_offset =
            frame_csp->dynamic_offset + wasm_get_cell_num(types, arity);
        for (i = (int32)arity - 1; i >= 0; i--) {
            cell = (uint8)wasm_value_type_cell_num(types[i]);
            dynamic_offset -= cell;
            emit_operand(ctx, dynamic_offset);
        }
    }

    /* Part f */
    if (frame_csp->label_type == LABEL_TYPE_LOOP) {
        wasm_loader_emit_ptr(ctx, frame_csp->code_compiled);
    }
    else {
        if (!add_label_patch_to_list(frame_csp, PATCH_END, ctx->p_code_compiled,
                                     error_buf, error_buf_size))
            return false;
        /* label address, to be patched */
        wasm_loader_emit_ptr(ctx, NULL);
    }

    return true;
}

static bool
wasm_loader_push_frame_offset(WASMLoaderContext *ctx, uint8 type,
                              bool disable_emit, int16 operand_offset,
                              char *error_buf, uint32 error_buf_size)
{
    if (type == VALUE_TYPE_VOID)
        return true;

    /* only check memory overflow in first traverse */
    if (ctx->p_code_compiled == NULL) {
        if (!check_offset_push(ctx, error_buf, error_buf_size))
            return false;
    }

    if (disable_emit)
        *(ctx->frame_offset)++ = operand_offset;
    else {
        emit_operand(ctx, ctx->dynamic_offset);
        *(ctx->frame_offset)++ = ctx->dynamic_offset;
        ctx->dynamic_offset++;
        if (ctx->dynamic_offset > ctx->max_dynamic_offset)
            ctx->max_dynamic_offset = ctx->dynamic_offset;
    }

    if (is_32bit_type(type))
        return true;

    if (ctx->p_code_compiled == NULL) {
        if (!check_offset_push(ctx, error_buf, error_buf_size))
            return false;
    }

    ctx->frame_offset++;
    if (!disable_emit) {
        ctx->dynamic_offset++;
        if (ctx->dynamic_offset > ctx->max_dynamic_offset)
            ctx->max_dynamic_offset = ctx->dynamic_offset;
    }
    return true;
}

/* This function should be in front of wasm_loader_pop_frame_ref
    as they both use ctx->stack_cell_num, and ctx->stack_cell_num
    will be modified by wasm_loader_pop_frame_ref */
static bool
wasm_loader_pop_frame_offset(WASMLoaderContext *ctx, uint8 type,
                             char *error_buf, uint32 error_buf_size)
{
    /* if ctx->frame_csp equals ctx->frame_csp_bottom,
        then current block is the function block */
    uint32 depth = ctx->frame_csp > ctx->frame_csp_bottom ? 1 : 0;
    BranchBlock *cur_block = ctx->frame_csp - depth;
    int32 available_stack_cell =
        (int32)(ctx->stack_cell_num - cur_block->stack_cell_num);

    /* Directly return success if current block is in stack
     * polymorphic state while stack is empty. */
    if (available_stack_cell <= 0 && cur_block->is_stack_polymorphic)
        return true;

    if (type == VALUE_TYPE_VOID)
        return true;

    if (is_32bit_type(type)) {
        /* Check the offset stack bottom to ensure the frame offset
            stack will not go underflow. But we don't thrown error
            and return true here, because the error msg should be
            given in wasm_loader_pop_frame_ref */
        if (!check_offset_pop(ctx, 1))
            return true;

        ctx->frame_offset -= 1;
        if ((*(ctx->frame_offset) > ctx->start_dynamic_offset)
            && (*(ctx->frame_offset) < ctx->max_dynamic_offset))
            ctx->dynamic_offset -= 1;
    }
    else {
        if (!check_offset_pop(ctx, 2))
            return true;

        ctx->frame_offset -= 2;
        if ((*(ctx->frame_offset) > ctx->start_dynamic_offset)
            && (*(ctx->frame_offset) < ctx->max_dynamic_offset))
            ctx->dynamic_offset -= 2;
    }
    emit_operand(ctx, *(ctx->frame_offset));
    return true;
}

static bool
wasm_loader_push_pop_frame_offset(WASMLoaderContext *ctx, uint8 pop_cnt,
                                  uint8 type_push, uint8 type_pop,
                                  bool disable_emit, int16 operand_offset,
                                  char *error_buf, uint32 error_buf_size)
{
    uint8 i;

    for (i = 0; i < pop_cnt; i++) {
        if (!wasm_loader_pop_frame_offset(ctx, type_pop, error_buf,
                                          error_buf_size))
            return false;
    }
    if (!wasm_loader_push_frame_offset(ctx, type_push, disable_emit,
                                       operand_offset, error_buf,
                                       error_buf_size))
        return false;

    return true;
}

static bool
wasm_loader_push_frame_ref_offset(WASMLoaderContext *ctx, uint8 type,
                                  bool disable_emit, int16 operand_offset,
                                  char *error_buf, uint32 error_buf_size)
{
    if (!(wasm_loader_push_frame_offset(ctx, type, disable_emit, operand_offset,
                                        error_buf, error_buf_size)))
        return false;
    if (!(wasm_loader_push_frame_ref(ctx, type, error_buf, error_buf_size)))
        return false;

    return true;
}

static bool
wasm_loader_pop_frame_ref_offset(WASMLoaderContext *ctx, uint8 type,
                                 char *error_buf, uint32 error_buf_size)
{
    /* put wasm_loader_pop_frame_offset in front of wasm_loader_pop_frame_ref */
    if (!wasm_loader_pop_frame_offset(ctx, type, error_buf, error_buf_size))
        return false;
    if (!wasm_loader_pop_frame_ref(ctx, type, error_buf, error_buf_size))
        return false;

    return true;
}

static bool
wasm_loader_push_pop_frame_ref_offset(WASMLoaderContext *ctx, uint8 pop_cnt,
                                      uint8 type_push, uint8 type_pop,
                                      bool disable_emit, int16 operand_offset,
                                      char *error_buf, uint32 error_buf_size)
{
    if (!wasm_loader_push_pop_frame_offset(ctx, pop_cnt, type_push, type_pop,
                                           disable_emit, operand_offset,
                                           error_buf, error_buf_size))
        return false;
    if (!wasm_loader_push_pop_frame_ref(ctx, pop_cnt, type_push, type_pop,
                                        error_buf, error_buf_size))
        return false;

    return true;
}

static bool
wasm_loader_get_const_offset(WASMLoaderContext *ctx, uint8 type, void *value,
                             int16 *offset, char *error_buf,
                             uint32 error_buf_size)
{
    int16 operand_offset = 0;
    Const *c;
    for (c = (Const *)ctx->const_buf;
         (uint8 *)c < ctx->const_buf + ctx->num_const * sizeof(Const); c++) {
        /* TODO: handle v128 type? */
        if ((type == c->value_type)
            && ((type == VALUE_TYPE_I64 && *(int64 *)value == c->value.i64)
                || (type == VALUE_TYPE_I32 && *(int32 *)value == c->value.i32)
#if WASM_ENABLE_REF_TYPES != 0
                || (type == VALUE_TYPE_FUNCREF
                    && *(int32 *)value == c->value.i32)
                || (type == VALUE_TYPE_EXTERNREF
                    && *(int32 *)value == c->value.i32)
#endif
                || (type == VALUE_TYPE_F64
                    && (0 == memcmp(value, &(c->value.f64), sizeof(float64))))
                || (type == VALUE_TYPE_F32
                    && (0
                        == memcmp(value, &(c->value.f32), sizeof(float32)))))) {
            operand_offset = c->slot_index;
            break;
        }
        if (is_32bit_type(c->value_type))
            operand_offset += 1;
        else
            operand_offset += 2;
    }
    if ((uint8 *)c == ctx->const_buf + ctx->num_const * sizeof(Const)) {
        if ((uint8 *)c == ctx->const_buf + ctx->const_buf_size) {
            MEM_REALLOC(ctx->const_buf, ctx->const_buf_size,
                        ctx->const_buf_size + 4 * sizeof(Const));
            ctx->const_buf_size += 4 * sizeof(Const);
            c = (Const *)(ctx->const_buf + ctx->num_const * sizeof(Const));
        }
        c->value_type = type;
        switch (type) {
            case VALUE_TYPE_F64:
                bh_memcpy_s(&(c->value.f64), sizeof(WASMValue), value,
                            sizeof(float64));
                ctx->const_cell_num += 2;
                /* The const buf will be reversed, we use the second cell */
                /* of the i64/f64 const so the finnal offset is corrent */
                operand_offset++;
                break;
            case VALUE_TYPE_I64:
                c->value.i64 = *(int64 *)value;
                ctx->const_cell_num += 2;
                operand_offset++;
                break;
            case VALUE_TYPE_F32:
                bh_memcpy_s(&(c->value.f32), sizeof(WASMValue), value,
                            sizeof(float32));
                ctx->const_cell_num++;
                break;
            case VALUE_TYPE_I32:
                c->value.i32 = *(int32 *)value;
                ctx->const_cell_num++;
                break;
#if WASM_ENABLE_REF_TYPES != 0
            case VALUE_TYPE_EXTERNREF:
            case VALUE_TYPE_FUNCREF:
                c->value.i32 = *(int32 *)value;
                ctx->const_cell_num++;
                break;
#endif
            default:
                break;
        }
        c->slot_index = operand_offset;
        ctx->num_const++;
        LOG_OP("#### new const [%d]: %ld\n", ctx->num_const,
               (int64)c->value.i64);
    }
    /* use negetive index for const */
    operand_offset = -(operand_offset + 1);
    *offset = operand_offset;
    return true;
fail:
    return false;
}

/*
    PUSH(POP)_XXX = push(pop) frame_ref + push(pop) frame_offset
    -- Mostly used for the binary / compare operation
    PUSH(POP)_OFFSET_TYPE only push(pop) the frame_offset stack
    -- Mostly used in block / control instructions

    The POP will always emit the offset on the top of the frame_offset stack
    PUSH can be used in two ways:
    1. directly PUSH:
            PUSH_XXX();
        will allocate a dynamic space and emit
    2. silent PUSH:
            operand_offset = xxx; disable_emit = true;
            PUSH_XXX();
        only push the frame_offset stack, no emit
*/

#define TEMPLATE_PUSH(Type)                                                   \
    do {                                                                      \
        if (!wasm_loader_push_frame_ref_offset(loader_ctx, VALUE_TYPE_##Type, \
                                               disable_emit, operand_offset,  \
                                               error_buf, error_buf_size))    \
            goto fail;                                                        \
    } while (0)

#define TEMPLATE_POP(Type)                                                   \
    do {                                                                     \
        if (!wasm_loader_pop_frame_ref_offset(loader_ctx, VALUE_TYPE_##Type, \
                                              error_buf, error_buf_size))    \
            goto fail;                                                       \
    } while (0)

#define PUSH_OFFSET_TYPE(type)                                              \
    do {                                                                    \
        if (!(wasm_loader_push_frame_offset(loader_ctx, type, disable_emit, \
                                            operand_offset, error_buf,      \
                                            error_buf_size)))               \
            goto fail;                                                      \
    } while (0)

#define POP_OFFSET_TYPE(type)                                           \
    do {                                                                \
        if (!(wasm_loader_pop_frame_offset(loader_ctx, type, error_buf, \
                                           error_buf_size)))            \
            goto fail;                                                  \
    } while (0)

#define POP_AND_PUSH(type_pop, type_push)                         \
    do {                                                          \
        if (!(wasm_loader_push_pop_frame_ref_offset(              \
                loader_ctx, 1, type_push, type_pop, disable_emit, \
                operand_offset, error_buf, error_buf_size)))      \
            goto fail;                                            \
    } while (0)

/* type of POPs should be the same */
#define POP2_AND_PUSH(type_pop, type_push)                        \
    do {                                                          \
        if (!(wasm_loader_push_pop_frame_ref_offset(              \
                loader_ctx, 2, type_push, type_pop, disable_emit, \
                operand_offset, error_buf, error_buf_size)))      \
            goto fail;                                            \
    } while (0)

#else /* WASM_ENABLE_FAST_INTERP */

#define TEMPLATE_PUSH(Type)                                             \
    do {                                                                \
        if (!(wasm_loader_push_frame_ref(loader_ctx, VALUE_TYPE_##Type, \
                                         error_buf, error_buf_size)))   \
            goto fail;                                                  \
    } while (0)

#define TEMPLATE_POP(Type)                                             \
    do {                                                               \
        if (!(wasm_loader_pop_frame_ref(loader_ctx, VALUE_TYPE_##Type, \
                                        error_buf, error_buf_size)))   \
            goto fail;                                                 \
    } while (0)

#define POP_AND_PUSH(type_pop, type_push)                              \
    do {                                                               \
        if (!(wasm_loader_push_pop_frame_ref(loader_ctx, 1, type_push, \
                                             type_pop, error_buf,      \
                                             error_buf_size)))         \
            goto fail;                                                 \
    } while (0)

/* type of POPs should be the same */
#define POP2_AND_PUSH(type_pop, type_push)                             \
    do {                                                               \
        if (!(wasm_loader_push_pop_frame_ref(loader_ctx, 2, type_push, \
                                             type_pop, error_buf,      \
                                             error_buf_size)))         \
            goto fail;                                                 \
    } while (0)
#endif /* WASM_ENABLE_FAST_INTERP */

#define PUSH_I32() TEMPLATE_PUSH(I32)
#define PUSH_F32() TEMPLATE_PUSH(F32)
#define PUSH_I64() TEMPLATE_PUSH(I64)
#define PUSH_F64() TEMPLATE_PUSH(F64)
#define PUSH_V128() TEMPLATE_PUSH(V128)
#define PUSH_FUNCREF() TEMPLATE_PUSH(FUNCREF)
#define PUSH_EXTERNREF() TEMPLATE_PUSH(EXTERNREF)

#define POP_I32() TEMPLATE_POP(I32)
#define POP_F32() TEMPLATE_POP(F32)
#define POP_I64() TEMPLATE_POP(I64)
#define POP_F64() TEMPLATE_POP(F64)
#define POP_V128() TEMPLATE_POP(V128)
#define POP_FUNCREF() TEMPLATE_POP(FUNCREF)
#define POP_EXTERNREF() TEMPLATE_POP(EXTERNREF)

#if WASM_ENABLE_FAST_INTERP != 0

static bool
reserve_block_ret(WASMLoaderContext *loader_ctx, uint8 opcode,
                  bool disable_emit, char *error_buf, uint32 error_buf_size)
{
    int16 operand_offset = 0;
    BranchBlock *block = (opcode == WASM_OP_ELSE) ? loader_ctx->frame_csp - 1
                                                  : loader_ctx->frame_csp;
    BlockType *block_type = &block->block_type;
    uint8 *return_types = NULL;
    uint32 return_count = 0, value_count = 0, total_cel_num = 0;
    int32 i = 0;
    int16 dynamic_offset, dynamic_offset_org, *frame_offset = NULL,
                                              *frame_offset_org = NULL;

    return_count = block_type_get_result_types(block_type, &return_types);

    /* If there is only one return value, use EXT_OP_COPY_STACK_TOP/_I64 instead
     * of EXT_OP_COPY_STACK_VALUES for interpreter performance. */
    if (return_count == 1) {
        uint8 cell = (uint8)wasm_value_type_cell_num(return_types[0]);
        if (cell <= 2 /* V128 isn't supported whose cell num is 4 */
            && block->dynamic_offset != *(loader_ctx->frame_offset - cell)) {
            /* insert op_copy before else opcode */
            if (opcode == WASM_OP_ELSE)
                skip_label();
            emit_label(cell == 1 ? EXT_OP_COPY_STACK_TOP
                                 : EXT_OP_COPY_STACK_TOP_I64);
            emit_operand(loader_ctx, *(loader_ctx->frame_offset - cell));
            emit_operand(loader_ctx, block->dynamic_offset);

            if (opcode == WASM_OP_ELSE) {
                *(loader_ctx->frame_offset - cell) = block->dynamic_offset;
            }
            else {
                loader_ctx->frame_offset -= cell;
                loader_ctx->dynamic_offset = block->dynamic_offset;
                PUSH_OFFSET_TYPE(return_types[0]);
                wasm_loader_emit_backspace(loader_ctx, sizeof(int16));
            }
            if (opcode == WASM_OP_ELSE)
                emit_label(opcode);
        }
        return true;
    }

    /* Copy stack top values to block's results which are in dynamic space.
     * The instruction format:
     *   Part a: values count
     *   Part b: all values total cell num
     *   Part c: each value's cell_num, src offset and dst offset
     *   Part d: each value's src offset and dst offset
     *   Part e: each value's dst offset
     */
    frame_offset = frame_offset_org = loader_ctx->frame_offset;
    dynamic_offset = dynamic_offset_org =
        block->dynamic_offset + wasm_get_cell_num(return_types, return_count);

    /* First traversal to get the count of values needed to be copied. */
    for (i = (int32)return_count - 1; i >= 0; i--) {
        uint8 cells = (uint8)wasm_value_type_cell_num(return_types[i]);

        frame_offset -= cells;
        dynamic_offset -= cells;
        if (dynamic_offset != *frame_offset) {
            value_count++;
            total_cel_num += cells;
        }
    }

    if (value_count) {
        uint32 j = 0;
        uint8 *emit_data = NULL, *cells = NULL;
        int16 *src_offsets = NULL;
        uint16 *dst_offsets = NULL;
        uint64 size =
            (uint64)value_count
            * (sizeof(*cells) + sizeof(*src_offsets) + sizeof(*dst_offsets));

        /* Allocate memory for the emit data */
        if (!(emit_data = loader_malloc(size, error_buf, error_buf_size)))
            return false;

        cells = emit_data;
        src_offsets = (int16 *)(cells + value_count);
        dst_offsets = (uint16 *)(src_offsets + value_count);

        /* insert op_copy before else opcode */
        if (opcode == WASM_OP_ELSE)
            skip_label();
        emit_label(EXT_OP_COPY_STACK_VALUES);
        /* Part a) */
        emit_uint32(loader_ctx, value_count);
        /* Part b) */
        emit_uint32(loader_ctx, total_cel_num);

        /* Second traversal to get each value's cell num,  src offset and dst
         * offset. */
        frame_offset = frame_offset_org;
        dynamic_offset = dynamic_offset_org;
        for (i = (int32)return_count - 1, j = 0; i >= 0; i--) {
            uint8 cell = (uint8)wasm_value_type_cell_num(return_types[i]);
            frame_offset -= cell;
            dynamic_offset -= cell;
            if (dynamic_offset != *frame_offset) {
                /* cell num */
                cells[j] = cell;
                /* src offset */
                src_offsets[j] = *frame_offset;
                /* dst offset */
                dst_offsets[j] = dynamic_offset;
                j++;
            }
            if (opcode == WASM_OP_ELSE) {
                *frame_offset = dynamic_offset;
            }
            else {
                loader_ctx->frame_offset = frame_offset;
                loader_ctx->dynamic_offset = dynamic_offset;
                PUSH_OFFSET_TYPE(return_types[i]);
                wasm_loader_emit_backspace(loader_ctx, sizeof(int16));
                loader_ctx->frame_offset = frame_offset_org;
                loader_ctx->dynamic_offset = dynamic_offset_org;
            }
        }

        bh_assert(j == value_count);

        /* Emit the cells, src_offsets and dst_offsets */
        for (j = 0; j < value_count; j++)
            emit_byte(loader_ctx, cells[j]);
        for (j = 0; j < value_count; j++)
            emit_operand(loader_ctx, src_offsets[j]);
        for (j = 0; j < value_count; j++)
            emit_operand(loader_ctx, dst_offsets[j]);

        if (opcode == WASM_OP_ELSE)
            emit_label(opcode);

        wasm_runtime_free(emit_data);
    }

    return true;

fail:
    return false;
}
#endif /* WASM_ENABLE_FAST_INTERP */

#define RESERVE_BLOCK_RET()                                                 \
    do {                                                                    \
        if (!reserve_block_ret(loader_ctx, opcode, disable_emit, error_buf, \
                               error_buf_size))                             \
            goto fail;                                                      \
    } while (0)

#define PUSH_TYPE(type)                                               \
    do {                                                              \
        if (!(wasm_loader_push_frame_ref(loader_ctx, type, error_buf, \
                                         error_buf_size)))            \
            goto fail;                                                \
    } while (0)

#define POP_TYPE(type)                                               \
    do {                                                             \
        if (!(wasm_loader_pop_frame_ref(loader_ctx, type, error_buf, \
                                        error_buf_size)))            \
            goto fail;                                               \
    } while (0)

#define PUSH_CSP(label_type, block_type, _start_addr)                       \
    do {                                                                    \
        if (!wasm_loader_push_frame_csp(loader_ctx, label_type, block_type, \
                                        _start_addr, error_buf,             \
                                        error_buf_size))                    \
            goto fail;                                                      \
    } while (0)

#define POP_CSP()                                                              \
    do {                                                                       \
        if (!wasm_loader_pop_frame_csp(loader_ctx, error_buf, error_buf_size)) \
            goto fail;                                                         \
    } while (0)

#define GET_LOCAL_INDEX_TYPE_AND_OFFSET()                              \
    do {                                                               \
        read_leb_uint32(p, p_end, local_idx);                          \
        if (local_idx >= param_count + local_count) {                  \
            set_error_buf(error_buf, error_buf_size, "unknown local"); \
            goto fail;                                                 \
        }                                                              \
        local_type = local_idx < param_count                           \
                         ? param_types[local_idx]                      \
                         : local_types[local_idx - param_count];       \
        local_offset = local_offsets[local_idx];                       \
    } while (0)

#define CHECK_BR(depth)                                         \
    do {                                                        \
        if (!wasm_loader_check_br(loader_ctx, depth, error_buf, \
                                  error_buf_size))              \
            goto fail;                                          \
    } while (0)

static bool
check_memory(WASMModule *module, char *error_buf, uint32 error_buf_size)
{
    if (module->memory_count == 0 && module->import_memory_count == 0) {
        set_error_buf(error_buf, error_buf_size, "unknown memory");
        return false;
    }
    return true;
}

#define CHECK_MEMORY()                                        \
    do {                                                      \
        if (!check_memory(module, error_buf, error_buf_size)) \
            goto fail;                                        \
    } while (0)

static bool
check_memory_access_align(uint8 opcode, uint32 align, char *error_buf,
                          uint32 error_buf_size)
{
    uint8 mem_access_aligns[] = {
        2, 3, 2, 3, 0, 0, 1, 1, 0, 0, 1, 1, 2, 2, /* loads */
        2, 3, 2, 3, 0, 1, 0, 1, 2                 /* stores */
    };
    bh_assert(opcode >= WASM_OP_I32_LOAD && opcode <= WASM_OP_I64_STORE32);
    if (align > mem_access_aligns[opcode - WASM_OP_I32_LOAD]) {
        set_error_buf(error_buf, error_buf_size,
                      "alignment must not be larger than natural");
        return false;
    }
    return true;
}

#if WASM_ENABLE_SIMD != 0
#if (WASM_ENABLE_WAMR_COMPILER != 0) || (WASM_ENABLE_JIT != 0)
static bool
check_simd_memory_access_align(uint8 opcode, uint32 align, char *error_buf,
                               uint32 error_buf_size)
{
    uint8 mem_access_aligns[] = {
        4,                /* load */
        3, 3, 3, 3, 3, 3, /* load and extend */
        0, 1, 2, 3,       /* load and splat */
        4,                /* store */
    };

    uint8 mem_access_aligns_load_lane[] = {
        0, 1, 2, 3, /* load lane */
        0, 1, 2, 3, /* store lane */
        2, 3        /* store zero */
    };

    if (!((opcode <= SIMD_v128_store)
          || (SIMD_v128_load8_lane <= opcode
              && opcode <= SIMD_v128_load64_zero))) {
        set_error_buf(error_buf, error_buf_size,
                      "the opcode doesn't include memarg");
        return false;
    }

    if ((opcode <= SIMD_v128_store
         && align > mem_access_aligns[opcode - SIMD_v128_load])
        || (SIMD_v128_load8_lane <= opcode && opcode <= SIMD_v128_load64_zero
            && align > mem_access_aligns_load_lane[opcode
                                                   - SIMD_v128_load8_lane])) {
        set_error_buf(error_buf, error_buf_size,
                      "alignment must not be larger than natural");
        return false;
    }

    return true;
}

static bool
check_simd_access_lane(uint8 opcode, uint8 lane, char *error_buf,
                       uint32 error_buf_size)
{
    switch (opcode) {
        case SIMD_i8x16_extract_lane_s:
        case SIMD_i8x16_extract_lane_u:
        case SIMD_i8x16_replace_lane:
            if (lane >= 16) {
                goto fail;
            }
            break;
        case SIMD_i16x8_extract_lane_s:
        case SIMD_i16x8_extract_lane_u:
        case SIMD_i16x8_replace_lane:
            if (lane >= 8) {
                goto fail;
            }
            break;
        case SIMD_i32x4_extract_lane:
        case SIMD_i32x4_replace_lane:
        case SIMD_f32x4_extract_lane:
        case SIMD_f32x4_replace_lane:
            if (lane >= 4) {
                goto fail;
            }
            break;
        case SIMD_i64x2_extract_lane:
        case SIMD_i64x2_replace_lane:
        case SIMD_f64x2_extract_lane:
        case SIMD_f64x2_replace_lane:
            if (lane >= 2) {
                goto fail;
            }
            break;

        case SIMD_v128_load8_lane:
        case SIMD_v128_load16_lane:
        case SIMD_v128_load32_lane:
        case SIMD_v128_load64_lane:
        case SIMD_v128_store8_lane:
        case SIMD_v128_store16_lane:
        case SIMD_v128_store32_lane:
        case SIMD_v128_store64_lane:
        case SIMD_v128_load32_zero:
        case SIMD_v128_load64_zero:
        {
            uint8 max_lanes[] = { 16, 8, 4, 2, 16, 8, 4, 2, 4, 2 };
            if (lane >= max_lanes[opcode - SIMD_v128_load8_lane]) {
                goto fail;
            }
            break;
        }
        default:
            goto fail;
    }

    return true;
fail:
    set_error_buf(error_buf, error_buf_size, "invalid lane index");
    return false;
}

static bool
check_simd_shuffle_mask(V128 mask, char *error_buf, uint32 error_buf_size)
{
    uint8 i;
    for (i = 0; i != 16; ++i) {
        if (mask.i8x16[i] < 0 || mask.i8x16[i] >= 32) {
            set_error_buf(error_buf, error_buf_size, "invalid lane index");
            return false;
        }
    }
    return true;
}
#endif /* end of (WASM_ENABLE_WAMR_COMPILER != 0) || (WASM_ENABLE_JIT != 0) */
#endif /* end of WASM_ENABLE_SIMD */

#if WASM_ENABLE_SHARED_MEMORY != 0
static bool
check_memory_align_equal(uint8 opcode, uint32 align, char *error_buf,
                         uint32 error_buf_size)
{
    uint8 wait_notify_aligns[] = { 2, 2, 3 };
    uint8 mem_access_aligns[] = {
        2, 3, 0, 1, 0, 1, 2,
    };
    uint8 expect;

    bh_assert((opcode <= WASM_OP_ATOMIC_WAIT64)
              || (opcode >= WASM_OP_ATOMIC_I32_LOAD
                  && opcode <= WASM_OP_ATOMIC_RMW_I64_CMPXCHG32_U));
    if (opcode <= WASM_OP_ATOMIC_WAIT64) {
        expect = wait_notify_aligns[opcode - WASM_OP_ATOMIC_NOTIFY];
    }
    else {
        /* 7 opcodes in every group */
        expect = mem_access_aligns[(opcode - WASM_OP_ATOMIC_I32_LOAD) % 7];
    }
    if (align != expect) {
        set_error_buf(error_buf, error_buf_size,
                      "alignment isn't equal to natural");
        return false;
    }
    return true;
}
#endif /* end of WASM_ENABLE_SHARED_MEMORY */

static bool
wasm_loader_check_br(WASMLoaderContext *loader_ctx, uint32 depth,
                     char *error_buf, uint32 error_buf_size)
{
    BranchBlock *target_block, *cur_block;
    BlockType *target_block_type;
    uint8 *types = NULL, *frame_ref;
    uint32 arity = 0;
    int32 i, available_stack_cell;
    uint16 cell_num;

    if (loader_ctx->csp_num < depth + 1) {
        set_error_buf(error_buf, error_buf_size,
                      "unknown label, "
                      "unexpected end of section or function");
        return false;
    }

    cur_block = loader_ctx->frame_csp - 1;
    target_block = loader_ctx->frame_csp - (depth + 1);
    target_block_type = &target_block->block_type;
    frame_ref = loader_ctx->frame_ref;

    /* Note: loop's arity is different from if and block. loop's arity is
     * its parameter count while if and block arity is result count.
     */
    if (target_block->label_type == LABEL_TYPE_LOOP)
        arity = block_type_get_param_types(target_block_type, &types);
    else
        arity = block_type_get_result_types(target_block_type, &types);

    /* If the stack is in polymorphic state, just clear the stack
     * and then re-push the values to make the stack top values
     * match block type. */
    if (cur_block->is_stack_polymorphic) {
        for (i = (int32)arity - 1; i >= 0; i--) {
#if WASM_ENABLE_FAST_INTERP != 0
            POP_OFFSET_TYPE(types[i]);
#endif
            POP_TYPE(types[i]);
        }
        for (i = 0; i < (int32)arity; i++) {
#if WASM_ENABLE_FAST_INTERP != 0
            bool disable_emit = true;
            int16 operand_offset = 0;
            PUSH_OFFSET_TYPE(types[i]);
#endif
            PUSH_TYPE(types[i]);
        }
        return true;
    }

    available_stack_cell =
        (int32)(loader_ctx->stack_cell_num - cur_block->stack_cell_num);

    /* Check stack top values match target block type */
    for (i = (int32)arity - 1; i >= 0; i--) {
        if (!check_stack_top_values(frame_ref, available_stack_cell, types[i],
                                    error_buf, error_buf_size))
            return false;
        cell_num = wasm_value_type_cell_num(types[i]);
        frame_ref -= cell_num;
        available_stack_cell -= cell_num;
    }

    return true;

fail:
    return false;
}

static BranchBlock *
check_branch_block(WASMLoaderContext *loader_ctx, uint8 **p_buf, uint8 *buf_end,
                   char *error_buf, uint32 error_buf_size)
{
    uint8 *p = *p_buf, *p_end = buf_end;
    BranchBlock *frame_csp_tmp;
    uint32 depth;

    read_leb_uint32(p, p_end, depth);
    CHECK_BR(depth);
    frame_csp_tmp = loader_ctx->frame_csp - depth - 1;
#if WASM_ENABLE_FAST_INTERP != 0
    emit_br_info(frame_csp_tmp);
#endif

    *p_buf = p;
    return frame_csp_tmp;
fail:
    return NULL;
}

static bool
check_block_stack(WASMLoaderContext *loader_ctx, BranchBlock *block,
                  char *error_buf, uint32 error_buf_size)
{
    BlockType *block_type = &block->block_type;
    uint8 *return_types = NULL;
    uint32 return_count = 0;
    int32 available_stack_cell, return_cell_num, i;
    uint8 *frame_ref = NULL;

    available_stack_cell =
        (int32)(loader_ctx->stack_cell_num - block->stack_cell_num);

    return_count = block_type_get_result_types(block_type, &return_types);
    return_cell_num =
        return_count > 0 ? wasm_get_cell_num(return_types, return_count) : 0;

    /* If the stack is in polymorphic state, just clear the stack
     * and then re-push the values to make the stack top values
     * match block type. */
    if (block->is_stack_polymorphic) {
        for (i = (int32)return_count - 1; i >= 0; i--) {
#if WASM_ENABLE_FAST_INTERP != 0
            POP_OFFSET_TYPE(return_types[i]);
#endif
            POP_TYPE(return_types[i]);
        }

        /* Check stack is empty */
        if (loader_ctx->stack_cell_num != block->stack_cell_num) {
            set_error_buf(
                error_buf, error_buf_size,
                "type mismatch: stack size does not match block type");
            goto fail;
        }

        for (i = 0; i < (int32)return_count; i++) {
#if WASM_ENABLE_FAST_INTERP != 0
            bool disable_emit = true;
            int16 operand_offset = 0;
            PUSH_OFFSET_TYPE(return_types[i]);
#endif
            PUSH_TYPE(return_types[i]);
        }
        return true;
    }

    /* Check stack cell num equals return cell num */
    if (available_stack_cell != return_cell_num) {
        set_error_buf(error_buf, error_buf_size,
                      "type mismatch: stack size does not match block type");
        goto fail;
    }

    /* Check stack values match return types */
    frame_ref = loader_ctx->frame_ref;
    for (i = (int32)return_count - 1; i >= 0; i--) {
        if (!check_stack_top_values(frame_ref, available_stack_cell,
                                    return_types[i], error_buf, error_buf_size))
            return false;
        frame_ref -= wasm_value_type_cell_num(return_types[i]);
        available_stack_cell -= wasm_value_type_cell_num(return_types[i]);
    }

    return true;

fail:
    return false;
}

#if WASM_ENABLE_FAST_INTERP != 0
/* Copy parameters to dynamic space.
 * 1) POP original parameter out;
 * 2) Push and copy original values to dynamic space.
 * The copy instruction format:
 *   Part a: param count
 *   Part b: all param total cell num
 *   Part c: each param's cell_num, src offset and dst offset
 *   Part d: each param's src offset
 *   Part e: each param's dst offset
 */
static bool
copy_params_to_dynamic_space(WASMLoaderContext *loader_ctx, bool is_if_block,
                             char *error_buf, uint32 error_buf_size)
{
    int16 *frame_offset = NULL;
    uint8 *cells = NULL, cell;
    int16 *src_offsets = NULL;
    uint8 *emit_data = NULL;
    uint32 i;
    BranchBlock *block = loader_ctx->frame_csp - 1;
    BlockType *block_type = &block->block_type;
    WASMType *wasm_type = block_type->u.type;
    uint32 param_count = block_type->u.type->param_count;
    int16 condition_offset = 0;
    bool disable_emit = false;
    int16 operand_offset = 0;

    uint64 size = (uint64)param_count * (sizeof(*cells) + sizeof(*src_offsets));

    /* For if block, we also need copy the condition operand offset. */
    if (is_if_block)
        size += sizeof(*cells) + sizeof(*src_offsets);

    /* Allocate memory for the emit data */
    if (!(emit_data = loader_malloc(size, error_buf, error_buf_size)))
        return false;

    cells = emit_data;
    src_offsets = (int16 *)(cells + param_count);

    if (is_if_block)
        condition_offset = *loader_ctx->frame_offset;

    /* POP original parameter out */
    for (i = 0; i < param_count; i++) {
        POP_OFFSET_TYPE(wasm_type->types[param_count - i - 1]);
        wasm_loader_emit_backspace(loader_ctx, sizeof(int16));
    }
    frame_offset = loader_ctx->frame_offset;

    /* Get each param's cell num and src offset */
    for (i = 0; i < param_count; i++) {
        cell = (uint8)wasm_value_type_cell_num(wasm_type->types[i]);
        cells[i] = cell;
        src_offsets[i] = *frame_offset;
        frame_offset += cell;
    }

    /* emit copy instruction */
    emit_label(EXT_OP_COPY_STACK_VALUES);
    /* Part a) */
    emit_uint32(loader_ctx, is_if_block ? param_count + 1 : param_count);
    /* Part b) */
    emit_uint32(loader_ctx, is_if_block ? wasm_type->param_cell_num + 1
                                        : wasm_type->param_cell_num);
    /* Part c) */
    for (i = 0; i < param_count; i++)
        emit_byte(loader_ctx, cells[i]);
    if (is_if_block)
        emit_byte(loader_ctx, 1);

    /* Part d) */
    for (i = 0; i < param_count; i++)
        emit_operand(loader_ctx, src_offsets[i]);
    if (is_if_block)
        emit_operand(loader_ctx, condition_offset);

    /* Part e) */
    /* Push to dynamic space. The push will emit the dst offset. */
    for (i = 0; i < param_count; i++)
        PUSH_OFFSET_TYPE(wasm_type->types[i]);
    if (is_if_block)
        PUSH_OFFSET_TYPE(VALUE_TYPE_I32);

    /* Free the emit data */
    wasm_runtime_free(emit_data);

    return true;

fail:
    return false;
}
#endif

/* reset the stack to the state of before entering the last block */
#if WASM_ENABLE_FAST_INTERP != 0
#define RESET_STACK()                                                     \
    do {                                                                  \
        loader_ctx->stack_cell_num =                                      \
            (loader_ctx->frame_csp - 1)->stack_cell_num;                  \
        loader_ctx->frame_ref =                                           \
            loader_ctx->frame_ref_bottom + loader_ctx->stack_cell_num;    \
        loader_ctx->frame_offset =                                        \
            loader_ctx->frame_offset_bottom + loader_ctx->stack_cell_num; \
    } while (0)
#else
#define RESET_STACK()                                                  \
    do {                                                               \
        loader_ctx->stack_cell_num =                                   \
            (loader_ctx->frame_csp - 1)->stack_cell_num;               \
        loader_ctx->frame_ref =                                        \
            loader_ctx->frame_ref_bottom + loader_ctx->stack_cell_num; \
    } while (0)
#endif

/* set current block's stack polymorphic state */
#define SET_CUR_BLOCK_STACK_POLYMORPHIC_STATE(flag)          \
    do {                                                     \
        BranchBlock *_cur_block = loader_ctx->frame_csp - 1; \
        _cur_block->is_stack_polymorphic = flag;             \
    } while (0)

#define BLOCK_HAS_PARAM(block_type) \
    (!block_type.is_value_type && block_type.u.type->param_count > 0)

#define PRESERVE_LOCAL_FOR_BLOCK()                                    \
    do {                                                              \
        if (!(preserve_local_for_block(loader_ctx, opcode, error_buf, \
                                       error_buf_size))) {            \
            goto fail;                                                \
        }                                                             \
    } while (0)

#if WASM_ENABLE_REF_TYPES != 0
static bool
get_table_elem_type(const WASMModule *module, uint32 table_idx,
                    uint8 *p_elem_type, char *error_buf, uint32 error_buf_size)
{
    if (!check_table_index(module, table_idx, error_buf, error_buf_size)) {
        return false;
    }

    if (p_elem_type) {
        if (table_idx < module->import_table_count)
            *p_elem_type = module->import_tables[table_idx].u.table.elem_type;
        else
            *p_elem_type =
                module->tables[module->import_table_count + table_idx]
                    .elem_type;
    }
    return true;
}

static bool
get_table_seg_elem_type(const WASMModule *module, uint32 table_seg_idx,
                        uint8 *p_elem_type, char *error_buf,
                        uint32 error_buf_size)
{
    if (table_seg_idx >= module->table_seg_count) {
        set_error_buf_v(error_buf, error_buf_size, "unknown elem segment %u",
                        table_seg_idx);
        return false;
    }

    if (p_elem_type) {
        *p_elem_type = module->table_segments[table_seg_idx].elem_type;
    }
    return true;
}
#endif

static bool
wasm_loader_prepare_bytecode(WASMModule *module, WASMFunction *func,
                             uint32 cur_func_idx, char *error_buf,
                             uint32 error_buf_size)
{
    uint8 *p = func->code, *p_end = func->code + func->code_size, *p_org;
    uint32 param_count, local_count, global_count;
    uint8 *param_types, *local_types, local_type, global_type;
    BlockType func_block_type;
    uint16 *local_offsets, local_offset;
    uint32 type_idx, func_idx, local_idx, global_idx, table_idx;
    uint32 table_seg_idx, data_seg_idx, count, align, mem_offset, i;
    int32 i32_const = 0;
    int64 i64_const;
    uint8 opcode;
    bool return_value = false;
    WASMLoaderContext *loader_ctx;
    BranchBlock *frame_csp_tmp;
#if WASM_ENABLE_FAST_INTERP != 0
    uint8 *func_const_end, *func_const = NULL;
    int16 operand_offset = 0;
    uint8 last_op = 0;
    bool disable_emit, preserve_local = false;
    float32 f32_const;
    float64 f64_const;

    LOG_OP("\nProcessing func | [%d] params | [%d] locals | [%d] return\n",
           func->param_cell_num, func->local_cell_num, func->ret_cell_num);
#endif

    global_count = module->import_global_count + module->global_count;

    param_count = func->func_type->param_count;
    param_types = func->func_type->types;

    func_block_type.is_value_type = false;
    func_block_type.u.type = func->func_type;

    local_count = func->local_count;
    local_types = func->local_types;
    local_offsets = func->local_offsets;

    if (!(loader_ctx = wasm_loader_ctx_init(func))) {
        set_error_buf(error_buf, error_buf_size, "allocate memory failed");
        goto fail;
    }

#if WASM_ENABLE_FAST_INTERP != 0
re_scan:
    if (loader_ctx->code_compiled_size > 0) {
        if (!wasm_loader_ctx_reinit(loader_ctx)) {
            set_error_buf(error_buf, error_buf_size, "allocate memory failed");
            goto fail;
        }
        p = func->code;
        func->code_compiled = loader_ctx->p_code_compiled;
        func->code_compiled_size = loader_ctx->code_compiled_size;
    }
#endif

    PUSH_CSP(LABEL_TYPE_FUNCTION, func_block_type, p);

    while (p < p_end) {
        opcode = *p++;
#if WASM_ENABLE_FAST_INTERP != 0
        p_org = p;
        disable_emit = false;
        emit_label(opcode);
#endif

        switch (opcode) {
            case WASM_OP_UNREACHABLE:
                RESET_STACK();
                SET_CUR_BLOCK_STACK_POLYMORPHIC_STATE(true);
                break;

            case WASM_OP_NOP:
#if WASM_ENABLE_FAST_INTERP != 0
                skip_label();
#endif
                break;

            case WASM_OP_IF:
#if WASM_ENABLE_FAST_INTERP != 0
                PRESERVE_LOCAL_FOR_BLOCK();
#endif
                POP_I32();
                goto handle_op_block_and_loop;
            case WASM_OP_BLOCK:
            case WASM_OP_LOOP:
#if WASM_ENABLE_FAST_INTERP != 0
                PRESERVE_LOCAL_FOR_BLOCK();
#endif
            handle_op_block_and_loop:
            {
                uint8 value_type;
                BlockType block_type;

                p_org = p - 1;
                value_type = read_uint8(p);
                if (is_byte_a_type(value_type)) {
                    /* If the first byte is one of these special values:
                     * 0x40/0x7F/0x7E/0x7D/0x7C, take it as the type of
                     * the single return value. */
                    block_type.is_value_type = true;
                    block_type.u.value_type = value_type;
                }
                else {
                    uint32 type_index;
                    /* Resolve the leb128 encoded type index as block type */
                    p--;
                    read_leb_uint32(p, p_end, type_index);
                    if (type_index >= module->type_count) {
                        set_error_buf(error_buf, error_buf_size,
                                      "unknown type");
                        goto fail;
                    }
                    block_type.is_value_type = false;
                    block_type.u.type = module->types[type_index];
#if WASM_ENABLE_FAST_INTERP == 0 && WASM_ENABLE_WAMR_COMPILER == 0 \
    && WASM_ENABLE_JIT == 0
                    /* If block use type index as block type, change the opcode
                     * to new extended opcode so that interpreter can resolve
                     * the block quickly.
                     */
#if WASM_ENABLE_DEBUG_INTERP != 0
                    record_fast_op(module, p_org, *p_org);
#endif
                    *p_org = EXT_OP_BLOCK + (opcode - WASM_OP_BLOCK);
#endif
                }

                /* Pop block parameters from stack */
                if (BLOCK_HAS_PARAM(block_type)) {
                    WASMType *wasm_type = block_type.u.type;
                    for (i = 0; i < block_type.u.type->param_count; i++)
                        POP_TYPE(
                            wasm_type->types[wasm_type->param_count - i - 1]);
                }

                PUSH_CSP(LABEL_TYPE_BLOCK + (opcode - WASM_OP_BLOCK),
                         block_type, p);

                /* Pass parameters to block */
                if (BLOCK_HAS_PARAM(block_type)) {
                    for (i = 0; i < block_type.u.type->param_count; i++)
                        PUSH_TYPE(block_type.u.type->types[i]);
                }

#if WASM_ENABLE_FAST_INTERP != 0
                if (opcode == WASM_OP_BLOCK) {
                    skip_label();
                }
                else if (opcode == WASM_OP_LOOP) {
                    skip_label();
                    if (BLOCK_HAS_PARAM(block_type)) {
                        /* Make sure params are in dynamic space */
                        if (!copy_params_to_dynamic_space(
                                loader_ctx, false, error_buf, error_buf_size))
                            goto fail;
                    }
                    (loader_ctx->frame_csp - 1)->code_compiled =
                        loader_ctx->p_code_compiled;
                }
                else if (opcode == WASM_OP_IF) {
                    /* If block has parameters, we should make sure they are in
                     * dynamic space. Otherwise, when else branch is missing,
                     * the later opcode may consume incorrect operand offset.
                     * Spec case:
                     *   (func (export "params-id") (param i32) (result i32)
                     *       (i32.const 1)
                     *       (i32.const 2)
                     *       (if (param i32 i32) (result i32 i32) (local.get 0)
                     * (then)) (i32.add)
                     *   )
                     *
                     * So we should emit a copy instruction before the if.
                     *
                     * And we also need to save the parameter offsets and
                     * recover them before entering else branch.
                     *
                     */
                    if (BLOCK_HAS_PARAM(block_type)) {
                        BranchBlock *block = loader_ctx->frame_csp - 1;
                        uint64 size;

                        /* skip the if condition operand offset */
                        wasm_loader_emit_backspace(loader_ctx, sizeof(int16));
                        /* skip the if label */
                        skip_label();
                        /* Emit a copy instruction */
                        if (!copy_params_to_dynamic_space(
                                loader_ctx, true, error_buf, error_buf_size))
                            goto fail;

                        /* Emit the if instruction */
                        emit_label(opcode);
                        /* Emit the new condition operand offset */
                        POP_OFFSET_TYPE(VALUE_TYPE_I32);

                        /* Save top param_count values of frame_offset stack, so
                         * that we can recover it before executing else branch
                         */
                        size = sizeof(int16)
                               * (uint64)block_type.u.type->param_cell_num;
                        if (!(block->param_frame_offsets = loader_malloc(
                                  size, error_buf, error_buf_size)))
                            goto fail;
                        bh_memcpy_s(block->param_frame_offsets, (uint32)size,
                                    loader_ctx->frame_offset
                                        - size / sizeof(int16),
                                    (uint32)size);
                    }

                    emit_empty_label_addr_and_frame_ip(PATCH_ELSE);
                    emit_empty_label_addr_and_frame_ip(PATCH_END);
                }
#endif
                break;
            }

            case WASM_OP_ELSE:
            {
                BlockType block_type = (loader_ctx->frame_csp - 1)->block_type;

                if (loader_ctx->csp_num < 2
                    || (loader_ctx->frame_csp - 1)->label_type
                           != LABEL_TYPE_IF) {
                    set_error_buf(
                        error_buf, error_buf_size,
                        "opcode else found without matched opcode if");
                    goto fail;
                }

                /* check whether if branch's stack matches its result type */
                if (!check_block_stack(loader_ctx, loader_ctx->frame_csp - 1,
                                       error_buf, error_buf_size))
                    goto fail;

                (loader_ctx->frame_csp - 1)->else_addr = p - 1;

#if WASM_ENABLE_FAST_INTERP != 0
                /* if the result of if branch is in local or const area, add a
                 * copy op */
                RESERVE_BLOCK_RET();

                emit_empty_label_addr_and_frame_ip(PATCH_END);
                apply_label_patch(loader_ctx, 1, PATCH_ELSE);
#endif
                RESET_STACK();
                SET_CUR_BLOCK_STACK_POLYMORPHIC_STATE(false);

                /* Pass parameters to if-false branch */
                if (BLOCK_HAS_PARAM(block_type)) {
                    for (i = 0; i < block_type.u.type->param_count; i++)
                        PUSH_TYPE(block_type.u.type->types[i]);
                }

#if WASM_ENABLE_FAST_INTERP != 0
                /* Recover top param_count values of frame_offset stack */
                if (BLOCK_HAS_PARAM((block_type))) {
                    uint32 size;
                    BranchBlock *block = loader_ctx->frame_csp - 1;
                    size = sizeof(int16) * block_type.u.type->param_cell_num;
                    bh_memcpy_s(loader_ctx->frame_offset, size,
                                block->param_frame_offsets, size);
                    loader_ctx->frame_offset += (size / sizeof(int16));
                }
#endif

                break;
            }

            case WASM_OP_END:
            {
                BranchBlock *cur_block = loader_ctx->frame_csp - 1;

                /* check whether block stack matches its result type */
                if (!check_block_stack(loader_ctx, cur_block, error_buf,
                                       error_buf_size))
                    goto fail;

                /* if no else branch, and return types do not match param types,
                 * fail */
                if (cur_block->label_type == LABEL_TYPE_IF
                    && !cur_block->else_addr) {
                    uint32 block_param_count = 0, block_ret_count = 0;
                    uint8 *block_param_types = NULL, *block_ret_types = NULL;
                    BlockType *cur_block_type = &cur_block->block_type;
                    if (cur_block_type->is_value_type) {
                        if (cur_block_type->u.value_type != VALUE_TYPE_VOID) {
                            block_ret_count = 1;
                            block_ret_types = &cur_block_type->u.value_type;
                        }
                    }
                    else {
                        block_param_count = cur_block_type->u.type->param_count;
                        block_ret_count = cur_block_type->u.type->result_count;
                        block_param_types = cur_block_type->u.type->types;
                        block_ret_types =
                            cur_block_type->u.type->types + block_param_count;
                    }
                    if (block_param_count != block_ret_count
                        || (block_param_count
                            && memcmp(block_param_types, block_ret_types,
                                      block_param_count))) {
                        set_error_buf(error_buf, error_buf_size,
                                      "type mismatch: else branch missing");
                        goto fail;
                    }
                }

                POP_CSP();

#if WASM_ENABLE_FAST_INTERP != 0
                skip_label();
                /* copy the result to the block return address */
                RESERVE_BLOCK_RET();

                apply_label_patch(loader_ctx, 0, PATCH_END);
                free_label_patch_list(loader_ctx->frame_csp);
                if (loader_ctx->frame_csp->label_type == LABEL_TYPE_FUNCTION) {
                    int32 idx;
                    uint8 ret_type;

                    emit_label(WASM_OP_RETURN);
                    for (idx = (int32)func->func_type->result_count - 1;
                         idx >= 0; idx--) {
                        ret_type = *(func->func_type->types
                                     + func->func_type->param_count + idx);
                        POP_OFFSET_TYPE(ret_type);
                    }
                }
#endif
                if (loader_ctx->csp_num > 0) {
                    loader_ctx->frame_csp->end_addr = p - 1;
                }
                else {
                    /* end of function block, function will return,
                       ignore the following bytecodes */
                    p = p_end;

                    continue;
                }

                SET_CUR_BLOCK_STACK_POLYMORPHIC_STATE(false);
                break;
            }

            case WASM_OP_BR:
            {
                if (!(frame_csp_tmp = check_branch_block(
                          loader_ctx, &p, p_end, error_buf, error_buf_size)))
                    goto fail;

                RESET_STACK();
                SET_CUR_BLOCK_STACK_POLYMORPHIC_STATE(true);
                break;
            }

            case WASM_OP_BR_IF:
            {
                POP_I32();

                if (!(frame_csp_tmp = check_branch_block(
                          loader_ctx, &p, p_end, error_buf, error_buf_size)))
                    goto fail;

                break;
            }

            case WASM_OP_BR_TABLE:
            {
                uint8 *ret_types = NULL;
                uint32 ret_count = 0;

                read_leb_uint32(p, p_end, count);
#if WASM_ENABLE_FAST_INTERP != 0
                emit_uint32(loader_ctx, count);
#endif
                POP_I32();

                for (i = 0; i <= count; i++) {
                    if (!(frame_csp_tmp =
                              check_branch_block(loader_ctx, &p, p_end,
                                                 error_buf, error_buf_size)))
                        goto fail;

                    if (i == 0) {
                        if (frame_csp_tmp->label_type != LABEL_TYPE_LOOP)
                            ret_count = block_type_get_result_types(
                                &frame_csp_tmp->block_type, &ret_types);
                    }
                    else {
                        uint8 *tmp_ret_types = NULL;
                        uint32 tmp_ret_count = 0;

                        /* Check whether all table items have the same return
                         * type */
                        if (frame_csp_tmp->label_type != LABEL_TYPE_LOOP)
                            tmp_ret_count = block_type_get_result_types(
                                &frame_csp_tmp->block_type, &tmp_ret_types);

                        if (ret_count != tmp_ret_count
                            || (ret_count
                                && 0
                                       != memcmp(ret_types, tmp_ret_types,
                                                 ret_count))) {
                            set_error_buf(
                                error_buf, error_buf_size,
                                "type mismatch: br_table targets must "
                                "all use same result type");
                            goto fail;
                        }
                    }
                }

                RESET_STACK();
                SET_CUR_BLOCK_STACK_POLYMORPHIC_STATE(true);
                break;
            }

            case WASM_OP_RETURN:
            {
                int32 idx;
                uint8 ret_type;
                for (idx = (int32)func->func_type->result_count - 1; idx >= 0;
                     idx--) {
                    ret_type = *(func->func_type->types
                                 + func->func_type->param_count + idx);
                    POP_TYPE(ret_type);
#if WASM_ENABLE_FAST_INTERP != 0
                    /* emit the offset after return opcode */
                    POP_OFFSET_TYPE(ret_type);
#endif
                }

                RESET_STACK();
                SET_CUR_BLOCK_STACK_POLYMORPHIC_STATE(true);

                break;
            }

            case WASM_OP_CALL:
#if WASM_ENABLE_TAIL_CALL != 0
            case WASM_OP_RETURN_CALL:
#endif
            {
                WASMType *func_type;
                int32 idx;

                read_leb_uint32(p, p_end, func_idx);
#if WASM_ENABLE_FAST_INTERP != 0
                /* we need to emit func_idx before arguments */
                emit_uint32(loader_ctx, func_idx);
#endif

                if (!check_function_index(module, func_idx, error_buf,
                                          error_buf_size)) {
                    goto fail;
                }

                if (func_idx < module->import_function_count)
                    func_type =
                        module->import_functions[func_idx].u.function.func_type;
                else
                    func_type = module
                                    ->functions[func_idx
                                                - module->import_function_count]
                                    ->func_type;

                if (func_type->param_count > 0) {
                    for (idx = (int32)(func_type->param_count - 1); idx >= 0;
                         idx--) {
                        POP_TYPE(func_type->types[idx]);
#if WASM_ENABLE_FAST_INTERP != 0
                        POP_OFFSET_TYPE(func_type->types[idx]);
#endif
                    }
                }

#if WASM_ENABLE_TAIL_CALL != 0
                if (opcode == WASM_OP_CALL) {
#endif
                    for (i = 0; i < func_type->result_count; i++) {
                        PUSH_TYPE(func_type->types[func_type->param_count + i]);
#if WASM_ENABLE_FAST_INTERP != 0
                        /* Here we emit each return value's dynamic_offset. But
                         * in fact these offsets are continuous, so interpreter
                         * only need to get the first return value's offset.
                         */
                        PUSH_OFFSET_TYPE(
                            func_type->types[func_type->param_count + i]);
#endif
                    }
#if WASM_ENABLE_TAIL_CALL != 0
                }
                else {
                    uint8 type;
                    if (func_type->result_count
                        != func->func_type->result_count) {
                        set_error_buf_v(error_buf, error_buf_size, "%s%u%s",
                                        "type mismatch: expect ",
                                        func->func_type->result_count,
                                        " return values but got other");
                        goto fail;
                    }
                    for (i = 0; i < func_type->result_count; i++) {
                        type = func->func_type
                                   ->types[func->func_type->param_count + i];
                        if (func_type->types[func_type->param_count + i]
                            != type) {
                            set_error_buf_v(error_buf, error_buf_size, "%s%s%s",
                                            "type mismatch: expect ",
                                            type2str(type), " but got other");
                            goto fail;
                        }
                    }
                    RESET_STACK();
                    SET_CUR_BLOCK_STACK_POLYMORPHIC_STATE(true);
                }
#endif
                func->has_op_func_call = true;
                break;
            }

            /*
             * if disable reference type: call_indirect typeidx, 0x00
             * if enable reference type:  call_indirect typeidx, tableidx
             */
            case WASM_OP_CALL_INDIRECT:
#if WASM_ENABLE_TAIL_CALL != 0
            case WASM_OP_RETURN_CALL_INDIRECT:
#endif
            {
                int32 idx;
                WASMType *func_type;

                read_leb_uint32(p, p_end, type_idx);
#if WASM_ENABLE_REF_TYPES != 0
                read_leb_uint32(p, p_end, table_idx);
#else
                CHECK_BUF(p, p_end, 1);
                table_idx = read_uint8(p);
#endif
                if (!check_table_index(module, table_idx, error_buf,
                                       error_buf_size)) {
                    goto fail;
                }

#if WASM_ENABLE_FAST_INTERP != 0
                /* we need to emit before arguments */
#if WASM_ENABLE_TAIL_CALL != 0
                emit_byte(loader_ctx, opcode);
#endif
                emit_uint32(loader_ctx, type_idx);
                emit_uint32(loader_ctx, table_idx);
#endif

                /* skip elem idx */
                POP_I32();

                if (type_idx >= module->type_count) {
                    set_error_buf(error_buf, error_buf_size, "unknown type");
                    goto fail;
                }

                func_type = module->types[type_idx];

                if (func_type->param_count > 0) {
                    for (idx = (int32)(func_type->param_count - 1); idx >= 0;
                         idx--) {
                        POP_TYPE(func_type->types[idx]);
#if WASM_ENABLE_FAST_INTERP != 0
                        POP_OFFSET_TYPE(func_type->types[idx]);
#endif
                    }
                }

#if WASM_ENABLE_TAIL_CALL != 0
                if (opcode == WASM_OP_CALL_INDIRECT) {
#endif
                    for (i = 0; i < func_type->result_count; i++) {
                        PUSH_TYPE(func_type->types[func_type->param_count + i]);
#if WASM_ENABLE_FAST_INTERP != 0
                        PUSH_OFFSET_TYPE(
                            func_type->types[func_type->param_count + i]);
#endif
                    }
#if WASM_ENABLE_TAIL_CALL != 0
                }
                else {
                    uint8 type;
                    if (func_type->result_count
                        != func->func_type->result_count) {
                        set_error_buf_v(error_buf, error_buf_size, "%s%u%s",
                                        "type mismatch: expect ",
                                        func->func_type->result_count,
                                        " return values but got other");
                        goto fail;
                    }
                    for (i = 0; i < func_type->result_count; i++) {
                        type = func->func_type
                                   ->types[func->func_type->param_count + i];
                        if (func_type->types[func_type->param_count + i]
                            != type) {
                            set_error_buf_v(error_buf, error_buf_size, "%s%s%s",
                                            "type mismatch: expect ",
                                            type2str(type), " but got other");
                            goto fail;
                        }
                    }
                    RESET_STACK();
                    SET_CUR_BLOCK_STACK_POLYMORPHIC_STATE(true);
                }
#endif
                func->has_op_func_call = true;
                break;
            }

            case WASM_OP_DROP:
            case WASM_OP_DROP_64:
            {
                BranchBlock *cur_block = loader_ctx->frame_csp - 1;
                int32 available_stack_cell =
                    (int32)(loader_ctx->stack_cell_num
                            - cur_block->stack_cell_num);

                if (available_stack_cell <= 0
                    && !cur_block->is_stack_polymorphic) {
                    set_error_buf(error_buf, error_buf_size,
                                  "type mismatch, opcode drop was found "
                                  "but stack was empty");
                    goto fail;
                }

                if (available_stack_cell > 0) {
                    if (is_32bit_type(*(loader_ctx->frame_ref - 1))) {
                        loader_ctx->frame_ref--;
                        loader_ctx->stack_cell_num--;
#if WASM_ENABLE_FAST_INTERP != 0
                        skip_label();
                        loader_ctx->frame_offset--;
                        if (*(loader_ctx->frame_offset)
                            > loader_ctx->start_dynamic_offset)
                            loader_ctx->dynamic_offset--;
#endif
                    }
                    else if (is_64bit_type(*(loader_ctx->frame_ref - 1))) {
                        loader_ctx->frame_ref -= 2;
                        loader_ctx->stack_cell_num -= 2;
#if (WASM_ENABLE_FAST_INTERP == 0) || (WASM_ENABLE_JIT != 0)
                        *(p - 1) = WASM_OP_DROP_64;
#endif
#if WASM_ENABLE_FAST_INTERP != 0
                        skip_label();
                        loader_ctx->frame_offset -= 2;
                        if (*(loader_ctx->frame_offset)
                            > loader_ctx->start_dynamic_offset)
                            loader_ctx->dynamic_offset -= 2;
#endif
                    }
#if WASM_ENABLE_SIMD != 0
#if (WASM_ENABLE_WAMR_COMPILER != 0) || (WASM_ENABLE_JIT != 0)
                    else if (*(loader_ctx->frame_ref - 1) == REF_V128_1) {
                        loader_ctx->frame_ref -= 4;
                        loader_ctx->stack_cell_num -= 4;
                    }
#endif
#endif
                    else {
                        set_error_buf(error_buf, error_buf_size,
                                      "type mismatch");
                        goto fail;
                    }
                }
                else {
#if WASM_ENABLE_FAST_INTERP != 0
                    skip_label();
#endif
                }
                break;
            }

            case WASM_OP_SELECT:
            case WASM_OP_SELECT_64:
            {
                uint8 ref_type;
                BranchBlock *cur_block = loader_ctx->frame_csp - 1;
                int32 available_stack_cell;

                POP_I32();

                available_stack_cell = (int32)(loader_ctx->stack_cell_num
                                               - cur_block->stack_cell_num);

                if (available_stack_cell <= 0
                    && !cur_block->is_stack_polymorphic) {
                    set_error_buf(error_buf, error_buf_size,
                                  "type mismatch or invalid result arity, "
                                  "opcode select was found "
                                  "but stack was empty");
                    goto fail;
                }

                if (available_stack_cell > 0) {
                    switch (*(loader_ctx->frame_ref - 1)) {
                        case REF_I32:
                        case REF_F32:
                            break;
                        case REF_I64_2:
                        case REF_F64_2:
#if (WASM_ENABLE_FAST_INTERP == 0) || (WASM_ENABLE_JIT != 0)
                            *(p - 1) = WASM_OP_SELECT_64;
#endif
#if WASM_ENABLE_FAST_INTERP != 0
                            if (loader_ctx->p_code_compiled) {
                                uint8 opcode_tmp = WASM_OP_SELECT_64;
                                uint8 *p_code_compiled_tmp =
                                    loader_ctx->p_code_compiled - 2;
#if WASM_ENABLE_LABELS_AS_VALUES != 0
#if WASM_CPU_SUPPORTS_UNALIGNED_ADDR_ACCESS != 0
                                *(void **)(p_code_compiled_tmp
                                           - sizeof(void *)) =
                                    handle_table[opcode_tmp];
#else
                                int32 offset =
                                    (int32)((uint8 *)handle_table[opcode_tmp]
                                            - (uint8 *)handle_table[0]);
                                if (!(offset >= INT16_MIN
                                      && offset < INT16_MAX)) {
                                    set_error_buf(error_buf, error_buf_size,
                                                  "pre-compiled label offset "
                                                  "out of range");
                                    goto fail;
                                }
                                *(int16 *)(p_code_compiled_tmp
                                           - sizeof(int16)) = (int16)offset;
#endif /* end of WASM_CPU_SUPPORTS_UNALIGNED_ADDR_ACCESS */
#else  /* else of WASM_ENABLE_LABELS_AS_VALUES */
#if WASM_CPU_SUPPORTS_UNALIGNED_ADDR_ACCESS != 0
                                *(p_code_compiled_tmp - 1) = opcode_tmp;
#else
                                *(p_code_compiled_tmp - 2) = opcode_tmp;
#endif /* end of WASM_CPU_SUPPORTS_UNALIGNED_ADDR_ACCESS */
#endif /* end of WASM_ENABLE_LABELS_AS_VALUES */
                            }
#endif /* end of WASM_ENABLE_FAST_INTERP */
                            break;
#if WASM_ENABLE_SIMD != 0
#if (WASM_ENABLE_WAMR_COMPILER != 0) || (WASM_ENABLE_JIT != 0)
                        case REF_V128_4:
                            break;
#endif /* (WASM_ENABLE_WAMR_COMPILER != 0) || (WASM_ENABLE_JIT != 0) */
#endif /* WASM_ENABLE_SIMD != 0 */
                        default:
                        {
                            set_error_buf(error_buf, error_buf_size,
                                          "type mismatch");
                            goto fail;
                        }
                    }

                    ref_type = *(loader_ctx->frame_ref - 1);
#if WASM_ENABLE_FAST_INTERP != 0
                    POP_OFFSET_TYPE(ref_type);
                    POP_TYPE(ref_type);
                    POP_OFFSET_TYPE(ref_type);
                    POP_TYPE(ref_type);
                    PUSH_OFFSET_TYPE(ref_type);
                    PUSH_TYPE(ref_type);
#else
                    POP2_AND_PUSH(ref_type, ref_type);
#endif
                }
                else {
#if WASM_ENABLE_FAST_INTERP != 0
                    PUSH_OFFSET_TYPE(VALUE_TYPE_ANY);
#endif
                    PUSH_TYPE(VALUE_TYPE_ANY);
                }
                break;
            }

#if WASM_ENABLE_REF_TYPES != 0
            case WASM_OP_SELECT_T:
            {
                uint8 vec_len, ref_type;

                read_leb_uint32(p, p_end, vec_len);
                if (!vec_len) {
                    set_error_buf(error_buf, error_buf_size,
                                  "invalid result arity");
                    goto fail;
                }

                CHECK_BUF(p, p_end, 1);
                ref_type = read_uint8(p);
                if (!is_value_type(ref_type)) {
                    set_error_buf(error_buf, error_buf_size,
                                  "unknown value type");
                    goto fail;
                }

                POP_I32();

#if WASM_ENABLE_FAST_INTERP != 0
                if (loader_ctx->p_code_compiled) {
                    uint8 opcode_tmp = WASM_OP_SELECT;
                    uint8 *p_code_compiled_tmp =
                        loader_ctx->p_code_compiled - 2;

                    if (ref_type == VALUE_TYPE_V128) {
#if (WASM_ENABLE_SIMD == 0) \
    || ((WASM_ENABLE_WAMR_COMPILER == 0) && (WASM_ENABLE_JIT == 0))
                        set_error_buf(error_buf, error_buf_size,
                                      "SIMD v128 type isn't supported");
                        goto fail;
#endif
                    }
                    else {
                        if (ref_type == VALUE_TYPE_F64
                            || ref_type == VALUE_TYPE_I64)
                            opcode_tmp = WASM_OP_SELECT_64;
#if WASM_ENABLE_LABELS_AS_VALUES != 0
#if WASM_CPU_SUPPORTS_UNALIGNED_ADDR_ACCESS != 0
                        *(void **)(p_code_compiled_tmp - sizeof(void *)) =
                            handle_table[opcode_tmp];
#else
                        int32 offset = (int32)((uint8 *)handle_table[opcode_tmp]
                                               - (uint8 *)handle_table[0]);
                        if (!(offset >= INT16_MIN && offset < INT16_MAX)) {
                            set_error_buf(
                                error_buf, error_buf_size,
                                "pre-compiled label offset out of range");
                            goto fail;
                        }
                        *(int16 *)(p_code_compiled_tmp - sizeof(int16)) =
                            (int16)offset;
#endif /* end of WASM_CPU_SUPPORTS_UNALIGNED_ADDR_ACCESS */
#else  /* else of WASM_ENABLE_LABELS_AS_VALUES */
#if WASM_CPU_SUPPORTS_UNALIGNED_ADDR_ACCESS != 0
                        *(p_code_compiled_tmp - 1) = opcode_tmp;
#else
                        *(p_code_compiled_tmp - 2) = opcode_tmp;
#endif /* end of WASM_CPU_SUPPORTS_UNALIGNED_ADDR_ACCESS */
#endif /* end of WASM_ENABLE_LABELS_AS_VALUES */
                    }
                }
#endif /* WASM_ENABLE_FAST_INTERP != 0 */

#if WASM_ENABLE_FAST_INTERP != 0
                POP_OFFSET_TYPE(ref_type);
                POP_TYPE(ref_type);
                POP_OFFSET_TYPE(ref_type);
                POP_TYPE(ref_type);
                PUSH_OFFSET_TYPE(ref_type);
                PUSH_TYPE(ref_type);
#else
                POP2_AND_PUSH(ref_type, ref_type);
#endif /* WASM_ENABLE_FAST_INTERP != 0 */

                (void)vec_len;
                break;
            }

            /* table.get x. tables[x]. [i32] -> [t] */
            /* table.set x. tables[x]. [i32 t] -> [] */
            case WASM_OP_TABLE_GET:
            case WASM_OP_TABLE_SET:
            {
                uint8 decl_ref_type;

                read_leb_uint32(p, p_end, table_idx);
                if (!get_table_elem_type(module, table_idx, &decl_ref_type,
                                         error_buf, error_buf_size))
                    goto fail;

#if WASM_ENABLE_FAST_INTERP != 0
                emit_uint32(loader_ctx, table_idx);
#endif

                if (opcode == WASM_OP_TABLE_GET) {
                    POP_I32();
#if WASM_ENABLE_FAST_INTERP != 0
                    PUSH_OFFSET_TYPE(decl_ref_type);
#endif
                    PUSH_TYPE(decl_ref_type);
                }
                else {
#if WASM_ENABLE_FAST_INTERP != 0
                    POP_OFFSET_TYPE(decl_ref_type);
#endif
                    POP_TYPE(decl_ref_type);
                    POP_I32();
                }
                break;
            }
            case WASM_OP_REF_NULL:
            {
                uint8 ref_type;

                CHECK_BUF(p, p_end, 1);
                ref_type = read_uint8(p);
                if (ref_type != VALUE_TYPE_FUNCREF
                    && ref_type != VALUE_TYPE_EXTERNREF) {
                    set_error_buf(error_buf, error_buf_size,
                                  "unknown value type");
                    goto fail;
                }
#if WASM_ENABLE_FAST_INTERP != 0
                PUSH_OFFSET_TYPE(ref_type);
#endif
                PUSH_TYPE(ref_type);
                break;
            }
            case WASM_OP_REF_IS_NULL:
            {
#if WASM_ENABLE_FAST_INTERP != 0
                if (!wasm_loader_pop_frame_ref_offset(loader_ctx,
                                                      VALUE_TYPE_FUNCREF,
                                                      error_buf, error_buf_size)
                    && !wasm_loader_pop_frame_ref_offset(
                        loader_ctx, VALUE_TYPE_EXTERNREF, error_buf,
                        error_buf_size)) {
                    goto fail;
                }
#else
                if (!wasm_loader_pop_frame_ref(loader_ctx, VALUE_TYPE_FUNCREF,
                                               error_buf, error_buf_size)
                    && !wasm_loader_pop_frame_ref(loader_ctx,
                                                  VALUE_TYPE_EXTERNREF,
                                                  error_buf, error_buf_size)) {
                    goto fail;
                }
#endif
                PUSH_I32();
                break;
            }
            case WASM_OP_REF_FUNC:
            {
                read_leb_uint32(p, p_end, func_idx);

                if (!check_function_index(module, func_idx, error_buf,
                                          error_buf_size)) {
                    goto fail;
                }

                if (func_idx == cur_func_idx) {
                    WASMTableSeg *table_seg = module->table_segments;
                    bool func_declared = false;
                    uint32 j;

                    /* Check whether current function is declared */
                    for (i = 0; i < module->table_seg_count; i++, table_seg++) {
                        if (table_seg->elem_type == VALUE_TYPE_FUNCREF
                            && wasm_elem_is_declarative(table_seg->mode)) {
                            for (j = 0; j < table_seg->function_count; j++) {
                                if (table_seg->func_indexes[j]
                                    == cur_func_idx) {
                                    func_declared = true;
                                    break;
                                }
                            }
                        }
                    }
                    if (!func_declared) {
                        set_error_buf(error_buf, error_buf_size,
                                      "undeclared function reference");
                        goto fail;
                    }
                }

#if WASM_ENABLE_FAST_INTERP != 0
                emit_uint32(loader_ctx, func_idx);
#endif
                PUSH_FUNCREF();
                break;
            }
#endif /* WASM_ENABLE_REF_TYPES */

            case WASM_OP_GET_LOCAL:
            {
                p_org = p - 1;
                GET_LOCAL_INDEX_TYPE_AND_OFFSET();
                PUSH_TYPE(local_type);

#if WASM_ENABLE_FAST_INTERP != 0
                /* Get Local is optimized out */
                skip_label();
                disable_emit = true;
                operand_offset = local_offset;
                PUSH_OFFSET_TYPE(local_type);
#else
#if (WASM_ENABLE_WAMR_COMPILER == 0) && (WASM_ENABLE_JIT == 0) \
<<<<<<< HEAD
    && (WASM_ENABLE_FAST_JIT == 0)
=======
    && (WASM_ENABLE_DEBUG_INTERP == 0)
>>>>>>> 5264ce41
                if (local_offset < 0x80) {
                    *p_org++ = EXT_OP_GET_LOCAL_FAST;
                    if (is_32bit_type(local_type)) {
                        *p_org++ = (uint8)local_offset;
                    }
                    else {
                        *p_org++ = (uint8)(local_offset | 0x80);
                    }
                    while (p_org < p) {
                        *p_org++ = WASM_OP_NOP;
                    }
                }
#endif
#endif /* end of WASM_ENABLE_FAST_INTERP != 0 */
                break;
            }

            case WASM_OP_SET_LOCAL:
            {
                p_org = p - 1;
                GET_LOCAL_INDEX_TYPE_AND_OFFSET();
                POP_TYPE(local_type);

#if WASM_ENABLE_FAST_INTERP != 0
                if (!(preserve_referenced_local(
                        loader_ctx, opcode, local_offset, local_type,
                        &preserve_local, error_buf, error_buf_size)))
                    goto fail;

                if (local_offset < 256) {
                    skip_label();
                    if ((!preserve_local) && (LAST_OP_OUTPUT_I32())) {
                        if (loader_ctx->p_code_compiled)
                            STORE_U16(loader_ctx->p_code_compiled - 2,
                                      local_offset);
                        loader_ctx->frame_offset--;
                        loader_ctx->dynamic_offset--;
                    }
                    else if ((!preserve_local) && (LAST_OP_OUTPUT_I64())) {
                        if (loader_ctx->p_code_compiled)
                            STORE_U16(loader_ctx->p_code_compiled - 2,
                                      local_offset);
                        loader_ctx->frame_offset -= 2;
                        loader_ctx->dynamic_offset -= 2;
                    }
                    else {
                        if (is_32bit_type(local_type)) {
                            emit_label(EXT_OP_SET_LOCAL_FAST);
                            emit_byte(loader_ctx, (uint8)local_offset);
                        }
                        else {
                            emit_label(EXT_OP_SET_LOCAL_FAST_I64);
                            emit_byte(loader_ctx, (uint8)local_offset);
                        }
                        POP_OFFSET_TYPE(local_type);
                    }
                }
                else { /* local index larger than 255, reserve leb */
                    emit_uint32(loader_ctx, local_idx);
                    POP_OFFSET_TYPE(local_type);
                }
#else
#if (WASM_ENABLE_WAMR_COMPILER == 0) && (WASM_ENABLE_JIT == 0) \
<<<<<<< HEAD
    && (WASM_ENABLE_FAST_JIT == 0)
=======
    && (WASM_ENABLE_DEBUG_INTERP == 0)
>>>>>>> 5264ce41
                if (local_offset < 0x80) {
                    *p_org++ = EXT_OP_SET_LOCAL_FAST;
                    if (is_32bit_type(local_type)) {
                        *p_org++ = (uint8)local_offset;
                    }
                    else {
                        *p_org++ = (uint8)(local_offset | 0x80);
                    }
                    while (p_org < p) {
                        *p_org++ = WASM_OP_NOP;
                    }
                }
#endif
#endif /* end of WASM_ENABLE_FAST_INTERP != 0 */
                break;
            }

            case WASM_OP_TEE_LOCAL:
            {
                p_org = p - 1;
                GET_LOCAL_INDEX_TYPE_AND_OFFSET();
#if WASM_ENABLE_FAST_INTERP != 0
                /* If the stack is in polymorphic state, do fake pop and push on
                    offset stack to keep the depth of offset stack to be the
                   same with ref stack */
                BranchBlock *cur_block = loader_ctx->frame_csp - 1;
                if (cur_block->is_stack_polymorphic) {
                    POP_OFFSET_TYPE(local_type);
                    PUSH_OFFSET_TYPE(local_type);
                }
#endif
                POP_TYPE(local_type);
                PUSH_TYPE(local_type);

#if WASM_ENABLE_FAST_INTERP != 0
                if (!(preserve_referenced_local(
                        loader_ctx, opcode, local_offset, local_type,
                        &preserve_local, error_buf, error_buf_size)))
                    goto fail;

                if (local_offset < 256) {
                    skip_label();
                    if (is_32bit_type(local_type)) {
                        emit_label(EXT_OP_TEE_LOCAL_FAST);
                        emit_byte(loader_ctx, (uint8)local_offset);
                    }
                    else {
                        emit_label(EXT_OP_TEE_LOCAL_FAST_I64);
                        emit_byte(loader_ctx, (uint8)local_offset);
                    }
                }
                else { /* local index larger than 255, reserve leb */
                    emit_uint32(loader_ctx, local_idx);
                }
                emit_operand(loader_ctx,
                             *(loader_ctx->frame_offset
                               - wasm_value_type_cell_num(local_type)));
#else
#if (WASM_ENABLE_WAMR_COMPILER == 0) && (WASM_ENABLE_JIT == 0) \
<<<<<<< HEAD
    && (WASM_ENABLE_FAST_JIT == 0)
=======
    && (WASM_ENABLE_DEBUG_INTERP == 0)
>>>>>>> 5264ce41
                if (local_offset < 0x80) {
                    *p_org++ = EXT_OP_TEE_LOCAL_FAST;
                    if (is_32bit_type(local_type)) {
                        *p_org++ = (uint8)local_offset;
                    }
                    else {
                        *p_org++ = (uint8)(local_offset | 0x80);
                    }
                    while (p_org < p) {
                        *p_org++ = WASM_OP_NOP;
                    }
                }
#endif
#endif /* end of WASM_ENABLE_FAST_INTERP != 0 */
                break;
            }

            case WASM_OP_GET_GLOBAL:
            {
                p_org = p - 1;
                read_leb_uint32(p, p_end, global_idx);
                if (global_idx >= global_count) {
                    set_error_buf(error_buf, error_buf_size, "unknown global");
                    goto fail;
                }

                global_type =
                    global_idx < module->import_global_count
                        ? module->import_globals[global_idx].u.global.type
                        : module
                              ->globals[global_idx
                                        - module->import_global_count]
                              .type;

                PUSH_TYPE(global_type);

#if WASM_ENABLE_FAST_INTERP == 0
                if (global_type == VALUE_TYPE_I64
                    || global_type == VALUE_TYPE_F64) {
#if WASM_ENABLE_DEBUG_INTERP != 0
                    record_fast_op(module, p_org, *p_org);
#endif
                    *p_org = WASM_OP_GET_GLOBAL_64;
                }
#else  /* else of WASM_ENABLE_FAST_INTERP */
                if (global_type == VALUE_TYPE_I64
                    || global_type == VALUE_TYPE_F64) {
                    skip_label();
                    emit_label(WASM_OP_GET_GLOBAL_64);
                }
                emit_uint32(loader_ctx, global_idx);
                PUSH_OFFSET_TYPE(global_type);
#endif /* end of WASM_ENABLE_FAST_INTERP */
                break;
            }

            case WASM_OP_SET_GLOBAL:
            {
                bool is_mutable = false;

                p_org = p - 1;
                read_leb_uint32(p, p_end, global_idx);
                if (global_idx >= global_count) {
                    set_error_buf(error_buf, error_buf_size, "unknown global");
                    goto fail;
                }

                is_mutable =
                    global_idx < module->import_global_count
                        ? module->import_globals[global_idx].u.global.is_mutable
                        : module
                              ->globals[global_idx
                                        - module->import_global_count]
                              .is_mutable;
                if (!is_mutable) {
                    set_error_buf(error_buf, error_buf_size,
                                  "global is immutable");
                    goto fail;
                }

                global_type =
                    global_idx < module->import_global_count
                        ? module->import_globals[global_idx].u.global.type
                        : module
                              ->globals[global_idx
                                        - module->import_global_count]
                              .type;

                POP_TYPE(global_type);

#if WASM_ENABLE_FAST_INTERP == 0
                if (global_type == VALUE_TYPE_I64
                    || global_type == VALUE_TYPE_F64) {
#if WASM_ENABLE_DEBUG_INTERP != 0
                    record_fast_op(module, p_org, *p_org);
#endif
                    *p_org = WASM_OP_SET_GLOBAL_64;
                }
                else if (module->aux_stack_size > 0
                         && global_idx == module->aux_stack_top_global_index) {
#if WASM_ENABLE_DEBUG_INTERP != 0
                    record_fast_op(module, p_org, *p_org);
#endif
                    *p_org = WASM_OP_SET_GLOBAL_AUX_STACK;
                }
#else  /* else of WASM_ENABLE_FAST_INTERP */
                if (global_type == VALUE_TYPE_I64
                    || global_type == VALUE_TYPE_F64) {
                    skip_label();
                    emit_label(WASM_OP_SET_GLOBAL_64);
                }
                else if (module->aux_stack_size > 0
                         && global_idx == module->aux_stack_top_global_index) {
                    skip_label();
                    emit_label(WASM_OP_SET_GLOBAL_AUX_STACK);
                }
                emit_uint32(loader_ctx, global_idx);
                POP_OFFSET_TYPE(global_type);
#endif /* end of WASM_ENABLE_FAST_INTERP */
                break;
            }

            /* load */
            case WASM_OP_I32_LOAD:
            case WASM_OP_I32_LOAD8_S:
            case WASM_OP_I32_LOAD8_U:
            case WASM_OP_I32_LOAD16_S:
            case WASM_OP_I32_LOAD16_U:
            case WASM_OP_I64_LOAD:
            case WASM_OP_I64_LOAD8_S:
            case WASM_OP_I64_LOAD8_U:
            case WASM_OP_I64_LOAD16_S:
            case WASM_OP_I64_LOAD16_U:
            case WASM_OP_I64_LOAD32_S:
            case WASM_OP_I64_LOAD32_U:
            case WASM_OP_F32_LOAD:
            case WASM_OP_F64_LOAD:
            /* store */
            case WASM_OP_I32_STORE:
            case WASM_OP_I32_STORE8:
            case WASM_OP_I32_STORE16:
            case WASM_OP_I64_STORE:
            case WASM_OP_I64_STORE8:
            case WASM_OP_I64_STORE16:
            case WASM_OP_I64_STORE32:
            case WASM_OP_F32_STORE:
            case WASM_OP_F64_STORE:
            {
#if WASM_ENABLE_FAST_INTERP != 0
                /* change F32/F64 into I32/I64 */
                if (opcode == WASM_OP_F32_LOAD) {
                    skip_label();
                    emit_label(WASM_OP_I32_LOAD);
                }
                else if (opcode == WASM_OP_F64_LOAD) {
                    skip_label();
                    emit_label(WASM_OP_I64_LOAD);
                }
                else if (opcode == WASM_OP_F32_STORE) {
                    skip_label();
                    emit_label(WASM_OP_I32_STORE);
                }
                else if (opcode == WASM_OP_F64_STORE) {
                    skip_label();
                    emit_label(WASM_OP_I64_STORE);
                }
#endif
                CHECK_MEMORY();
                read_leb_uint32(p, p_end, align);      /* align */
                read_leb_uint32(p, p_end, mem_offset); /* offset */
                if (!check_memory_access_align(opcode, align, error_buf,
                                               error_buf_size)) {
                    goto fail;
                }
#if WASM_ENABLE_FAST_INTERP != 0
                emit_uint32(loader_ctx, mem_offset);
#endif
                switch (opcode) {
                    /* load */
                    case WASM_OP_I32_LOAD:
                    case WASM_OP_I32_LOAD8_S:
                    case WASM_OP_I32_LOAD8_U:
                    case WASM_OP_I32_LOAD16_S:
                    case WASM_OP_I32_LOAD16_U:
                        POP_AND_PUSH(VALUE_TYPE_I32, VALUE_TYPE_I32);
                        break;
                    case WASM_OP_I64_LOAD:
                    case WASM_OP_I64_LOAD8_S:
                    case WASM_OP_I64_LOAD8_U:
                    case WASM_OP_I64_LOAD16_S:
                    case WASM_OP_I64_LOAD16_U:
                    case WASM_OP_I64_LOAD32_S:
                    case WASM_OP_I64_LOAD32_U:
                        POP_AND_PUSH(VALUE_TYPE_I32, VALUE_TYPE_I64);
                        break;
                    case WASM_OP_F32_LOAD:
                        POP_AND_PUSH(VALUE_TYPE_I32, VALUE_TYPE_F32);
                        break;
                    case WASM_OP_F64_LOAD:
                        POP_AND_PUSH(VALUE_TYPE_I32, VALUE_TYPE_F64);
                        break;
                    /* store */
                    case WASM_OP_I32_STORE:
                    case WASM_OP_I32_STORE8:
                    case WASM_OP_I32_STORE16:
                        POP_I32();
                        POP_I32();
                        break;
                    case WASM_OP_I64_STORE:
                    case WASM_OP_I64_STORE8:
                    case WASM_OP_I64_STORE16:
                    case WASM_OP_I64_STORE32:
                        POP_I64();
                        POP_I32();
                        break;
                    case WASM_OP_F32_STORE:
                        POP_F32();
                        POP_I32();
                        break;
                    case WASM_OP_F64_STORE:
                        POP_F64();
                        POP_I32();
                        break;
                    default:
                        break;
                }
                break;
            }

            case WASM_OP_MEMORY_SIZE:
                CHECK_MEMORY();
                /* reserved byte 0x00 */
                if (*p++ != 0x00) {
                    set_error_buf(error_buf, error_buf_size,
                                  "zero byte expected");
                    goto fail;
                }
                PUSH_I32();

                module->possible_memory_grow = true;
                break;

            case WASM_OP_MEMORY_GROW:
                CHECK_MEMORY();
                /* reserved byte 0x00 */
                if (*p++ != 0x00) {
                    set_error_buf(error_buf, error_buf_size,
                                  "zero byte expected");
                    goto fail;
                }
                POP_AND_PUSH(VALUE_TYPE_I32, VALUE_TYPE_I32);

                func->has_op_memory_grow = true;
                module->possible_memory_grow = true;
                break;

            case WASM_OP_I32_CONST:
                read_leb_int32(p, p_end, i32_const);
#if WASM_ENABLE_FAST_INTERP != 0
                skip_label();
                disable_emit = true;
                GET_CONST_OFFSET(VALUE_TYPE_I32, i32_const);
#else
                (void)i32_const;
#endif
                PUSH_I32();
                break;

            case WASM_OP_I64_CONST:
                read_leb_int64(p, p_end, i64_const);
#if WASM_ENABLE_FAST_INTERP != 0
                skip_label();
                disable_emit = true;
                GET_CONST_OFFSET(VALUE_TYPE_I64, i64_const);
#endif
                PUSH_I64();
                break;

            case WASM_OP_F32_CONST:
                p += sizeof(float32);
#if WASM_ENABLE_FAST_INTERP != 0
                skip_label();
                disable_emit = true;
                bh_memcpy_s((uint8 *)&f32_const, sizeof(float32), p_org,
                            sizeof(float32));
                GET_CONST_F32_OFFSET(VALUE_TYPE_F32, f32_const);
#endif
                PUSH_F32();
                break;

            case WASM_OP_F64_CONST:
                p += sizeof(float64);
#if WASM_ENABLE_FAST_INTERP != 0
                skip_label();
                disable_emit = true;
                /* Some MCU may require 8-byte align */
                bh_memcpy_s((uint8 *)&f64_const, sizeof(float64), p_org,
                            sizeof(float64));
                GET_CONST_F64_OFFSET(VALUE_TYPE_F64, f64_const);
#endif
                PUSH_F64();
                break;

            case WASM_OP_I32_EQZ:
                POP_AND_PUSH(VALUE_TYPE_I32, VALUE_TYPE_I32);
                break;

            case WASM_OP_I32_EQ:
            case WASM_OP_I32_NE:
            case WASM_OP_I32_LT_S:
            case WASM_OP_I32_LT_U:
            case WASM_OP_I32_GT_S:
            case WASM_OP_I32_GT_U:
            case WASM_OP_I32_LE_S:
            case WASM_OP_I32_LE_U:
            case WASM_OP_I32_GE_S:
            case WASM_OP_I32_GE_U:
                POP2_AND_PUSH(VALUE_TYPE_I32, VALUE_TYPE_I32);
                break;

            case WASM_OP_I64_EQZ:
                POP_AND_PUSH(VALUE_TYPE_I64, VALUE_TYPE_I32);
                break;

            case WASM_OP_I64_EQ:
            case WASM_OP_I64_NE:
            case WASM_OP_I64_LT_S:
            case WASM_OP_I64_LT_U:
            case WASM_OP_I64_GT_S:
            case WASM_OP_I64_GT_U:
            case WASM_OP_I64_LE_S:
            case WASM_OP_I64_LE_U:
            case WASM_OP_I64_GE_S:
            case WASM_OP_I64_GE_U:
                POP2_AND_PUSH(VALUE_TYPE_I64, VALUE_TYPE_I32);
                break;

            case WASM_OP_F32_EQ:
            case WASM_OP_F32_NE:
            case WASM_OP_F32_LT:
            case WASM_OP_F32_GT:
            case WASM_OP_F32_LE:
            case WASM_OP_F32_GE:
                POP2_AND_PUSH(VALUE_TYPE_F32, VALUE_TYPE_I32);
                break;

            case WASM_OP_F64_EQ:
            case WASM_OP_F64_NE:
            case WASM_OP_F64_LT:
            case WASM_OP_F64_GT:
            case WASM_OP_F64_LE:
            case WASM_OP_F64_GE:
                POP2_AND_PUSH(VALUE_TYPE_F64, VALUE_TYPE_I32);
                break;

            case WASM_OP_I32_CLZ:
            case WASM_OP_I32_CTZ:
            case WASM_OP_I32_POPCNT:
                POP_AND_PUSH(VALUE_TYPE_I32, VALUE_TYPE_I32);
                break;

            case WASM_OP_I32_ADD:
            case WASM_OP_I32_SUB:
            case WASM_OP_I32_MUL:
            case WASM_OP_I32_DIV_S:
            case WASM_OP_I32_DIV_U:
            case WASM_OP_I32_REM_S:
            case WASM_OP_I32_REM_U:
            case WASM_OP_I32_AND:
            case WASM_OP_I32_OR:
            case WASM_OP_I32_XOR:
            case WASM_OP_I32_SHL:
            case WASM_OP_I32_SHR_S:
            case WASM_OP_I32_SHR_U:
            case WASM_OP_I32_ROTL:
            case WASM_OP_I32_ROTR:
                POP2_AND_PUSH(VALUE_TYPE_I32, VALUE_TYPE_I32);
                break;

            case WASM_OP_I64_CLZ:
            case WASM_OP_I64_CTZ:
            case WASM_OP_I64_POPCNT:
                POP_AND_PUSH(VALUE_TYPE_I64, VALUE_TYPE_I64);
                break;

            case WASM_OP_I64_ADD:
            case WASM_OP_I64_SUB:
            case WASM_OP_I64_MUL:
            case WASM_OP_I64_DIV_S:
            case WASM_OP_I64_DIV_U:
            case WASM_OP_I64_REM_S:
            case WASM_OP_I64_REM_U:
            case WASM_OP_I64_AND:
            case WASM_OP_I64_OR:
            case WASM_OP_I64_XOR:
            case WASM_OP_I64_SHL:
            case WASM_OP_I64_SHR_S:
            case WASM_OP_I64_SHR_U:
            case WASM_OP_I64_ROTL:
            case WASM_OP_I64_ROTR:
                POP2_AND_PUSH(VALUE_TYPE_I64, VALUE_TYPE_I64);
                break;

            case WASM_OP_F32_ABS:
            case WASM_OP_F32_NEG:
            case WASM_OP_F32_CEIL:
            case WASM_OP_F32_FLOOR:
            case WASM_OP_F32_TRUNC:
            case WASM_OP_F32_NEAREST:
            case WASM_OP_F32_SQRT:
                POP_AND_PUSH(VALUE_TYPE_F32, VALUE_TYPE_F32);
                break;

            case WASM_OP_F32_ADD:
            case WASM_OP_F32_SUB:
            case WASM_OP_F32_MUL:
            case WASM_OP_F32_DIV:
            case WASM_OP_F32_MIN:
            case WASM_OP_F32_MAX:
            case WASM_OP_F32_COPYSIGN:
                POP2_AND_PUSH(VALUE_TYPE_F32, VALUE_TYPE_F32);
                break;

            case WASM_OP_F64_ABS:
            case WASM_OP_F64_NEG:
            case WASM_OP_F64_CEIL:
            case WASM_OP_F64_FLOOR:
            case WASM_OP_F64_TRUNC:
            case WASM_OP_F64_NEAREST:
            case WASM_OP_F64_SQRT:
                POP_AND_PUSH(VALUE_TYPE_F64, VALUE_TYPE_F64);
                break;

            case WASM_OP_F64_ADD:
            case WASM_OP_F64_SUB:
            case WASM_OP_F64_MUL:
            case WASM_OP_F64_DIV:
            case WASM_OP_F64_MIN:
            case WASM_OP_F64_MAX:
            case WASM_OP_F64_COPYSIGN:
                POP2_AND_PUSH(VALUE_TYPE_F64, VALUE_TYPE_F64);
                break;

            case WASM_OP_I32_WRAP_I64:
                POP_AND_PUSH(VALUE_TYPE_I64, VALUE_TYPE_I32);
                break;

            case WASM_OP_I32_TRUNC_S_F32:
            case WASM_OP_I32_TRUNC_U_F32:
                POP_AND_PUSH(VALUE_TYPE_F32, VALUE_TYPE_I32);
                break;

            case WASM_OP_I32_TRUNC_S_F64:
            case WASM_OP_I32_TRUNC_U_F64:
                POP_AND_PUSH(VALUE_TYPE_F64, VALUE_TYPE_I32);
                break;

            case WASM_OP_I64_EXTEND_S_I32:
            case WASM_OP_I64_EXTEND_U_I32:
                POP_AND_PUSH(VALUE_TYPE_I32, VALUE_TYPE_I64);
                break;

            case WASM_OP_I64_TRUNC_S_F32:
            case WASM_OP_I64_TRUNC_U_F32:
                POP_AND_PUSH(VALUE_TYPE_F32, VALUE_TYPE_I64);
                break;

            case WASM_OP_I64_TRUNC_S_F64:
            case WASM_OP_I64_TRUNC_U_F64:
                POP_AND_PUSH(VALUE_TYPE_F64, VALUE_TYPE_I64);
                break;

            case WASM_OP_F32_CONVERT_S_I32:
            case WASM_OP_F32_CONVERT_U_I32:
                POP_AND_PUSH(VALUE_TYPE_I32, VALUE_TYPE_F32);
                break;

            case WASM_OP_F32_CONVERT_S_I64:
            case WASM_OP_F32_CONVERT_U_I64:
                POP_AND_PUSH(VALUE_TYPE_I64, VALUE_TYPE_F32);
                break;

            case WASM_OP_F32_DEMOTE_F64:
                POP_AND_PUSH(VALUE_TYPE_F64, VALUE_TYPE_F32);
                break;

            case WASM_OP_F64_CONVERT_S_I32:
            case WASM_OP_F64_CONVERT_U_I32:
                POP_AND_PUSH(VALUE_TYPE_I32, VALUE_TYPE_F64);
                break;

            case WASM_OP_F64_CONVERT_S_I64:
            case WASM_OP_F64_CONVERT_U_I64:
                POP_AND_PUSH(VALUE_TYPE_I64, VALUE_TYPE_F64);
                break;

            case WASM_OP_F64_PROMOTE_F32:
                POP_AND_PUSH(VALUE_TYPE_F32, VALUE_TYPE_F64);
                break;

            case WASM_OP_I32_REINTERPRET_F32:
                POP_AND_PUSH(VALUE_TYPE_F32, VALUE_TYPE_I32);
                break;

            case WASM_OP_I64_REINTERPRET_F64:
                POP_AND_PUSH(VALUE_TYPE_F64, VALUE_TYPE_I64);
                break;

            case WASM_OP_F32_REINTERPRET_I32:
                POP_AND_PUSH(VALUE_TYPE_I32, VALUE_TYPE_F32);
                break;

            case WASM_OP_F64_REINTERPRET_I64:
                POP_AND_PUSH(VALUE_TYPE_I64, VALUE_TYPE_F64);
                break;

            case WASM_OP_I32_EXTEND8_S:
            case WASM_OP_I32_EXTEND16_S:
                POP_AND_PUSH(VALUE_TYPE_I32, VALUE_TYPE_I32);
                break;

            case WASM_OP_I64_EXTEND8_S:
            case WASM_OP_I64_EXTEND16_S:
            case WASM_OP_I64_EXTEND32_S:
                POP_AND_PUSH(VALUE_TYPE_I64, VALUE_TYPE_I64);
                break;

            case WASM_OP_MISC_PREFIX:
            {
                uint32 opcode1;

                read_leb_uint32(p, p_end, opcode1);
#if WASM_ENABLE_FAST_INTERP != 0
                emit_byte(loader_ctx, ((uint8)opcode1));
#endif
                switch (opcode1) {
                    case WASM_OP_I32_TRUNC_SAT_S_F32:
                    case WASM_OP_I32_TRUNC_SAT_U_F32:
                        POP_AND_PUSH(VALUE_TYPE_F32, VALUE_TYPE_I32);
                        break;
                    case WASM_OP_I32_TRUNC_SAT_S_F64:
                    case WASM_OP_I32_TRUNC_SAT_U_F64:
                        POP_AND_PUSH(VALUE_TYPE_F64, VALUE_TYPE_I32);
                        break;
                    case WASM_OP_I64_TRUNC_SAT_S_F32:
                    case WASM_OP_I64_TRUNC_SAT_U_F32:
                        POP_AND_PUSH(VALUE_TYPE_F32, VALUE_TYPE_I64);
                        break;
                    case WASM_OP_I64_TRUNC_SAT_S_F64:
                    case WASM_OP_I64_TRUNC_SAT_U_F64:
                        POP_AND_PUSH(VALUE_TYPE_F64, VALUE_TYPE_I64);
                        break;
#if WASM_ENABLE_BULK_MEMORY != 0
                    case WASM_OP_MEMORY_INIT:
                    {
                        read_leb_uint32(p, p_end, data_seg_idx);
#if WASM_ENABLE_FAST_INTERP != 0
                        emit_uint32(loader_ctx, data_seg_idx);
#endif
                        if (module->import_memory_count == 0
                            && module->memory_count == 0)
                            goto fail_unknown_memory;

                        if (*p++ != 0x00)
                            goto fail_zero_byte_expected;

                        if (data_seg_idx >= module->data_seg_count) {
                            set_error_buf_v(error_buf, error_buf_size,
                                            "unknown data segment %d",
                                            data_seg_idx);
                            goto fail;
                        }

                        if (module->data_seg_count1 == 0)
                            goto fail_data_cnt_sec_require;

                        POP_I32();
                        POP_I32();
                        POP_I32();
                        break;
                    }
                    case WASM_OP_DATA_DROP:
                    {
                        read_leb_uint32(p, p_end, data_seg_idx);
#if WASM_ENABLE_FAST_INTERP != 0
                        emit_uint32(loader_ctx, data_seg_idx);
#endif
                        if (data_seg_idx >= module->data_seg_count) {
                            set_error_buf(error_buf, error_buf_size,
                                          "unknown data segment");
                            goto fail;
                        }

                        if (module->data_seg_count1 == 0)
                            goto fail_data_cnt_sec_require;

                        break;
                    }
                    case WASM_OP_MEMORY_COPY:
                    {
                        /* both src and dst memory index should be 0 */
                        if (*(int16 *)p != 0x0000)
                            goto fail_zero_byte_expected;
                        p += 2;

                        if (module->import_memory_count == 0
                            && module->memory_count == 0)
                            goto fail_unknown_memory;

                        POP_I32();
                        POP_I32();
                        POP_I32();
                        break;
                    }
                    case WASM_OP_MEMORY_FILL:
                    {
                        if (*p++ != 0x00) {
                            goto fail_zero_byte_expected;
                        }
                        if (module->import_memory_count == 0
                            && module->memory_count == 0) {
                            goto fail_unknown_memory;
                        }

                        POP_I32();
                        POP_I32();
                        POP_I32();
                        break;
                    fail_zero_byte_expected:
                        set_error_buf(error_buf, error_buf_size,
                                      "zero byte expected");
                        goto fail;

                    fail_unknown_memory:
                        set_error_buf(error_buf, error_buf_size,
                                      "unknown memory 0");
                        goto fail;
                    fail_data_cnt_sec_require:
                        set_error_buf(error_buf, error_buf_size,
                                      "data count section required");
                        goto fail;
                    }
#endif /* WASM_ENABLE_BULK_MEMORY */
#if WASM_ENABLE_REF_TYPES != 0
                    case WASM_OP_TABLE_INIT:
                    {
                        uint8 seg_ref_type = 0, tbl_ref_type = 0;

                        read_leb_uint32(p, p_end, table_seg_idx);
                        read_leb_uint32(p, p_end, table_idx);

                        if (!get_table_elem_type(module, table_idx,
                                                 &tbl_ref_type, error_buf,
                                                 error_buf_size))
                            goto fail;

                        if (!get_table_seg_elem_type(module, table_seg_idx,
                                                     &seg_ref_type, error_buf,
                                                     error_buf_size))
                            goto fail;

                        if (seg_ref_type != tbl_ref_type) {
                            set_error_buf(error_buf, error_buf_size,
                                          "type mismatch");
                            goto fail;
                        }

#if WASM_ENABLE_FAST_INTERP != 0
                        emit_uint32(loader_ctx, table_seg_idx);
                        emit_uint32(loader_ctx, table_idx);
#endif
                        POP_I32();
                        POP_I32();
                        POP_I32();
                        break;
                    }
                    case WASM_OP_ELEM_DROP:
                    {
                        read_leb_uint32(p, p_end, table_seg_idx);
                        if (!get_table_seg_elem_type(module, table_seg_idx,
                                                     NULL, error_buf,
                                                     error_buf_size))
                            goto fail;
#if WASM_ENABLE_FAST_INTERP != 0
                        emit_uint32(loader_ctx, table_seg_idx);
#endif
                        break;
                    }
                    case WASM_OP_TABLE_COPY:
                    {
                        uint8 src_ref_type, dst_ref_type;
                        uint32 src_tbl_idx, dst_tbl_idx;

                        read_leb_uint32(p, p_end, src_tbl_idx);
                        if (!get_table_elem_type(module, src_tbl_idx,
                                                 &src_ref_type, error_buf,
                                                 error_buf_size))
                            goto fail;

                        read_leb_uint32(p, p_end, dst_tbl_idx);
                        if (!get_table_elem_type(module, dst_tbl_idx,
                                                 &dst_ref_type, error_buf,
                                                 error_buf_size))
                            goto fail;

                        if (src_ref_type != dst_ref_type) {
                            set_error_buf(error_buf, error_buf_size,
                                          "type mismatch");
                            goto fail;
                        }

#if WASM_ENABLE_FAST_INTERP != 0
                        emit_uint32(loader_ctx, src_tbl_idx);
                        emit_uint32(loader_ctx, dst_tbl_idx);
#endif
                        POP_I32();
                        POP_I32();
                        POP_I32();
                        break;
                    }
                    case WASM_OP_TABLE_SIZE:
                    {
                        read_leb_uint32(p, p_end, table_idx);
                        /* TODO: shall we create a new function to check
                                 table idx instead of using below function? */
                        if (!get_table_elem_type(module, table_idx, NULL,
                                                 error_buf, error_buf_size))
                            goto fail;

#if WASM_ENABLE_FAST_INTERP != 0
                        emit_uint32(loader_ctx, table_idx);
#endif

                        PUSH_I32();
                        break;
                    }
                    case WASM_OP_TABLE_GROW:
                    case WASM_OP_TABLE_FILL:
                    {
                        uint8 decl_ref_type;

                        read_leb_uint32(p, p_end, table_idx);
                        if (!get_table_elem_type(module, table_idx,
                                                 &decl_ref_type, error_buf,
                                                 error_buf_size))
                            goto fail;

                        if (opcode1 == WASM_OP_TABLE_GROW) {
                            if (table_idx < module->import_table_count) {
                                module->import_tables[table_idx]
                                    .u.table.possible_grow = true;
                            }
                            else {
                                module
                                    ->tables[table_idx
                                             - module->import_table_count]
                                    .possible_grow = true;
                            }
                        }

#if WASM_ENABLE_FAST_INTERP != 0
                        emit_uint32(loader_ctx, table_idx);
#endif

                        POP_I32();
#if WASM_ENABLE_FAST_INTERP != 0
                        POP_OFFSET_TYPE(decl_ref_type);
#endif
                        POP_TYPE(decl_ref_type);
                        if (opcode1 == WASM_OP_TABLE_GROW)
                            PUSH_I32();
                        else
                            POP_I32();
                        break;
                    }
#endif /* WASM_ENABLE_REF_TYPES */
                    default:
                        set_error_buf_v(error_buf, error_buf_size,
                                        "%s %02x %02x", "unsupported opcode",
                                        0xfc, opcode1);
                        goto fail;
                }
                break;
            }

#if WASM_ENABLE_SIMD != 0
#if (WASM_ENABLE_WAMR_COMPILER != 0) || (WASM_ENABLE_JIT != 0)
            case WASM_OP_SIMD_PREFIX:
            {
                opcode = read_uint8(p);
                /* follow the order of enum WASMSimdEXTOpcode in wasm_opcode.h
                 */
                switch (opcode) {
                    /* memory instruction */
                    case SIMD_v128_load:
                    case SIMD_v128_load8x8_s:
                    case SIMD_v128_load8x8_u:
                    case SIMD_v128_load16x4_s:
                    case SIMD_v128_load16x4_u:
                    case SIMD_v128_load32x2_s:
                    case SIMD_v128_load32x2_u:
                    case SIMD_v128_load8_splat:
                    case SIMD_v128_load16_splat:
                    case SIMD_v128_load32_splat:
                    case SIMD_v128_load64_splat:
                    {
                        CHECK_MEMORY();

                        read_leb_uint32(p, p_end, align); /* align */
                        if (!check_simd_memory_access_align(
                                opcode, align, error_buf, error_buf_size)) {
                            goto fail;
                        }

                        read_leb_uint32(p, p_end, mem_offset); /* offset */

                        POP_AND_PUSH(VALUE_TYPE_I32, VALUE_TYPE_V128);
                        break;
                    }

                    case SIMD_v128_store:
                    {
                        CHECK_MEMORY();

                        read_leb_uint32(p, p_end, align); /* align */
                        if (!check_simd_memory_access_align(
                                opcode, align, error_buf, error_buf_size)) {
                            goto fail;
                        }

                        read_leb_uint32(p, p_end, mem_offset); /* offset */

                        POP_V128();
                        POP_I32();
                        break;
                    }

                    /* basic operation */
                    case SIMD_v128_const:
                    {
                        CHECK_BUF1(p, p_end, 16);
                        p += 16;
                        PUSH_V128();
                        break;
                    }

                    case SIMD_v8x16_shuffle:
                    {
                        V128 mask;

                        CHECK_BUF1(p, p_end, 16);
                        mask = read_i8x16(p, error_buf, error_buf_size);
                        p += 16;
                        if (!check_simd_shuffle_mask(mask, error_buf,
                                                     error_buf_size)) {
                            goto fail;
                        }

                        POP2_AND_PUSH(VALUE_TYPE_V128, VALUE_TYPE_V128);
                        break;
                    }

                    case SIMD_v8x16_swizzle:
                    {
                        POP2_AND_PUSH(VALUE_TYPE_V128, VALUE_TYPE_V128);
                        break;
                    }

                    /* splat operation */
                    case SIMD_i8x16_splat:
                    case SIMD_i16x8_splat:
                    case SIMD_i32x4_splat:
                    case SIMD_i64x2_splat:
                    case SIMD_f32x4_splat:
                    case SIMD_f64x2_splat:
                    {
                        uint8 pop_type[] = { VALUE_TYPE_I32, VALUE_TYPE_I32,
                                             VALUE_TYPE_I32, VALUE_TYPE_I64,
                                             VALUE_TYPE_F32, VALUE_TYPE_F64 };
                        POP_AND_PUSH(pop_type[opcode - SIMD_i8x16_splat],
                                     VALUE_TYPE_V128);
                        break;
                    }

                    /* lane operation */
                    case SIMD_i8x16_extract_lane_s:
                    case SIMD_i8x16_extract_lane_u:
                    case SIMD_i8x16_replace_lane:
                    case SIMD_i16x8_extract_lane_s:
                    case SIMD_i16x8_extract_lane_u:
                    case SIMD_i16x8_replace_lane:
                    case SIMD_i32x4_extract_lane:
                    case SIMD_i32x4_replace_lane:
                    case SIMD_i64x2_extract_lane:
                    case SIMD_i64x2_replace_lane:
                    case SIMD_f32x4_extract_lane:
                    case SIMD_f32x4_replace_lane:
                    case SIMD_f64x2_extract_lane:
                    case SIMD_f64x2_replace_lane:
                    {
                        uint8 lane;
                        /* clang-format off */
                        uint8 replace[] = {
                            /*i8x16*/ 0x0, 0x0, VALUE_TYPE_I32,
                            /*i16x8*/ 0x0, 0x0, VALUE_TYPE_I32,
                            /*i32x4*/ 0x0, VALUE_TYPE_I32,
                            /*i64x2*/ 0x0, VALUE_TYPE_I64,
                            /*f32x4*/ 0x0, VALUE_TYPE_F32,
                            /*f64x2*/ 0x0, VALUE_TYPE_F64,
                        };
                        uint8 push_type[] = {
                            /*i8x16*/ VALUE_TYPE_I32, VALUE_TYPE_I32,
                                      VALUE_TYPE_V128,
                            /*i16x8*/ VALUE_TYPE_I32, VALUE_TYPE_I32,
                                      VALUE_TYPE_V128,
                            /*i32x4*/ VALUE_TYPE_I32, VALUE_TYPE_V128,
                            /*i64x2*/ VALUE_TYPE_I64, VALUE_TYPE_V128,
                            /*f32x4*/ VALUE_TYPE_F32, VALUE_TYPE_V128,
                            /*f64x2*/ VALUE_TYPE_F64, VALUE_TYPE_V128,
                        };
                        /* clang-format on */

                        CHECK_BUF(p, p_end, 1);
                        lane = read_uint8(p);
                        if (!check_simd_access_lane(opcode, lane, error_buf,
                                                    error_buf_size)) {
                            goto fail;
                        }

                        if (replace[opcode - SIMD_i8x16_extract_lane_s]) {
                            if (!(wasm_loader_pop_frame_ref(
                                    loader_ctx,
                                    replace[opcode - SIMD_i8x16_extract_lane_s],
                                    error_buf, error_buf_size)))
                                goto fail;
                        }

                        POP_AND_PUSH(
                            VALUE_TYPE_V128,
                            push_type[opcode - SIMD_i8x16_extract_lane_s]);
                        break;
                    }

                    /* i8x16 compare operation */
                    case SIMD_i8x16_eq:
                    case SIMD_i8x16_ne:
                    case SIMD_i8x16_lt_s:
                    case SIMD_i8x16_lt_u:
                    case SIMD_i8x16_gt_s:
                    case SIMD_i8x16_gt_u:
                    case SIMD_i8x16_le_s:
                    case SIMD_i8x16_le_u:
                    case SIMD_i8x16_ge_s:
                    case SIMD_i8x16_ge_u:
                    /* i16x8 compare operation */
                    case SIMD_i16x8_eq:
                    case SIMD_i16x8_ne:
                    case SIMD_i16x8_lt_s:
                    case SIMD_i16x8_lt_u:
                    case SIMD_i16x8_gt_s:
                    case SIMD_i16x8_gt_u:
                    case SIMD_i16x8_le_s:
                    case SIMD_i16x8_le_u:
                    case SIMD_i16x8_ge_s:
                    case SIMD_i16x8_ge_u:
                    /* i32x4 compare operation */
                    case SIMD_i32x4_eq:
                    case SIMD_i32x4_ne:
                    case SIMD_i32x4_lt_s:
                    case SIMD_i32x4_lt_u:
                    case SIMD_i32x4_gt_s:
                    case SIMD_i32x4_gt_u:
                    case SIMD_i32x4_le_s:
                    case SIMD_i32x4_le_u:
                    case SIMD_i32x4_ge_s:
                    case SIMD_i32x4_ge_u:
                    /* f32x4 compare operation */
                    case SIMD_f32x4_eq:
                    case SIMD_f32x4_ne:
                    case SIMD_f32x4_lt:
                    case SIMD_f32x4_gt:
                    case SIMD_f32x4_le:
                    case SIMD_f32x4_ge:
                    /* f64x2 compare operation */
                    case SIMD_f64x2_eq:
                    case SIMD_f64x2_ne:
                    case SIMD_f64x2_lt:
                    case SIMD_f64x2_gt:
                    case SIMD_f64x2_le:
                    case SIMD_f64x2_ge:
                    {
                        POP2_AND_PUSH(VALUE_TYPE_V128, VALUE_TYPE_V128);
                        break;
                    }

                    /* v128 operation */
                    case SIMD_v128_not:
                    {
                        POP_AND_PUSH(VALUE_TYPE_V128, VALUE_TYPE_V128);
                        break;
                    }

                    case SIMD_v128_and:
                    case SIMD_v128_andnot:
                    case SIMD_v128_or:
                    case SIMD_v128_xor:
                    {
                        POP2_AND_PUSH(VALUE_TYPE_V128, VALUE_TYPE_V128);
                        break;
                    }

                    case SIMD_v128_bitselect:
                    {
                        POP_V128();
                        POP2_AND_PUSH(VALUE_TYPE_V128, VALUE_TYPE_V128);
                        break;
                    }

                    case SIMD_v128_any_true:
                    {
                        POP_AND_PUSH(VALUE_TYPE_V128, VALUE_TYPE_I32);
                        break;
                    }

                    /* Load Lane Operation */
                    case SIMD_v128_load8_lane:
                    case SIMD_v128_load16_lane:
                    case SIMD_v128_load32_lane:
                    case SIMD_v128_load64_lane:
                    case SIMD_v128_store8_lane:
                    case SIMD_v128_store16_lane:
                    case SIMD_v128_store32_lane:
                    case SIMD_v128_store64_lane:
                    {
                        uint8 lane;

                        CHECK_MEMORY();

                        read_leb_uint32(p, p_end, align); /* align */
                        if (!check_simd_memory_access_align(
                                opcode, align, error_buf, error_buf_size)) {
                            goto fail;
                        }

                        read_leb_uint32(p, p_end, mem_offset); /* offset */

                        CHECK_BUF(p, p_end, 1);
                        lane = read_uint8(p);
                        if (!check_simd_access_lane(opcode, lane, error_buf,
                                                    error_buf_size)) {
                            goto fail;
                        }

                        POP_V128();
                        POP_I32();
                        if (opcode < SIMD_v128_store8_lane) {
                            PUSH_V128();
                        }
                        break;
                    }

                    case SIMD_v128_load32_zero:
                    case SIMD_v128_load64_zero:
                    {
                        CHECK_MEMORY();

                        read_leb_uint32(p, p_end, align); /* align */
                        if (!check_simd_memory_access_align(
                                opcode, align, error_buf, error_buf_size)) {
                            goto fail;
                        }

                        read_leb_uint32(p, p_end, mem_offset); /* offset */

                        POP_AND_PUSH(VALUE_TYPE_I32, VALUE_TYPE_V128);
                        break;
                    }

                    /* Float conversion */
                    case SIMD_f32x4_demote_f64x2_zero:
                    case SIMD_f64x2_promote_low_f32x4_zero:
                    {
                        POP_AND_PUSH(VALUE_TYPE_V128, VALUE_TYPE_V128);
                        break;
                    }

                    /* i8x16 Operation */
                    case SIMD_i8x16_abs:
                    case SIMD_i8x16_neg:
                    case SIMD_i8x16_popcnt:
                    {
                        POP_AND_PUSH(VALUE_TYPE_V128, VALUE_TYPE_V128);
                        break;
                    }

                    case SIMD_i8x16_all_true:
                    case SIMD_i8x16_bitmask:
                    {
                        POP_AND_PUSH(VALUE_TYPE_V128, VALUE_TYPE_I32);
                        break;
                    }

                    case SIMD_i8x16_narrow_i16x8_s:
                    case SIMD_i8x16_narrow_i16x8_u:
                    {
                        POP2_AND_PUSH(VALUE_TYPE_V128, VALUE_TYPE_V128);
                        break;
                    }

                    case SIMD_f32x4_ceil:
                    case SIMD_f32x4_floor:
                    case SIMD_f32x4_trunc:
                    case SIMD_f32x4_nearest:
                    {
                        POP_AND_PUSH(VALUE_TYPE_V128, VALUE_TYPE_V128);
                        break;
                    }

                    case SIMD_i8x16_shl:
                    case SIMD_i8x16_shr_s:
                    case SIMD_i8x16_shr_u:
                    {
                        POP_I32();
                        POP_AND_PUSH(VALUE_TYPE_V128, VALUE_TYPE_V128);
                        break;
                    }

                    case SIMD_i8x16_add:
                    case SIMD_i8x16_add_sat_s:
                    case SIMD_i8x16_add_sat_u:
                    case SIMD_i8x16_sub:
                    case SIMD_i8x16_sub_sat_s:
                    case SIMD_i8x16_sub_sat_u:
                    {
                        POP2_AND_PUSH(VALUE_TYPE_V128, VALUE_TYPE_V128);
                        break;
                    }

                    case SIMD_f64x2_ceil:
                    case SIMD_f64x2_floor:
                    {
                        POP_AND_PUSH(VALUE_TYPE_V128, VALUE_TYPE_V128);
                        break;
                    }

                    case SIMD_i8x16_min_s:
                    case SIMD_i8x16_min_u:
                    case SIMD_i8x16_max_s:
                    case SIMD_i8x16_max_u:
                    {
                        POP2_AND_PUSH(VALUE_TYPE_V128, VALUE_TYPE_V128);
                        break;
                    }

                    case SIMD_f64x2_trunc:
                    {
                        POP_AND_PUSH(VALUE_TYPE_V128, VALUE_TYPE_V128);
                        break;
                    }

                    case SIMD_i8x16_avgr_u:
                    {
                        POP2_AND_PUSH(VALUE_TYPE_V128, VALUE_TYPE_V128);
                        break;
                    }

                    case SIMD_i16x8_extadd_pairwise_i8x16_s:
                    case SIMD_i16x8_extadd_pairwise_i8x16_u:
                    case SIMD_i32x4_extadd_pairwise_i16x8_s:
                    case SIMD_i32x4_extadd_pairwise_i16x8_u:
                    /* i16x8 operation */
                    case SIMD_i16x8_abs:
                    case SIMD_i16x8_neg:
                    {
                        POP_AND_PUSH(VALUE_TYPE_V128, VALUE_TYPE_V128);
                        break;
                    }

                    case SIMD_i16x8_q15mulr_sat_s:
                    {
                        POP2_AND_PUSH(VALUE_TYPE_V128, VALUE_TYPE_V128);
                        break;
                    }

                    case SIMD_i16x8_all_true:
                    case SIMD_i16x8_bitmask:
                    {
                        POP_AND_PUSH(VALUE_TYPE_V128, VALUE_TYPE_I32);
                        break;
                    }

                    case SIMD_i16x8_narrow_i32x4_s:
                    case SIMD_i16x8_narrow_i32x4_u:
                    {
                        POP2_AND_PUSH(VALUE_TYPE_V128, VALUE_TYPE_V128);
                        break;
                    }

                    case SIMD_i16x8_extend_low_i8x16_s:
                    case SIMD_i16x8_extend_high_i8x16_s:
                    case SIMD_i16x8_extend_low_i8x16_u:
                    case SIMD_i16x8_extend_high_i8x16_u:
                    {
                        POP_AND_PUSH(VALUE_TYPE_V128, VALUE_TYPE_V128);
                        break;
                    }

                    case SIMD_i16x8_shl:
                    case SIMD_i16x8_shr_s:
                    case SIMD_i16x8_shr_u:
                    {
                        POP_I32();
                        POP_AND_PUSH(VALUE_TYPE_V128, VALUE_TYPE_V128);
                        break;
                    }

                    case SIMD_i16x8_add:
                    case SIMD_i16x8_add_sat_s:
                    case SIMD_i16x8_add_sat_u:
                    case SIMD_i16x8_sub:
                    case SIMD_i16x8_sub_sat_s:
                    case SIMD_i16x8_sub_sat_u:
                    {
                        POP2_AND_PUSH(VALUE_TYPE_V128, VALUE_TYPE_V128);
                        break;
                    }

                    case SIMD_f64x2_nearest:
                    {
                        POP_AND_PUSH(VALUE_TYPE_V128, VALUE_TYPE_V128);
                        break;
                    }

                    case SIMD_i16x8_mul:
                    case SIMD_i16x8_min_s:
                    case SIMD_i16x8_min_u:
                    case SIMD_i16x8_max_s:
                    case SIMD_i16x8_max_u:
                    case SIMD_i16x8_avgr_u:
                    case SIMD_i16x8_extmul_low_i8x16_s:
                    case SIMD_i16x8_extmul_high_i8x16_s:
                    case SIMD_i16x8_extmul_low_i8x16_u:
                    case SIMD_i16x8_extmul_high_i8x16_u:
                    {
                        POP2_AND_PUSH(VALUE_TYPE_V128, VALUE_TYPE_V128);
                        break;
                    }

                    /* i32x4 operation */
                    case SIMD_i32x4_abs:
                    case SIMD_i32x4_neg:
                    {
                        POP_AND_PUSH(VALUE_TYPE_V128, VALUE_TYPE_V128);
                        break;
                    }

                    case SIMD_i32x4_all_true:
                    case SIMD_i32x4_bitmask:
                    {
                        POP_AND_PUSH(VALUE_TYPE_V128, VALUE_TYPE_I32);
                        break;
                    }

                    case SIMD_i32x4_narrow_i64x2_s:
                    case SIMD_i32x4_narrow_i64x2_u:
                    {
                        POP2_AND_PUSH(VALUE_TYPE_V128, VALUE_TYPE_V128);
                        break;
                    }

                    case SIMD_i32x4_extend_low_i16x8_s:
                    case SIMD_i32x4_extend_high_i16x8_s:
                    case SIMD_i32x4_extend_low_i16x8_u:
                    case SIMD_i32x4_extend_high_i16x8_u:
                    {
                        POP_AND_PUSH(VALUE_TYPE_V128, VALUE_TYPE_V128);
                        break;
                    }

                    case SIMD_i32x4_shl:
                    case SIMD_i32x4_shr_s:
                    case SIMD_i32x4_shr_u:
                    {
                        POP_I32();
                        POP_AND_PUSH(VALUE_TYPE_V128, VALUE_TYPE_V128);
                        break;
                    }

                    case SIMD_i32x4_add:
                    case SIMD_i32x4_sub:
                    case SIMD_i32x4_mul:
                    case SIMD_i32x4_min_s:
                    case SIMD_i32x4_min_u:
                    case SIMD_i32x4_max_s:
                    case SIMD_i32x4_max_u:
                    case SIMD_i32x4_dot_i16x8_s:
                    case SIMD_i32x4_avgr_u:
                    case SIMD_i32x4_extmul_low_i16x8_s:
                    case SIMD_i32x4_extmul_high_i16x8_s:
                    case SIMD_i32x4_extmul_low_i16x8_u:
                    case SIMD_i32x4_extmul_high_i16x8_u:
                    {
                        POP2_AND_PUSH(VALUE_TYPE_V128, VALUE_TYPE_V128);
                        break;
                    }

                    /* i64x2 operation */
                    case SIMD_i64x2_abs:
                    case SIMD_i64x2_neg:
                    {
                        POP_AND_PUSH(VALUE_TYPE_V128, VALUE_TYPE_V128);
                        break;
                    }

                    case SIMD_i64x2_all_true:
                    case SIMD_i64x2_bitmask:
                    {
                        POP_AND_PUSH(VALUE_TYPE_V128, VALUE_TYPE_I32);
                        break;
                    }

                    case SIMD_i64x2_extend_low_i32x4_s:
                    case SIMD_i64x2_extend_high_i32x4_s:
                    case SIMD_i64x2_extend_low_i32x4_u:
                    case SIMD_i64x2_extend_high_i32x4_u:
                    {
                        POP_AND_PUSH(VALUE_TYPE_V128, VALUE_TYPE_V128);
                        break;
                    }

                    case SIMD_i64x2_shl:
                    case SIMD_i64x2_shr_s:
                    case SIMD_i64x2_shr_u:
                    {
                        POP_I32();
                        POP_AND_PUSH(VALUE_TYPE_V128, VALUE_TYPE_V128);
                        break;
                    }

                    case SIMD_i64x2_add:
                    case SIMD_i64x2_sub:
                    case SIMD_i64x2_mul:
                    case SIMD_i64x2_eq:
                    case SIMD_i64x2_ne:
                    case SIMD_i64x2_lt_s:
                    case SIMD_i64x2_gt_s:
                    case SIMD_i64x2_le_s:
                    case SIMD_i64x2_ge_s:
                    case SIMD_i64x2_extmul_low_i32x4_s:
                    case SIMD_i64x2_extmul_high_i32x4_s:
                    case SIMD_i64x2_extmul_low_i32x4_u:
                    case SIMD_i64x2_extmul_high_i32x4_u:
                    {
                        POP2_AND_PUSH(VALUE_TYPE_V128, VALUE_TYPE_V128);
                        break;
                    }

                    /* f32x4 operation */
                    case SIMD_f32x4_abs:
                    case SIMD_f32x4_neg:
                    case SIMD_f32x4_round:
                    case SIMD_f32x4_sqrt:
                    {
                        POP_AND_PUSH(VALUE_TYPE_V128, VALUE_TYPE_V128);
                        break;
                    }

                    case SIMD_f32x4_add:
                    case SIMD_f32x4_sub:
                    case SIMD_f32x4_mul:
                    case SIMD_f32x4_div:
                    case SIMD_f32x4_min:
                    case SIMD_f32x4_max:
                    case SIMD_f32x4_pmin:
                    case SIMD_f32x4_pmax:
                    {
                        POP2_AND_PUSH(VALUE_TYPE_V128, VALUE_TYPE_V128);
                        break;
                    }

                    /* f64x2 operation */
                    case SIMD_f64x2_abs:
                    case SIMD_f64x2_neg:
                    case SIMD_f64x2_round:
                    case SIMD_f64x2_sqrt:
                    {
                        POP_AND_PUSH(VALUE_TYPE_V128, VALUE_TYPE_V128);
                        break;
                    }

                    case SIMD_f64x2_add:
                    case SIMD_f64x2_sub:
                    case SIMD_f64x2_mul:
                    case SIMD_f64x2_div:
                    case SIMD_f64x2_min:
                    case SIMD_f64x2_max:
                    case SIMD_f64x2_pmin:
                    case SIMD_f64x2_pmax:
                    {
                        POP2_AND_PUSH(VALUE_TYPE_V128, VALUE_TYPE_V128);
                        break;
                    }

                    case SIMD_i32x4_trunc_sat_f32x4_s:
                    case SIMD_i32x4_trunc_sat_f32x4_u:
                    case SIMD_f32x4_convert_i32x4_s:
                    case SIMD_f32x4_convert_i32x4_u:
                    case SIMD_i32x4_trunc_sat_f64x2_s_zero:
                    case SIMD_i32x4_trunc_sat_f64x2_u_zero:
                    case SIMD_f64x2_convert_low_i32x4_s:
                    case SIMD_f64x2_convert_low_i32x4_u:
                    {
                        POP_AND_PUSH(VALUE_TYPE_V128, VALUE_TYPE_V128);
                        break;
                    }

                    default:
                    {
                        if (error_buf != NULL) {
                            snprintf(error_buf, error_buf_size,
                                     "WASM module load failed: "
                                     "invalid opcode 0xfd %02x.",
                                     opcode);
                        }
                        goto fail;
                    }
                }
                break;
            }
#endif /* end of (WASM_ENABLE_WAMR_COMPILER != 0) || (WASM_ENABLE_JIT != 0) */
#endif /* end of WASM_ENABLE_SIMD */

#if WASM_ENABLE_SHARED_MEMORY != 0
            case WASM_OP_ATOMIC_PREFIX:
            {
                opcode = read_uint8(p);
#if WASM_ENABLE_FAST_INTERP != 0
                emit_byte(loader_ctx, opcode);
#endif
                if (opcode != WASM_OP_ATOMIC_FENCE) {
                    CHECK_MEMORY();
                    read_leb_uint32(p, p_end, align);      /* align */
                    read_leb_uint32(p, p_end, mem_offset); /* offset */
                    if (!check_memory_align_equal(opcode, align, error_buf,
                                                  error_buf_size)) {
                        goto fail;
                    }
#if WASM_ENABLE_FAST_INTERP != 0
                    emit_uint32(loader_ctx, mem_offset);
#endif
                }
                switch (opcode) {
                    case WASM_OP_ATOMIC_NOTIFY:
                        POP2_AND_PUSH(VALUE_TYPE_I32, VALUE_TYPE_I32);
                        break;
                    case WASM_OP_ATOMIC_WAIT32:
                        POP_I64();
                        POP_I32();
                        POP_I32();
                        PUSH_I32();
                        break;
                    case WASM_OP_ATOMIC_WAIT64:
                        POP_I64();
                        POP_I64();
                        POP_I32();
                        PUSH_I32();
                        break;
                    case WASM_OP_ATOMIC_FENCE:
                        /* reserved byte 0x00 */
                        if (*p++ != 0x00) {
                            set_error_buf(error_buf, error_buf_size,
                                          "zero byte expected");
                            goto fail;
                        }
                        break;
                    case WASM_OP_ATOMIC_I32_LOAD:
                    case WASM_OP_ATOMIC_I32_LOAD8_U:
                    case WASM_OP_ATOMIC_I32_LOAD16_U:
                        POP_AND_PUSH(VALUE_TYPE_I32, VALUE_TYPE_I32);
                        break;
                    case WASM_OP_ATOMIC_I32_STORE:
                    case WASM_OP_ATOMIC_I32_STORE8:
                    case WASM_OP_ATOMIC_I32_STORE16:
                        POP_I32();
                        POP_I32();
                        break;
                    case WASM_OP_ATOMIC_I64_LOAD:
                    case WASM_OP_ATOMIC_I64_LOAD8_U:
                    case WASM_OP_ATOMIC_I64_LOAD16_U:
                    case WASM_OP_ATOMIC_I64_LOAD32_U:
                        POP_AND_PUSH(VALUE_TYPE_I32, VALUE_TYPE_I64);
                        break;
                    case WASM_OP_ATOMIC_I64_STORE:
                    case WASM_OP_ATOMIC_I64_STORE8:
                    case WASM_OP_ATOMIC_I64_STORE16:
                    case WASM_OP_ATOMIC_I64_STORE32:
                        POP_I64();
                        POP_I32();
                        break;
                    case WASM_OP_ATOMIC_RMW_I32_ADD:
                    case WASM_OP_ATOMIC_RMW_I32_ADD8_U:
                    case WASM_OP_ATOMIC_RMW_I32_ADD16_U:
                    case WASM_OP_ATOMIC_RMW_I32_SUB:
                    case WASM_OP_ATOMIC_RMW_I32_SUB8_U:
                    case WASM_OP_ATOMIC_RMW_I32_SUB16_U:
                    case WASM_OP_ATOMIC_RMW_I32_AND:
                    case WASM_OP_ATOMIC_RMW_I32_AND8_U:
                    case WASM_OP_ATOMIC_RMW_I32_AND16_U:
                    case WASM_OP_ATOMIC_RMW_I32_OR:
                    case WASM_OP_ATOMIC_RMW_I32_OR8_U:
                    case WASM_OP_ATOMIC_RMW_I32_OR16_U:
                    case WASM_OP_ATOMIC_RMW_I32_XOR:
                    case WASM_OP_ATOMIC_RMW_I32_XOR8_U:
                    case WASM_OP_ATOMIC_RMW_I32_XOR16_U:
                    case WASM_OP_ATOMIC_RMW_I32_XCHG:
                    case WASM_OP_ATOMIC_RMW_I32_XCHG8_U:
                    case WASM_OP_ATOMIC_RMW_I32_XCHG16_U:
                        POP2_AND_PUSH(VALUE_TYPE_I32, VALUE_TYPE_I32);
                        break;
                    case WASM_OP_ATOMIC_RMW_I64_ADD:
                    case WASM_OP_ATOMIC_RMW_I64_ADD8_U:
                    case WASM_OP_ATOMIC_RMW_I64_ADD16_U:
                    case WASM_OP_ATOMIC_RMW_I64_ADD32_U:
                    case WASM_OP_ATOMIC_RMW_I64_SUB:
                    case WASM_OP_ATOMIC_RMW_I64_SUB8_U:
                    case WASM_OP_ATOMIC_RMW_I64_SUB16_U:
                    case WASM_OP_ATOMIC_RMW_I64_SUB32_U:
                    case WASM_OP_ATOMIC_RMW_I64_AND:
                    case WASM_OP_ATOMIC_RMW_I64_AND8_U:
                    case WASM_OP_ATOMIC_RMW_I64_AND16_U:
                    case WASM_OP_ATOMIC_RMW_I64_AND32_U:
                    case WASM_OP_ATOMIC_RMW_I64_OR:
                    case WASM_OP_ATOMIC_RMW_I64_OR8_U:
                    case WASM_OP_ATOMIC_RMW_I64_OR16_U:
                    case WASM_OP_ATOMIC_RMW_I64_OR32_U:
                    case WASM_OP_ATOMIC_RMW_I64_XOR:
                    case WASM_OP_ATOMIC_RMW_I64_XOR8_U:
                    case WASM_OP_ATOMIC_RMW_I64_XOR16_U:
                    case WASM_OP_ATOMIC_RMW_I64_XOR32_U:
                    case WASM_OP_ATOMIC_RMW_I64_XCHG:
                    case WASM_OP_ATOMIC_RMW_I64_XCHG8_U:
                    case WASM_OP_ATOMIC_RMW_I64_XCHG16_U:
                    case WASM_OP_ATOMIC_RMW_I64_XCHG32_U:
                        POP_I64();
                        POP_I32();
                        PUSH_I64();
                        break;
                    case WASM_OP_ATOMIC_RMW_I32_CMPXCHG:
                    case WASM_OP_ATOMIC_RMW_I32_CMPXCHG8_U:
                    case WASM_OP_ATOMIC_RMW_I32_CMPXCHG16_U:
                        POP_I32();
                        POP_I32();
                        POP_I32();
                        PUSH_I32();
                        break;
                    case WASM_OP_ATOMIC_RMW_I64_CMPXCHG:
                    case WASM_OP_ATOMIC_RMW_I64_CMPXCHG8_U:
                    case WASM_OP_ATOMIC_RMW_I64_CMPXCHG16_U:
                    case WASM_OP_ATOMIC_RMW_I64_CMPXCHG32_U:
                        POP_I64();
                        POP_I64();
                        POP_I32();
                        PUSH_I64();
                        break;
                    default:
                        set_error_buf_v(error_buf, error_buf_size,
                                        "%s %02x %02x", "unsupported opcode",
                                        0xfe, opcode);
                        goto fail;
                }
                break;
            }
#endif /* end of WASM_ENABLE_SHARED_MEMORY */

            default:
                set_error_buf_v(error_buf, error_buf_size, "%s %02x",
                                "unsupported opcode", opcode);
                goto fail;
        }

#if WASM_ENABLE_FAST_INTERP != 0
        last_op = opcode;
#endif
    }

    if (loader_ctx->csp_num > 0) {
        set_error_buf(error_buf, error_buf_size,
                      "function body must end with END opcode");
        goto fail;
    }

#if WASM_ENABLE_FAST_INTERP != 0
    if (loader_ctx->p_code_compiled == NULL)
        goto re_scan;

    func->const_cell_num = loader_ctx->const_cell_num;
    if (func->const_cell_num > 0) {
        int32 j;

        if (!(func->consts = func_const = loader_malloc(
                  func->const_cell_num * 4, error_buf, error_buf_size)))
            goto fail;

        func_const_end = func->consts + func->const_cell_num * 4;
        /* reverse the const buf */
        for (j = loader_ctx->num_const - 1; j >= 0; j--) {
            Const *c = (Const *)(loader_ctx->const_buf + j * sizeof(Const));
            if (c->value_type == VALUE_TYPE_F64
                || c->value_type == VALUE_TYPE_I64) {
                bh_memcpy_s(func_const, (uint32)(func_const_end - func_const),
                            &(c->value.f64), (uint32)sizeof(int64));
                func_const += sizeof(int64);
            }
            else {
                bh_memcpy_s(func_const, (uint32)(func_const_end - func_const),
                            &(c->value.f32), (uint32)sizeof(int32));
                func_const += sizeof(int32);
            }
        }
    }

    func->max_stack_cell_num = loader_ctx->preserved_local_offset
                               - loader_ctx->start_dynamic_offset + 1;
#else
    func->max_stack_cell_num = loader_ctx->max_stack_cell_num;
#endif
    func->max_block_num = loader_ctx->max_csp_num;
    return_value = true;

fail:
    wasm_loader_ctx_destroy(loader_ctx);

    (void)table_idx;
    (void)table_seg_idx;
    (void)data_seg_idx;
    (void)i64_const;
    (void)local_offset;
    (void)p_org;
    (void)mem_offset;
    (void)align;
    return return_value;
}<|MERGE_RESOLUTION|>--- conflicted
+++ resolved
@@ -7333,11 +7333,7 @@
                 PUSH_OFFSET_TYPE(local_type);
 #else
 #if (WASM_ENABLE_WAMR_COMPILER == 0) && (WASM_ENABLE_JIT == 0) \
-<<<<<<< HEAD
-    && (WASM_ENABLE_FAST_JIT == 0)
-=======
-    && (WASM_ENABLE_DEBUG_INTERP == 0)
->>>>>>> 5264ce41
+    && (WASM_ENABLE_FAST_JIT == 0) && (WASM_ENABLE_DEBUG_INTERP == 0)
                 if (local_offset < 0x80) {
                     *p_org++ = EXT_OP_GET_LOCAL_FAST;
                     if (is_32bit_type(local_type)) {
@@ -7401,11 +7397,7 @@
                 }
 #else
 #if (WASM_ENABLE_WAMR_COMPILER == 0) && (WASM_ENABLE_JIT == 0) \
-<<<<<<< HEAD
-    && (WASM_ENABLE_FAST_JIT == 0)
-=======
-    && (WASM_ENABLE_DEBUG_INTERP == 0)
->>>>>>> 5264ce41
+    && (WASM_ENABLE_FAST_JIT == 0) && (WASM_ENABLE_DEBUG_INTERP == 0)
                 if (local_offset < 0x80) {
                     *p_org++ = EXT_OP_SET_LOCAL_FAST;
                     if (is_32bit_type(local_type)) {
@@ -7465,11 +7457,7 @@
                                - wasm_value_type_cell_num(local_type)));
 #else
 #if (WASM_ENABLE_WAMR_COMPILER == 0) && (WASM_ENABLE_JIT == 0) \
-<<<<<<< HEAD
-    && (WASM_ENABLE_FAST_JIT == 0)
-=======
-    && (WASM_ENABLE_DEBUG_INTERP == 0)
->>>>>>> 5264ce41
+    && (WASM_ENABLE_FAST_JIT == 0) && (WASM_ENABLE_DEBUG_INTERP == 0)
                 if (local_offset < 0x80) {
                     *p_org++ = EXT_OP_TEE_LOCAL_FAST;
                     if (is_32bit_type(local_type)) {
