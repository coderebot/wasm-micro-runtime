/*
 * Copyright (C) 2019 Intel Corporation.  All rights reserved.
 * SPDX-License-Identifier: Apache-2.0 WITH LLVM-exception
 */

#include "wasm_loader.h"
#include "bh_common.h"
#include "bh_log.h"
#include "wasm.h"
#include "wasm_opcode.h"
#include "wasm_runtime.h"
#include "../common/wasm_native.h"
#include "../common/wasm_memory.h"
#if WASM_ENABLE_DEBUG_INTERP != 0
#include "../libraries/debug-engine/debug_engine.h"
#endif
#if WASM_ENABLE_FAST_JIT != 0
#include "../fast-jit/jit_compiler.h"
#include "../fast-jit/jit_codecache.h"
#endif

/* Read a value of given type from the address pointed to by the given
   pointer and increase the pointer to the position just after the
   value being read.  */
#define TEMPLATE_READ_VALUE(Type, p) \
    (p += sizeof(Type), *(Type *)(p - sizeof(Type)))

static void
set_error_buf(char *error_buf, uint32 error_buf_size, const char *string)
{
    if (error_buf != NULL) {
        snprintf(error_buf, error_buf_size, "WASM module load failed: %s",
                 string);
    }
}

static void
set_error_buf_v(char *error_buf, uint32 error_buf_size, const char *format, ...)
{
    va_list args;
    char buf[128];

    if (error_buf != NULL) {
        va_start(args, format);
        vsnprintf(buf, sizeof(buf), format, args);
        va_end(args);
        snprintf(error_buf, error_buf_size, "WASM module load failed: %s", buf);
    }
}

static bool
check_buf(const uint8 *buf, const uint8 *buf_end, uint32 length,
          char *error_buf, uint32 error_buf_size)
{
    if ((uintptr_t)buf + length < (uintptr_t)buf
        || (uintptr_t)buf + length > (uintptr_t)buf_end) {
        set_error_buf(error_buf, error_buf_size,
                      "unexpected end of section or function");
        return false;
    }
    return true;
}

static bool
check_buf1(const uint8 *buf, const uint8 *buf_end, uint32 length,
           char *error_buf, uint32 error_buf_size)
{
    if ((uintptr_t)buf + length < (uintptr_t)buf
        || (uintptr_t)buf + length > (uintptr_t)buf_end) {
        set_error_buf(error_buf, error_buf_size, "unexpected end");
        return false;
    }
    return true;
}

#define CHECK_BUF(buf, buf_end, length)                                    \
    do {                                                                   \
        if (!check_buf(buf, buf_end, length, error_buf, error_buf_size)) { \
            goto fail;                                                     \
        }                                                                  \
    } while (0)

#define CHECK_BUF1(buf, buf_end, length)                                    \
    do {                                                                    \
        if (!check_buf1(buf, buf_end, length, error_buf, error_buf_size)) { \
            goto fail;                                                      \
        }                                                                   \
    } while (0)

#define skip_leb(p) while (*p++ & 0x80)
#define skip_leb_int64(p, p_end) skip_leb(p)
#define skip_leb_uint32(p, p_end) skip_leb(p)
#define skip_leb_int32(p, p_end) skip_leb(p)

static bool
read_leb(uint8 **p_buf, const uint8 *buf_end, uint32 maxbits, bool sign,
         uint64 *p_result, char *error_buf, uint32 error_buf_size)
{
    const uint8 *buf = *p_buf;
    uint64 result = 0;
    uint32 shift = 0;
    uint32 offset = 0, bcnt = 0;
    uint64 byte;

    while (true) {
        /* uN or SN must not exceed ceil(N/7) bytes */
        if (bcnt + 1 > (maxbits + 6) / 7) {
            set_error_buf(error_buf, error_buf_size,
                          "integer representation too long");
            return false;
        }

        CHECK_BUF(buf, buf_end, offset + 1);
        byte = buf[offset];
        offset += 1;
        result |= ((byte & 0x7f) << shift);
        shift += 7;
        bcnt += 1;
        if ((byte & 0x80) == 0) {
            break;
        }
    }

    if (!sign && maxbits == 32 && shift >= maxbits) {
        /* The top bits set represent values > 32 bits */
        if (((uint8)byte) & 0xf0)
            goto fail_integer_too_large;
    }
    else if (sign && maxbits == 32) {
        if (shift < maxbits) {
            /* Sign extend, second highest bit is the sign bit */
            if ((uint8)byte & 0x40)
                result |= (~((uint64)0)) << shift;
        }
        else {
            /* The top bits should be a sign-extension of the sign bit */
            bool sign_bit_set = ((uint8)byte) & 0x8;
            int top_bits = ((uint8)byte) & 0xf0;
            if ((sign_bit_set && top_bits != 0x70)
                || (!sign_bit_set && top_bits != 0))
                goto fail_integer_too_large;
        }
    }
    else if (sign && maxbits == 64) {
        if (shift < maxbits) {
            /* Sign extend, second highest bit is the sign bit */
            if ((uint8)byte & 0x40)
                result |= (~((uint64)0)) << shift;
        }
        else {
            /* The top bits should be a sign-extension of the sign bit */
            bool sign_bit_set = ((uint8)byte) & 0x1;
            int top_bits = ((uint8)byte) & 0xfe;

            if ((sign_bit_set && top_bits != 0x7e)
                || (!sign_bit_set && top_bits != 0))
                goto fail_integer_too_large;
        }
    }

    *p_buf += offset;
    *p_result = result;
    return true;

fail_integer_too_large:
    set_error_buf(error_buf, error_buf_size, "integer too large");
fail:
    return false;
}

#define read_uint8(p) TEMPLATE_READ_VALUE(uint8, p)
#define read_uint32(p) TEMPLATE_READ_VALUE(uint32, p)
#define read_bool(p) TEMPLATE_READ_VALUE(bool, p)

#define read_leb_int64(p, p_end, res)                                   \
    do {                                                                \
        uint64 res64;                                                   \
        if (!read_leb((uint8 **)&p, p_end, 64, true, &res64, error_buf, \
                      error_buf_size))                                  \
            goto fail;                                                  \
        res = (int64)res64;                                             \
    } while (0)

#define read_leb_uint32(p, p_end, res)                                   \
    do {                                                                 \
        uint64 res64;                                                    \
        if (!read_leb((uint8 **)&p, p_end, 32, false, &res64, error_buf, \
                      error_buf_size))                                   \
            goto fail;                                                   \
        res = (uint32)res64;                                             \
    } while (0)

#define read_leb_int32(p, p_end, res)                                   \
    do {                                                                \
        uint64 res64;                                                   \
        if (!read_leb((uint8 **)&p, p_end, 32, true, &res64, error_buf, \
                      error_buf_size))                                  \
            goto fail;                                                  \
        res = (int32)res64;                                             \
    } while (0)

static char *
type2str(uint8 type)
{
    char *type_str[] = { "v128", "f64", "f32", "i64", "i32" };

    if (type >= VALUE_TYPE_V128 && type <= VALUE_TYPE_I32)
        return type_str[type - VALUE_TYPE_V128];
    else if (type == VALUE_TYPE_FUNCREF)
        return "funcref";
    else if (type == VALUE_TYPE_EXTERNREF)
        return "externref";
    else
        return "unknown type";
}

static bool
is_32bit_type(uint8 type)
{
    if (type == VALUE_TYPE_I32 || type == VALUE_TYPE_F32
#if WASM_ENABLE_REF_TYPES != 0
        || type == VALUE_TYPE_FUNCREF || type == VALUE_TYPE_EXTERNREF
#endif
    )
        return true;
    return false;
}

static bool
is_64bit_type(uint8 type)
{
    if (type == VALUE_TYPE_I64 || type == VALUE_TYPE_F64)
        return true;
    return false;
}

static bool
is_value_type(uint8 type)
{
    if (type == VALUE_TYPE_I32 || type == VALUE_TYPE_I64
        || type == VALUE_TYPE_F32 || type == VALUE_TYPE_F64
#if WASM_ENABLE_REF_TYPES != 0
        || type == VALUE_TYPE_FUNCREF || type == VALUE_TYPE_EXTERNREF
#endif
#if WASM_ENABLE_SIMD != 0
#if (WASM_ENABLE_WAMR_COMPILER != 0) || (WASM_ENABLE_JIT != 0)
        || type == VALUE_TYPE_V128
#endif
#endif
    )
        return true;
    return false;
}

static bool
is_byte_a_type(uint8 type)
{
    return is_value_type(type) || (type == VALUE_TYPE_VOID);
}

#if WASM_ENABLE_SIMD != 0
#if (WASM_ENABLE_WAMR_COMPILER != 0) || (WASM_ENABLE_JIT != 0)
static V128
read_i8x16(uint8 *p_buf, char *error_buf, uint32 error_buf_size)
{
    V128 result;
    uint8 i;

    for (i = 0; i != 16; ++i) {
        result.i8x16[i] = read_uint8(p_buf);
    }

    return result;
}
#endif /* end of (WASM_ENABLE_WAMR_COMPILER != 0) || (WASM_ENABLE_JIT != 0) */
#endif /* end of WASM_ENABLE_SIMD */

static void *
loader_malloc(uint64 size, char *error_buf, uint32 error_buf_size)
{
    void *mem;

    if (size >= UINT32_MAX || !(mem = wasm_runtime_malloc((uint32)size))) {
        set_error_buf(error_buf, error_buf_size, "allocate memory failed");
        return NULL;
    }

    memset(mem, 0, (uint32)size);
    return mem;
}

static bool
check_utf8_str(const uint8 *str, uint32 len)
{
    /* The valid ranges are taken from page 125, below link
       https://www.unicode.org/versions/Unicode9.0.0/ch03.pdf */
    const uint8 *p = str, *p_end = str + len;
    uint8 chr;

    while (p < p_end) {
        chr = *p;
        if (chr < 0x80) {
            p++;
        }
        else if (chr >= 0xC2 && chr <= 0xDF && p + 1 < p_end) {
            if (p[1] < 0x80 || p[1] > 0xBF) {
                return false;
            }
            p += 2;
        }
        else if (chr >= 0xE0 && chr <= 0xEF && p + 2 < p_end) {
            if (chr == 0xE0) {
                if (p[1] < 0xA0 || p[1] > 0xBF || p[2] < 0x80 || p[2] > 0xBF) {
                    return false;
                }
            }
            else if (chr == 0xED) {
                if (p[1] < 0x80 || p[1] > 0x9F || p[2] < 0x80 || p[2] > 0xBF) {
                    return false;
                }
            }
            else if (chr >= 0xE1 && chr <= 0xEF) {
                if (p[1] < 0x80 || p[1] > 0xBF || p[2] < 0x80 || p[2] > 0xBF) {
                    return false;
                }
            }
            p += 3;
        }
        else if (chr >= 0xF0 && chr <= 0xF4 && p + 3 < p_end) {
            if (chr == 0xF0) {
                if (p[1] < 0x90 || p[1] > 0xBF || p[2] < 0x80 || p[2] > 0xBF
                    || p[3] < 0x80 || p[3] > 0xBF) {
                    return false;
                }
            }
            else if (chr >= 0xF1 && chr <= 0xF3) {
                if (p[1] < 0x80 || p[1] > 0xBF || p[2] < 0x80 || p[2] > 0xBF
                    || p[3] < 0x80 || p[3] > 0xBF) {
                    return false;
                }
            }
            else if (chr == 0xF4) {
                if (p[1] < 0x80 || p[1] > 0x8F || p[2] < 0x80 || p[2] > 0xBF
                    || p[3] < 0x80 || p[3] > 0xBF) {
                    return false;
                }
            }
            p += 4;
        }
        else {
            return false;
        }
    }
    return (p == p_end);
}

static char *
const_str_list_insert(const uint8 *str, uint32 len, WASMModule *module,
                      bool is_load_from_file_buf, char *error_buf,
                      uint32 error_buf_size)
{
    StringNode *node, *node_next;

    if (!check_utf8_str(str, len)) {
        set_error_buf(error_buf, error_buf_size, "invalid UTF-8 encoding");
        return NULL;
    }

    if (len == 0) {
        return "";
    }
    else if (is_load_from_file_buf) {
        /* As the file buffer can be referred to after loading, we use
           the previous byte of leb encoded size to adjust the string:
           move string 1 byte backward and then append '\0' */
        char *c_str = (char *)str - 1;
        bh_memmove_s(c_str, len + 1, c_str + 1, len);
        c_str[len] = '\0';
        return c_str;
    }

    /* Search const str list */
    node = module->const_str_list;
    while (node) {
        node_next = node->next;
        if (strlen(node->str) == len && !memcmp(node->str, str, len))
            break;
        node = node_next;
    }

    if (node) {
        return node->str;
    }

    if (!(node = loader_malloc(sizeof(StringNode) + len + 1, error_buf,
                               error_buf_size))) {
        return NULL;
    }

    node->str = ((char *)node) + sizeof(StringNode);
    bh_memcpy_s(node->str, len + 1, str, len);
    node->str[len] = '\0';

    if (!module->const_str_list) {
        /* set as head */
        module->const_str_list = node;
        node->next = NULL;
    }
    else {
        /* insert it */
        node->next = module->const_str_list;
        module->const_str_list = node;
    }

    return node->str;
}

static bool
load_init_expr(const uint8 **p_buf, const uint8 *buf_end,
               InitializerExpression *init_expr, uint8 type, char *error_buf,
               uint32 error_buf_size)
{
    const uint8 *p = *p_buf, *p_end = buf_end;
    uint8 flag, end_byte, *p_float;
    uint32 i;

    CHECK_BUF(p, p_end, 1);
    init_expr->init_expr_type = read_uint8(p);
    flag = init_expr->init_expr_type;

    switch (flag) {
        /* i32.const */
        case INIT_EXPR_TYPE_I32_CONST:
            if (type != VALUE_TYPE_I32)
                goto fail_type_mismatch;
            read_leb_int32(p, p_end, init_expr->u.i32);
            break;
        /* i64.const */
        case INIT_EXPR_TYPE_I64_CONST:
            if (type != VALUE_TYPE_I64)
                goto fail_type_mismatch;
            read_leb_int64(p, p_end, init_expr->u.i64);
            break;
        /* f32.const */
        case INIT_EXPR_TYPE_F32_CONST:
            if (type != VALUE_TYPE_F32)
                goto fail_type_mismatch;
            CHECK_BUF(p, p_end, 4);
            p_float = (uint8 *)&init_expr->u.f32;
            for (i = 0; i < sizeof(float32); i++)
                *p_float++ = *p++;
            break;
        /* f64.const */
        case INIT_EXPR_TYPE_F64_CONST:
            if (type != VALUE_TYPE_F64)
                goto fail_type_mismatch;
            CHECK_BUF(p, p_end, 8);
            p_float = (uint8 *)&init_expr->u.f64;
            for (i = 0; i < sizeof(float64); i++)
                *p_float++ = *p++;
            break;
#if WASM_ENABLE_SIMD != 0
#if (WASM_ENABLE_WAMR_COMPILER != 0) || (WASM_ENABLE_JIT != 0)
        case INIT_EXPR_TYPE_V128_CONST:
        {
            uint64 high, low;

            if (type != VALUE_TYPE_V128)
                goto fail_type_mismatch;

            flag = read_uint8(p);
            (void)flag;

            CHECK_BUF(p, p_end, 16);
            wasm_runtime_read_v128(p, &high, &low);
            p += 16;

            init_expr->u.v128.i64x2[0] = high;
            init_expr->u.v128.i64x2[1] = low;
            break;
        }
#endif /* end of (WASM_ENABLE_WAMR_COMPILER != 0) || (WASM_ENABLE_JIT != 0) */
#endif /* end of WASM_ENABLE_SIMD */
#if WASM_ENABLE_REF_TYPES != 0
        case INIT_EXPR_TYPE_FUNCREF_CONST:
        {
            if (type != VALUE_TYPE_FUNCREF)
                goto fail_type_mismatch;
            read_leb_uint32(p, p_end, init_expr->u.ref_index);
            break;
        }
        case INIT_EXPR_TYPE_REFNULL_CONST:
        {
            uint8 reftype;

            CHECK_BUF(p, p_end, 1);
            reftype = read_uint8(p);
            if (reftype != type)
                goto fail_type_mismatch;

            init_expr->u.ref_index = NULL_REF;
            break;
        }
#endif /* WASM_ENABLE_REF_TYPES != 0 */
        /* get_global */
        case INIT_EXPR_TYPE_GET_GLOBAL:
            read_leb_uint32(p, p_end, init_expr->u.global_index);
            break;
        default:
        {
            set_error_buf(error_buf, error_buf_size,
                          "illegal opcode "
                          "or constant expression required "
                          "or type mismatch");
            goto fail;
        }
    }
    CHECK_BUF(p, p_end, 1);
    end_byte = read_uint8(p);
    if (end_byte != 0x0b)
        goto fail_type_mismatch;
    *p_buf = p;
    return true;

fail_type_mismatch:
    set_error_buf(error_buf, error_buf_size,
                  "type mismatch or constant expression required");
fail:
    return false;
}

static bool
load_type_section(const uint8 *buf, const uint8 *buf_end, WASMModule *module,
                  char *error_buf, uint32 error_buf_size)
{
    const uint8 *p = buf, *p_end = buf_end, *p_org;
    uint32 type_count, param_count, result_count, i, j;
    uint32 param_cell_num, ret_cell_num;
    uint64 total_size;
    uint8 flag;
    WASMType *type;

    read_leb_uint32(p, p_end, type_count);

    if (type_count) {
        module->type_count = type_count;
        total_size = sizeof(WASMType *) * (uint64)type_count;
        if (!(module->types =
                  loader_malloc(total_size, error_buf, error_buf_size))) {
            return false;
        }

        for (i = 0; i < type_count; i++) {
            CHECK_BUF(p, p_end, 1);
            flag = read_uint8(p);
            if (flag != 0x60) {
                set_error_buf(error_buf, error_buf_size, "invalid type flag");
                return false;
            }

            read_leb_uint32(p, p_end, param_count);

            /* Resolve param count and result count firstly */
            p_org = p;
            CHECK_BUF(p, p_end, param_count);
            p += param_count;
            read_leb_uint32(p, p_end, result_count);
            CHECK_BUF(p, p_end, result_count);
            p = p_org;

            if (param_count > UINT16_MAX || result_count > UINT16_MAX) {
                set_error_buf(error_buf, error_buf_size,
                              "param count or result count too large");
                return false;
            }

            total_size = offsetof(WASMType, types)
                         + sizeof(uint8) * (uint64)(param_count + result_count);
            if (!(type = module->types[i] =
                      loader_malloc(total_size, error_buf, error_buf_size))) {
                return false;
            }

            /* Resolve param types and result types */
            type->param_count = (uint16)param_count;
            type->result_count = (uint16)result_count;
            for (j = 0; j < param_count; j++) {
                CHECK_BUF(p, p_end, 1);
                type->types[j] = read_uint8(p);
            }
            read_leb_uint32(p, p_end, result_count);
            for (j = 0; j < result_count; j++) {
                CHECK_BUF(p, p_end, 1);
                type->types[param_count + j] = read_uint8(p);
            }
            for (j = 0; j < param_count + result_count; j++) {
                if (!is_value_type(type->types[j])) {
                    set_error_buf(error_buf, error_buf_size,
                                  "unknown value type");
                    return false;
                }
            }

            param_cell_num = wasm_get_cell_num(type->types, param_count);
            ret_cell_num =
                wasm_get_cell_num(type->types + param_count, result_count);
            if (param_cell_num > UINT16_MAX || ret_cell_num > UINT16_MAX) {
                set_error_buf(error_buf, error_buf_size,
                              "param count or result count too large");
                return false;
            }
            type->param_cell_num = (uint16)param_cell_num;
            type->ret_cell_num = (uint16)ret_cell_num;
        }
    }

    if (p != p_end) {
        set_error_buf(error_buf, error_buf_size, "section size mismatch");
        return false;
    }

    LOG_VERBOSE("Load type section success.\n");
    return true;
fail:
    return false;
}

static void
adjust_table_max_size(uint32 init_size, uint32 max_size_flag, uint32 *max_size)
{
    uint32 default_max_size =
        init_size * 2 > TABLE_MAX_SIZE ? init_size * 2 : TABLE_MAX_SIZE;

    if (max_size_flag) {
        /* module defines the table limitation */
        bh_assert(init_size <= *max_size);

        if (init_size < *max_size) {
            *max_size =
                *max_size < default_max_size ? *max_size : default_max_size;
        }
    }
    else {
        /* partial defined table limitation, gives a default value */
        *max_size = default_max_size;
    }
}

#if WASM_ENABLE_MULTI_MODULE != 0
/**
 * Find export item of a module with export info:
 *  module name, field name and export kind
 */
static WASMExport *
wasm_loader_find_export(const WASMModule *module, const char *module_name,
                        const char *field_name, uint8 export_kind,
                        char *error_buf, uint32 error_buf_size)
{
    WASMExport *export;
    uint32 i;
    uint32 export_index_boundary = 0;

    for (i = 0, export = module->exports; i < module->export_count;
         ++i, ++export) {
        /**
         * need to consider a scenario that different kinds of exports
         * may have the same name, like
         * (table (export "m1" "exported") 10 funcref)
         * (memory (export "m1" "exported") 10)
         **/
        if (export->kind == export_kind && !strcmp(field_name, export->name)) {
            break;
        }
    }

    if (i == module->export_count) {
        LOG_DEBUG("can not find an export %d named %s in the module %s",
                  export_kind, field_name, module_name);
        set_error_buf(error_buf, error_buf_size,
                      "unknown import or incompatible import type");
        return NULL;
    }

    switch (export_kind) {
        case EXPORT_KIND_FUNC:
            export_index_boundary =
                module->import_function_count + module->function_count;
            break;
        case EXPORT_KIND_GLOBAL:
            export_index_boundary =
                module->import_global_count + module->global_count;
            break;
        case EXPORT_KIND_MEMORY:
            export_index_boundary =
                module->import_memory_count + module->memory_count;
            break;
        case EXPORT_KIND_TABLE:
            export_index_boundary =
                module->import_table_count + module->table_count;
            break;
        default:
            bh_assert(0);
    }

    if (export->index >= export_index_boundary) {
        LOG_DEBUG("%s in the module %s is out of index (%d >= %d )", field_name,
                  module_name, export->index, export_index_boundary);
        set_error_buf(error_buf, error_buf_size, "incompatible import type");
        return NULL;
    }

    return export;
}

static WASMFunction *
wasm_loader_resolve_function(const char *module_name, const char *function_name,
                             const WASMType *expected_function_type,
                             char *error_buf, uint32 error_buf_size)
{
    WASMModuleCommon *module_reg;
    WASMFunction *function = NULL;
    WASMExport *export = NULL;
    WASMModule *module = NULL;
    WASMType *target_function_type = NULL;

    module_reg = wasm_runtime_find_module_registered(module_name);
    if (!module_reg || module_reg->module_type != Wasm_Module_Bytecode) {
        LOG_DEBUG("can not find a module named %s for function %s", module_name,
                  function_name);
        set_error_buf(error_buf, error_buf_size, "unknown import");
        return NULL;
    }

    module = (WASMModule *)module_reg;
    export =
        wasm_loader_find_export(module, module_name, function_name,
                                EXPORT_KIND_FUNC, error_buf, error_buf_size);
    if (!export) {
        return NULL;
    }

    /* resolve function type and function */
    if (export->index < module->import_function_count) {
        target_function_type =
            module->import_functions[export->index].u.function.func_type;
        function = module->import_functions[export->index]
                       .u.function.import_func_linked;
    }
    else {
        target_function_type =
            module->functions[export->index - module->import_function_count]
                ->func_type;
        function =
            module->functions[export->index - module->import_function_count];
    }

    /* check function type */
    if (!wasm_type_equal(expected_function_type, target_function_type)) {
        LOG_DEBUG("%s.%s failed the type check", module_name, function_name);
        set_error_buf(error_buf, error_buf_size, "incompatible import type");
        return NULL;
    }

    return function;
}

static WASMTable *
wasm_loader_resolve_table(const char *module_name, const char *table_name,
                          uint32 init_size, uint32 max_size, char *error_buf,
                          uint32 error_buf_size)
{
    WASMModuleCommon *module_reg;
    WASMTable *table = NULL;
    WASMExport *export = NULL;
    WASMModule *module = NULL;

    module_reg = wasm_runtime_find_module_registered(module_name);
    if (!module_reg || module_reg->module_type != Wasm_Module_Bytecode) {
        LOG_DEBUG("can not find a module named %s for table", module_name);
        set_error_buf(error_buf, error_buf_size, "unknown import");
        return NULL;
    }

    module = (WASMModule *)module_reg;
    export =
        wasm_loader_find_export(module, module_name, table_name,
                                EXPORT_KIND_TABLE, error_buf, error_buf_size);
    if (!export) {
        return NULL;
    }

    /* resolve table and check the init/max size */
    if (export->index < module->import_table_count) {
        table =
            module->import_tables[export->index].u.table.import_table_linked;
    }
    else {
        table = &(module->tables[export->index - module->import_table_count]);
    }
    if (table->init_size < init_size || table->max_size > max_size) {
        LOG_DEBUG("%s,%s failed type check(%d-%d), expected(%d-%d)",
                  module_name, table_name, table->init_size, table->max_size,
                  init_size, max_size);
        set_error_buf(error_buf, error_buf_size, "incompatible import type");
        return NULL;
    }

    return table;
}

static WASMMemory *
wasm_loader_resolve_memory(const char *module_name, const char *memory_name,
                           uint32 init_page_count, uint32 max_page_count,
                           char *error_buf, uint32 error_buf_size)
{
    WASMModuleCommon *module_reg;
    WASMMemory *memory = NULL;
    WASMExport *export = NULL;
    WASMModule *module = NULL;

    module_reg = wasm_runtime_find_module_registered(module_name);
    if (!module_reg || module_reg->module_type != Wasm_Module_Bytecode) {
        LOG_DEBUG("can not find a module named %s for memory", module_name);
        set_error_buf(error_buf, error_buf_size, "unknown import");
        return NULL;
    }

    module = (WASMModule *)module_reg;
    export =
        wasm_loader_find_export(module, module_name, memory_name,
                                EXPORT_KIND_MEMORY, error_buf, error_buf_size);
    if (!export) {
        return NULL;
    }

    /* resolve memory and check the init/max page count */
    if (export->index < module->import_memory_count) {
        memory = module->import_memories[export->index]
                     .u.memory.import_memory_linked;
    }
    else {
        memory =
            &(module->memories[export->index - module->import_memory_count]);
    }
    if (memory->init_page_count < init_page_count
        || memory->max_page_count > max_page_count) {
        LOG_DEBUG("%s,%s failed type check(%d-%d), expected(%d-%d)",
                  module_name, memory_name, memory->init_page_count,
                  memory->max_page_count, init_page_count, max_page_count);
        set_error_buf(error_buf, error_buf_size, "incompatible import type");
        return NULL;
    }
    return memory;
}

static WASMGlobal *
wasm_loader_resolve_global(const char *module_name, const char *global_name,
                           uint8 type, bool is_mutable, char *error_buf,
                           uint32 error_buf_size)
{
    WASMModuleCommon *module_reg;
    WASMGlobal *global = NULL;
    WASMExport *export = NULL;
    WASMModule *module = NULL;

    module_reg = wasm_runtime_find_module_registered(module_name);
    if (!module_reg || module_reg->module_type != Wasm_Module_Bytecode) {
        LOG_DEBUG("can not find a module named %s for global", module_name);
        set_error_buf(error_buf, error_buf_size, "unknown import");
        return NULL;
    }

    module = (WASMModule *)module_reg;
    export =
        wasm_loader_find_export(module, module_name, global_name,
                                EXPORT_KIND_GLOBAL, error_buf, error_buf_size);
    if (!export) {
        return NULL;
    }

    /* resolve and check the global */
    if (export->index < module->import_global_count) {
        global =
            module->import_globals[export->index].u.global.import_global_linked;
    }
    else {
        global =
            &(module->globals[export->index - module->import_global_count]);
    }
    if (global->type != type || global->is_mutable != is_mutable) {
        LOG_DEBUG("%s,%s failed type check(%d, %d), expected(%d, %d)",
                  module_name, global_name, global->type, global->is_mutable,
                  type, is_mutable);
        set_error_buf(error_buf, error_buf_size, "incompatible import type");
        return NULL;
    }
    return global;
}

static WASMModule *
search_sub_module(const WASMModule *parent_module, const char *sub_module_name)
{
    WASMRegisteredModule *node =
        bh_list_first_elem(parent_module->import_module_list);
    while (node && strcmp(sub_module_name, node->module_name)) {
        node = bh_list_elem_next(node);
    }
    return node ? (WASMModule *)node->module : NULL;
}

static bool
register_sub_module(const WASMModule *parent_module,
                    const char *sub_module_name, WASMModule *sub_module)
{
    /* register sub_module into its parent sub module list */
    WASMRegisteredModule *node = NULL;
    bh_list_status ret;

    if (search_sub_module(parent_module, sub_module_name)) {
        LOG_DEBUG("%s has been registered in its parent", sub_module_name);
        return true;
    }

    node = loader_malloc(sizeof(WASMRegisteredModule), NULL, 0);
    if (!node) {
        return false;
    }

    node->module_name = sub_module_name;
    node->module = (WASMModuleCommon *)sub_module;
    ret = bh_list_insert(parent_module->import_module_list, node);
    bh_assert(BH_LIST_SUCCESS == ret);
    (void)ret;
    return true;
}

static WASMModule *
load_depended_module(const WASMModule *parent_module,
                     const char *sub_module_name, char *error_buf,
                     uint32 error_buf_size)
{
    WASMModule *sub_module = NULL;
    bool ret = false;
    uint8 *buffer = NULL;
    uint32 buffer_size = 0;
    const module_reader reader = wasm_runtime_get_module_reader();
    const module_destroyer destroyer = wasm_runtime_get_module_destroyer();

    /* check the registered module list of the parent */
    sub_module = search_sub_module(parent_module, sub_module_name);
    if (sub_module) {
        LOG_DEBUG("%s has been loaded before", sub_module_name);
        return sub_module;
    }

    /* check the global registered module list */
    sub_module =
        (WASMModule *)wasm_runtime_find_module_registered(sub_module_name);
    if (sub_module) {
        LOG_DEBUG("%s has been loaded", sub_module_name);
        goto register_sub_module;
    }

    LOG_VERBOSE("loading %s", sub_module_name);

    if (!reader) {
        set_error_buf_v(error_buf, error_buf_size,
                        "no sub module reader to load %s", sub_module_name);
        return NULL;
    }

    /* start to maintain a loading module list */
    ret = wasm_runtime_is_loading_module(sub_module_name);
    if (ret) {
        set_error_buf_v(error_buf, error_buf_size,
                        "found circular dependency on %s", sub_module_name);
        return NULL;
    }

    ret = wasm_runtime_add_loading_module(sub_module_name, error_buf,
                                          error_buf_size);
    if (!ret) {
        LOG_DEBUG("can not add %s into loading module list\n", sub_module_name);
        return NULL;
    }

    ret = reader(sub_module_name, &buffer, &buffer_size);
    if (!ret) {
        LOG_DEBUG("read the file of %s failed", sub_module_name);
        set_error_buf_v(error_buf, error_buf_size, "unknown import",
                        sub_module_name);
        goto delete_loading_module;
    }

    sub_module =
        wasm_loader_load(buffer, buffer_size, false, error_buf, error_buf_size);
    if (!sub_module) {
        LOG_DEBUG("error: can not load the sub_module %s", sub_module_name);
        /* others will be destroyed in runtime_destroy() */
        goto destroy_file_buffer;
    }

    wasm_runtime_delete_loading_module(sub_module_name);

    /* register on a global list */
    ret = wasm_runtime_register_module_internal(
        sub_module_name, (WASMModuleCommon *)sub_module, buffer, buffer_size,
        error_buf, error_buf_size);
    if (!ret) {
        LOG_DEBUG("error: can not register module %s globally\n",
                  sub_module_name);
        /* others will be unloaded in runtime_destroy() */
        goto unload_module;
    }

    /* register into its parent list */
register_sub_module:
    ret = register_sub_module(parent_module, sub_module_name, sub_module);
    if (!ret) {
        set_error_buf_v(error_buf, error_buf_size,
                        "failed to register sub module %s", sub_module_name);
        /* since it is in the global module list, no need to
         * unload the module. the runtime_destroy() will do it
         */
        return NULL;
    }

    return sub_module;

unload_module:
    wasm_loader_unload(sub_module);

destroy_file_buffer:
    if (destroyer) {
        destroyer(buffer, buffer_size);
    }
    else {
        LOG_WARNING("need to release the reading buffer of %s manually",
                    sub_module_name);
    }

delete_loading_module:
    wasm_runtime_delete_loading_module(sub_module_name);
    return NULL;
}
#endif /* end of WASM_ENABLE_MULTI_MODULE */

static bool
load_function_import(const uint8 **p_buf, const uint8 *buf_end,
                     const WASMModule *parent_module,
                     const char *sub_module_name, const char *function_name,
                     WASMFunctionImport *function, char *error_buf,
                     uint32 error_buf_size)
{
    const uint8 *p = *p_buf, *p_end = buf_end;
    uint32 declare_type_index = 0;
    WASMType *declare_func_type = NULL;
    WASMFunction *linked_func = NULL;
#if WASM_ENABLE_MULTI_MODULE != 0
    WASMModule *sub_module = NULL;
#endif
    const char *linked_signature = NULL;
    void *linked_attachment = NULL;
    bool linked_call_conv_raw = false;
    bool is_native_symbol = false;

    read_leb_uint32(p, p_end, declare_type_index);
    *p_buf = p;

    if (declare_type_index >= parent_module->type_count) {
        set_error_buf(error_buf, error_buf_size, "unknown type");
        return false;
    }

#if (WASM_ENABLE_WAMR_COMPILER != 0) || (WASM_ENABLE_JIT != 0)
    declare_type_index = wasm_get_smallest_type_idx(
        parent_module->types, parent_module->type_count, declare_type_index);
#endif

    declare_func_type = parent_module->types[declare_type_index];

    /* lookup registered native symbols first */
    linked_func = wasm_native_resolve_symbol(
        sub_module_name, function_name, declare_func_type, &linked_signature,
        &linked_attachment, &linked_call_conv_raw);
    if (linked_func) {
        is_native_symbol = true;
    }
#if WASM_ENABLE_MULTI_MODULE != 0
    else {
        if (!wasm_runtime_is_built_in_module(sub_module_name)) {
            sub_module = load_depended_module(parent_module, sub_module_name,
                                              error_buf, error_buf_size);
            if (!sub_module) {
                return false;
            }
        }
        linked_func = wasm_loader_resolve_function(
            sub_module_name, function_name, declare_func_type, error_buf,
            error_buf_size);
    }
#endif

    function->module_name = (char *)sub_module_name;
    function->field_name = (char *)function_name;
    function->func_type = declare_func_type;
    /* func_ptr_linked is for native registered symbol */
    function->func_ptr_linked = is_native_symbol ? linked_func : NULL;
    function->signature = linked_signature;
    function->attachment = linked_attachment;
    function->call_conv_raw = linked_call_conv_raw;
#if WASM_ENABLE_MULTI_MODULE != 0
    function->import_module = is_native_symbol ? NULL : sub_module;
    function->import_func_linked = is_native_symbol ? NULL : linked_func;
#endif
    return true;
fail:
    return false;
}

static bool
check_table_max_size(uint32 init_size, uint32 max_size, char *error_buf,
                     uint32 error_buf_size)
{
    if (max_size < init_size) {
        set_error_buf(error_buf, error_buf_size,
                      "size minimum must not be greater than maximum");
        return false;
    }
    return true;
}

static bool
load_table_import(const uint8 **p_buf, const uint8 *buf_end,
                  WASMModule *parent_module, const char *sub_module_name,
                  const char *table_name, WASMTableImport *table,
                  char *error_buf, uint32 error_buf_size)
{
    const uint8 *p = *p_buf, *p_end = buf_end;
    uint32 declare_elem_type = 0, declare_max_size_flag = 0,
           declare_init_size = 0, declare_max_size = 0;
#if WASM_ENABLE_MULTI_MODULE != 0
    WASMModule *sub_module = NULL;
    WASMTable *linked_table = NULL;
#endif

    CHECK_BUF(p, p_end, 1);
    /* 0x70 or 0x6F */
    declare_elem_type = read_uint8(p);
    if (VALUE_TYPE_FUNCREF != declare_elem_type
#if WASM_ENABLE_REF_TYPES != 0
        && VALUE_TYPE_EXTERNREF != declare_elem_type
#endif
    ) {
        set_error_buf(error_buf, error_buf_size, "incompatible import type");
        return false;
    }

    read_leb_uint32(p, p_end, declare_max_size_flag);
    if (declare_max_size_flag > 1) {
        set_error_buf(error_buf, error_buf_size, "integer too large");
        return false;
    }

    read_leb_uint32(p, p_end, declare_init_size);

    if (declare_max_size_flag) {
        read_leb_uint32(p, p_end, declare_max_size);
        if (!check_table_max_size(declare_init_size, declare_max_size,
                                  error_buf, error_buf_size))
            return false;
    }

    adjust_table_max_size(declare_init_size, declare_max_size_flag,
                          &declare_max_size);

    *p_buf = p;

#if WASM_ENABLE_MULTI_MODULE != 0
    if (!wasm_runtime_is_built_in_module(sub_module_name)) {
        sub_module = load_depended_module(parent_module, sub_module_name,
                                          error_buf, error_buf_size);
        if (!sub_module) {
            return false;
        }

        linked_table = wasm_loader_resolve_table(
            sub_module_name, table_name, declare_init_size, declare_max_size,
            error_buf, error_buf_size);
        if (!linked_table) {
            return false;
        }

        /* reset with linked table limit */
        declare_elem_type = linked_table->elem_type;
        declare_init_size = linked_table->init_size;
        declare_max_size = linked_table->max_size;
        declare_max_size_flag = linked_table->flags;
        table->import_table_linked = linked_table;
        table->import_module = sub_module;
    }
#endif /* WASM_ENABLE_MULTI_MODULE != 0 */

    /* (table (export "table") 10 20 funcref) */
    /* we need this section working in wamrc */
    if (!strcmp("spectest", sub_module_name)) {
        const uint32 spectest_table_init_size = 10;
        const uint32 spectest_table_max_size = 20;

        if (strcmp("table", table_name)) {
            set_error_buf(error_buf, error_buf_size,
                          "incompatible import type or unknown import");
            return false;
        }

        if (declare_init_size > spectest_table_init_size
            || declare_max_size < spectest_table_max_size) {
            set_error_buf(error_buf, error_buf_size,
                          "incompatible import type");
            return false;
        }

        declare_init_size = spectest_table_init_size;
        declare_max_size = spectest_table_max_size;
    }

    /* now we believe all declaration are ok */
    table->elem_type = declare_elem_type;
    table->init_size = declare_init_size;
    table->flags = declare_max_size_flag;
    table->max_size = declare_max_size;
    return true;
fail:
    return false;
}

static bool
check_memory_init_size(uint32 init_size, char *error_buf, uint32 error_buf_size)
{
    if (init_size > 65536) {
        set_error_buf(error_buf, error_buf_size,
                      "memory size must be at most 65536 pages (4GiB)");
        return false;
    }
    return true;
}

static bool
check_memory_max_size(uint32 init_size, uint32 max_size, char *error_buf,
                      uint32 error_buf_size)
{
    if (max_size < init_size) {
        set_error_buf(error_buf, error_buf_size,
                      "size minimum must not be greater than maximum");
        return false;
    }

    if (max_size > 65536) {
        set_error_buf(error_buf, error_buf_size,
                      "memory size must be at most 65536 pages (4GiB)");
        return false;
    }
    return true;
}

static bool
load_memory_import(const uint8 **p_buf, const uint8 *buf_end,
                   WASMModule *parent_module, const char *sub_module_name,
                   const char *memory_name, WASMMemoryImport *memory,
                   char *error_buf, uint32 error_buf_size)
{
    const uint8 *p = *p_buf, *p_end = buf_end;
    uint32 pool_size = wasm_runtime_memory_pool_size();
#if WASM_ENABLE_APP_FRAMEWORK != 0
    uint32 max_page_count = pool_size * APP_MEMORY_MAX_GLOBAL_HEAP_PERCENT
                            / DEFAULT_NUM_BYTES_PER_PAGE;
#else
    uint32 max_page_count = pool_size / DEFAULT_NUM_BYTES_PER_PAGE;
#endif /* WASM_ENABLE_APP_FRAMEWORK */
    uint32 declare_max_page_count_flag = 0;
    uint32 declare_init_page_count = 0;
    uint32 declare_max_page_count = 0;
#if WASM_ENABLE_MULTI_MODULE != 0
    WASMModule *sub_module = NULL;
    WASMMemory *linked_memory = NULL;
#endif

    read_leb_uint32(p, p_end, declare_max_page_count_flag);
    read_leb_uint32(p, p_end, declare_init_page_count);
    if (!check_memory_init_size(declare_init_page_count, error_buf,
                                error_buf_size)) {
        return false;
    }

    if (declare_max_page_count_flag & 1) {
        read_leb_uint32(p, p_end, declare_max_page_count);
        if (!check_memory_max_size(declare_init_page_count,
                                   declare_max_page_count, error_buf,
                                   error_buf_size)) {
            return false;
        }
        if (declare_max_page_count > max_page_count) {
            declare_max_page_count = max_page_count;
        }
    }
    else {
        /* Limit the maximum memory size to max_page_count */
        declare_max_page_count = max_page_count;
    }

#if WASM_ENABLE_MULTI_MODULE != 0
    if (!wasm_runtime_is_built_in_module(sub_module_name)) {
        sub_module = load_depended_module(parent_module, sub_module_name,
                                          error_buf, error_buf_size);
        if (!sub_module) {
            return false;
        }

        linked_memory = wasm_loader_resolve_memory(
            sub_module_name, memory_name, declare_init_page_count,
            declare_max_page_count, error_buf, error_buf_size);
        if (!linked_memory) {
            return false;
        }

        /**
         * reset with linked memory limit
         */
        memory->import_module = sub_module;
        memory->import_memory_linked = linked_memory;
        declare_init_page_count = linked_memory->init_page_count;
        declare_max_page_count = linked_memory->max_page_count;
    }
#endif

    /* (memory (export "memory") 1 2) */
    if (!strcmp("spectest", sub_module_name)) {
        uint32 spectest_memory_init_page = 1;
        uint32 spectest_memory_max_page = 2;

        if (strcmp("memory", memory_name)) {
            set_error_buf(error_buf, error_buf_size,
                          "incompatible import type or unknown import");
            return false;
        }

        if (declare_init_page_count > spectest_memory_init_page
            || declare_max_page_count < spectest_memory_max_page) {
            set_error_buf(error_buf, error_buf_size,
                          "incompatible import type");
            return false;
        }

        declare_init_page_count = spectest_memory_init_page;
        declare_max_page_count = spectest_memory_max_page;
    }

    /* now we believe all declaration are ok */
    memory->flags = declare_max_page_count_flag;
    memory->init_page_count = declare_init_page_count;
    memory->max_page_count = declare_max_page_count;
    memory->num_bytes_per_page = DEFAULT_NUM_BYTES_PER_PAGE;

    *p_buf = p;
    return true;
fail:
    return false;
}

static bool
load_global_import(const uint8 **p_buf, const uint8 *buf_end,
                   const WASMModule *parent_module, char *sub_module_name,
                   char *global_name, WASMGlobalImport *global, char *error_buf,
                   uint32 error_buf_size)
{
    const uint8 *p = *p_buf, *p_end = buf_end;
    uint8 declare_type = 0;
    uint8 declare_mutable = 0;
#if WASM_ENABLE_MULTI_MODULE != 0
    WASMModule *sub_module = NULL;
    WASMGlobal *linked_global = NULL;
#endif

    CHECK_BUF(p, p_end, 2);
    declare_type = read_uint8(p);
    declare_mutable = read_uint8(p);
    *p_buf = p;

    if (declare_mutable >= 2) {
        set_error_buf(error_buf, error_buf_size, "invalid mutability");
        return false;
    }

#if WASM_ENABLE_LIBC_BUILTIN != 0
    global->is_linked = wasm_native_lookup_libc_builtin_global(
        sub_module_name, global_name, global);
    if (global->is_linked) {
        if (global->type != declare_type
            || global->is_mutable != declare_mutable) {
            set_error_buf(error_buf, error_buf_size,
                          "incompatible import type");
            return false;
        }
    }
#endif
#if WASM_ENABLE_MULTI_MODULE != 0
    if (!global->is_linked
        && !wasm_runtime_is_built_in_module(sub_module_name)) {
        sub_module = load_depended_module(parent_module, sub_module_name,
                                          error_buf, error_buf_size);
        if (!sub_module) {
            return false;
        }

        /* check sub modules */
        linked_global = wasm_loader_resolve_global(
            sub_module_name, global_name, declare_type, declare_mutable,
            error_buf, error_buf_size);
        if (linked_global) {
            global->import_module = sub_module;
            global->import_global_linked = linked_global;
            global->is_linked = true;
        }
    }
#endif

    global->module_name = sub_module_name;
    global->field_name = global_name;
    global->type = declare_type;
    global->is_mutable = (declare_mutable == 1);
    return true;
fail:
    return false;
}

static bool
load_table(const uint8 **p_buf, const uint8 *buf_end, WASMTable *table,
           char *error_buf, uint32 error_buf_size)
{
    const uint8 *p = *p_buf, *p_end = buf_end, *p_org;

    CHECK_BUF(p, p_end, 1);
    /* 0x70 or 0x6F */
    table->elem_type = read_uint8(p);
    if (VALUE_TYPE_FUNCREF != table->elem_type
#if WASM_ENABLE_REF_TYPES != 0
        && VALUE_TYPE_EXTERNREF != table->elem_type
#endif
    ) {
        set_error_buf(error_buf, error_buf_size, "incompatible import type");
        return false;
    }

    p_org = p;
    read_leb_uint32(p, p_end, table->flags);
#if WASM_ENABLE_SHARED_MEMORY == 0
    if (p - p_org > 1) {
        set_error_buf(error_buf, error_buf_size,
                      "integer representation too long");
        return false;
    }
    if (table->flags > 1) {
        set_error_buf(error_buf, error_buf_size, "integer too large");
        return false;
    }
#else
    if (p - p_org > 1) {
        set_error_buf(error_buf, error_buf_size, "invalid limits flags");
        return false;
    }
    if (table->flags == 2) {
        set_error_buf(error_buf, error_buf_size, "tables cannot be shared");
        return false;
    }
    if (table->flags > 1) {
        set_error_buf(error_buf, error_buf_size, "invalid limits flags");
        return false;
    }
#endif

    read_leb_uint32(p, p_end, table->init_size);

    if (table->flags) {
        read_leb_uint32(p, p_end, table->max_size);
        if (!check_table_max_size(table->init_size, table->max_size, error_buf,
                                  error_buf_size))
            return false;
    }

    adjust_table_max_size(table->init_size, table->flags, &table->max_size);

    *p_buf = p;
    return true;
fail:
    return false;
}

static bool
load_memory(const uint8 **p_buf, const uint8 *buf_end, WASMMemory *memory,
            char *error_buf, uint32 error_buf_size)
{
    const uint8 *p = *p_buf, *p_end = buf_end, *p_org;
    uint32 pool_size = wasm_runtime_memory_pool_size();
#if WASM_ENABLE_APP_FRAMEWORK != 0
    uint32 max_page_count = pool_size * APP_MEMORY_MAX_GLOBAL_HEAP_PERCENT
                            / DEFAULT_NUM_BYTES_PER_PAGE;
#else
    uint32 max_page_count = pool_size / DEFAULT_NUM_BYTES_PER_PAGE;
#endif

    p_org = p;
    read_leb_uint32(p, p_end, memory->flags);
#if WASM_ENABLE_SHARED_MEMORY == 0
    if (p - p_org > 1) {
        set_error_buf(error_buf, error_buf_size,
                      "integer representation too long");
        return false;
    }
    if (memory->flags > 1) {
        set_error_buf(error_buf, error_buf_size, "integer too large");
        return false;
    }
#else
    if (p - p_org > 1) {
        set_error_buf(error_buf, error_buf_size, "invalid limits flags");
        return false;
    }
    if (memory->flags > 3) {
        set_error_buf(error_buf, error_buf_size, "invalid limits flags");
        return false;
    }
    else if (memory->flags == 2) {
        set_error_buf(error_buf, error_buf_size,
                      "shared memory must have maximum");
        return false;
    }
#endif

    read_leb_uint32(p, p_end, memory->init_page_count);
    if (!check_memory_init_size(memory->init_page_count, error_buf,
                                error_buf_size))
        return false;

    if (memory->flags & 1) {
        read_leb_uint32(p, p_end, memory->max_page_count);
        if (!check_memory_max_size(memory->init_page_count,
                                   memory->max_page_count, error_buf,
                                   error_buf_size))
            return false;
        if (memory->max_page_count > max_page_count)
            memory->max_page_count = max_page_count;
    }
    else {
        /* Limit the maximum memory size to max_page_count */
        memory->max_page_count = max_page_count;
    }

    memory->num_bytes_per_page = DEFAULT_NUM_BYTES_PER_PAGE;

    *p_buf = p;
    return true;
fail:
    return false;
}

static bool
load_import_section(const uint8 *buf, const uint8 *buf_end, WASMModule *module,
                    bool is_load_from_file_buf, char *error_buf,
                    uint32 error_buf_size)
{
    const uint8 *p = buf, *p_end = buf_end, *p_old;
    uint32 import_count, name_len, type_index, i, u32, flags;
    uint64 total_size;
    WASMImport *import;
    WASMImport *import_functions = NULL, *import_tables = NULL;
    WASMImport *import_memories = NULL, *import_globals = NULL;
    char *sub_module_name, *field_name;
    uint8 u8, kind;

    read_leb_uint32(p, p_end, import_count);

    if (import_count) {
        module->import_count = import_count;
        total_size = sizeof(WASMImport) * (uint64)import_count;
        if (!(module->imports =
                  loader_malloc(total_size, error_buf, error_buf_size))) {
            return false;
        }

        p_old = p;

        /* Scan firstly to get import count of each type */
        for (i = 0; i < import_count; i++) {
            /* module name */
            read_leb_uint32(p, p_end, name_len);
            CHECK_BUF(p, p_end, name_len);
            p += name_len;

            /* field name */
            read_leb_uint32(p, p_end, name_len);
            CHECK_BUF(p, p_end, name_len);
            p += name_len;

            CHECK_BUF(p, p_end, 1);
            /* 0x00/0x01/0x02/0x03 */
            kind = read_uint8(p);

            switch (kind) {
                case IMPORT_KIND_FUNC: /* import function */
                    read_leb_uint32(p, p_end, type_index);
                    module->import_function_count++;
                    break;

                case IMPORT_KIND_TABLE: /* import table */
                    CHECK_BUF(p, p_end, 1);
                    /* 0x70 */
                    u8 = read_uint8(p);
                    read_leb_uint32(p, p_end, flags);
                    read_leb_uint32(p, p_end, u32);
                    if (flags & 1)
                        read_leb_uint32(p, p_end, u32);
                    module->import_table_count++;

#if WASM_ENABLE_REF_TYPES == 0
                    if (module->import_table_count > 1) {
                        set_error_buf(error_buf, error_buf_size,
                                      "multiple tables");
                        return false;
                    }
#endif
                    break;

                case IMPORT_KIND_MEMORY: /* import memory */
                    read_leb_uint32(p, p_end, flags);
                    read_leb_uint32(p, p_end, u32);
                    if (flags & 1)
                        read_leb_uint32(p, p_end, u32);
                    module->import_memory_count++;
                    if (module->import_memory_count > 1) {
                        set_error_buf(error_buf, error_buf_size,
                                      "multiple memories");
                        return false;
                    }
                    break;

                case IMPORT_KIND_GLOBAL: /* import global */
                    CHECK_BUF(p, p_end, 2);
                    p += 2;
                    module->import_global_count++;
                    break;

                default:
                    set_error_buf(error_buf, error_buf_size,
                                  "invalid import kind");
                    return false;
            }
        }

        if (module->import_function_count)
            import_functions = module->import_functions = module->imports;
        if (module->import_table_count)
            import_tables = module->import_tables =
                module->imports + module->import_function_count;
        if (module->import_memory_count)
            import_memories = module->import_memories =
                module->imports + module->import_function_count
                + module->import_table_count;
        if (module->import_global_count)
            import_globals = module->import_globals =
                module->imports + module->import_function_count
                + module->import_table_count + module->import_memory_count;

        p = p_old;

        /* Scan again to resolve the data */
        for (i = 0; i < import_count; i++) {
            /* load module name */
            read_leb_uint32(p, p_end, name_len);
            CHECK_BUF(p, p_end, name_len);
            if (!(sub_module_name = const_str_list_insert(
                      p, name_len, module, is_load_from_file_buf, error_buf,
                      error_buf_size))) {
                return false;
            }
            p += name_len;

            /* load field name */
            read_leb_uint32(p, p_end, name_len);
            CHECK_BUF(p, p_end, name_len);
            if (!(field_name = const_str_list_insert(
                      p, name_len, module, is_load_from_file_buf, error_buf,
                      error_buf_size))) {
                return false;
            }
            p += name_len;

            CHECK_BUF(p, p_end, 1);
            /* 0x00/0x01/0x02/0x03 */
            kind = read_uint8(p);

            switch (kind) {
                case IMPORT_KIND_FUNC: /* import function */
                    bh_assert(import_functions);
                    import = import_functions++;
                    if (!load_function_import(
                            &p, p_end, module, sub_module_name, field_name,
                            &import->u.function, error_buf, error_buf_size)) {
                        return false;
                    }
                    break;

                case IMPORT_KIND_TABLE: /* import table */
                    bh_assert(import_tables);
                    import = import_tables++;
                    if (!load_table_import(&p, p_end, module, sub_module_name,
                                           field_name, &import->u.table,
                                           error_buf, error_buf_size)) {
                        LOG_DEBUG("can not import such a table (%s,%s)",
                                  sub_module_name, field_name);
                        return false;
                    }
                    break;

                case IMPORT_KIND_MEMORY: /* import memory */
                    bh_assert(import_memories);
                    import = import_memories++;
                    if (!load_memory_import(&p, p_end, module, sub_module_name,
                                            field_name, &import->u.memory,
                                            error_buf, error_buf_size)) {
                        return false;
                    }
                    break;

                case IMPORT_KIND_GLOBAL: /* import global */
                    bh_assert(import_globals);
                    import = import_globals++;
                    if (!load_global_import(&p, p_end, module, sub_module_name,
                                            field_name, &import->u.global,
                                            error_buf, error_buf_size)) {
                        return false;
                    }
                    break;

                default:
                    set_error_buf(error_buf, error_buf_size,
                                  "invalid import kind");
                    return false;
            }
            import->kind = kind;
            import->u.names.module_name = sub_module_name;
            import->u.names.field_name = field_name;
        }

#if WASM_ENABLE_LIBC_WASI != 0
        import = module->import_functions;
        for (i = 0; i < module->import_function_count; i++, import++) {
            if (!strcmp(import->u.names.module_name, "wasi_unstable")
                || !strcmp(import->u.names.module_name,
                           "wasi_snapshot_preview1")) {
                module->import_wasi_api = true;
                break;
            }
        }
#endif
    }

    if (p != p_end) {
        set_error_buf(error_buf, error_buf_size, "section size mismatch");
        return false;
    }

    LOG_VERBOSE("Load import section success.\n");
    (void)u8;
    (void)u32;
    (void)type_index;
    return true;
fail:
    return false;
}

static bool
init_function_local_offsets(WASMFunction *func, char *error_buf,
                            uint32 error_buf_size)
{
    WASMType *param_type = func->func_type;
    uint32 param_count = param_type->param_count;
    uint8 *param_types = param_type->types;
    uint32 local_count = func->local_count;
    uint8 *local_types = func->local_types;
    uint32 i, local_offset = 0;
    uint64 total_size = sizeof(uint16) * ((uint64)param_count + local_count);

    /*
     * Only allocate memory when total_size is not 0,
     * or the return value of malloc(0) might be NULL on some platforms,
     * which causes wasm loader return false.
     */
    if (total_size > 0
        && !(func->local_offsets =
                 loader_malloc(total_size, error_buf, error_buf_size))) {
        return false;
    }

    for (i = 0; i < param_count; i++) {
        func->local_offsets[i] = (uint16)local_offset;
        local_offset += wasm_value_type_cell_num(param_types[i]);
    }

    for (i = 0; i < local_count; i++) {
        func->local_offsets[param_count + i] = (uint16)local_offset;
        local_offset += wasm_value_type_cell_num(local_types[i]);
    }

    bh_assert(local_offset == func->param_cell_num + func->local_cell_num);
    return true;
}

static bool
load_function_section(const uint8 *buf, const uint8 *buf_end,
                      const uint8 *buf_code, const uint8 *buf_code_end,
                      WASMModule *module, char *error_buf,
                      uint32 error_buf_size)
{
    const uint8 *p = buf, *p_end = buf_end;
    const uint8 *p_code = buf_code, *p_code_end, *p_code_save;
    uint32 func_count;
    uint64 total_size;
    uint32 code_count = 0, code_size, type_index, i, j, k, local_type_index;
    uint32 local_count, local_set_count, sub_local_count, local_cell_num;
    uint8 type;
    WASMFunction *func;

    read_leb_uint32(p, p_end, func_count);

    if (buf_code)
        read_leb_uint32(p_code, buf_code_end, code_count);

    if (func_count != code_count) {
        set_error_buf(error_buf, error_buf_size,
                      "function and code section have inconsistent lengths or "
                      "unexpected end");
        return false;
    }

    if (func_count) {
        module->function_count = func_count;
        total_size = sizeof(WASMFunction *) * (uint64)func_count;
        if (!(module->functions =
                  loader_malloc(total_size, error_buf, error_buf_size))) {
            return false;
        }

        for (i = 0; i < func_count; i++) {
            /* Resolve function type */
            read_leb_uint32(p, p_end, type_index);
            if (type_index >= module->type_count) {
                set_error_buf(error_buf, error_buf_size, "unknown type");
                return false;
            }

#if (WASM_ENABLE_WAMR_COMPILER != 0) || (WASM_ENABLE_JIT != 0)
            type_index = wasm_get_smallest_type_idx(
                module->types, module->type_count, type_index);
#endif

            read_leb_uint32(p_code, buf_code_end, code_size);
            if (code_size == 0 || p_code + code_size > buf_code_end) {
                set_error_buf(error_buf, error_buf_size,
                              "invalid function code size");
                return false;
            }

            /* Resolve local set count */
            p_code_end = p_code + code_size;
            local_count = 0;
            read_leb_uint32(p_code, buf_code_end, local_set_count);
            p_code_save = p_code;

            /* Calculate total local count */
            for (j = 0; j < local_set_count; j++) {
                read_leb_uint32(p_code, buf_code_end, sub_local_count);
                if (sub_local_count > UINT32_MAX - local_count) {
                    set_error_buf(error_buf, error_buf_size, "too many locals");
                    return false;
                }
                CHECK_BUF(p_code, buf_code_end, 1);
                /* 0x7F/0x7E/0x7D/0x7C */
                type = read_uint8(p_code);
                local_count += sub_local_count;
            }

            /* Alloc memory, layout: function structure + local types */
            code_size = (uint32)(p_code_end - p_code);

            total_size = sizeof(WASMFunction) + (uint64)local_count;
            if (!(func = module->functions[i] =
                      loader_malloc(total_size, error_buf, error_buf_size))) {
                return false;
            }

            /* Set function type, local count, code size and code body */
            func->func_type = module->types[type_index];
            func->local_count = local_count;
            if (local_count > 0)
                func->local_types = (uint8 *)func + sizeof(WASMFunction);
            func->code_size = code_size;
            /*
             * we shall make a copy of code body [p_code, p_code + code_size]
             * when we are worrying about inappropriate releasing behaviour.
             * all code bodies are actually in a buffer which user allocates in
             * his embedding environment and we don't have power on them.
             * it will be like:
             * code_body_cp = malloc(code_size);
             * memcpy(code_body_cp, p_code, code_size);
             * func->code = code_body_cp;
             */
            func->code = (uint8 *)p_code;

            /* Load each local type */
            p_code = p_code_save;
            local_type_index = 0;
            for (j = 0; j < local_set_count; j++) {
                read_leb_uint32(p_code, buf_code_end, sub_local_count);
                if (!sub_local_count
                    || local_type_index > UINT32_MAX - sub_local_count
                    || local_type_index + sub_local_count > local_count) {
                    set_error_buf(error_buf, error_buf_size,
                                  "invalid local count");
                    return false;
                }
                CHECK_BUF(p_code, buf_code_end, 1);
                /* 0x7F/0x7E/0x7D/0x7C */
                type = read_uint8(p_code);
                if (!is_value_type(type)) {
                    if (type == VALUE_TYPE_V128)
                        set_error_buf(error_buf, error_buf_size,
                                      "v128 value type requires simd feature");
                    else if (type == VALUE_TYPE_FUNCREF
                             || type == VALUE_TYPE_EXTERNREF)
                        set_error_buf(error_buf, error_buf_size,
                                      "ref value type requires "
                                      "reference types feature");
                    else
                        set_error_buf_v(error_buf, error_buf_size,
                                        "invalid local type 0x%02X", type);
                    return false;
                }
                for (k = 0; k < sub_local_count; k++) {
                    func->local_types[local_type_index++] = type;
                }
            }

            func->param_cell_num = func->func_type->param_cell_num;
            func->ret_cell_num = func->func_type->ret_cell_num;
            local_cell_num =
                wasm_get_cell_num(func->local_types, func->local_count);

            if (local_cell_num > UINT16_MAX) {
                set_error_buf(error_buf, error_buf_size,
                              "local count too large");
                return false;
            }

            func->local_cell_num = (uint16)local_cell_num;

            if (!init_function_local_offsets(func, error_buf, error_buf_size))
                return false;

            p_code = p_code_end;
        }
    }

    if (p != p_end) {
        set_error_buf(error_buf, error_buf_size, "section size mismatch");
        return false;
    }

    LOG_VERBOSE("Load function section success.\n");
    return true;
fail:
    return false;
}

static bool
check_function_index(const WASMModule *module, uint32 function_index,
                     char *error_buf, uint32 error_buf_size)
{
    if (function_index
        >= module->import_function_count + module->function_count) {
        set_error_buf_v(error_buf, error_buf_size, "unknown function %d",
                        function_index);
        return false;
    }
    return true;
}

static bool
load_table_section(const uint8 *buf, const uint8 *buf_end, WASMModule *module,
                   char *error_buf, uint32 error_buf_size)
{
    const uint8 *p = buf, *p_end = buf_end;
    uint32 table_count, i;
    uint64 total_size;
    WASMTable *table;

    read_leb_uint32(p, p_end, table_count);
#if WASM_ENABLE_REF_TYPES == 0
    if (module->import_table_count + table_count > 1) {
        /* a total of one table is allowed */
        set_error_buf(error_buf, error_buf_size, "multiple tables");
        return false;
    }
#endif

    if (table_count) {
        module->table_count = table_count;
        total_size = sizeof(WASMTable) * (uint64)table_count;
        if (!(module->tables =
                  loader_malloc(total_size, error_buf, error_buf_size))) {
            return false;
        }

        /* load each table */
        table = module->tables;
        for (i = 0; i < table_count; i++, table++)
            if (!load_table(&p, p_end, table, error_buf, error_buf_size))
                return false;
    }

    if (p != p_end) {
        set_error_buf(error_buf, error_buf_size, "section size mismatch");
        return false;
    }

    LOG_VERBOSE("Load table section success.\n");
    return true;
fail:
    return false;
}

static bool
load_memory_section(const uint8 *buf, const uint8 *buf_end, WASMModule *module,
                    char *error_buf, uint32 error_buf_size)
{
    const uint8 *p = buf, *p_end = buf_end;
    uint32 memory_count, i;
    uint64 total_size;
    WASMMemory *memory;

    read_leb_uint32(p, p_end, memory_count);
    /* a total of one memory is allowed */
    if (module->import_memory_count + memory_count > 1) {
        set_error_buf(error_buf, error_buf_size, "multiple memories");
        return false;
    }

    if (memory_count) {
        module->memory_count = memory_count;
        total_size = sizeof(WASMMemory) * (uint64)memory_count;
        if (!(module->memories =
                  loader_malloc(total_size, error_buf, error_buf_size))) {
            return false;
        }

        /* load each memory */
        memory = module->memories;
        for (i = 0; i < memory_count; i++, memory++)
            if (!load_memory(&p, p_end, memory, error_buf, error_buf_size))
                return false;
    }

    if (p != p_end) {
        set_error_buf(error_buf, error_buf_size, "section size mismatch");
        return false;
    }

    LOG_VERBOSE("Load memory section success.\n");
    return true;
fail:
    return false;
}

static bool
load_global_section(const uint8 *buf, const uint8 *buf_end, WASMModule *module,
                    char *error_buf, uint32 error_buf_size)
{
    const uint8 *p = buf, *p_end = buf_end;
    uint32 global_count, i;
    uint64 total_size;
    WASMGlobal *global;
    uint8 mutable;

    read_leb_uint32(p, p_end, global_count);

    if (global_count) {
        module->global_count = global_count;
        total_size = sizeof(WASMGlobal) * (uint64)global_count;
        if (!(module->globals =
                  loader_malloc(total_size, error_buf, error_buf_size))) {
            return false;
        }

        global = module->globals;

        for (i = 0; i < global_count; i++, global++) {
            CHECK_BUF(p, p_end, 2);
            global->type = read_uint8(p);
            mutable = read_uint8(p);
            if (mutable >= 2) {
                set_error_buf(error_buf, error_buf_size, "invalid mutability");
                return false;
            }
            global->is_mutable = mutable ? true : false;

            /* initialize expression */
            if (!load_init_expr(&p, p_end, &(global->init_expr), global->type,
                                error_buf, error_buf_size))
                return false;

            if (INIT_EXPR_TYPE_GET_GLOBAL == global->init_expr.init_expr_type) {
                /**
                 * Currently, constant expressions occurring as initializers
                 * of globals are further constrained in that contained
                 * global.get instructions are
                 * only allowed to refer to imported globals.
                 */
                uint32 target_global_index = global->init_expr.u.global_index;
                if (target_global_index >= module->import_global_count) {
                    set_error_buf(error_buf, error_buf_size, "unknown global");
                    return false;
                }
            }
            else if (INIT_EXPR_TYPE_FUNCREF_CONST
                     == global->init_expr.init_expr_type) {
                if (!check_function_index(module, global->init_expr.u.ref_index,
                                          error_buf, error_buf_size)) {
                    return false;
                }
            }
        }
    }

    if (p != p_end) {
        set_error_buf(error_buf, error_buf_size, "section size mismatch");
        return false;
    }

    LOG_VERBOSE("Load global section success.\n");
    return true;
fail:
    return false;
}

static bool
load_export_section(const uint8 *buf, const uint8 *buf_end, WASMModule *module,
                    bool is_load_from_file_buf, char *error_buf,
                    uint32 error_buf_size)
{
    const uint8 *p = buf, *p_end = buf_end;
    uint32 export_count, i, j, index;
    uint64 total_size;
    uint32 str_len;
    WASMExport *export;
    const char *name;

    read_leb_uint32(p, p_end, export_count);

    if (export_count) {
        module->export_count = export_count;
        total_size = sizeof(WASMExport) * (uint64)export_count;
        if (!(module->exports =
                  loader_malloc(total_size, error_buf, error_buf_size))) {
            return false;
        }

        export = module->exports;
        for (i = 0; i < export_count; i++, export ++) {
            read_leb_uint32(p, p_end, str_len);
            CHECK_BUF(p, p_end, str_len);

            for (j = 0; j < i; j++) {
                name = module->exports[j].name;
                if (strlen(name) == str_len && memcmp(name, p, str_len) == 0) {
                    set_error_buf(error_buf, error_buf_size,
                                  "duplicate export name");
                    return false;
                }
            }

            if (!(export->name = const_str_list_insert(
                      p, str_len, module, is_load_from_file_buf, error_buf,
                      error_buf_size))) {
                return false;
            }

            p += str_len;
            CHECK_BUF(p, p_end, 1);
            export->kind = read_uint8(p);
            read_leb_uint32(p, p_end, index);
            export->index = index;

            switch (export->kind) {
                /* function index */
                case EXPORT_KIND_FUNC:
                    if (index >= module->function_count
                                     + module->import_function_count) {
                        set_error_buf(error_buf, error_buf_size,
                                      "unknown function");
                        return false;
                    }
#if WASM_ENABLE_SIMD != 0
#if (WASM_ENABLE_WAMR_COMPILER != 0) || (WASM_ENABLE_JIT != 0)
                    /* TODO: check func type, if it has v128 param or result,
                             report error */
#endif
#endif
                    break;
                /* table index */
                case EXPORT_KIND_TABLE:
                    if (index
                        >= module->table_count + module->import_table_count) {
                        set_error_buf(error_buf, error_buf_size,
                                      "unknown table");
                        return false;
                    }
                    break;
                /* memory index */
                case EXPORT_KIND_MEMORY:
                    if (index
                        >= module->memory_count + module->import_memory_count) {
                        set_error_buf(error_buf, error_buf_size,
                                      "unknown memory");
                        return false;
                    }
                    break;
                /* global index */
                case EXPORT_KIND_GLOBAL:
                    if (index
                        >= module->global_count + module->import_global_count) {
                        set_error_buf(error_buf, error_buf_size,
                                      "unknown global");
                        return false;
                    }
                    break;
                default:
                    set_error_buf(error_buf, error_buf_size,
                                  "invalid export kind");
                    return false;
            }
        }
    }

    if (p != p_end) {
        set_error_buf(error_buf, error_buf_size, "section size mismatch");
        return false;
    }

    LOG_VERBOSE("Load export section success.\n");
    return true;
fail:
    return false;
}

static bool
check_table_index(const WASMModule *module, uint32 table_index, char *error_buf,
                  uint32 error_buf_size)
{
#if WASM_ENABLE_REF_TYPES == 0
    if (table_index != 0) {
        set_error_buf(error_buf, error_buf_size, "zero byte expected");
        return false;
    }
#endif

    if (table_index >= module->import_table_count + module->table_count) {
        set_error_buf_v(error_buf, error_buf_size, "unknown table %d",
                        table_index);
        return false;
    }
    return true;
}

static bool
load_table_index(const uint8 **p_buf, const uint8 *buf_end, WASMModule *module,
                 uint32 *p_table_index, char *error_buf, uint32 error_buf_size)
{
    const uint8 *p = *p_buf, *p_end = buf_end;
    uint32 table_index;

    read_leb_uint32(p, p_end, table_index);
    if (!check_table_index(module, table_index, error_buf, error_buf_size)) {
        return false;
    }

    *p_table_index = table_index;
    *p_buf = p;
    return true;
fail:
    return false;
}

#if WASM_ENABLE_REF_TYPES != 0
static bool
load_elem_type(const uint8 **p_buf, const uint8 *buf_end, uint32 *p_elem_type,
               bool elemkind_zero, char *error_buf, uint32 error_buf_size)
{
    const uint8 *p = *p_buf, *p_end = buf_end;
    uint8 elem_type;

    CHECK_BUF(p, p_end, 1);
    elem_type = read_uint8(p);
    if ((elemkind_zero && elem_type != 0)
        || (!elemkind_zero && elem_type != VALUE_TYPE_FUNCREF
            && elem_type != VALUE_TYPE_EXTERNREF)) {
        set_error_buf(error_buf, error_buf_size, "invalid reference type");
        return false;
    }

    if (elemkind_zero)
        *p_elem_type = VALUE_TYPE_FUNCREF;
    else
        *p_elem_type = elem_type;
    *p_buf = p;
    return true;
fail:
    return false;
}
#endif /* WASM_ENABLE_REF_TYPES != 0*/

static bool
load_func_index_vec(const uint8 **p_buf, const uint8 *buf_end,
                    WASMModule *module, WASMTableSeg *table_segment,
                    bool use_init_expr, char *error_buf, uint32 error_buf_size)
{
    const uint8 *p = *p_buf, *p_end = buf_end;
    uint32 function_count, function_index = 0, i;
    uint64 total_size;

    read_leb_uint32(p, p_end, function_count);
    table_segment->function_count = function_count;
    total_size = sizeof(uint32) * (uint64)function_count;
    if (total_size > 0
        && !(table_segment->func_indexes = (uint32 *)loader_malloc(
                 total_size, error_buf, error_buf_size))) {
        return false;
    }

    for (i = 0; i < function_count; i++) {
        InitializerExpression init_expr = { 0 };

#if WASM_ENABLE_REF_TYPES != 0
        if (!use_init_expr) {
            read_leb_uint32(p, p_end, function_index);
        }
        else {
            if (!load_init_expr(&p, p_end, &init_expr, table_segment->elem_type,
                                error_buf, error_buf_size))
                return false;

            function_index = init_expr.u.ref_index;
        }
#else
        read_leb_uint32(p, p_end, function_index);
#endif

        /* since we are using -1 to indicate ref.null */
        if (init_expr.init_expr_type != INIT_EXPR_TYPE_REFNULL_CONST
            && !check_function_index(module, function_index, error_buf,
                                     error_buf_size)) {
            return false;
        }
        table_segment->func_indexes[i] = function_index;
    }

    *p_buf = p;
    return true;
fail:
    return false;
}

static bool
load_table_segment_section(const uint8 *buf, const uint8 *buf_end,
                           WASMModule *module, char *error_buf,
                           uint32 error_buf_size)
{
    const uint8 *p = buf, *p_end = buf_end;
    uint32 table_segment_count, i;
    uint64 total_size;
    WASMTableSeg *table_segment;

    read_leb_uint32(p, p_end, table_segment_count);

    if (table_segment_count) {
        module->table_seg_count = table_segment_count;
        total_size = sizeof(WASMTableSeg) * (uint64)table_segment_count;
        if (!(module->table_segments =
                  loader_malloc(total_size, error_buf, error_buf_size))) {
            return false;
        }

        table_segment = module->table_segments;
        for (i = 0; i < table_segment_count; i++, table_segment++) {
            if (p >= p_end) {
                set_error_buf(error_buf, error_buf_size,
                              "invalid value type or "
                              "invalid elements segment kind");
                return false;
            }

#if WASM_ENABLE_REF_TYPES != 0
            read_leb_uint32(p, p_end, table_segment->mode);
            /* last three bits */
            table_segment->mode = table_segment->mode & 0x07;
            switch (table_segment->mode) {
                /* elemkind/elemtype + active */
                case 0:
                case 4:
                    table_segment->elem_type = VALUE_TYPE_FUNCREF;
                    table_segment->table_index = 0;

                    if (!check_table_index(module, table_segment->table_index,
                                           error_buf, error_buf_size))
                        return false;
                    if (!load_init_expr(&p, p_end, &table_segment->base_offset,
                                        VALUE_TYPE_I32, error_buf,
                                        error_buf_size))
                        return false;
                    if (!load_func_index_vec(&p, p_end, module, table_segment,
                                             table_segment->mode == 0 ? false
                                                                      : true,
                                             error_buf, error_buf_size))
                        return false;
                    break;
                /* elemkind + passive/declarative */
                case 1:
                case 3:
                    if (!load_elem_type(&p, p_end, &table_segment->elem_type,
                                        true, error_buf, error_buf_size))
                        return false;
                    if (!load_func_index_vec(&p, p_end, module, table_segment,
                                             false, error_buf, error_buf_size))
                        return false;
                    break;
                /* elemkind/elemtype + table_idx + active */
                case 2:
                case 6:
                    if (!load_table_index(&p, p_end, module,
                                          &table_segment->table_index,
                                          error_buf, error_buf_size))
                        return false;
                    if (!load_init_expr(&p, p_end, &table_segment->base_offset,
                                        VALUE_TYPE_I32, error_buf,
                                        error_buf_size))
                        return false;
                    if (!load_elem_type(&p, p_end, &table_segment->elem_type,
                                        table_segment->mode == 2 ? true : false,
                                        error_buf, error_buf_size))
                        return false;
                    if (!load_func_index_vec(&p, p_end, module, table_segment,
                                             table_segment->mode == 2 ? false
                                                                      : true,
                                             error_buf, error_buf_size))
                        return false;
                    break;
                case 5:
                case 7:
                    if (!load_elem_type(&p, p_end, &table_segment->elem_type,
                                        false, error_buf, error_buf_size))
                        return false;
                    if (!load_func_index_vec(&p, p_end, module, table_segment,
                                             true, error_buf, error_buf_size))
                        return false;
                    break;
                default:
                    set_error_buf(error_buf, error_buf_size,
                                  "unknown element segment kind");
                    return false;
            }
#else
            /*
             * like:      00  41 05 0b               04 00 01 00 01
             * for: (elem 0   (offset (i32.const 5)) $f1 $f2 $f1 $f2)
             */
            if (!load_table_index(&p, p_end, module,
                                  &table_segment->table_index, error_buf,
                                  error_buf_size))
                return false;
            if (!load_init_expr(&p, p_end, &table_segment->base_offset,
                                VALUE_TYPE_I32, error_buf, error_buf_size))
                return false;
            if (!load_func_index_vec(&p, p_end, module, table_segment, false,
                                     error_buf, error_buf_size))
                return false;
#endif /* WASM_ENABLE_REF_TYPES != 0 */
        }
    }

    if (p != p_end) {
        set_error_buf(error_buf, error_buf_size, "section size mismatch");
        return false;
    }

    LOG_VERBOSE("Load table segment section success.\n");
    return true;
fail:
    return false;
}

static bool
load_data_segment_section(const uint8 *buf, const uint8 *buf_end,
                          WASMModule *module, char *error_buf,
                          uint32 error_buf_size)
{
    const uint8 *p = buf, *p_end = buf_end;
    uint32 data_seg_count, i, mem_index, data_seg_len;
    uint64 total_size;
    WASMDataSeg *dataseg;
    InitializerExpression init_expr;
#if WASM_ENABLE_BULK_MEMORY != 0
    bool is_passive = false;
    uint32 mem_flag;
#endif

    read_leb_uint32(p, p_end, data_seg_count);

#if WASM_ENABLE_BULK_MEMORY != 0
    if ((module->data_seg_count1 != 0)
        && (data_seg_count != module->data_seg_count1)) {
        set_error_buf(error_buf, error_buf_size,
                      "data count and data section have inconsistent lengths");
        return false;
    }
#endif

    if (data_seg_count) {
        module->data_seg_count = data_seg_count;
        total_size = sizeof(WASMDataSeg *) * (uint64)data_seg_count;
        if (!(module->data_segments =
                  loader_malloc(total_size, error_buf, error_buf_size))) {
            return false;
        }

        for (i = 0; i < data_seg_count; i++) {
            read_leb_uint32(p, p_end, mem_index);
#if WASM_ENABLE_BULK_MEMORY != 0
            is_passive = false;
            mem_flag = mem_index & 0x03;
            switch (mem_flag) {
                case 0x01:
                    is_passive = true;
                    break;
                case 0x00:
                    /* no memory index, treat index as 0 */
                    mem_index = 0;
                    goto check_mem_index;
                case 0x02:
                    /* read following memory index */
                    read_leb_uint32(p, p_end, mem_index);
                check_mem_index:
                    if (mem_index
                        >= module->import_memory_count + module->memory_count) {
                        set_error_buf_v(error_buf, error_buf_size,
                                        "unknown memory %d", mem_index);
                        return false;
                    }
                    break;
                case 0x03:
                default:
                    set_error_buf(error_buf, error_buf_size, "unknown memory");
                    return false;
                    break;
            }
#else
            if (mem_index
                >= module->import_memory_count + module->memory_count) {
                set_error_buf_v(error_buf, error_buf_size, "unknown memory %d",
                                mem_index);
                return false;
            }
#endif /* WASM_ENABLE_BULK_MEMORY */

#if WASM_ENABLE_BULK_MEMORY != 0
            if (!is_passive)
#endif
                if (!load_init_expr(&p, p_end, &init_expr, VALUE_TYPE_I32,
                                    error_buf, error_buf_size))
                    return false;

            read_leb_uint32(p, p_end, data_seg_len);

            if (!(dataseg = module->data_segments[i] = loader_malloc(
                      sizeof(WASMDataSeg), error_buf, error_buf_size))) {
                return false;
            }

#if WASM_ENABLE_BULK_MEMORY != 0
            dataseg->is_passive = is_passive;
            if (!is_passive)
#endif
            {
                bh_memcpy_s(&dataseg->base_offset,
                            sizeof(InitializerExpression), &init_expr,
                            sizeof(InitializerExpression));

                dataseg->memory_index = mem_index;
            }

            dataseg->data_length = data_seg_len;
            CHECK_BUF(p, p_end, data_seg_len);
            dataseg->data = (uint8 *)p;
            p += data_seg_len;
        }
    }

    if (p != p_end) {
        set_error_buf(error_buf, error_buf_size, "section size mismatch");
        return false;
    }

    LOG_VERBOSE("Load data segment section success.\n");
    return true;
fail:
    return false;
}

#if WASM_ENABLE_BULK_MEMORY != 0
static bool
load_datacount_section(const uint8 *buf, const uint8 *buf_end,
                       WASMModule *module, char *error_buf,
                       uint32 error_buf_size)
{
    const uint8 *p = buf, *p_end = buf_end;
    uint32 data_seg_count1 = 0;

    read_leb_uint32(p, p_end, data_seg_count1);
    module->data_seg_count1 = data_seg_count1;

    if (p != p_end) {
        set_error_buf(error_buf, error_buf_size, "section size mismatch");
        return false;
    }

    LOG_VERBOSE("Load datacount section success.\n");
    return true;
fail:
    return false;
}
#endif

static bool
load_code_section(const uint8 *buf, const uint8 *buf_end, const uint8 *buf_func,
                  const uint8 *buf_func_end, WASMModule *module,
                  char *error_buf, uint32 error_buf_size)
{
    const uint8 *p = buf, *p_end = buf_end;
    const uint8 *p_func = buf_func;
    uint32 func_count = 0, code_count;

    /* code has been loaded in function section, so pass it here, just check
     * whether function and code section have inconsistent lengths */
    read_leb_uint32(p, p_end, code_count);

    if (buf_func)
        read_leb_uint32(p_func, buf_func_end, func_count);

    if (func_count != code_count) {
        set_error_buf(error_buf, error_buf_size,
                      "function and code section have inconsistent lengths");
        return false;
    }

    LOG_VERBOSE("Load code segment section success.\n");
    return true;
fail:
    return false;
}

static bool
load_start_section(const uint8 *buf, const uint8 *buf_end, WASMModule *module,
                   char *error_buf, uint32 error_buf_size)
{
    const uint8 *p = buf, *p_end = buf_end;
    WASMType *type;
    uint32 start_function;

    read_leb_uint32(p, p_end, start_function);

    if (start_function
        >= module->function_count + module->import_function_count) {
        set_error_buf(error_buf, error_buf_size, "unknown function");
        return false;
    }

    if (start_function < module->import_function_count)
        type = module->import_functions[start_function].u.function.func_type;
    else
        type = module->functions[start_function - module->import_function_count]
                   ->func_type;
    if (type->param_count != 0 || type->result_count != 0) {
        set_error_buf(error_buf, error_buf_size, "invalid start function");
        return false;
    }

    module->start_function = start_function;

    if (p != p_end) {
        set_error_buf(error_buf, error_buf_size, "section size mismatch");
        return false;
    }

    LOG_VERBOSE("Load start section success.\n");
    return true;
fail:
    return false;
}

#if WASM_ENABLE_CUSTOM_NAME_SECTION != 0
static bool
handle_name_section(const uint8 *buf, const uint8 *buf_end, WASMModule *module,
                    bool is_load_from_file_buf, char *error_buf,
                    uint32 error_buf_size)
{
    const uint8 *p = buf, *p_end = buf_end;
    uint32 name_type, subsection_size;
    uint32 previous_name_type = 0;
    uint32 num_func_name;
    uint32 func_index;
    uint32 previous_func_index = ~0U;
    uint32 func_name_len;
    uint32 name_index;
    int i = 0;

    if (p >= p_end) {
        set_error_buf(error_buf, error_buf_size, "unexpected end");
        return false;
    }

    while (p < p_end) {
        read_leb_uint32(p, p_end, name_type);
        if (i != 0) {
            if (name_type == previous_name_type) {
                set_error_buf(error_buf, error_buf_size,
                              "duplicate sub-section");
                return false;
            }
            if (name_type < previous_name_type) {
                set_error_buf(error_buf, error_buf_size,
                              "out-of-order sub-section");
                return false;
            }
        }
        previous_name_type = name_type;
        read_leb_uint32(p, p_end, subsection_size);
        CHECK_BUF(p, p_end, subsection_size);
        switch (name_type) {
            case SUB_SECTION_TYPE_FUNC:
                if (subsection_size) {
                    read_leb_uint32(p, p_end, num_func_name);
                    for (name_index = 0; name_index < num_func_name;
                         name_index++) {
                        read_leb_uint32(p, p_end, func_index);
                        if (func_index == previous_func_index) {
                            set_error_buf(error_buf, error_buf_size,
                                          "duplicate function name");
                            return false;
                        }
                        if (func_index < previous_func_index
                            && previous_func_index != ~0U) {
                            set_error_buf(error_buf, error_buf_size,
                                          "out-of-order function index ");
                            return false;
                        }
                        previous_func_index = func_index;
                        read_leb_uint32(p, p_end, func_name_len);
                        CHECK_BUF(p, p_end, func_name_len);
                        /* Skip the import functions */
                        if (func_index >= module->import_count) {
                            func_index -= module->import_count;
                            if (func_index >= module->function_count) {
                                set_error_buf(error_buf, error_buf_size,
                                              "out-of-range function index");
                                return false;
                            }
                            if (!(module->functions[func_index]->field_name =
                                      const_str_list_insert(
                                          p, func_name_len, module,
                                          is_load_from_file_buf, error_buf,
                                          error_buf_size))) {
                                return false;
                            }
                        }
                        p += func_name_len;
                    }
                }
                break;
            case SUB_SECTION_TYPE_MODULE: /* TODO: Parse for module subsection
                                           */
            case SUB_SECTION_TYPE_LOCAL:  /* TODO: Parse for local subsection */
            default:
                p = p + subsection_size;
                break;
        }
        i++;
    }

    return true;
fail:
    return false;
}
#endif

static bool
load_user_section(const uint8 *buf, const uint8 *buf_end, WASMModule *module,
                  bool is_load_from_file_buf, char *error_buf,
                  uint32 error_buf_size)
{
    const uint8 *p = buf, *p_end = buf_end;
    char section_name[32];
    uint32 name_len, buffer_len;

    if (p >= p_end) {
        set_error_buf(error_buf, error_buf_size, "unexpected end");
        return false;
    }

    read_leb_uint32(p, p_end, name_len);

    if (name_len == 0 || p + name_len > p_end) {
        set_error_buf(error_buf, error_buf_size, "unexpected end");
        return false;
    }

    if (!check_utf8_str(p, name_len)) {
        set_error_buf(error_buf, error_buf_size, "invalid UTF-8 encoding");
        return false;
    }

    buffer_len = sizeof(section_name);
    memset(section_name, 0, buffer_len);
    if (name_len < buffer_len) {
        bh_memcpy_s(section_name, buffer_len, p, name_len);
    }
    else {
        bh_memcpy_s(section_name, buffer_len, p, buffer_len - 4);
        memset(section_name + buffer_len - 4, '.', 3);
    }

#if WASM_ENABLE_CUSTOM_NAME_SECTION != 0
    if (memcmp(p, "name", 4) == 0) {
        module->name_section_buf = buf;
        module->name_section_buf_end = buf_end;
        p += name_len;
        handle_name_section(p, p_end, module, is_load_from_file_buf, error_buf,
                            error_buf_size);
        LOG_VERBOSE("Load custom name section success.");
        return true;
    }
#endif

#if WASM_ENABLE_LOAD_CUSTOM_SECTION != 0
    {
        WASMCustomSection *section =
            loader_malloc(sizeof(WASMCustomSection), error_buf, error_buf_size);

        if (!section) {
            return false;
        }

        section->name_addr = (char *)p;
        section->name_len = name_len;
        section->content_addr = (uint8 *)(p + name_len);
        section->content_len = p_end - p - name_len;

        section->next = module->custom_section_list;
        module->custom_section_list = section;
        LOG_VERBOSE("Load custom section [%s] success.", section_name);
        return true;
    }
#endif

    LOG_VERBOSE("Ignore custom section [%s].", section_name);

    return true;
fail:
    return false;
}

#if WASM_ENABLE_FAST_JIT != 0
static void
calculate_global_data_offset(WASMModule *module)
{
    uint32 i, data_offset;

    data_offset = 0;
    for (i = 0; i < module->import_global_count; i++) {
        WASMGlobalImport *import_global =
            &((module->import_globals + i)->u.global);
        import_global->data_offset = data_offset;
        data_offset += wasm_value_type_size(import_global->type);
    }

    for (i = 0; i < module->global_count; i++) {
        WASMGlobal *global = module->globals + i;
        global->data_offset = data_offset;
        data_offset += wasm_value_type_size(global->type);
    }
}
#endif

static bool
wasm_loader_prepare_bytecode(WASMModule *module, WASMFunction *func,
                             uint32 cur_func_idx, char *error_buf,
                             uint32 error_buf_size);

#if WASM_ENABLE_FAST_INTERP != 0 && WASM_ENABLE_LABELS_AS_VALUES != 0
void **
wasm_interp_get_handle_table();

static void **handle_table;
#endif

static bool
load_from_sections(WASMModule *module, WASMSection *sections,
                   bool is_load_from_file_buf, char *error_buf,
                   uint32 error_buf_size)
{
    WASMExport *export;
    WASMSection *section = sections;
    const uint8 *buf, *buf_end, *buf_code = NULL, *buf_code_end = NULL,
                                *buf_func = NULL, *buf_func_end = NULL;
    WASMGlobal *aux_data_end_global = NULL, *aux_heap_base_global = NULL;
    WASMGlobal *aux_stack_top_global = NULL, *global;
    uint32 aux_data_end = (uint32)-1, aux_heap_base = (uint32)-1;
    uint32 aux_stack_top = (uint32)-1, global_index, func_index, i;
    uint32 aux_data_end_global_index = (uint32)-1;
    uint32 aux_heap_base_global_index = (uint32)-1;
    WASMType *func_type;

    /* Find code and function sections if have */
    while (section) {
        if (section->section_type == SECTION_TYPE_CODE) {
            buf_code = section->section_body;
            buf_code_end = buf_code + section->section_body_size;
#if WASM_ENABLE_DEBUG_INTERP != 0 || WASM_ENABLE_DEBUG_AOT != 0
            module->buf_code = (uint8 *)buf_code;
            module->buf_code_size = section->section_body_size;
#endif
        }
        else if (section->section_type == SECTION_TYPE_FUNC) {
            buf_func = section->section_body;
            buf_func_end = buf_func + section->section_body_size;
        }
        section = section->next;
    }

    section = sections;
    while (section) {
        buf = section->section_body;
        buf_end = buf + section->section_body_size;
        switch (section->section_type) {
            case SECTION_TYPE_USER:
                /* unsupported user section, ignore it. */
                if (!load_user_section(buf, buf_end, module,
                                       is_load_from_file_buf, error_buf,
                                       error_buf_size))
                    return false;
                break;
            case SECTION_TYPE_TYPE:
                if (!load_type_section(buf, buf_end, module, error_buf,
                                       error_buf_size))
                    return false;
                break;
            case SECTION_TYPE_IMPORT:
                if (!load_import_section(buf, buf_end, module,
                                         is_load_from_file_buf, error_buf,
                                         error_buf_size))
                    return false;
                break;
            case SECTION_TYPE_FUNC:
                if (!load_function_section(buf, buf_end, buf_code, buf_code_end,
                                           module, error_buf, error_buf_size))
                    return false;
                break;
            case SECTION_TYPE_TABLE:
                if (!load_table_section(buf, buf_end, module, error_buf,
                                        error_buf_size))
                    return false;
                break;
            case SECTION_TYPE_MEMORY:
                if (!load_memory_section(buf, buf_end, module, error_buf,
                                         error_buf_size))
                    return false;
                break;
            case SECTION_TYPE_GLOBAL:
                if (!load_global_section(buf, buf_end, module, error_buf,
                                         error_buf_size))
                    return false;
                break;
            case SECTION_TYPE_EXPORT:
                if (!load_export_section(buf, buf_end, module,
                                         is_load_from_file_buf, error_buf,
                                         error_buf_size))
                    return false;
                break;
            case SECTION_TYPE_START:
                if (!load_start_section(buf, buf_end, module, error_buf,
                                        error_buf_size))
                    return false;
                break;
            case SECTION_TYPE_ELEM:
                if (!load_table_segment_section(buf, buf_end, module, error_buf,
                                                error_buf_size))
                    return false;
                break;
            case SECTION_TYPE_CODE:
                if (!load_code_section(buf, buf_end, buf_func, buf_func_end,
                                       module, error_buf, error_buf_size))
                    return false;
                break;
            case SECTION_TYPE_DATA:
                if (!load_data_segment_section(buf, buf_end, module, error_buf,
                                               error_buf_size))
                    return false;
                break;
#if WASM_ENABLE_BULK_MEMORY != 0
            case SECTION_TYPE_DATACOUNT:
                if (!load_datacount_section(buf, buf_end, module, error_buf,
                                            error_buf_size))
                    return false;
                break;
#endif
            default:
                set_error_buf(error_buf, error_buf_size, "invalid section id");
                return false;
        }

        section = section->next;
    }

    module->aux_data_end_global_index = (uint32)-1;
    module->aux_heap_base_global_index = (uint32)-1;
    module->aux_stack_top_global_index = (uint32)-1;

    /* Resolve auxiliary data/stack/heap info and reset memory info */
    export = module->exports;
    for (i = 0; i < module->export_count; i++, export ++) {
        if (export->kind == EXPORT_KIND_GLOBAL) {
            if (!strcmp(export->name, "__heap_base")) {
                global_index = export->index - module->import_global_count;
                global = module->globals + global_index;
                if (global->type == VALUE_TYPE_I32 && !global->is_mutable
                    && global->init_expr.init_expr_type
                           == INIT_EXPR_TYPE_I32_CONST) {
                    aux_heap_base_global = global;
                    aux_heap_base = global->init_expr.u.i32;
                    aux_heap_base_global_index = export->index;
                    LOG_VERBOSE("Found aux __heap_base global, value: %d",
                                aux_heap_base);
                }
            }
            else if (!strcmp(export->name, "__data_end")) {
                global_index = export->index - module->import_global_count;
                global = module->globals + global_index;
                if (global->type == VALUE_TYPE_I32 && !global->is_mutable
                    && global->init_expr.init_expr_type
                           == INIT_EXPR_TYPE_I32_CONST) {
                    aux_data_end_global = global;
                    aux_data_end = global->init_expr.u.i32;
                    aux_data_end_global_index = export->index;
                    LOG_VERBOSE("Found aux __data_end global, value: %d",
                                aux_data_end);

                    aux_data_end = align_uint(aux_data_end, 16);
                }
            }

            /* For module compiled with -pthread option, the global is:
                [0] stack_top       <-- 0
                [1] tls_pointer
                [2] tls_size
                [3] data_end        <-- 3
                [4] global_base
                [5] heap_base       <-- 5
                [6] dso_handle

                For module compiled without -pthread option:
                [0] stack_top       <-- 0
                [1] data_end        <-- 1
                [2] global_base
                [3] heap_base       <-- 3
                [4] dso_handle
            */
            if (aux_data_end_global && aux_heap_base_global
                && aux_data_end <= aux_heap_base) {
                module->aux_data_end_global_index = aux_data_end_global_index;
                module->aux_data_end = aux_data_end;
                module->aux_heap_base_global_index = aux_heap_base_global_index;
                module->aux_heap_base = aux_heap_base;

                /* Resolve aux stack top global */
                for (global_index = 0; global_index < module->global_count;
                     global_index++) {
                    global = module->globals + global_index;
                    if (global->is_mutable /* heap_base and data_end is
                                              not mutable */
                        && global->type == VALUE_TYPE_I32
                        && global->init_expr.init_expr_type
                               == INIT_EXPR_TYPE_I32_CONST
                        && (uint32)global->init_expr.u.i32 <= aux_heap_base) {
                        aux_stack_top_global = global;
                        aux_stack_top = (uint32)global->init_expr.u.i32;
                        module->aux_stack_top_global_index =
                            module->import_global_count + global_index;
                        module->aux_stack_bottom = aux_stack_top;
                        module->aux_stack_size =
                            aux_stack_top > aux_data_end
                                ? aux_stack_top - aux_data_end
                                : aux_stack_top;
                        LOG_VERBOSE("Found aux stack top global, value: %d, "
                                    "global index: %d, stack size: %d",
                                    aux_stack_top, global_index,
                                    module->aux_stack_size);
                        break;
                    }
                }
                if (!aux_stack_top_global) {
                    /* Auxiliary stack global isn't found, it must be unused
                       in the wasm app, as if it is used, the global must be
                       defined. Here we set it to __heap_base global and set
                       its size to 0. */
                    aux_stack_top_global = aux_heap_base_global;
                    aux_stack_top = aux_heap_base;
                    module->aux_stack_top_global_index =
                        module->aux_heap_base_global_index;
                    module->aux_stack_bottom = aux_stack_top;
                    module->aux_stack_size = 0;
                }
                break;
            }
        }
    }

    module->malloc_function = (uint32)-1;
    module->free_function = (uint32)-1;
    module->retain_function = (uint32)-1;

    /* Resolve malloc/free function exported by wasm module */
    export = module->exports;
    for (i = 0; i < module->export_count; i++, export ++) {
        if (export->kind == EXPORT_KIND_FUNC) {
            if (!strcmp(export->name, "malloc")
                && export->index >= module->import_function_count) {
                func_index = export->index - module->import_function_count;
                func_type = module->functions[func_index]->func_type;
                if (func_type->param_count == 1 && func_type->result_count == 1
                    && func_type->types[0] == VALUE_TYPE_I32
                    && func_type->types[1] == VALUE_TYPE_I32) {
                    bh_assert(module->malloc_function == (uint32)-1);
                    module->malloc_function = export->index;
                    LOG_VERBOSE("Found malloc function, name: %s, index: %u",
                                export->name, export->index);
                }
            }
            else if (!strcmp(export->name, "__new")
                     && export->index >= module->import_function_count) {
                /* __new && __pin for AssemblyScript */
                func_index = export->index - module->import_function_count;
                func_type = module->functions[func_index]->func_type;
                if (func_type->param_count == 2 && func_type->result_count == 1
                    && func_type->types[0] == VALUE_TYPE_I32
                    && func_type->types[1] == VALUE_TYPE_I32
                    && func_type->types[2] == VALUE_TYPE_I32) {
                    uint32 j;
                    WASMExport *export_tmp;

                    bh_assert(module->malloc_function == (uint32)-1);
                    module->malloc_function = export->index;
                    LOG_VERBOSE("Found malloc function, name: %s, index: %u",
                                export->name, export->index);

                    /* resolve retain function.
                       If not found, reset malloc function index */
                    export_tmp = module->exports;
                    for (j = 0; j < module->export_count; j++, export_tmp++) {
                        if ((export_tmp->kind == EXPORT_KIND_FUNC)
                            && (!strcmp(export_tmp->name, "__retain")
                                || (!strcmp(export_tmp->name, "__pin")))
                            && (export_tmp->index
                                >= module->import_function_count)) {
                            func_index = export_tmp->index
                                         - module->import_function_count;
                            func_type =
                                module->functions[func_index]->func_type;
                            if (func_type->param_count == 1
                                && func_type->result_count == 1
                                && func_type->types[0] == VALUE_TYPE_I32
                                && func_type->types[1] == VALUE_TYPE_I32) {
                                bh_assert(module->retain_function
                                          == (uint32)-1);
                                module->retain_function = export_tmp->index;
                                LOG_VERBOSE("Found retain function, name: %s, "
                                            "index: %u",
                                            export_tmp->name,
                                            export_tmp->index);
                                break;
                            }
                        }
                    }
                    if (j == module->export_count) {
                        module->malloc_function = (uint32)-1;
                        LOG_VERBOSE("Can't find retain function,"
                                    "reset malloc function index to -1");
                    }
                }
            }
            else if (((!strcmp(export->name, "free"))
                      || (!strcmp(export->name, "__release"))
                      || (!strcmp(export->name, "__unpin")))
                     && export->index >= module->import_function_count) {
                func_index = export->index - module->import_function_count;
                func_type = module->functions[func_index]->func_type;
                if (func_type->param_count == 1 && func_type->result_count == 0
                    && func_type->types[0] == VALUE_TYPE_I32) {
                    bh_assert(module->free_function == (uint32)-1);
                    module->free_function = export->index;
                    LOG_VERBOSE("Found free function, name: %s, index: %u",
                                export->name, export->index);
                }
            }
        }
    }

#if WASM_ENABLE_FAST_INTERP != 0 && WASM_ENABLE_LABELS_AS_VALUES != 0
    handle_table = wasm_interp_get_handle_table();
#endif

    for (i = 0; i < module->function_count; i++) {
        WASMFunction *func = module->functions[i];
        if (!wasm_loader_prepare_bytecode(module, func, i, error_buf,
                                          error_buf_size)) {
            return false;
        }
    }

    if (!module->possible_memory_grow) {
        WASMMemoryImport *memory_import;
        WASMMemory *memory;

        if (aux_data_end_global && aux_heap_base_global
            && aux_stack_top_global) {
            uint64 init_memory_size;
            uint32 shrunk_memory_size = align_uint(aux_heap_base, 8);

            if (module->import_memory_count) {
                memory_import = &module->import_memories[0].u.memory;
                init_memory_size = (uint64)memory_import->num_bytes_per_page
                                   * memory_import->init_page_count;
                if (shrunk_memory_size <= init_memory_size) {
                    /* Reset memory info to decrease memory usage */
                    memory_import->num_bytes_per_page = shrunk_memory_size;
                    memory_import->init_page_count = 1;
                    LOG_VERBOSE("Shrink import memory size to %d",
                                shrunk_memory_size);
                }
            }
            if (module->memory_count) {
                memory = &module->memories[0];
                init_memory_size = (uint64)memory->num_bytes_per_page
                                   * memory->init_page_count;
                if (shrunk_memory_size <= init_memory_size) {
                    /* Reset memory info to decrease memory usage */
                    memory->num_bytes_per_page = shrunk_memory_size;
                    memory->init_page_count = 1;
                    LOG_VERBOSE("Shrink memory size to %d", shrunk_memory_size);
                }
            }
        }

#if WASM_ENABLE_MULTI_MODULE == 0
        if (module->import_memory_count) {
            memory_import = &module->import_memories[0].u.memory;
            /* Memory init page count cannot be larger than 65536, we don't
               check integer overflow again. */
            memory_import->num_bytes_per_page *= memory_import->init_page_count;
            memory_import->init_page_count = memory_import->max_page_count = 1;
        }
        if (module->memory_count) {
            /* Memory init page count cannot be larger than 65536, we don't
               check integer overflow again. */
            memory = &module->memories[0];
            memory->num_bytes_per_page *= memory->init_page_count;
            memory->init_page_count = memory->max_page_count = 1;
        }
#endif
    }

#if WASM_ENABLE_FAST_JIT != 0
    calculate_global_data_offset(module);

    if (module->function_count
        && !(module->fast_jit_func_ptrs =
                 loader_malloc(sizeof(void *) * module->function_count,
                               error_buf, error_buf_size))) {
        return false;
    }
    if (!jit_compiler_compile_all(module)) {
        set_error_buf(error_buf, error_buf_size, "fast jit compilation failed");
        return false;
    }
#endif

#if WASM_ENABLE_MEMORY_TRACING != 0
    wasm_runtime_dump_module_mem_consumption((WASMModuleCommon *)module);
#endif
    return true;
}

static WASMModule *
create_module(char *error_buf, uint32 error_buf_size)
{
    WASMModule *module =
        loader_malloc(sizeof(WASMModule), error_buf, error_buf_size);
#if WASM_ENABLE_FAST_INTERP == 0
    bh_list_status ret;
#endif

    if (!module) {
        return NULL;
    }

    module->module_type = Wasm_Module_Bytecode;

    /* Set start_function to -1, means no start function */
    module->start_function = (uint32)-1;

#if WASM_ENABLE_FAST_INTERP == 0
    module->br_table_cache_list = &module->br_table_cache_list_head;
    ret = bh_list_init(module->br_table_cache_list);
    bh_assert(ret == BH_LIST_SUCCESS);
    (void)ret;
#endif

#if WASM_ENABLE_MULTI_MODULE != 0
    module->import_module_list = &module->import_module_list_head;
#endif
#if WASM_ENABLE_DEBUG_INTERP != 0
    bh_list_init(&module->fast_opcode_list);
    if (os_mutex_init(&module->ref_count_lock) != 0) {
        wasm_runtime_free(module);
        return NULL;
    }
#endif
    return module;
}

#if WASM_ENABLE_DEBUG_INTERP != 0
static bool
record_fast_op(WASMModule *module, uint8 *pos, uint8 orig_op, char *error_buf,
               uint32 error_buf_size)
{
    WASMFastOPCodeNode *fast_op =
        loader_malloc(sizeof(WASMFastOPCodeNode), error_buf, error_buf_size);
    if (fast_op) {
        fast_op->offset = pos - module->load_addr;
        fast_op->orig_op = orig_op;
        bh_list_insert(&module->fast_opcode_list, fast_op);
    }
    return fast_op ? true : false;
}
#endif

WASMModule *
wasm_loader_load_from_sections(WASMSection *section_list, char *error_buf,
                               uint32 error_buf_size)
{
    WASMModule *module = create_module(error_buf, error_buf_size);
    if (!module)
        return NULL;

    if (!load_from_sections(module, section_list, false, error_buf,
                            error_buf_size)) {
        wasm_loader_unload(module);
        return NULL;
    }

    LOG_VERBOSE("Load module from sections success.\n");
    return module;
}

static void
destroy_sections(WASMSection *section_list)
{
    WASMSection *section = section_list, *next;
    while (section) {
        next = section->next;
        wasm_runtime_free(section);
        section = next;
    }
}

/* clang-format off */
static uint8 section_ids[] = {
    SECTION_TYPE_USER,
    SECTION_TYPE_TYPE,
    SECTION_TYPE_IMPORT,
    SECTION_TYPE_FUNC,
    SECTION_TYPE_TABLE,
    SECTION_TYPE_MEMORY,
    SECTION_TYPE_GLOBAL,
    SECTION_TYPE_EXPORT,
    SECTION_TYPE_START,
    SECTION_TYPE_ELEM,
#if WASM_ENABLE_BULK_MEMORY != 0
    SECTION_TYPE_DATACOUNT,
#endif
    SECTION_TYPE_CODE,
    SECTION_TYPE_DATA
};
/* clang-format on */

static uint8
get_section_index(uint8 section_type)
{
    uint8 max_id = sizeof(section_ids) / sizeof(uint8);

    for (uint8 i = 0; i < max_id; i++) {
        if (section_type == section_ids[i])
            return i;
    }

    return (uint8)-1;
}

static bool
create_sections(const uint8 *buf, uint32 size, WASMSection **p_section_list,
                char *error_buf, uint32 error_buf_size)
{
    WASMSection *section_list_end = NULL, *section;
    const uint8 *p = buf, *p_end = buf + size /*, *section_body*/;
    uint8 section_type, section_index, last_section_index = (uint8)-1;
    uint32 section_size;

    bh_assert(!*p_section_list);

    p += 8;
    while (p < p_end) {
        CHECK_BUF(p, p_end, 1);
        section_type = read_uint8(p);
        section_index = get_section_index(section_type);
        if (section_index != (uint8)-1) {
            if (section_type != SECTION_TYPE_USER) {
                /* Custom sections may be inserted at any place,
                   while other sections must occur at most once
                   and in prescribed order. */
                if (last_section_index != (uint8)-1
                    && (section_index <= last_section_index)) {
                    set_error_buf(error_buf, error_buf_size,
                                  "unexpected content after last section or "
                                  "junk after last section");
                    return false;
                }
                last_section_index = section_index;
            }
            read_leb_uint32(p, p_end, section_size);
            CHECK_BUF1(p, p_end, section_size);

            if (!(section = loader_malloc(sizeof(WASMSection), error_buf,
                                          error_buf_size))) {
                return false;
            }

            section->section_type = section_type;
            section->section_body = (uint8 *)p;
            section->section_body_size = section_size;

            if (!section_list_end)
                *p_section_list = section_list_end = section;
            else {
                section_list_end->next = section;
                section_list_end = section;
            }

            p += section_size;
        }
        else {
            set_error_buf(error_buf, error_buf_size, "invalid section id");
            return false;
        }
    }

    return true;
fail:
    return false;
}

static void
exchange32(uint8 *p_data)
{
    uint8 value = *p_data;
    *p_data = *(p_data + 3);
    *(p_data + 3) = value;

    value = *(p_data + 1);
    *(p_data + 1) = *(p_data + 2);
    *(p_data + 2) = value;
}

static union {
    int a;
    char b;
} __ue = { .a = 1 };

#define is_little_endian() (__ue.b == 1)

static bool
load(const uint8 *buf, uint32 size, WASMModule *module, char *error_buf,
     uint32 error_buf_size)
{
    const uint8 *buf_end = buf + size;
    const uint8 *p = buf, *p_end = buf_end;
    uint32 magic_number, version;
    WASMSection *section_list = NULL;

    CHECK_BUF1(p, p_end, sizeof(uint32));
    magic_number = read_uint32(p);
    if (!is_little_endian())
        exchange32((uint8 *)&magic_number);

    if (magic_number != WASM_MAGIC_NUMBER) {
        set_error_buf(error_buf, error_buf_size, "magic header not detected");
        return false;
    }

    CHECK_BUF1(p, p_end, sizeof(uint32));
    version = read_uint32(p);
    if (!is_little_endian())
        exchange32((uint8 *)&version);

    if (version != WASM_CURRENT_VERSION) {
        set_error_buf(error_buf, error_buf_size, "unknown binary version");
        return false;
    }

    if (!create_sections(buf, size, &section_list, error_buf, error_buf_size)
        || !load_from_sections(module, section_list, true, error_buf,
                               error_buf_size)) {
        destroy_sections(section_list);
        return false;
    }

    destroy_sections(section_list);
    return true;
fail:
    return false;
}

#if (WASM_ENABLE_MULTI_MODULE != 0) && (WASM_ENABLE_LIBC_WASI != 0)
/**
 * refer to
 * https://github.com/WebAssembly/WASI/blob/main/design/application-abi.md
 */
static bool
check_wasi_abi_compatibility(const WASMModule *module, bool main_module,
                             char *error_buf, uint32 error_buf_size)
{
    /**
     * need to handle:
     * - non-wasi compatiable modules
     * - a fake wasi compatiable module
     * - a command acts as a main_module
     * - a command acts as a sub_module
     * - a reactor acts as a main_module
     * - a reactor acts as a sub_module
     *
     * be careful with:
     * wasi compatiable modules(command/reactor) which don't import any wasi
     * APIs. Usually, a command has to import a "prox_exit" at least, but a
     * reactor can depend on nothing. At the same time, each has its own entry
     * point.
     *
     * observations:
     * - clang always injects `_start` into a command
     * - clang always injects `_initialize` into a reactor
     * - `iwasm -f` allows to run a function in the reactor
     *
     * strong assumptions:
     * - no one will define either `_start` or `_initialize` on purpose
     * - `_start` should always be `void _start(void)`
     * - `_initialize` should always be `void _initialize(void)`
     */

    WASMExport *initialize = NULL, *memory = NULL, *start = NULL;

    /* (func (export "_start") (...) */
    start = wasm_loader_find_export(module, "", "_start", EXPORT_KIND_FUNC,
                                    error_buf, error_buf_size);
    if (start) {
        WASMType *func_type =
            module->functions[start->index - module->import_function_count]
                ->func_type;
        if (func_type->param_count || func_type->result_count) {
            set_error_buf(error_buf, error_buf_size,
                          "the signature of builtin _start function is wrong");
            return false;
        }
    }

    /* (func (export "_initialize") (...) */
    initialize = wasm_loader_find_export(
        module, "", "_initialize", EXPORT_KIND_FUNC, error_buf, error_buf_size);
    if (initialize) {
        WASMType *func_type =
            module->functions[initialize->index - module->import_function_count]
                ->func_type;
        if (func_type->param_count || func_type->result_count) {
            set_error_buf(
                error_buf, error_buf_size,
                "the signature of builtin _initialize function is wrong");
            return false;
        }
    }

    /* filter out non-wasi compatiable modules */
    if (!module->import_wasi_api && !start && !initialize) {
        return true;
    }

    /* should have one at least */
    if (module->import_wasi_api && !start && !initialize) {
        set_error_buf(
            error_buf, error_buf_size,
            "a module with WASI apis must be either a command or a reactor");
        return false;
    }

    /*
     * there is at least one of `_start` and `_initialize` in below cases.
     * according to the assumption, they should be all wasi compatiable
     */

    /* always can not have both at the same time  */
    if (start && initialize) {
        set_error_buf(
            error_buf, error_buf_size,
            "neither a command nor a reactor can both have _start function "
            "and _initialize function at the same time");
        return false;
    }

    /* filter out commands (with `_start`) cases */
    if (start && !main_module) {
        set_error_buf(
            error_buf, error_buf_size,
            "a command (with _start function) can not be a sub-module");
        return false;
    }

    /*
     * it is ok a reactor acts as a main module,
     * so skip the check about (with `_initialize`)
     */

    memory = wasm_loader_find_export(module, "", "memory", EXPORT_KIND_MEMORY,
                                     error_buf, error_buf_size);
    if (!memory) {
        set_error_buf(error_buf, error_buf_size,
                      "a module with WASI apis must export memory by default");
        return false;
    }

    return true;
}
#endif

WASMModule *
wasm_loader_load(uint8 *buf, uint32 size,
#if WASM_ENABLE_MULTI_MODULE != 0
                 bool main_module,
#endif
                 char *error_buf, uint32 error_buf_size)
{
    WASMModule *module = create_module(error_buf, error_buf_size);
    if (!module) {
        return NULL;
    }

#if WASM_ENABLE_DEBUG_INTERP != 0 || WASM_ENABLE_FAST_JIT != 0
    module->load_addr = (uint8 *)buf;
    module->load_size = size;
#endif

    if (!load(buf, size, module, error_buf, error_buf_size)) {
        goto fail;
    }

#if (WASM_ENABLE_MULTI_MODULE != 0) && (WASM_ENABLE_LIBC_WASI != 0)
    /* Check the WASI application ABI */
    if (!check_wasi_abi_compatibility(module, main_module, error_buf,
                                      error_buf_size)) {
        goto fail;
    }
#endif

    LOG_VERBOSE("Load module success.\n");
    return module;

fail:
    wasm_loader_unload(module);
    return NULL;
}

void
wasm_loader_unload(WASMModule *module)
{
    uint32 i;

    if (!module)
        return;

    if (module->types) {
        for (i = 0; i < module->type_count; i++) {
            if (module->types[i])
                wasm_runtime_free(module->types[i]);
        }
        wasm_runtime_free(module->types);
    }

    if (module->imports)
        wasm_runtime_free(module->imports);

    if (module->functions) {
        for (i = 0; i < module->function_count; i++) {
            if (module->functions[i]) {
                if (module->functions[i]->local_offsets)
                    wasm_runtime_free(module->functions[i]->local_offsets);
#if WASM_ENABLE_FAST_INTERP != 0
                if (module->functions[i]->code_compiled)
                    wasm_runtime_free(module->functions[i]->code_compiled);
                if (module->functions[i]->consts)
                    wasm_runtime_free(module->functions[i]->consts);
#endif
                wasm_runtime_free(module->functions[i]);
            }
        }
        wasm_runtime_free(module->functions);
    }

    if (module->tables)
        wasm_runtime_free(module->tables);

    if (module->memories)
        wasm_runtime_free(module->memories);

    if (module->globals)
        wasm_runtime_free(module->globals);

    if (module->exports)
        wasm_runtime_free(module->exports);

    if (module->table_segments) {
        for (i = 0; i < module->table_seg_count; i++) {
            if (module->table_segments[i].func_indexes)
                wasm_runtime_free(module->table_segments[i].func_indexes);
        }
        wasm_runtime_free(module->table_segments);
    }

    if (module->data_segments) {
        for (i = 0; i < module->data_seg_count; i++) {
            if (module->data_segments[i])
                wasm_runtime_free(module->data_segments[i]);
        }
        wasm_runtime_free(module->data_segments);
    }

    if (module->const_str_list) {
        StringNode *node = module->const_str_list, *node_next;
        while (node) {
            node_next = node->next;
            wasm_runtime_free(node);
            node = node_next;
        }
    }

#if WASM_ENABLE_FAST_INTERP == 0
    if (module->br_table_cache_list) {
        BrTableCache *node = bh_list_first_elem(module->br_table_cache_list);
        BrTableCache *node_next;
        while (node) {
            node_next = bh_list_elem_next(node);
            wasm_runtime_free(node);
            node = node_next;
        }
    }
#endif

#if WASM_ENABLE_MULTI_MODULE != 0
    /* just release the sub module list */
    if (module->import_module_list) {
        WASMRegisteredModule *node =
            bh_list_first_elem(module->import_module_list);
        while (node) {
            WASMRegisteredModule *next = bh_list_elem_next(node);
            bh_list_remove(module->import_module_list, node);
            /*
             * unload(sub_module) will be trigged during runtime_destroy().
             * every module in the global module list will be unloaded one by
             * one. so don't worry.
             */
            wasm_runtime_free(node);
            /*
             * the module file reading buffer will be released
             * in runtime_destroy()
             */
            node = next;
        }
    }
#endif

#if WASM_ENABLE_DEBUG_INTERP != 0
    WASMFastOPCodeNode *fast_opcode =
        bh_list_first_elem(&module->fast_opcode_list);
    while (fast_opcode) {
        WASMFastOPCodeNode *next = bh_list_elem_next(fast_opcode);
        wasm_runtime_free(fast_opcode);
        fast_opcode = next;
    }
    os_mutex_destroy(&module->ref_count_lock);
#endif

<<<<<<< HEAD
#if WASM_ENABLE_FAST_JIT != 0
    if (module->fast_jit_func_ptrs) {
        for (i = 0; i < module->function_count; i++) {
            if (module->fast_jit_func_ptrs[i])
                jit_code_cache_free(module->fast_jit_func_ptrs[i]);
        }
        wasm_runtime_free(module->fast_jit_func_ptrs);
    }
=======
#if WASM_ENABLE_LOAD_CUSTOM_SECTION != 0
    wasm_runtime_destroy_custom_sections(module->custom_section_list);
>>>>>>> 53b775aa
#endif

    wasm_runtime_free(module);
}

bool
wasm_loader_find_block_addr(WASMExecEnv *exec_env, BlockAddr *block_addr_cache,
                            const uint8 *start_addr, const uint8 *code_end_addr,
                            uint8 label_type, uint8 **p_else_addr,
                            uint8 **p_end_addr)
{
    const uint8 *p = start_addr, *p_end = code_end_addr;
    uint8 *else_addr = NULL;
    char error_buf[128];
    uint32 block_nested_depth = 1, count, i, j, t;
    uint32 error_buf_size = sizeof(error_buf);
    uint8 opcode, u8;
    BlockAddr block_stack[16] = { { 0 } }, *block;

    i = ((uintptr_t)start_addr) & (uintptr_t)(BLOCK_ADDR_CACHE_SIZE - 1);
    block = block_addr_cache + BLOCK_ADDR_CONFLICT_SIZE * i;

    for (j = 0; j < BLOCK_ADDR_CONFLICT_SIZE; j++) {
        if (block[j].start_addr == start_addr) {
            /* Cache hit */
            *p_else_addr = block[j].else_addr;
            *p_end_addr = block[j].end_addr;
            return true;
        }
    }

    /* Cache unhit */
    block_stack[0].start_addr = start_addr;

    while (p < code_end_addr) {
        opcode = *p++;
#if WASM_ENABLE_DEBUG_INTERP != 0
    op_break_retry:
#endif
        switch (opcode) {
            case WASM_OP_UNREACHABLE:
            case WASM_OP_NOP:
                break;

            case WASM_OP_BLOCK:
            case WASM_OP_LOOP:
            case WASM_OP_IF:
                /* block result type: 0x40/0x7F/0x7E/0x7D/0x7C */
                u8 = read_uint8(p);
                if (block_nested_depth
                    < sizeof(block_stack) / sizeof(BlockAddr)) {
                    block_stack[block_nested_depth].start_addr = p;
                    block_stack[block_nested_depth].else_addr = NULL;
                }
                block_nested_depth++;
                break;

            case EXT_OP_BLOCK:
            case EXT_OP_LOOP:
            case EXT_OP_IF:
                /* block type */
                skip_leb_uint32(p, p_end);
                if (block_nested_depth
                    < sizeof(block_stack) / sizeof(BlockAddr)) {
                    block_stack[block_nested_depth].start_addr = p;
                    block_stack[block_nested_depth].else_addr = NULL;
                }
                block_nested_depth++;
                break;

            case WASM_OP_ELSE:
                if (label_type == LABEL_TYPE_IF && block_nested_depth == 1)
                    else_addr = (uint8 *)(p - 1);
                if (block_nested_depth - 1
                    < sizeof(block_stack) / sizeof(BlockAddr))
                    block_stack[block_nested_depth - 1].else_addr =
                        (uint8 *)(p - 1);
                break;

            case WASM_OP_END:
                if (block_nested_depth == 1) {
                    if (label_type == LABEL_TYPE_IF)
                        *p_else_addr = else_addr;
                    *p_end_addr = (uint8 *)(p - 1);

                    block_stack[0].end_addr = (uint8 *)(p - 1);
                    for (t = 0; t < sizeof(block_stack) / sizeof(BlockAddr);
                         t++) {
                        start_addr = block_stack[t].start_addr;
                        if (start_addr) {
                            i = ((uintptr_t)start_addr)
                                & (uintptr_t)(BLOCK_ADDR_CACHE_SIZE - 1);
                            block =
                                block_addr_cache + BLOCK_ADDR_CONFLICT_SIZE * i;
                            for (j = 0; j < BLOCK_ADDR_CONFLICT_SIZE; j++)
                                if (!block[j].start_addr)
                                    break;

                            if (j == BLOCK_ADDR_CONFLICT_SIZE) {
                                memmove(block + 1, block,
                                        (BLOCK_ADDR_CONFLICT_SIZE - 1)
                                            * sizeof(BlockAddr));
                                j = 0;
                            }
                            block[j].start_addr = block_stack[t].start_addr;
                            block[j].else_addr = block_stack[t].else_addr;
                            block[j].end_addr = block_stack[t].end_addr;
                        }
                        else
                            break;
                    }
                    return true;
                }
                else {
                    block_nested_depth--;
                    if (block_nested_depth
                        < sizeof(block_stack) / sizeof(BlockAddr))
                        block_stack[block_nested_depth].end_addr =
                            (uint8 *)(p - 1);
                }
                break;

            case WASM_OP_BR:
            case WASM_OP_BR_IF:
                skip_leb_uint32(p, p_end); /* labelidx */
                break;

            case WASM_OP_BR_TABLE:
                read_leb_uint32(p, p_end, count); /* lable num */
#if WASM_ENABLE_FAST_INTERP != 0
                for (i = 0; i <= count; i++) /* lableidxs */
                    skip_leb_uint32(p, p_end);
#else
                p += count + 1;
                while (*p == WASM_OP_NOP)
                    p++;
#endif
                break;

#if WASM_ENABLE_FAST_INTERP == 0
            case EXT_OP_BR_TABLE_CACHE:
                read_leb_uint32(p, p_end, count); /* lable num */
                while (*p == WASM_OP_NOP)
                    p++;
                break;
#endif

            case WASM_OP_RETURN:
                break;

            case WASM_OP_CALL:
#if WASM_ENABLE_TAIL_CALL != 0
            case WASM_OP_RETURN_CALL:
#endif
                skip_leb_uint32(p, p_end); /* funcidx */
                break;

            case WASM_OP_CALL_INDIRECT:
#if WASM_ENABLE_TAIL_CALL != 0
            case WASM_OP_RETURN_CALL_INDIRECT:
#endif
                skip_leb_uint32(p, p_end); /* typeidx */
                CHECK_BUF(p, p_end, 1);
                u8 = read_uint8(p); /* 0x00 */
                break;

            case WASM_OP_DROP:
            case WASM_OP_SELECT:
            case WASM_OP_DROP_64:
            case WASM_OP_SELECT_64:
                break;

#if WASM_ENABLE_REF_TYPES != 0
            case WASM_OP_SELECT_T:
                skip_leb_uint32(p, p_end); /* vec length */
                CHECK_BUF(p, p_end, 1);
                u8 = read_uint8(p); /* typeidx */
                break;
            case WASM_OP_TABLE_GET:
            case WASM_OP_TABLE_SET:
                skip_leb_uint32(p, p_end); /* table index */
                break;
            case WASM_OP_REF_NULL:
                CHECK_BUF(p, p_end, 1);
                u8 = read_uint8(p); /* type */
                break;
            case WASM_OP_REF_IS_NULL:
                break;
            case WASM_OP_REF_FUNC:
                skip_leb_uint32(p, p_end); /* func index */
                break;
#endif /* WASM_ENABLE_REF_TYPES */
            case WASM_OP_GET_LOCAL:
            case WASM_OP_SET_LOCAL:
            case WASM_OP_TEE_LOCAL:
            case WASM_OP_GET_GLOBAL:
            case WASM_OP_SET_GLOBAL:
            case WASM_OP_GET_GLOBAL_64:
            case WASM_OP_SET_GLOBAL_64:
            case WASM_OP_SET_GLOBAL_AUX_STACK:
                skip_leb_uint32(p, p_end); /* local index */
                break;

            case EXT_OP_GET_LOCAL_FAST:
            case EXT_OP_SET_LOCAL_FAST:
            case EXT_OP_TEE_LOCAL_FAST:
                CHECK_BUF(p, p_end, 1);
                p++;
                break;

            case WASM_OP_I32_LOAD:
            case WASM_OP_I64_LOAD:
            case WASM_OP_F32_LOAD:
            case WASM_OP_F64_LOAD:
            case WASM_OP_I32_LOAD8_S:
            case WASM_OP_I32_LOAD8_U:
            case WASM_OP_I32_LOAD16_S:
            case WASM_OP_I32_LOAD16_U:
            case WASM_OP_I64_LOAD8_S:
            case WASM_OP_I64_LOAD8_U:
            case WASM_OP_I64_LOAD16_S:
            case WASM_OP_I64_LOAD16_U:
            case WASM_OP_I64_LOAD32_S:
            case WASM_OP_I64_LOAD32_U:
            case WASM_OP_I32_STORE:
            case WASM_OP_I64_STORE:
            case WASM_OP_F32_STORE:
            case WASM_OP_F64_STORE:
            case WASM_OP_I32_STORE8:
            case WASM_OP_I32_STORE16:
            case WASM_OP_I64_STORE8:
            case WASM_OP_I64_STORE16:
            case WASM_OP_I64_STORE32:
                skip_leb_uint32(p, p_end); /* align */
                skip_leb_uint32(p, p_end); /* offset */
                break;

            case WASM_OP_MEMORY_SIZE:
            case WASM_OP_MEMORY_GROW:
                skip_leb_uint32(p, p_end); /* 0x00 */
                break;

            case WASM_OP_I32_CONST:
                skip_leb_int32(p, p_end);
                break;
            case WASM_OP_I64_CONST:
                skip_leb_int64(p, p_end);
                break;
            case WASM_OP_F32_CONST:
                p += sizeof(float32);
                break;
            case WASM_OP_F64_CONST:
                p += sizeof(float64);
                break;

            case WASM_OP_I32_EQZ:
            case WASM_OP_I32_EQ:
            case WASM_OP_I32_NE:
            case WASM_OP_I32_LT_S:
            case WASM_OP_I32_LT_U:
            case WASM_OP_I32_GT_S:
            case WASM_OP_I32_GT_U:
            case WASM_OP_I32_LE_S:
            case WASM_OP_I32_LE_U:
            case WASM_OP_I32_GE_S:
            case WASM_OP_I32_GE_U:
            case WASM_OP_I64_EQZ:
            case WASM_OP_I64_EQ:
            case WASM_OP_I64_NE:
            case WASM_OP_I64_LT_S:
            case WASM_OP_I64_LT_U:
            case WASM_OP_I64_GT_S:
            case WASM_OP_I64_GT_U:
            case WASM_OP_I64_LE_S:
            case WASM_OP_I64_LE_U:
            case WASM_OP_I64_GE_S:
            case WASM_OP_I64_GE_U:
            case WASM_OP_F32_EQ:
            case WASM_OP_F32_NE:
            case WASM_OP_F32_LT:
            case WASM_OP_F32_GT:
            case WASM_OP_F32_LE:
            case WASM_OP_F32_GE:
            case WASM_OP_F64_EQ:
            case WASM_OP_F64_NE:
            case WASM_OP_F64_LT:
            case WASM_OP_F64_GT:
            case WASM_OP_F64_LE:
            case WASM_OP_F64_GE:
            case WASM_OP_I32_CLZ:
            case WASM_OP_I32_CTZ:
            case WASM_OP_I32_POPCNT:
            case WASM_OP_I32_ADD:
            case WASM_OP_I32_SUB:
            case WASM_OP_I32_MUL:
            case WASM_OP_I32_DIV_S:
            case WASM_OP_I32_DIV_U:
            case WASM_OP_I32_REM_S:
            case WASM_OP_I32_REM_U:
            case WASM_OP_I32_AND:
            case WASM_OP_I32_OR:
            case WASM_OP_I32_XOR:
            case WASM_OP_I32_SHL:
            case WASM_OP_I32_SHR_S:
            case WASM_OP_I32_SHR_U:
            case WASM_OP_I32_ROTL:
            case WASM_OP_I32_ROTR:
            case WASM_OP_I64_CLZ:
            case WASM_OP_I64_CTZ:
            case WASM_OP_I64_POPCNT:
            case WASM_OP_I64_ADD:
            case WASM_OP_I64_SUB:
            case WASM_OP_I64_MUL:
            case WASM_OP_I64_DIV_S:
            case WASM_OP_I64_DIV_U:
            case WASM_OP_I64_REM_S:
            case WASM_OP_I64_REM_U:
            case WASM_OP_I64_AND:
            case WASM_OP_I64_OR:
            case WASM_OP_I64_XOR:
            case WASM_OP_I64_SHL:
            case WASM_OP_I64_SHR_S:
            case WASM_OP_I64_SHR_U:
            case WASM_OP_I64_ROTL:
            case WASM_OP_I64_ROTR:
            case WASM_OP_F32_ABS:
            case WASM_OP_F32_NEG:
            case WASM_OP_F32_CEIL:
            case WASM_OP_F32_FLOOR:
            case WASM_OP_F32_TRUNC:
            case WASM_OP_F32_NEAREST:
            case WASM_OP_F32_SQRT:
            case WASM_OP_F32_ADD:
            case WASM_OP_F32_SUB:
            case WASM_OP_F32_MUL:
            case WASM_OP_F32_DIV:
            case WASM_OP_F32_MIN:
            case WASM_OP_F32_MAX:
            case WASM_OP_F32_COPYSIGN:
            case WASM_OP_F64_ABS:
            case WASM_OP_F64_NEG:
            case WASM_OP_F64_CEIL:
            case WASM_OP_F64_FLOOR:
            case WASM_OP_F64_TRUNC:
            case WASM_OP_F64_NEAREST:
            case WASM_OP_F64_SQRT:
            case WASM_OP_F64_ADD:
            case WASM_OP_F64_SUB:
            case WASM_OP_F64_MUL:
            case WASM_OP_F64_DIV:
            case WASM_OP_F64_MIN:
            case WASM_OP_F64_MAX:
            case WASM_OP_F64_COPYSIGN:
            case WASM_OP_I32_WRAP_I64:
            case WASM_OP_I32_TRUNC_S_F32:
            case WASM_OP_I32_TRUNC_U_F32:
            case WASM_OP_I32_TRUNC_S_F64:
            case WASM_OP_I32_TRUNC_U_F64:
            case WASM_OP_I64_EXTEND_S_I32:
            case WASM_OP_I64_EXTEND_U_I32:
            case WASM_OP_I64_TRUNC_S_F32:
            case WASM_OP_I64_TRUNC_U_F32:
            case WASM_OP_I64_TRUNC_S_F64:
            case WASM_OP_I64_TRUNC_U_F64:
            case WASM_OP_F32_CONVERT_S_I32:
            case WASM_OP_F32_CONVERT_U_I32:
            case WASM_OP_F32_CONVERT_S_I64:
            case WASM_OP_F32_CONVERT_U_I64:
            case WASM_OP_F32_DEMOTE_F64:
            case WASM_OP_F64_CONVERT_S_I32:
            case WASM_OP_F64_CONVERT_U_I32:
            case WASM_OP_F64_CONVERT_S_I64:
            case WASM_OP_F64_CONVERT_U_I64:
            case WASM_OP_F64_PROMOTE_F32:
            case WASM_OP_I32_REINTERPRET_F32:
            case WASM_OP_I64_REINTERPRET_F64:
            case WASM_OP_F32_REINTERPRET_I32:
            case WASM_OP_F64_REINTERPRET_I64:
            case WASM_OP_I32_EXTEND8_S:
            case WASM_OP_I32_EXTEND16_S:
            case WASM_OP_I64_EXTEND8_S:
            case WASM_OP_I64_EXTEND16_S:
            case WASM_OP_I64_EXTEND32_S:
                break;
            case WASM_OP_MISC_PREFIX:
            {
                uint32 opcode1;

                read_leb_uint32(p, p_end, opcode1);

                switch (opcode1) {
                    case WASM_OP_I32_TRUNC_SAT_S_F32:
                    case WASM_OP_I32_TRUNC_SAT_U_F32:
                    case WASM_OP_I32_TRUNC_SAT_S_F64:
                    case WASM_OP_I32_TRUNC_SAT_U_F64:
                    case WASM_OP_I64_TRUNC_SAT_S_F32:
                    case WASM_OP_I64_TRUNC_SAT_U_F32:
                    case WASM_OP_I64_TRUNC_SAT_S_F64:
                    case WASM_OP_I64_TRUNC_SAT_U_F64:
                        break;
#if WASM_ENABLE_BULK_MEMORY != 0
                    case WASM_OP_MEMORY_INIT:
                        skip_leb_uint32(p, p_end);
                        /* skip memory idx */
                        p++;
                        break;
                    case WASM_OP_DATA_DROP:
                        skip_leb_uint32(p, p_end);
                        break;
                    case WASM_OP_MEMORY_COPY:
                        /* skip two memory idx */
                        p += 2;
                        break;
                    case WASM_OP_MEMORY_FILL:
                        /* skip memory idx */
                        p++;
                        break;
#endif /* WASM_ENABLE_BULK_MEMORY */
#if WASM_ENABLE_REF_TYPES != 0
                    case WASM_OP_TABLE_INIT:
                    case WASM_OP_TABLE_COPY:
                        /* tableidx */
                        skip_leb_uint32(p, p_end);
                        /* elemidx */
                        skip_leb_uint32(p, p_end);
                        break;
                    case WASM_OP_ELEM_DROP:
                        /* elemidx */
                        skip_leb_uint32(p, p_end);
                        break;
                    case WASM_OP_TABLE_SIZE:
                    case WASM_OP_TABLE_GROW:
                    case WASM_OP_TABLE_FILL:
                        skip_leb_uint32(p, p_end); /* table idx */
                        break;
#endif /* WASM_ENABLE_REF_TYPES */
                    default:
                        return false;
                }
                break;
            }

#if WASM_ENABLE_SIMD != 0
#if (WASM_ENABLE_WAMR_COMPILER != 0) || (WASM_ENABLE_JIT != 0)
            case WASM_OP_SIMD_PREFIX:
            {
                /* TODO: shall we ceate a table to be friendly to branch
                 * prediction */
                opcode = read_uint8(p);
                /* follow the order of enum WASMSimdEXTOpcode in wasm_opcode.h
                 */
                switch (opcode) {
                    case SIMD_v128_load:
                    case SIMD_v128_load8x8_s:
                    case SIMD_v128_load8x8_u:
                    case SIMD_v128_load16x4_s:
                    case SIMD_v128_load16x4_u:
                    case SIMD_v128_load32x2_s:
                    case SIMD_v128_load32x2_u:
                    case SIMD_v128_load8_splat:
                    case SIMD_v128_load16_splat:
                    case SIMD_v128_load32_splat:
                    case SIMD_v128_load64_splat:
                    case SIMD_v128_store:
                        /* memarg align */
                        skip_leb_uint32(p, p_end);
                        /* memarg offset*/
                        skip_leb_uint32(p, p_end);
                        break;

                    case SIMD_v128_const:
                    case SIMD_v8x16_shuffle:
                        /* immByte[16] immLaneId[16] */
                        CHECK_BUF1(p, p_end, 16);
                        p += 16;
                        break;

                    case SIMD_i8x16_extract_lane_s:
                    case SIMD_i8x16_extract_lane_u:
                    case SIMD_i8x16_replace_lane:
                    case SIMD_i16x8_extract_lane_s:
                    case SIMD_i16x8_extract_lane_u:
                    case SIMD_i16x8_replace_lane:
                    case SIMD_i32x4_extract_lane:
                    case SIMD_i32x4_replace_lane:
                    case SIMD_i64x2_extract_lane:
                    case SIMD_i64x2_replace_lane:
                    case SIMD_f32x4_extract_lane:
                    case SIMD_f32x4_replace_lane:
                    case SIMD_f64x2_extract_lane:
                    case SIMD_f64x2_replace_lane:
                        /* ImmLaneId */
                        CHECK_BUF(p, p_end, 1);
                        p++;
                        break;

                    case SIMD_v128_load8_lane:
                    case SIMD_v128_load16_lane:
                    case SIMD_v128_load32_lane:
                    case SIMD_v128_load64_lane:
                    case SIMD_v128_store8_lane:
                    case SIMD_v128_store16_lane:
                    case SIMD_v128_store32_lane:
                    case SIMD_v128_store64_lane:
                        /* memarg align */
                        skip_leb_uint32(p, p_end);
                        /* memarg offset*/
                        skip_leb_uint32(p, p_end);
                        /* ImmLaneId */
                        CHECK_BUF(p, p_end, 1);
                        p++;
                        break;

                    case SIMD_v128_load32_zero:
                    case SIMD_v128_load64_zero:
                        /* memarg align */
                        skip_leb_uint32(p, p_end);
                        /* memarg offset*/
                        skip_leb_uint32(p, p_end);
                        break;

                    default:
                        /*
                         * since latest SIMD specific used almost every value
                         * from 0x00 to 0xff, the default branch will present
                         * all opcodes without imm
                         * https://github.com/WebAssembly/simd/blob/main/proposals/simd/NewOpcodes.md
                         */
                        break;
                }
                break;
            }
#endif /* end of (WASM_ENABLE_WAMR_COMPILER != 0) || (WASM_ENABLE_JIT != 0) */
#endif /* end of WASM_ENABLE_SIMD */

#if WASM_ENABLE_SHARED_MEMORY != 0
            case WASM_OP_ATOMIC_PREFIX:
            {
                /* atomic_op (1 u8) + memarg (2 u32_leb) */
                opcode = read_uint8(p);
                if (opcode != WASM_OP_ATOMIC_FENCE) {
                    skip_leb_uint32(p, p_end); /* align */
                    skip_leb_uint32(p, p_end); /* offset */
                }
                else {
                    /* atomic.fence doesn't have memarg */
                    p++;
                }
                break;
            }
#endif
#if WASM_ENABLE_DEBUG_INTERP != 0
            case DEBUG_OP_BREAK:
            {
                WASMDebugInstance *debug_instance =
                    wasm_exec_env_get_instance(exec_env);
                char orignal_opcode[1];
                uint64 size = 1;
                WASMModuleInstance *module_inst =
                    (WASMModuleInstance *)exec_env->module_inst;
                uint64 offset = (p - 1) >= module_inst->module->load_addr
                                    ? (p - 1) - module_inst->module->load_addr
                                    : ~0;
                if (debug_instance) {
                    if (wasm_debug_instance_get_obj_mem(debug_instance, offset,
                                                        orignal_opcode, &size)
                        && size == 1) {
                        LOG_VERBOSE("WASM loader find OP_BREAK , recover it "
                                    "with  %02x: ",
                                    orignal_opcode[0]);
                        opcode = orignal_opcode[0];
                        goto op_break_retry;
                    }
                }
                break;
            }
#endif

            default:
                return false;
        }
    }

    (void)u8;
    return false;
fail:
    return false;
}

#define REF_ANY VALUE_TYPE_ANY
#define REF_I32 VALUE_TYPE_I32
#define REF_F32 VALUE_TYPE_F32
#define REF_I64_1 VALUE_TYPE_I64
#define REF_I64_2 VALUE_TYPE_I64
#define REF_F64_1 VALUE_TYPE_F64
#define REF_F64_2 VALUE_TYPE_F64
#define REF_V128_1 VALUE_TYPE_V128
#define REF_V128_2 VALUE_TYPE_V128
#define REF_V128_3 VALUE_TYPE_V128
#define REF_V128_4 VALUE_TYPE_V128
#define REF_FUNCREF VALUE_TYPE_FUNCREF
#define REF_EXTERNREF VALUE_TYPE_EXTERNREF

#if WASM_ENABLE_FAST_INTERP != 0

#if WASM_DEBUG_PREPROCESSOR != 0
#define LOG_OP(...) os_printf(__VA_ARGS__)
#else
#define LOG_OP(...) (void)0
#endif

#define PATCH_ELSE 0
#define PATCH_END 1
typedef struct BranchBlockPatch {
    struct BranchBlockPatch *next;
    uint8 patch_type;
    uint8 *code_compiled;
} BranchBlockPatch;
#endif

typedef struct BranchBlock {
    uint8 label_type;
    BlockType block_type;
    uint8 *start_addr;
    uint8 *else_addr;
    uint8 *end_addr;
    uint32 stack_cell_num;
#if WASM_ENABLE_FAST_INTERP != 0
    uint16 dynamic_offset;
    uint8 *code_compiled;
    BranchBlockPatch *patch_list;
    /* This is used to save params frame_offset of of if block */
    int16 *param_frame_offsets;
#endif

    /* Indicate the operand stack is in polymorphic state.
     * If the opcode is one of unreachable/br/br_table/return, stack is marked
     * to polymorphic state until the block's 'end' opcode is processed.
     * If stack is in polymorphic state and stack is empty, instruction can
     * pop any type of value directly without decreasing stack top pointer
     * and stack cell num. */
    bool is_stack_polymorphic;
} BranchBlock;

typedef struct WASMLoaderContext {
    /* frame ref stack */
    uint8 *frame_ref;
    uint8 *frame_ref_bottom;
    uint8 *frame_ref_boundary;
    uint32 frame_ref_size;
    uint32 stack_cell_num;
    uint32 max_stack_cell_num;

    /* frame csp stack */
    BranchBlock *frame_csp;
    BranchBlock *frame_csp_bottom;
    BranchBlock *frame_csp_boundary;
    uint32 frame_csp_size;
    uint32 csp_num;
    uint32 max_csp_num;

#if WASM_ENABLE_FAST_INTERP != 0
    /* frame offset stack */
    int16 *frame_offset;
    int16 *frame_offset_bottom;
    int16 *frame_offset_boundary;
    uint32 frame_offset_size;
    int16 dynamic_offset;
    int16 start_dynamic_offset;
    int16 max_dynamic_offset;

    /* preserved local offset */
    int16 preserved_local_offset;

    /* const buffer */
    uint8 *const_buf;
    uint16 num_const;
    uint16 const_cell_num;
    uint32 const_buf_size;

    /* processed code */
    uint8 *p_code_compiled;
    uint8 *p_code_compiled_end;
    uint32 code_compiled_size;
#endif
} WASMLoaderContext;

typedef struct Const {
    WASMValue value;
    uint16 slot_index;
    uint8 value_type;
} Const;

static void *
memory_realloc(void *mem_old, uint32 size_old, uint32 size_new, char *error_buf,
               uint32 error_buf_size)
{
    uint8 *mem_new;
    bh_assert(size_new > size_old);
    if ((mem_new = loader_malloc(size_new, error_buf, error_buf_size))) {
        bh_memcpy_s(mem_new, size_new, mem_old, size_old);
        memset(mem_new + size_old, 0, size_new - size_old);
        wasm_runtime_free(mem_old);
    }
    return mem_new;
}

#define MEM_REALLOC(mem, size_old, size_new)                               \
    do {                                                                   \
        void *mem_new = memory_realloc(mem, size_old, size_new, error_buf, \
                                       error_buf_size);                    \
        if (!mem_new)                                                      \
            goto fail;                                                     \
        mem = mem_new;                                                     \
    } while (0)

#define CHECK_CSP_PUSH()                                                  \
    do {                                                                  \
        if (ctx->frame_csp >= ctx->frame_csp_boundary) {                  \
            MEM_REALLOC(                                                  \
                ctx->frame_csp_bottom, ctx->frame_csp_size,               \
                (uint32)(ctx->frame_csp_size + 8 * sizeof(BranchBlock))); \
            ctx->frame_csp_size += (uint32)(8 * sizeof(BranchBlock));     \
            ctx->frame_csp_boundary =                                     \
                ctx->frame_csp_bottom                                     \
                + ctx->frame_csp_size / sizeof(BranchBlock);              \
            ctx->frame_csp = ctx->frame_csp_bottom + ctx->csp_num;        \
        }                                                                 \
    } while (0)

#define CHECK_CSP_POP()                                             \
    do {                                                            \
        if (ctx->csp_num < 1) {                                     \
            set_error_buf(error_buf, error_buf_size,                \
                          "type mismatch: "                         \
                          "expect data but block stack was empty"); \
            goto fail;                                              \
        }                                                           \
    } while (0)

#if WASM_ENABLE_FAST_INTERP != 0
static bool
check_offset_push(WASMLoaderContext *ctx, char *error_buf,
                  uint32 error_buf_size)
{
    uint32 cell_num = (uint32)(ctx->frame_offset - ctx->frame_offset_bottom);
    if (ctx->frame_offset >= ctx->frame_offset_boundary) {
        MEM_REALLOC(ctx->frame_offset_bottom, ctx->frame_offset_size,
                    ctx->frame_offset_size + 16);
        ctx->frame_offset_size += 16;
        ctx->frame_offset_boundary =
            ctx->frame_offset_bottom + ctx->frame_offset_size / sizeof(int16);
        ctx->frame_offset = ctx->frame_offset_bottom + cell_num;
    }
    return true;
fail:
    return false;
}

static bool
check_offset_pop(WASMLoaderContext *ctx, uint32 cells)
{
    if (ctx->frame_offset - cells < ctx->frame_offset_bottom)
        return false;
    return true;
}

static void
free_label_patch_list(BranchBlock *frame_csp)
{
    BranchBlockPatch *label_patch = frame_csp->patch_list;
    BranchBlockPatch *next;
    while (label_patch != NULL) {
        next = label_patch->next;
        wasm_runtime_free(label_patch);
        label_patch = next;
    }
    frame_csp->patch_list = NULL;
}

static void
free_all_label_patch_lists(BranchBlock *frame_csp, uint32 csp_num)
{
    BranchBlock *tmp_csp = frame_csp;

    for (uint32 i = 0; i < csp_num; i++) {
        free_label_patch_list(tmp_csp);
        tmp_csp++;
    }
}

#endif /* end of WASM_ENABLE_FAST_INTERP */

static bool
check_stack_push(WASMLoaderContext *ctx, char *error_buf, uint32 error_buf_size)
{
    if (ctx->frame_ref >= ctx->frame_ref_boundary) {
        MEM_REALLOC(ctx->frame_ref_bottom, ctx->frame_ref_size,
                    ctx->frame_ref_size + 16);
        ctx->frame_ref_size += 16;
        ctx->frame_ref_boundary = ctx->frame_ref_bottom + ctx->frame_ref_size;
        ctx->frame_ref = ctx->frame_ref_bottom + ctx->stack_cell_num;
    }
    return true;
fail:
    return false;
}

static bool
check_stack_top_values(uint8 *frame_ref, int32 stack_cell_num, uint8 type,
                       char *error_buf, uint32 error_buf_size)
{
    if ((is_32bit_type(type) && stack_cell_num < 1)
        || (is_64bit_type(type) && stack_cell_num < 2)
#if WASM_ENABLE_SIMD != 0
#if (WASM_ENABLE_WAMR_COMPILER != 0) || (WASM_ENABLE_JIT != 0)
        || (type == VALUE_TYPE_V128 && stack_cell_num < 4)
#endif
#endif
    ) {
        set_error_buf(error_buf, error_buf_size,
                      "type mismatch: expect data but stack was empty");
        return false;
    }

    if ((is_32bit_type(type) && *(frame_ref - 1) != type)
        || (is_64bit_type(type)
            && (*(frame_ref - 2) != type || *(frame_ref - 1) != type))
#if WASM_ENABLE_SIMD != 0
#if (WASM_ENABLE_WAMR_COMPILER != 0) || (WASM_ENABLE_JIT != 0)
        || (type == VALUE_TYPE_V128
            && (*(frame_ref - 4) != REF_V128_1 || *(frame_ref - 3) != REF_V128_2
                || *(frame_ref - 2) != REF_V128_3
                || *(frame_ref - 1) != REF_V128_4))
#endif
#endif
    ) {
        set_error_buf_v(error_buf, error_buf_size, "%s%s%s",
                        "type mismatch: expect ", type2str(type),
                        " but got other");
        return false;
    }

    return true;
}

static bool
check_stack_pop(WASMLoaderContext *ctx, uint8 type, char *error_buf,
                uint32 error_buf_size)
{
    int32 block_stack_cell_num =
        (int32)(ctx->stack_cell_num - (ctx->frame_csp - 1)->stack_cell_num);

    if (block_stack_cell_num > 0 && *(ctx->frame_ref - 1) == VALUE_TYPE_ANY) {
        /* the stack top is a value of any type, return success */
        return true;
    }

    if (!check_stack_top_values(ctx->frame_ref, block_stack_cell_num, type,
                                error_buf, error_buf_size))
        return false;

    return true;
}

static void
wasm_loader_ctx_destroy(WASMLoaderContext *ctx)
{
    if (ctx) {
        if (ctx->frame_ref_bottom)
            wasm_runtime_free(ctx->frame_ref_bottom);
        if (ctx->frame_csp_bottom) {
#if WASM_ENABLE_FAST_INTERP != 0
            free_all_label_patch_lists(ctx->frame_csp_bottom, ctx->csp_num);
#endif
            wasm_runtime_free(ctx->frame_csp_bottom);
        }
#if WASM_ENABLE_FAST_INTERP != 0
        if (ctx->frame_offset_bottom)
            wasm_runtime_free(ctx->frame_offset_bottom);
        if (ctx->const_buf)
            wasm_runtime_free(ctx->const_buf);
#endif
        wasm_runtime_free(ctx);
    }
}

static WASMLoaderContext *
wasm_loader_ctx_init(WASMFunction *func, char *error_buf, uint32 error_buf_size)
{
    WASMLoaderContext *loader_ctx =
        loader_malloc(sizeof(WASMLoaderContext), error_buf, error_buf_size);
    if (!loader_ctx)
        return NULL;

    loader_ctx->frame_ref_size = 32;
    if (!(loader_ctx->frame_ref_bottom = loader_ctx->frame_ref = loader_malloc(
              loader_ctx->frame_ref_size, error_buf, error_buf_size)))
        goto fail;
    loader_ctx->frame_ref_boundary = loader_ctx->frame_ref_bottom + 32;

    loader_ctx->frame_csp_size = sizeof(BranchBlock) * 8;
    if (!(loader_ctx->frame_csp_bottom = loader_ctx->frame_csp = loader_malloc(
              loader_ctx->frame_csp_size, error_buf, error_buf_size)))
        goto fail;
    loader_ctx->frame_csp_boundary = loader_ctx->frame_csp_bottom + 8;

#if WASM_ENABLE_FAST_INTERP != 0
    loader_ctx->frame_offset_size = sizeof(int16) * 32;
    if (!(loader_ctx->frame_offset_bottom = loader_ctx->frame_offset =
              loader_malloc(loader_ctx->frame_offset_size, error_buf,
                            error_buf_size)))
        goto fail;
    loader_ctx->frame_offset_boundary = loader_ctx->frame_offset_bottom + 32;

    loader_ctx->num_const = 0;
    loader_ctx->const_buf_size = sizeof(Const) * 8;
    if (!(loader_ctx->const_buf = loader_malloc(loader_ctx->const_buf_size,
                                                error_buf, error_buf_size)))
        goto fail;

    if (func->param_cell_num >= (int32)INT16_MAX - func->local_cell_num) {
        set_error_buf(error_buf, error_buf_size,
                      "fast interpreter offset overflow");
        goto fail;
    }

    loader_ctx->start_dynamic_offset = loader_ctx->dynamic_offset =
        loader_ctx->max_dynamic_offset =
            func->param_cell_num + func->local_cell_num;
#endif
    return loader_ctx;

fail:
    wasm_loader_ctx_destroy(loader_ctx);
    return NULL;
}

static bool
wasm_loader_push_frame_ref(WASMLoaderContext *ctx, uint8 type, char *error_buf,
                           uint32 error_buf_size)
{
    if (type == VALUE_TYPE_VOID)
        return true;

    if (!check_stack_push(ctx, error_buf, error_buf_size))
        return false;

    *ctx->frame_ref++ = type;
    ctx->stack_cell_num++;
    if (is_32bit_type(type) || type == VALUE_TYPE_ANY)
        goto check_stack_and_return;

    if (!check_stack_push(ctx, error_buf, error_buf_size))
        return false;

    *ctx->frame_ref++ = type;
    ctx->stack_cell_num++;

#if WASM_ENABLE_SIMD != 0
#if (WASM_ENABLE_WAMR_COMPILER != 0) || (WASM_ENABLE_JIT != 0)
    if (type == VALUE_TYPE_V128) {
        if (!check_stack_push(ctx, error_buf, error_buf_size))
            return false;
        *ctx->frame_ref++ = type;
        ctx->stack_cell_num++;
        if (!check_stack_push(ctx, error_buf, error_buf_size))
            return false;
        *ctx->frame_ref++ = type;
        ctx->stack_cell_num++;
    }
#endif
#endif

check_stack_and_return:
    if (ctx->stack_cell_num > ctx->max_stack_cell_num)
        ctx->max_stack_cell_num = ctx->stack_cell_num;
    return true;
}

static bool
wasm_loader_pop_frame_ref(WASMLoaderContext *ctx, uint8 type, char *error_buf,
                          uint32 error_buf_size)
{
    BranchBlock *cur_block = ctx->frame_csp - 1;
    int32 available_stack_cell =
        (int32)(ctx->stack_cell_num - cur_block->stack_cell_num);

    /* Directly return success if current block is in stack
     * polymorphic state while stack is empty. */
    if (available_stack_cell <= 0 && cur_block->is_stack_polymorphic)
        return true;

    if (type == VALUE_TYPE_VOID)
        return true;

    if (!check_stack_pop(ctx, type, error_buf, error_buf_size))
        return false;

    ctx->frame_ref--;
    ctx->stack_cell_num--;

    if (is_32bit_type(type) || *ctx->frame_ref == VALUE_TYPE_ANY)
        return true;

    ctx->frame_ref--;
    ctx->stack_cell_num--;

#if WASM_ENABLE_SIMD != 0
#if (WASM_ENABLE_WAMR_COMPILER != 0) || (WASM_ENABLE_JIT != 0)
    if (type == VALUE_TYPE_V128) {
        ctx->frame_ref -= 2;
        ctx->stack_cell_num -= 2;
    }
#endif
#endif
    return true;
}

static bool
wasm_loader_push_pop_frame_ref(WASMLoaderContext *ctx, uint8 pop_cnt,
                               uint8 type_push, uint8 type_pop, char *error_buf,
                               uint32 error_buf_size)
{
    for (int i = 0; i < pop_cnt; i++) {
        if (!wasm_loader_pop_frame_ref(ctx, type_pop, error_buf,
                                       error_buf_size))
            return false;
    }
    if (!wasm_loader_push_frame_ref(ctx, type_push, error_buf, error_buf_size))
        return false;
    return true;
}

static bool
wasm_loader_push_frame_csp(WASMLoaderContext *ctx, uint8 label_type,
                           BlockType block_type, uint8 *start_addr,
                           char *error_buf, uint32 error_buf_size)
{
    CHECK_CSP_PUSH();
    memset(ctx->frame_csp, 0, sizeof(BranchBlock));
    ctx->frame_csp->label_type = label_type;
    ctx->frame_csp->block_type = block_type;
    ctx->frame_csp->start_addr = start_addr;
    ctx->frame_csp->stack_cell_num = ctx->stack_cell_num;
#if WASM_ENABLE_FAST_INTERP != 0
    ctx->frame_csp->dynamic_offset = ctx->dynamic_offset;
    ctx->frame_csp->patch_list = NULL;
#endif
    ctx->frame_csp++;
    ctx->csp_num++;
    if (ctx->csp_num > ctx->max_csp_num)
        ctx->max_csp_num = ctx->csp_num;
    return true;
fail:
    return false;
}

static bool
wasm_loader_pop_frame_csp(WASMLoaderContext *ctx, char *error_buf,
                          uint32 error_buf_size)
{
    CHECK_CSP_POP();
#if WASM_ENABLE_FAST_INTERP != 0
    if ((ctx->frame_csp - 1)->param_frame_offsets)
        wasm_runtime_free((ctx->frame_csp - 1)->param_frame_offsets);
#endif
    ctx->frame_csp--;
    ctx->csp_num--;

    return true;
fail:
    return false;
}

#if WASM_ENABLE_FAST_INTERP != 0

#if WASM_ENABLE_LABELS_AS_VALUES != 0
#if WASM_CPU_SUPPORTS_UNALIGNED_ADDR_ACCESS != 0
#define emit_label(opcode)                                      \
    do {                                                        \
        wasm_loader_emit_ptr(loader_ctx, handle_table[opcode]); \
        LOG_OP("\nemit_op [%02x]\t", opcode);                   \
    } while (0)
#define skip_label()                                            \
    do {                                                        \
        wasm_loader_emit_backspace(loader_ctx, sizeof(void *)); \
        LOG_OP("\ndelete last op\n");                           \
    } while (0)
#else /* else of WASM_CPU_SUPPORTS_UNALIGNED_ADDR_ACCESS */
#define emit_label(opcode)                                                     \
    do {                                                                       \
        int32 offset =                                                         \
            (int32)((uint8 *)handle_table[opcode] - (uint8 *)handle_table[0]); \
        if (!(offset >= INT16_MIN && offset < INT16_MAX)) {                    \
            set_error_buf(error_buf, error_buf_size,                           \
                          "pre-compiled label offset out of range");           \
            goto fail;                                                         \
        }                                                                      \
        wasm_loader_emit_int16(loader_ctx, offset);                            \
        LOG_OP("\nemit_op [%02x]\t", opcode);                                  \
    } while (0)
#define skip_label()                                           \
    do {                                                       \
        wasm_loader_emit_backspace(loader_ctx, sizeof(int16)); \
        LOG_OP("\ndelete last op\n");                          \
    } while (0)
#endif /* end of WASM_CPU_SUPPORTS_UNALIGNED_ADDR_ACCESS */
#else  /* else of WASM_ENABLE_LABELS_AS_VALUES */
#define emit_label(opcode)                          \
    do {                                            \
        wasm_loader_emit_uint8(loader_ctx, opcode); \
        LOG_OP("\nemit_op [%02x]\t", opcode);       \
    } while (0)
#define skip_label()                                           \
    do {                                                       \
        wasm_loader_emit_backspace(loader_ctx, sizeof(uint8)); \
        LOG_OP("\ndelete last op\n");                          \
    } while (0)
#endif /* end of WASM_ENABLE_LABELS_AS_VALUES */

#define emit_empty_label_addr_and_frame_ip(type)                             \
    do {                                                                     \
        if (!add_label_patch_to_list(loader_ctx->frame_csp - 1, type,        \
                                     loader_ctx->p_code_compiled, error_buf, \
                                     error_buf_size))                        \
            goto fail;                                                       \
        /* label address, to be patched */                                   \
        wasm_loader_emit_ptr(loader_ctx, NULL);                              \
    } while (0)

#define emit_br_info(frame_csp)                                         \
    do {                                                                \
        if (!wasm_loader_emit_br_info(loader_ctx, frame_csp, error_buf, \
                                      error_buf_size))                  \
            goto fail;                                                  \
    } while (0)

#define LAST_OP_OUTPUT_I32()                                                   \
    (last_op >= WASM_OP_I32_EQZ && last_op <= WASM_OP_I32_ROTR)                \
        || (last_op == WASM_OP_I32_LOAD || last_op == WASM_OP_F32_LOAD)        \
        || (last_op >= WASM_OP_I32_LOAD8_S && last_op <= WASM_OP_I32_LOAD16_U) \
        || (last_op >= WASM_OP_F32_ABS && last_op <= WASM_OP_F32_COPYSIGN)     \
        || (last_op >= WASM_OP_I32_WRAP_I64                                    \
            && last_op <= WASM_OP_I32_TRUNC_U_F64)                             \
        || (last_op >= WASM_OP_F32_CONVERT_S_I32                               \
            && last_op <= WASM_OP_F32_DEMOTE_F64)                              \
        || (last_op == WASM_OP_I32_REINTERPRET_F32)                            \
        || (last_op == WASM_OP_F32_REINTERPRET_I32)                            \
        || (last_op == EXT_OP_COPY_STACK_TOP)

#define LAST_OP_OUTPUT_I64()                                                   \
    (last_op >= WASM_OP_I64_CLZ && last_op <= WASM_OP_I64_ROTR)                \
        || (last_op >= WASM_OP_F64_ABS && last_op <= WASM_OP_F64_COPYSIGN)     \
        || (last_op == WASM_OP_I64_LOAD || last_op == WASM_OP_F64_LOAD)        \
        || (last_op >= WASM_OP_I64_LOAD8_S && last_op <= WASM_OP_I64_LOAD32_U) \
        || (last_op >= WASM_OP_I64_EXTEND_S_I32                                \
            && last_op <= WASM_OP_I64_TRUNC_U_F64)                             \
        || (last_op >= WASM_OP_F64_CONVERT_S_I32                               \
            && last_op <= WASM_OP_F64_PROMOTE_F32)                             \
        || (last_op == WASM_OP_I64_REINTERPRET_F64)                            \
        || (last_op == WASM_OP_F64_REINTERPRET_I64)                            \
        || (last_op == EXT_OP_COPY_STACK_TOP_I64)

#define GET_CONST_OFFSET(type, val)                                    \
    do {                                                               \
        if (!(wasm_loader_get_const_offset(loader_ctx, type, &val,     \
                                           &operand_offset, error_buf, \
                                           error_buf_size)))           \
            goto fail;                                                 \
    } while (0)

#define GET_CONST_F32_OFFSET(type, fval)                               \
    do {                                                               \
        if (!(wasm_loader_get_const_offset(loader_ctx, type, &fval,    \
                                           &operand_offset, error_buf, \
                                           error_buf_size)))           \
            goto fail;                                                 \
    } while (0)

#define GET_CONST_F64_OFFSET(type, fval)                               \
    do {                                                               \
        if (!(wasm_loader_get_const_offset(loader_ctx, type, &fval,    \
                                           &operand_offset, error_buf, \
                                           error_buf_size)))           \
            goto fail;                                                 \
    } while (0)

#define emit_operand(ctx, offset)            \
    do {                                     \
        wasm_loader_emit_int16(ctx, offset); \
        LOG_OP("%d\t", offset);              \
    } while (0)

#define emit_byte(ctx, byte)               \
    do {                                   \
        wasm_loader_emit_uint8(ctx, byte); \
        LOG_OP("%d\t", byte);              \
    } while (0)

#define emit_uint32(ctx, value)              \
    do {                                     \
        wasm_loader_emit_uint32(ctx, value); \
        LOG_OP("%d\t", value);               \
    } while (0)

#define emit_uint64(ctx, value)                     \
    do {                                            \
        wasm_loader_emit_const(ctx, &value, false); \
        LOG_OP("%lld\t", value);                    \
    } while (0)

#define emit_float32(ctx, value)                   \
    do {                                           \
        wasm_loader_emit_const(ctx, &value, true); \
        LOG_OP("%f\t", value);                     \
    } while (0)

#define emit_float64(ctx, value)                    \
    do {                                            \
        wasm_loader_emit_const(ctx, &value, false); \
        LOG_OP("%f\t", value);                      \
    } while (0)

static bool
wasm_loader_ctx_reinit(WASMLoaderContext *ctx)
{
    if (!(ctx->p_code_compiled =
              loader_malloc(ctx->code_compiled_size, NULL, 0)))
        return false;
    ctx->p_code_compiled_end = ctx->p_code_compiled + ctx->code_compiled_size;

    /* clean up frame ref */
    memset(ctx->frame_ref_bottom, 0, ctx->frame_ref_size);
    ctx->frame_ref = ctx->frame_ref_bottom;
    ctx->stack_cell_num = 0;

    /* clean up frame csp */
    memset(ctx->frame_csp_bottom, 0, ctx->frame_csp_size);
    ctx->frame_csp = ctx->frame_csp_bottom;
    ctx->csp_num = 0;
    ctx->max_csp_num = 0;

    /* clean up frame offset */
    memset(ctx->frame_offset_bottom, 0, ctx->frame_offset_size);
    ctx->frame_offset = ctx->frame_offset_bottom;
    ctx->dynamic_offset = ctx->start_dynamic_offset;

    /* init preserved local offsets */
    ctx->preserved_local_offset = ctx->max_dynamic_offset;

    /* const buf is reserved */
    return true;
}

static void
wasm_loader_emit_const(WASMLoaderContext *ctx, void *value, bool is_32_bit)
{
    uint32 size = is_32_bit ? sizeof(uint32) : sizeof(uint64);

    if (ctx->p_code_compiled) {
#if WASM_CPU_SUPPORTS_UNALIGNED_ADDR_ACCESS == 0
        bh_assert(((uintptr_t)ctx->p_code_compiled & 1) == 0);
#endif
        bh_memcpy_s(ctx->p_code_compiled,
                    (uint32)(ctx->p_code_compiled_end - ctx->p_code_compiled),
                    value, size);
        ctx->p_code_compiled += size;
    }
    else {
#if WASM_CPU_SUPPORTS_UNALIGNED_ADDR_ACCESS == 0
        bh_assert((ctx->code_compiled_size & 1) == 0);
#endif
        ctx->code_compiled_size += size;
    }
}

static void
wasm_loader_emit_uint32(WASMLoaderContext *ctx, uint32 value)
{
    if (ctx->p_code_compiled) {
#if WASM_CPU_SUPPORTS_UNALIGNED_ADDR_ACCESS == 0
        bh_assert(((uintptr_t)ctx->p_code_compiled & 1) == 0);
#endif
        STORE_U32(ctx->p_code_compiled, value);
        ctx->p_code_compiled += sizeof(uint32);
    }
    else {
#if WASM_CPU_SUPPORTS_UNALIGNED_ADDR_ACCESS == 0
        bh_assert((ctx->code_compiled_size & 1) == 0);
#endif
        ctx->code_compiled_size += sizeof(uint32);
    }
}

static void
wasm_loader_emit_int16(WASMLoaderContext *ctx, int16 value)
{
    if (ctx->p_code_compiled) {
#if WASM_CPU_SUPPORTS_UNALIGNED_ADDR_ACCESS == 0
        bh_assert(((uintptr_t)ctx->p_code_compiled & 1) == 0);
#endif
        STORE_U16(ctx->p_code_compiled, (uint16)value);
        ctx->p_code_compiled += sizeof(int16);
    }
    else {
#if WASM_CPU_SUPPORTS_UNALIGNED_ADDR_ACCESS == 0
        bh_assert((ctx->code_compiled_size & 1) == 0);
#endif
        ctx->code_compiled_size += sizeof(int16);
    }
}

static void
wasm_loader_emit_uint8(WASMLoaderContext *ctx, uint8 value)
{
    if (ctx->p_code_compiled) {
        *(ctx->p_code_compiled) = value;
        ctx->p_code_compiled += sizeof(uint8);
#if WASM_CPU_SUPPORTS_UNALIGNED_ADDR_ACCESS == 0
        ctx->p_code_compiled++;
        bh_assert(((uintptr_t)ctx->p_code_compiled & 1) == 0);
#endif
    }
    else {
        ctx->code_compiled_size += sizeof(uint8);
#if WASM_CPU_SUPPORTS_UNALIGNED_ADDR_ACCESS == 0
        ctx->code_compiled_size++;
        bh_assert((ctx->code_compiled_size & 1) == 0);
#endif
    }
}

static void
wasm_loader_emit_ptr(WASMLoaderContext *ctx, void *value)
{
    if (ctx->p_code_compiled) {
#if WASM_CPU_SUPPORTS_UNALIGNED_ADDR_ACCESS == 0
        bh_assert(((uintptr_t)ctx->p_code_compiled & 1) == 0);
#endif
        STORE_PTR(ctx->p_code_compiled, value);
        ctx->p_code_compiled += sizeof(void *);
    }
    else {
#if WASM_CPU_SUPPORTS_UNALIGNED_ADDR_ACCESS == 0
        bh_assert((ctx->code_compiled_size & 1) == 0);
#endif
        ctx->code_compiled_size += sizeof(void *);
    }
}

static void
wasm_loader_emit_backspace(WASMLoaderContext *ctx, uint32 size)
{
    if (ctx->p_code_compiled) {
        ctx->p_code_compiled -= size;
#if WASM_CPU_SUPPORTS_UNALIGNED_ADDR_ACCESS == 0
        if (size == sizeof(uint8)) {
            ctx->p_code_compiled--;
            bh_assert(((uintptr_t)ctx->p_code_compiled & 1) == 0);
        }
#endif
    }
    else {
        ctx->code_compiled_size -= size;
#if WASM_CPU_SUPPORTS_UNALIGNED_ADDR_ACCESS == 0
        if (size == sizeof(uint8)) {
            ctx->code_compiled_size--;
            bh_assert((ctx->code_compiled_size & 1) == 0);
        }
#endif
    }
}

static bool
preserve_referenced_local(WASMLoaderContext *loader_ctx, uint8 opcode,
                          uint32 local_index, uint32 local_type,
                          bool *preserved, char *error_buf,
                          uint32 error_buf_size)
{
    uint32 i = 0;
    int16 preserved_offset = (int16)local_index;

    *preserved = false;
    while (i < loader_ctx->stack_cell_num) {
        uint8 cur_type = loader_ctx->frame_ref_bottom[i];

        /* move previous local into dynamic space before a set/tee_local opcode
         */
        if (loader_ctx->frame_offset_bottom[i] == (int16)local_index) {
            if (!(*preserved)) {
                *preserved = true;
                skip_label();
                preserved_offset = loader_ctx->preserved_local_offset;
                if (loader_ctx->p_code_compiled) {
                    bh_assert(preserved_offset != (int16)local_index);
                }
                if (is_32bit_type(local_type)) {
                    /* Only increase preserve offset in the second traversal */
                    if (loader_ctx->p_code_compiled)
                        loader_ctx->preserved_local_offset++;
                    emit_label(EXT_OP_COPY_STACK_TOP);
                }
                else {
                    if (loader_ctx->p_code_compiled)
                        loader_ctx->preserved_local_offset += 2;
                    emit_label(EXT_OP_COPY_STACK_TOP_I64);
                }
                emit_operand(loader_ctx, local_index);
                emit_operand(loader_ctx, preserved_offset);
                emit_label(opcode);
            }
            loader_ctx->frame_offset_bottom[i] = preserved_offset;
        }

        if (is_32bit_type(cur_type))
            i++;
        else
            i += 2;
    }

    return true;
#if WASM_ENABLE_LABELS_AS_VALUES != 0
#if WASM_CPU_SUPPORTS_UNALIGNED_ADDR_ACCESS == 0
fail:
    return false;
#endif
#endif
}

static bool
preserve_local_for_block(WASMLoaderContext *loader_ctx, uint8 opcode,
                         char *error_buf, uint32 error_buf_size)
{
    uint32 i = 0;
    bool preserve_local;

    /* preserve locals before blocks to ensure that "tee/set_local" inside
        blocks will not influence the value of these locals */
    while (i < loader_ctx->stack_cell_num) {
        int16 cur_offset = loader_ctx->frame_offset_bottom[i];
        uint8 cur_type = loader_ctx->frame_ref_bottom[i];

        if ((cur_offset < loader_ctx->start_dynamic_offset)
            && (cur_offset >= 0)) {
            if (!(preserve_referenced_local(loader_ctx, opcode, cur_offset,
                                            cur_type, &preserve_local,
                                            error_buf, error_buf_size)))
                return false;
        }

        if (is_32bit_type(cur_type)) {
            i++;
        }
        else {
            i += 2;
        }
    }

    return true;
}

static bool
add_label_patch_to_list(BranchBlock *frame_csp, uint8 patch_type,
                        uint8 *p_code_compiled, char *error_buf,
                        uint32 error_buf_size)
{
    BranchBlockPatch *patch =
        loader_malloc(sizeof(BranchBlockPatch), error_buf, error_buf_size);
    if (!patch) {
        return false;
    }
    patch->patch_type = patch_type;
    patch->code_compiled = p_code_compiled;
    if (!frame_csp->patch_list) {
        frame_csp->patch_list = patch;
        patch->next = NULL;
    }
    else {
        patch->next = frame_csp->patch_list;
        frame_csp->patch_list = patch;
    }
    return true;
}

static void
apply_label_patch(WASMLoaderContext *ctx, uint8 depth, uint8 patch_type)
{
    BranchBlock *frame_csp = ctx->frame_csp - depth;
    BranchBlockPatch *node = frame_csp->patch_list;
    BranchBlockPatch *node_prev = NULL, *node_next;

    if (!ctx->p_code_compiled)
        return;

    while (node) {
        node_next = node->next;
        if (node->patch_type == patch_type) {
            STORE_PTR(node->code_compiled, ctx->p_code_compiled);
            if (node_prev == NULL) {
                frame_csp->patch_list = node_next;
            }
            else {
                node_prev->next = node_next;
            }
            wasm_runtime_free(node);
        }
        else {
            node_prev = node;
        }
        node = node_next;
    }
}

static bool
wasm_loader_emit_br_info(WASMLoaderContext *ctx, BranchBlock *frame_csp,
                         char *error_buf, uint32 error_buf_size)
{
    /* br info layout:
     *  a) arity of target block
     *  b) total cell num of arity values
     *  c) each arity value's cell num
     *  d) each arity value's src frame offset
     *  e) each arity values's dst dynamic offset
     *  f) branch target address
     *
     *  Note: b-e are omitted when arity is 0 so that
     *  interpreter can recover the br info quickly.
     */
    BlockType *block_type = &frame_csp->block_type;
    uint8 *types = NULL, cell;
    uint32 arity = 0;
    int32 i;
    int16 *frame_offset = ctx->frame_offset;
    uint16 dynamic_offset;

    /* Note: loop's arity is different from if and block. loop's arity is
     * its parameter count while if and block arity is result count.
     */
    if (frame_csp->label_type == LABEL_TYPE_LOOP)
        arity = block_type_get_param_types(block_type, &types);
    else
        arity = block_type_get_result_types(block_type, &types);

    /* Part a */
    emit_uint32(ctx, arity);

    if (arity) {
        /* Part b */
        emit_uint32(ctx, wasm_get_cell_num(types, arity));
        /* Part c */
        for (i = (int32)arity - 1; i >= 0; i--) {
            cell = (uint8)wasm_value_type_cell_num(types[i]);
            emit_byte(ctx, cell);
        }
        /* Part d */
        for (i = (int32)arity - 1; i >= 0; i--) {
            cell = (uint8)wasm_value_type_cell_num(types[i]);
            frame_offset -= cell;
            emit_operand(ctx, *(int16 *)(frame_offset));
        }
        /* Part e */
        dynamic_offset =
            frame_csp->dynamic_offset + wasm_get_cell_num(types, arity);
        for (i = (int32)arity - 1; i >= 0; i--) {
            cell = (uint8)wasm_value_type_cell_num(types[i]);
            dynamic_offset -= cell;
            emit_operand(ctx, dynamic_offset);
        }
    }

    /* Part f */
    if (frame_csp->label_type == LABEL_TYPE_LOOP) {
        wasm_loader_emit_ptr(ctx, frame_csp->code_compiled);
    }
    else {
        if (!add_label_patch_to_list(frame_csp, PATCH_END, ctx->p_code_compiled,
                                     error_buf, error_buf_size))
            return false;
        /* label address, to be patched */
        wasm_loader_emit_ptr(ctx, NULL);
    }

    return true;
}

static bool
wasm_loader_push_frame_offset(WASMLoaderContext *ctx, uint8 type,
                              bool disable_emit, int16 operand_offset,
                              char *error_buf, uint32 error_buf_size)
{
    if (type == VALUE_TYPE_VOID)
        return true;

    /* only check memory overflow in first traverse */
    if (ctx->p_code_compiled == NULL) {
        if (!check_offset_push(ctx, error_buf, error_buf_size))
            return false;
    }

    if (disable_emit)
        *(ctx->frame_offset)++ = operand_offset;
    else {
        emit_operand(ctx, ctx->dynamic_offset);
        *(ctx->frame_offset)++ = ctx->dynamic_offset;
        ctx->dynamic_offset++;
        if (ctx->dynamic_offset > ctx->max_dynamic_offset) {
            ctx->max_dynamic_offset = ctx->dynamic_offset;
            if (ctx->max_dynamic_offset >= INT16_MAX) {
                goto fail;
            }
        }
    }

    if (is_32bit_type(type))
        return true;

    if (ctx->p_code_compiled == NULL) {
        if (!check_offset_push(ctx, error_buf, error_buf_size))
            return false;
    }

    ctx->frame_offset++;
    if (!disable_emit) {
        ctx->dynamic_offset++;
        if (ctx->dynamic_offset > ctx->max_dynamic_offset) {
            ctx->max_dynamic_offset = ctx->dynamic_offset;
            if (ctx->max_dynamic_offset >= INT16_MAX) {
                goto fail;
            }
        }
    }
    return true;

fail:
    set_error_buf(error_buf, error_buf_size,
                  "fast interpreter offset overflow");
    return false;
}

/* This function should be in front of wasm_loader_pop_frame_ref
    as they both use ctx->stack_cell_num, and ctx->stack_cell_num
    will be modified by wasm_loader_pop_frame_ref */
static bool
wasm_loader_pop_frame_offset(WASMLoaderContext *ctx, uint8 type,
                             char *error_buf, uint32 error_buf_size)
{
    /* if ctx->frame_csp equals ctx->frame_csp_bottom,
        then current block is the function block */
    uint32 depth = ctx->frame_csp > ctx->frame_csp_bottom ? 1 : 0;
    BranchBlock *cur_block = ctx->frame_csp - depth;
    int32 available_stack_cell =
        (int32)(ctx->stack_cell_num - cur_block->stack_cell_num);

    /* Directly return success if current block is in stack
     * polymorphic state while stack is empty. */
    if (available_stack_cell <= 0 && cur_block->is_stack_polymorphic)
        return true;

    if (type == VALUE_TYPE_VOID)
        return true;

    if (is_32bit_type(type)) {
        /* Check the offset stack bottom to ensure the frame offset
            stack will not go underflow. But we don't thrown error
            and return true here, because the error msg should be
            given in wasm_loader_pop_frame_ref */
        if (!check_offset_pop(ctx, 1))
            return true;

        ctx->frame_offset -= 1;
        if ((*(ctx->frame_offset) > ctx->start_dynamic_offset)
            && (*(ctx->frame_offset) < ctx->max_dynamic_offset))
            ctx->dynamic_offset -= 1;
    }
    else {
        if (!check_offset_pop(ctx, 2))
            return true;

        ctx->frame_offset -= 2;
        if ((*(ctx->frame_offset) > ctx->start_dynamic_offset)
            && (*(ctx->frame_offset) < ctx->max_dynamic_offset))
            ctx->dynamic_offset -= 2;
    }
    emit_operand(ctx, *(ctx->frame_offset));
    return true;
}

static bool
wasm_loader_push_pop_frame_offset(WASMLoaderContext *ctx, uint8 pop_cnt,
                                  uint8 type_push, uint8 type_pop,
                                  bool disable_emit, int16 operand_offset,
                                  char *error_buf, uint32 error_buf_size)
{
    uint8 i;

    for (i = 0; i < pop_cnt; i++) {
        if (!wasm_loader_pop_frame_offset(ctx, type_pop, error_buf,
                                          error_buf_size))
            return false;
    }
    if (!wasm_loader_push_frame_offset(ctx, type_push, disable_emit,
                                       operand_offset, error_buf,
                                       error_buf_size))
        return false;

    return true;
}

static bool
wasm_loader_push_frame_ref_offset(WASMLoaderContext *ctx, uint8 type,
                                  bool disable_emit, int16 operand_offset,
                                  char *error_buf, uint32 error_buf_size)
{
    if (!(wasm_loader_push_frame_offset(ctx, type, disable_emit, operand_offset,
                                        error_buf, error_buf_size)))
        return false;
    if (!(wasm_loader_push_frame_ref(ctx, type, error_buf, error_buf_size)))
        return false;

    return true;
}

static bool
wasm_loader_pop_frame_ref_offset(WASMLoaderContext *ctx, uint8 type,
                                 char *error_buf, uint32 error_buf_size)
{
    /* put wasm_loader_pop_frame_offset in front of wasm_loader_pop_frame_ref */
    if (!wasm_loader_pop_frame_offset(ctx, type, error_buf, error_buf_size))
        return false;
    if (!wasm_loader_pop_frame_ref(ctx, type, error_buf, error_buf_size))
        return false;

    return true;
}

static bool
wasm_loader_push_pop_frame_ref_offset(WASMLoaderContext *ctx, uint8 pop_cnt,
                                      uint8 type_push, uint8 type_pop,
                                      bool disable_emit, int16 operand_offset,
                                      char *error_buf, uint32 error_buf_size)
{
    if (!wasm_loader_push_pop_frame_offset(ctx, pop_cnt, type_push, type_pop,
                                           disable_emit, operand_offset,
                                           error_buf, error_buf_size))
        return false;
    if (!wasm_loader_push_pop_frame_ref(ctx, pop_cnt, type_push, type_pop,
                                        error_buf, error_buf_size))
        return false;

    return true;
}

static bool
wasm_loader_get_const_offset(WASMLoaderContext *ctx, uint8 type, void *value,
                             int16 *offset, char *error_buf,
                             uint32 error_buf_size)
{
    int8 bytes_to_increase;
    int16 operand_offset = 0;
    Const *c;

    /* Search existing constant */
    for (c = (Const *)ctx->const_buf;
         (uint8 *)c < ctx->const_buf + ctx->num_const * sizeof(Const); c++) {
        /* TODO: handle v128 type? */
        if ((type == c->value_type)
            && ((type == VALUE_TYPE_I64 && *(int64 *)value == c->value.i64)
                || (type == VALUE_TYPE_I32 && *(int32 *)value == c->value.i32)
#if WASM_ENABLE_REF_TYPES != 0
                || (type == VALUE_TYPE_FUNCREF
                    && *(int32 *)value == c->value.i32)
                || (type == VALUE_TYPE_EXTERNREF
                    && *(int32 *)value == c->value.i32)
#endif
                || (type == VALUE_TYPE_F64
                    && (0 == memcmp(value, &(c->value.f64), sizeof(float64))))
                || (type == VALUE_TYPE_F32
                    && (0
                        == memcmp(value, &(c->value.f32), sizeof(float32)))))) {
            operand_offset = c->slot_index;
            break;
        }
        if (is_32bit_type(c->value_type))
            operand_offset += 1;
        else
            operand_offset += 2;
    }

    if ((uint8 *)c == ctx->const_buf + ctx->num_const * sizeof(Const)) {
        /* New constant, append to the const buffer */
        if ((type == VALUE_TYPE_F64) || (type == VALUE_TYPE_I64)) {
            bytes_to_increase = 2;
        }
        else {
            bytes_to_increase = 1;
        }

        /* The max cell num of const buffer is 32768 since the valid index range
         * is -32768 ~ -1. Return an invalid index 0 to indicate the buffer is
         * full */
        if (ctx->const_cell_num > INT16_MAX - bytes_to_increase + 1) {
            *offset = 0;
            return true;
        }

        if ((uint8 *)c == ctx->const_buf + ctx->const_buf_size) {
            MEM_REALLOC(ctx->const_buf, ctx->const_buf_size,
                        ctx->const_buf_size + 4 * sizeof(Const));
            ctx->const_buf_size += 4 * sizeof(Const);
            c = (Const *)(ctx->const_buf + ctx->num_const * sizeof(Const));
        }
        c->value_type = type;
        switch (type) {
            case VALUE_TYPE_F64:
                bh_memcpy_s(&(c->value.f64), sizeof(WASMValue), value,
                            sizeof(float64));
                ctx->const_cell_num += 2;
                /* The const buf will be reversed, we use the second cell */
                /* of the i64/f64 const so the finnal offset is corrent */
                operand_offset++;
                break;
            case VALUE_TYPE_I64:
                c->value.i64 = *(int64 *)value;
                ctx->const_cell_num += 2;
                operand_offset++;
                break;
            case VALUE_TYPE_F32:
                bh_memcpy_s(&(c->value.f32), sizeof(WASMValue), value,
                            sizeof(float32));
                ctx->const_cell_num++;
                break;
            case VALUE_TYPE_I32:
                c->value.i32 = *(int32 *)value;
                ctx->const_cell_num++;
                break;
#if WASM_ENABLE_REF_TYPES != 0
            case VALUE_TYPE_EXTERNREF:
            case VALUE_TYPE_FUNCREF:
                c->value.i32 = *(int32 *)value;
                ctx->const_cell_num++;
                break;
#endif
            default:
                break;
        }
        c->slot_index = operand_offset;
        ctx->num_const++;
        LOG_OP("#### new const [%d]: %ld\n", ctx->num_const,
               (int64)c->value.i64);
    }
    /* use negetive index for const */
    operand_offset = -(operand_offset + 1);
    *offset = operand_offset;
    return true;
fail:
    return false;
}

/*
    PUSH(POP)_XXX = push(pop) frame_ref + push(pop) frame_offset
    -- Mostly used for the binary / compare operation
    PUSH(POP)_OFFSET_TYPE only push(pop) the frame_offset stack
    -- Mostly used in block / control instructions

    The POP will always emit the offset on the top of the frame_offset stack
    PUSH can be used in two ways:
    1. directly PUSH:
            PUSH_XXX();
        will allocate a dynamic space and emit
    2. silent PUSH:
            operand_offset = xxx; disable_emit = true;
            PUSH_XXX();
        only push the frame_offset stack, no emit
*/

#define TEMPLATE_PUSH(Type)                                                   \
    do {                                                                      \
        if (!wasm_loader_push_frame_ref_offset(loader_ctx, VALUE_TYPE_##Type, \
                                               disable_emit, operand_offset,  \
                                               error_buf, error_buf_size))    \
            goto fail;                                                        \
    } while (0)

#define TEMPLATE_POP(Type)                                                   \
    do {                                                                     \
        if (!wasm_loader_pop_frame_ref_offset(loader_ctx, VALUE_TYPE_##Type, \
                                              error_buf, error_buf_size))    \
            goto fail;                                                       \
    } while (0)

#define PUSH_OFFSET_TYPE(type)                                              \
    do {                                                                    \
        if (!(wasm_loader_push_frame_offset(loader_ctx, type, disable_emit, \
                                            operand_offset, error_buf,      \
                                            error_buf_size)))               \
            goto fail;                                                      \
    } while (0)

#define POP_OFFSET_TYPE(type)                                           \
    do {                                                                \
        if (!(wasm_loader_pop_frame_offset(loader_ctx, type, error_buf, \
                                           error_buf_size)))            \
            goto fail;                                                  \
    } while (0)

#define POP_AND_PUSH(type_pop, type_push)                         \
    do {                                                          \
        if (!(wasm_loader_push_pop_frame_ref_offset(              \
                loader_ctx, 1, type_push, type_pop, disable_emit, \
                operand_offset, error_buf, error_buf_size)))      \
            goto fail;                                            \
    } while (0)

/* type of POPs should be the same */
#define POP2_AND_PUSH(type_pop, type_push)                        \
    do {                                                          \
        if (!(wasm_loader_push_pop_frame_ref_offset(              \
                loader_ctx, 2, type_push, type_pop, disable_emit, \
                operand_offset, error_buf, error_buf_size)))      \
            goto fail;                                            \
    } while (0)

#else /* WASM_ENABLE_FAST_INTERP */

#define TEMPLATE_PUSH(Type)                                             \
    do {                                                                \
        if (!(wasm_loader_push_frame_ref(loader_ctx, VALUE_TYPE_##Type, \
                                         error_buf, error_buf_size)))   \
            goto fail;                                                  \
    } while (0)

#define TEMPLATE_POP(Type)                                             \
    do {                                                               \
        if (!(wasm_loader_pop_frame_ref(loader_ctx, VALUE_TYPE_##Type, \
                                        error_buf, error_buf_size)))   \
            goto fail;                                                 \
    } while (0)

#define POP_AND_PUSH(type_pop, type_push)                              \
    do {                                                               \
        if (!(wasm_loader_push_pop_frame_ref(loader_ctx, 1, type_push, \
                                             type_pop, error_buf,      \
                                             error_buf_size)))         \
            goto fail;                                                 \
    } while (0)

/* type of POPs should be the same */
#define POP2_AND_PUSH(type_pop, type_push)                             \
    do {                                                               \
        if (!(wasm_loader_push_pop_frame_ref(loader_ctx, 2, type_push, \
                                             type_pop, error_buf,      \
                                             error_buf_size)))         \
            goto fail;                                                 \
    } while (0)
#endif /* WASM_ENABLE_FAST_INTERP */

#define PUSH_I32() TEMPLATE_PUSH(I32)
#define PUSH_F32() TEMPLATE_PUSH(F32)
#define PUSH_I64() TEMPLATE_PUSH(I64)
#define PUSH_F64() TEMPLATE_PUSH(F64)
#define PUSH_V128() TEMPLATE_PUSH(V128)
#define PUSH_FUNCREF() TEMPLATE_PUSH(FUNCREF)
#define PUSH_EXTERNREF() TEMPLATE_PUSH(EXTERNREF)

#define POP_I32() TEMPLATE_POP(I32)
#define POP_F32() TEMPLATE_POP(F32)
#define POP_I64() TEMPLATE_POP(I64)
#define POP_F64() TEMPLATE_POP(F64)
#define POP_V128() TEMPLATE_POP(V128)
#define POP_FUNCREF() TEMPLATE_POP(FUNCREF)
#define POP_EXTERNREF() TEMPLATE_POP(EXTERNREF)

#if WASM_ENABLE_FAST_INTERP != 0

static bool
reserve_block_ret(WASMLoaderContext *loader_ctx, uint8 opcode,
                  bool disable_emit, char *error_buf, uint32 error_buf_size)
{
    int16 operand_offset = 0;
    BranchBlock *block = (opcode == WASM_OP_ELSE) ? loader_ctx->frame_csp - 1
                                                  : loader_ctx->frame_csp;
    BlockType *block_type = &block->block_type;
    uint8 *return_types = NULL;
    uint32 return_count = 0, value_count = 0, total_cel_num = 0;
    int32 i = 0;
    int16 dynamic_offset, dynamic_offset_org, *frame_offset = NULL,
                                              *frame_offset_org = NULL;

    return_count = block_type_get_result_types(block_type, &return_types);

    /* If there is only one return value, use EXT_OP_COPY_STACK_TOP/_I64 instead
     * of EXT_OP_COPY_STACK_VALUES for interpreter performance. */
    if (return_count == 1) {
        uint8 cell = (uint8)wasm_value_type_cell_num(return_types[0]);
        if (cell <= 2 /* V128 isn't supported whose cell num is 4 */
            && block->dynamic_offset != *(loader_ctx->frame_offset - cell)) {
            /* insert op_copy before else opcode */
            if (opcode == WASM_OP_ELSE)
                skip_label();
            emit_label(cell == 1 ? EXT_OP_COPY_STACK_TOP
                                 : EXT_OP_COPY_STACK_TOP_I64);
            emit_operand(loader_ctx, *(loader_ctx->frame_offset - cell));
            emit_operand(loader_ctx, block->dynamic_offset);

            if (opcode == WASM_OP_ELSE) {
                *(loader_ctx->frame_offset - cell) = block->dynamic_offset;
            }
            else {
                loader_ctx->frame_offset -= cell;
                loader_ctx->dynamic_offset = block->dynamic_offset;
                PUSH_OFFSET_TYPE(return_types[0]);
                wasm_loader_emit_backspace(loader_ctx, sizeof(int16));
            }
            if (opcode == WASM_OP_ELSE)
                emit_label(opcode);
        }
        return true;
    }

    /* Copy stack top values to block's results which are in dynamic space.
     * The instruction format:
     *   Part a: values count
     *   Part b: all values total cell num
     *   Part c: each value's cell_num, src offset and dst offset
     *   Part d: each value's src offset and dst offset
     *   Part e: each value's dst offset
     */
    frame_offset = frame_offset_org = loader_ctx->frame_offset;
    dynamic_offset = dynamic_offset_org =
        block->dynamic_offset + wasm_get_cell_num(return_types, return_count);

    /* First traversal to get the count of values needed to be copied. */
    for (i = (int32)return_count - 1; i >= 0; i--) {
        uint8 cells = (uint8)wasm_value_type_cell_num(return_types[i]);

        frame_offset -= cells;
        dynamic_offset -= cells;
        if (dynamic_offset != *frame_offset) {
            value_count++;
            total_cel_num += cells;
        }
    }

    if (value_count) {
        uint32 j = 0;
        uint8 *emit_data = NULL, *cells = NULL;
        int16 *src_offsets = NULL;
        uint16 *dst_offsets = NULL;
        uint64 size =
            (uint64)value_count
            * (sizeof(*cells) + sizeof(*src_offsets) + sizeof(*dst_offsets));

        /* Allocate memory for the emit data */
        if (!(emit_data = loader_malloc(size, error_buf, error_buf_size)))
            return false;

        cells = emit_data;
        src_offsets = (int16 *)(cells + value_count);
        dst_offsets = (uint16 *)(src_offsets + value_count);

        /* insert op_copy before else opcode */
        if (opcode == WASM_OP_ELSE)
            skip_label();
        emit_label(EXT_OP_COPY_STACK_VALUES);
        /* Part a) */
        emit_uint32(loader_ctx, value_count);
        /* Part b) */
        emit_uint32(loader_ctx, total_cel_num);

        /* Second traversal to get each value's cell num,  src offset and dst
         * offset. */
        frame_offset = frame_offset_org;
        dynamic_offset = dynamic_offset_org;
        for (i = (int32)return_count - 1, j = 0; i >= 0; i--) {
            uint8 cell = (uint8)wasm_value_type_cell_num(return_types[i]);
            frame_offset -= cell;
            dynamic_offset -= cell;
            if (dynamic_offset != *frame_offset) {
                /* cell num */
                cells[j] = cell;
                /* src offset */
                src_offsets[j] = *frame_offset;
                /* dst offset */
                dst_offsets[j] = dynamic_offset;
                j++;
            }
            if (opcode == WASM_OP_ELSE) {
                *frame_offset = dynamic_offset;
            }
            else {
                loader_ctx->frame_offset = frame_offset;
                loader_ctx->dynamic_offset = dynamic_offset;
                PUSH_OFFSET_TYPE(return_types[i]);
                wasm_loader_emit_backspace(loader_ctx, sizeof(int16));
                loader_ctx->frame_offset = frame_offset_org;
                loader_ctx->dynamic_offset = dynamic_offset_org;
            }
        }

        bh_assert(j == value_count);

        /* Emit the cells, src_offsets and dst_offsets */
        for (j = 0; j < value_count; j++)
            emit_byte(loader_ctx, cells[j]);
        for (j = 0; j < value_count; j++)
            emit_operand(loader_ctx, src_offsets[j]);
        for (j = 0; j < value_count; j++)
            emit_operand(loader_ctx, dst_offsets[j]);

        if (opcode == WASM_OP_ELSE)
            emit_label(opcode);

        wasm_runtime_free(emit_data);
    }

    return true;

fail:
    return false;
}
#endif /* WASM_ENABLE_FAST_INTERP */

#define RESERVE_BLOCK_RET()                                                 \
    do {                                                                    \
        if (!reserve_block_ret(loader_ctx, opcode, disable_emit, error_buf, \
                               error_buf_size))                             \
            goto fail;                                                      \
    } while (0)

#define PUSH_TYPE(type)                                               \
    do {                                                              \
        if (!(wasm_loader_push_frame_ref(loader_ctx, type, error_buf, \
                                         error_buf_size)))            \
            goto fail;                                                \
    } while (0)

#define POP_TYPE(type)                                               \
    do {                                                             \
        if (!(wasm_loader_pop_frame_ref(loader_ctx, type, error_buf, \
                                        error_buf_size)))            \
            goto fail;                                               \
    } while (0)

#define PUSH_CSP(label_type, block_type, _start_addr)                       \
    do {                                                                    \
        if (!wasm_loader_push_frame_csp(loader_ctx, label_type, block_type, \
                                        _start_addr, error_buf,             \
                                        error_buf_size))                    \
            goto fail;                                                      \
    } while (0)

#define POP_CSP()                                                              \
    do {                                                                       \
        if (!wasm_loader_pop_frame_csp(loader_ctx, error_buf, error_buf_size)) \
            goto fail;                                                         \
    } while (0)

#define GET_LOCAL_INDEX_TYPE_AND_OFFSET()                              \
    do {                                                               \
        read_leb_uint32(p, p_end, local_idx);                          \
        if (local_idx >= param_count + local_count) {                  \
            set_error_buf(error_buf, error_buf_size, "unknown local"); \
            goto fail;                                                 \
        }                                                              \
        local_type = local_idx < param_count                           \
                         ? param_types[local_idx]                      \
                         : local_types[local_idx - param_count];       \
        local_offset = local_offsets[local_idx];                       \
    } while (0)

#define CHECK_BR(depth)                                         \
    do {                                                        \
        if (!wasm_loader_check_br(loader_ctx, depth, error_buf, \
                                  error_buf_size))              \
            goto fail;                                          \
    } while (0)

static bool
check_memory(WASMModule *module, char *error_buf, uint32 error_buf_size)
{
    if (module->memory_count == 0 && module->import_memory_count == 0) {
        set_error_buf(error_buf, error_buf_size, "unknown memory");
        return false;
    }
    return true;
}

#define CHECK_MEMORY()                                        \
    do {                                                      \
        if (!check_memory(module, error_buf, error_buf_size)) \
            goto fail;                                        \
    } while (0)

static bool
check_memory_access_align(uint8 opcode, uint32 align, char *error_buf,
                          uint32 error_buf_size)
{
    uint8 mem_access_aligns[] = {
        2, 3, 2, 3, 0, 0, 1, 1, 0, 0, 1, 1, 2, 2, /* loads */
        2, 3, 2, 3, 0, 1, 0, 1, 2                 /* stores */
    };
    bh_assert(opcode >= WASM_OP_I32_LOAD && opcode <= WASM_OP_I64_STORE32);
    if (align > mem_access_aligns[opcode - WASM_OP_I32_LOAD]) {
        set_error_buf(error_buf, error_buf_size,
                      "alignment must not be larger than natural");
        return false;
    }
    return true;
}

#if WASM_ENABLE_SIMD != 0
#if (WASM_ENABLE_WAMR_COMPILER != 0) || (WASM_ENABLE_JIT != 0)
static bool
check_simd_memory_access_align(uint8 opcode, uint32 align, char *error_buf,
                               uint32 error_buf_size)
{
    uint8 mem_access_aligns[] = {
        4,                /* load */
        3, 3, 3, 3, 3, 3, /* load and extend */
        0, 1, 2, 3,       /* load and splat */
        4,                /* store */
    };

    uint8 mem_access_aligns_load_lane[] = {
        0, 1, 2, 3, /* load lane */
        0, 1, 2, 3, /* store lane */
        2, 3        /* store zero */
    };

    if (!((opcode <= SIMD_v128_store)
          || (SIMD_v128_load8_lane <= opcode
              && opcode <= SIMD_v128_load64_zero))) {
        set_error_buf(error_buf, error_buf_size,
                      "the opcode doesn't include memarg");
        return false;
    }

    if ((opcode <= SIMD_v128_store
         && align > mem_access_aligns[opcode - SIMD_v128_load])
        || (SIMD_v128_load8_lane <= opcode && opcode <= SIMD_v128_load64_zero
            && align > mem_access_aligns_load_lane[opcode
                                                   - SIMD_v128_load8_lane])) {
        set_error_buf(error_buf, error_buf_size,
                      "alignment must not be larger than natural");
        return false;
    }

    return true;
}

static bool
check_simd_access_lane(uint8 opcode, uint8 lane, char *error_buf,
                       uint32 error_buf_size)
{
    switch (opcode) {
        case SIMD_i8x16_extract_lane_s:
        case SIMD_i8x16_extract_lane_u:
        case SIMD_i8x16_replace_lane:
            if (lane >= 16) {
                goto fail;
            }
            break;
        case SIMD_i16x8_extract_lane_s:
        case SIMD_i16x8_extract_lane_u:
        case SIMD_i16x8_replace_lane:
            if (lane >= 8) {
                goto fail;
            }
            break;
        case SIMD_i32x4_extract_lane:
        case SIMD_i32x4_replace_lane:
        case SIMD_f32x4_extract_lane:
        case SIMD_f32x4_replace_lane:
            if (lane >= 4) {
                goto fail;
            }
            break;
        case SIMD_i64x2_extract_lane:
        case SIMD_i64x2_replace_lane:
        case SIMD_f64x2_extract_lane:
        case SIMD_f64x2_replace_lane:
            if (lane >= 2) {
                goto fail;
            }
            break;

        case SIMD_v128_load8_lane:
        case SIMD_v128_load16_lane:
        case SIMD_v128_load32_lane:
        case SIMD_v128_load64_lane:
        case SIMD_v128_store8_lane:
        case SIMD_v128_store16_lane:
        case SIMD_v128_store32_lane:
        case SIMD_v128_store64_lane:
        case SIMD_v128_load32_zero:
        case SIMD_v128_load64_zero:
        {
            uint8 max_lanes[] = { 16, 8, 4, 2, 16, 8, 4, 2, 4, 2 };
            if (lane >= max_lanes[opcode - SIMD_v128_load8_lane]) {
                goto fail;
            }
            break;
        }
        default:
            goto fail;
    }

    return true;
fail:
    set_error_buf(error_buf, error_buf_size, "invalid lane index");
    return false;
}

static bool
check_simd_shuffle_mask(V128 mask, char *error_buf, uint32 error_buf_size)
{
    uint8 i;
    for (i = 0; i != 16; ++i) {
        if (mask.i8x16[i] < 0 || mask.i8x16[i] >= 32) {
            set_error_buf(error_buf, error_buf_size, "invalid lane index");
            return false;
        }
    }
    return true;
}
#endif /* end of (WASM_ENABLE_WAMR_COMPILER != 0) || (WASM_ENABLE_JIT != 0) */
#endif /* end of WASM_ENABLE_SIMD */

#if WASM_ENABLE_SHARED_MEMORY != 0
static bool
check_memory_align_equal(uint8 opcode, uint32 align, char *error_buf,
                         uint32 error_buf_size)
{
    uint8 wait_notify_aligns[] = { 2, 2, 3 };
    uint8 mem_access_aligns[] = {
        2, 3, 0, 1, 0, 1, 2,
    };
    uint8 expect;

    bh_assert((opcode <= WASM_OP_ATOMIC_WAIT64)
              || (opcode >= WASM_OP_ATOMIC_I32_LOAD
                  && opcode <= WASM_OP_ATOMIC_RMW_I64_CMPXCHG32_U));
    if (opcode <= WASM_OP_ATOMIC_WAIT64) {
        expect = wait_notify_aligns[opcode - WASM_OP_ATOMIC_NOTIFY];
    }
    else {
        /* 7 opcodes in every group */
        expect = mem_access_aligns[(opcode - WASM_OP_ATOMIC_I32_LOAD) % 7];
    }
    if (align != expect) {
        set_error_buf(error_buf, error_buf_size,
                      "alignment isn't equal to natural");
        return false;
    }
    return true;
}
#endif /* end of WASM_ENABLE_SHARED_MEMORY */

static bool
wasm_loader_check_br(WASMLoaderContext *loader_ctx, uint32 depth,
                     char *error_buf, uint32 error_buf_size)
{
    BranchBlock *target_block, *cur_block;
    BlockType *target_block_type;
    uint8 *types = NULL, *frame_ref;
    uint32 arity = 0;
    int32 i, available_stack_cell;
    uint16 cell_num;

    if (loader_ctx->csp_num < depth + 1) {
        set_error_buf(error_buf, error_buf_size,
                      "unknown label, "
                      "unexpected end of section or function");
        return false;
    }

    cur_block = loader_ctx->frame_csp - 1;
    target_block = loader_ctx->frame_csp - (depth + 1);
    target_block_type = &target_block->block_type;
    frame_ref = loader_ctx->frame_ref;

    /* Note: loop's arity is different from if and block. loop's arity is
     * its parameter count while if and block arity is result count.
     */
    if (target_block->label_type == LABEL_TYPE_LOOP)
        arity = block_type_get_param_types(target_block_type, &types);
    else
        arity = block_type_get_result_types(target_block_type, &types);

    /* If the stack is in polymorphic state, just clear the stack
     * and then re-push the values to make the stack top values
     * match block type. */
    if (cur_block->is_stack_polymorphic) {
        for (i = (int32)arity - 1; i >= 0; i--) {
#if WASM_ENABLE_FAST_INTERP != 0
            POP_OFFSET_TYPE(types[i]);
#endif
            POP_TYPE(types[i]);
        }
        for (i = 0; i < (int32)arity; i++) {
#if WASM_ENABLE_FAST_INTERP != 0
            bool disable_emit = true;
            int16 operand_offset = 0;
            PUSH_OFFSET_TYPE(types[i]);
#endif
            PUSH_TYPE(types[i]);
        }
        return true;
    }

    available_stack_cell =
        (int32)(loader_ctx->stack_cell_num - cur_block->stack_cell_num);

    /* Check stack top values match target block type */
    for (i = (int32)arity - 1; i >= 0; i--) {
        if (!check_stack_top_values(frame_ref, available_stack_cell, types[i],
                                    error_buf, error_buf_size))
            return false;
        cell_num = wasm_value_type_cell_num(types[i]);
        frame_ref -= cell_num;
        available_stack_cell -= cell_num;
    }

    return true;

fail:
    return false;
}

static BranchBlock *
check_branch_block(WASMLoaderContext *loader_ctx, uint8 **p_buf, uint8 *buf_end,
                   char *error_buf, uint32 error_buf_size)
{
    uint8 *p = *p_buf, *p_end = buf_end;
    BranchBlock *frame_csp_tmp;
    uint32 depth;

    read_leb_uint32(p, p_end, depth);
    CHECK_BR(depth);
    frame_csp_tmp = loader_ctx->frame_csp - depth - 1;
#if WASM_ENABLE_FAST_INTERP != 0
    emit_br_info(frame_csp_tmp);
#endif

    *p_buf = p;
    return frame_csp_tmp;
fail:
    return NULL;
}

static bool
check_block_stack(WASMLoaderContext *loader_ctx, BranchBlock *block,
                  char *error_buf, uint32 error_buf_size)
{
    BlockType *block_type = &block->block_type;
    uint8 *return_types = NULL;
    uint32 return_count = 0;
    int32 available_stack_cell, return_cell_num, i;
    uint8 *frame_ref = NULL;

    available_stack_cell =
        (int32)(loader_ctx->stack_cell_num - block->stack_cell_num);

    return_count = block_type_get_result_types(block_type, &return_types);
    return_cell_num =
        return_count > 0 ? wasm_get_cell_num(return_types, return_count) : 0;

    /* If the stack is in polymorphic state, just clear the stack
     * and then re-push the values to make the stack top values
     * match block type. */
    if (block->is_stack_polymorphic) {
        for (i = (int32)return_count - 1; i >= 0; i--) {
#if WASM_ENABLE_FAST_INTERP != 0
            POP_OFFSET_TYPE(return_types[i]);
#endif
            POP_TYPE(return_types[i]);
        }

        /* Check stack is empty */
        if (loader_ctx->stack_cell_num != block->stack_cell_num) {
            set_error_buf(
                error_buf, error_buf_size,
                "type mismatch: stack size does not match block type");
            goto fail;
        }

        for (i = 0; i < (int32)return_count; i++) {
#if WASM_ENABLE_FAST_INTERP != 0
            bool disable_emit = true;
            int16 operand_offset = 0;
            PUSH_OFFSET_TYPE(return_types[i]);
#endif
            PUSH_TYPE(return_types[i]);
        }
        return true;
    }

    /* Check stack cell num equals return cell num */
    if (available_stack_cell != return_cell_num) {
        set_error_buf(error_buf, error_buf_size,
                      "type mismatch: stack size does not match block type");
        goto fail;
    }

    /* Check stack values match return types */
    frame_ref = loader_ctx->frame_ref;
    for (i = (int32)return_count - 1; i >= 0; i--) {
        if (!check_stack_top_values(frame_ref, available_stack_cell,
                                    return_types[i], error_buf, error_buf_size))
            return false;
        frame_ref -= wasm_value_type_cell_num(return_types[i]);
        available_stack_cell -= wasm_value_type_cell_num(return_types[i]);
    }

    return true;

fail:
    return false;
}

#if WASM_ENABLE_FAST_INTERP != 0
/* Copy parameters to dynamic space.
 * 1) POP original parameter out;
 * 2) Push and copy original values to dynamic space.
 * The copy instruction format:
 *   Part a: param count
 *   Part b: all param total cell num
 *   Part c: each param's cell_num, src offset and dst offset
 *   Part d: each param's src offset
 *   Part e: each param's dst offset
 */
static bool
copy_params_to_dynamic_space(WASMLoaderContext *loader_ctx, bool is_if_block,
                             char *error_buf, uint32 error_buf_size)
{
    int16 *frame_offset = NULL;
    uint8 *cells = NULL, cell;
    int16 *src_offsets = NULL;
    uint8 *emit_data = NULL;
    uint32 i;
    BranchBlock *block = loader_ctx->frame_csp - 1;
    BlockType *block_type = &block->block_type;
    WASMType *wasm_type = block_type->u.type;
    uint32 param_count = block_type->u.type->param_count;
    int16 condition_offset = 0;
    bool disable_emit = false;
    int16 operand_offset = 0;

    uint64 size = (uint64)param_count * (sizeof(*cells) + sizeof(*src_offsets));

    /* For if block, we also need copy the condition operand offset. */
    if (is_if_block)
        size += sizeof(*cells) + sizeof(*src_offsets);

    /* Allocate memory for the emit data */
    if (!(emit_data = loader_malloc(size, error_buf, error_buf_size)))
        return false;

    cells = emit_data;
    src_offsets = (int16 *)(cells + param_count);

    if (is_if_block)
        condition_offset = *loader_ctx->frame_offset;

    /* POP original parameter out */
    for (i = 0; i < param_count; i++) {
        POP_OFFSET_TYPE(wasm_type->types[param_count - i - 1]);
        wasm_loader_emit_backspace(loader_ctx, sizeof(int16));
    }
    frame_offset = loader_ctx->frame_offset;

    /* Get each param's cell num and src offset */
    for (i = 0; i < param_count; i++) {
        cell = (uint8)wasm_value_type_cell_num(wasm_type->types[i]);
        cells[i] = cell;
        src_offsets[i] = *frame_offset;
        frame_offset += cell;
    }

    /* emit copy instruction */
    emit_label(EXT_OP_COPY_STACK_VALUES);
    /* Part a) */
    emit_uint32(loader_ctx, is_if_block ? param_count + 1 : param_count);
    /* Part b) */
    emit_uint32(loader_ctx, is_if_block ? wasm_type->param_cell_num + 1
                                        : wasm_type->param_cell_num);
    /* Part c) */
    for (i = 0; i < param_count; i++)
        emit_byte(loader_ctx, cells[i]);
    if (is_if_block)
        emit_byte(loader_ctx, 1);

    /* Part d) */
    for (i = 0; i < param_count; i++)
        emit_operand(loader_ctx, src_offsets[i]);
    if (is_if_block)
        emit_operand(loader_ctx, condition_offset);

    /* Part e) */
    /* Push to dynamic space. The push will emit the dst offset. */
    for (i = 0; i < param_count; i++)
        PUSH_OFFSET_TYPE(wasm_type->types[i]);
    if (is_if_block)
        PUSH_OFFSET_TYPE(VALUE_TYPE_I32);

    /* Free the emit data */
    wasm_runtime_free(emit_data);

    return true;

fail:
    return false;
}
#endif

/* reset the stack to the state of before entering the last block */
#if WASM_ENABLE_FAST_INTERP != 0
#define RESET_STACK()                                                     \
    do {                                                                  \
        loader_ctx->stack_cell_num =                                      \
            (loader_ctx->frame_csp - 1)->stack_cell_num;                  \
        loader_ctx->frame_ref =                                           \
            loader_ctx->frame_ref_bottom + loader_ctx->stack_cell_num;    \
        loader_ctx->frame_offset =                                        \
            loader_ctx->frame_offset_bottom + loader_ctx->stack_cell_num; \
    } while (0)
#else
#define RESET_STACK()                                                  \
    do {                                                               \
        loader_ctx->stack_cell_num =                                   \
            (loader_ctx->frame_csp - 1)->stack_cell_num;               \
        loader_ctx->frame_ref =                                        \
            loader_ctx->frame_ref_bottom + loader_ctx->stack_cell_num; \
    } while (0)
#endif

/* set current block's stack polymorphic state */
#define SET_CUR_BLOCK_STACK_POLYMORPHIC_STATE(flag)          \
    do {                                                     \
        BranchBlock *_cur_block = loader_ctx->frame_csp - 1; \
        _cur_block->is_stack_polymorphic = flag;             \
    } while (0)

#define BLOCK_HAS_PARAM(block_type) \
    (!block_type.is_value_type && block_type.u.type->param_count > 0)

#define PRESERVE_LOCAL_FOR_BLOCK()                                    \
    do {                                                              \
        if (!(preserve_local_for_block(loader_ctx, opcode, error_buf, \
                                       error_buf_size))) {            \
            goto fail;                                                \
        }                                                             \
    } while (0)

#if WASM_ENABLE_REF_TYPES != 0
static bool
get_table_elem_type(const WASMModule *module, uint32 table_idx,
                    uint8 *p_elem_type, char *error_buf, uint32 error_buf_size)
{
    if (!check_table_index(module, table_idx, error_buf, error_buf_size)) {
        return false;
    }

    if (p_elem_type) {
        if (table_idx < module->import_table_count)
            *p_elem_type = module->import_tables[table_idx].u.table.elem_type;
        else
            *p_elem_type =
                module->tables[module->import_table_count + table_idx]
                    .elem_type;
    }
    return true;
}

static bool
get_table_seg_elem_type(const WASMModule *module, uint32 table_seg_idx,
                        uint8 *p_elem_type, char *error_buf,
                        uint32 error_buf_size)
{
    if (table_seg_idx >= module->table_seg_count) {
        set_error_buf_v(error_buf, error_buf_size, "unknown elem segment %u",
                        table_seg_idx);
        return false;
    }

    if (p_elem_type) {
        *p_elem_type = module->table_segments[table_seg_idx].elem_type;
    }
    return true;
}
#endif

#if WASM_ENABLE_LOAD_CUSTOM_SECTION != 0
const uint8 *
wasm_loader_get_custom_section(WASMModule *module, const char *name,
                               uint32 *len)
{
    WASMCustomSection *section = module->custom_section_list;

    while (section) {
        if ((section->name_len == strlen(name))
            && (memcmp(section->name_addr, name, section->name_len) == 0)) {
            if (len) {
                *len = section->content_len;
            }
            return section->content_addr;
        }

        section = section->next;
    }

    return false;
}
#endif

static bool
wasm_loader_prepare_bytecode(WASMModule *module, WASMFunction *func,
                             uint32 cur_func_idx, char *error_buf,
                             uint32 error_buf_size)
{
    uint8 *p = func->code, *p_end = func->code + func->code_size, *p_org;
    uint32 param_count, local_count, global_count;
    uint8 *param_types, *local_types, local_type, global_type;
    BlockType func_block_type;
    uint16 *local_offsets, local_offset;
    uint32 type_idx, func_idx, local_idx, global_idx, table_idx;
    uint32 table_seg_idx, data_seg_idx, count, align, mem_offset, i;
    int32 i32_const = 0;
    int64 i64_const;
    uint8 opcode;
    bool return_value = false;
    WASMLoaderContext *loader_ctx;
    BranchBlock *frame_csp_tmp;
#if WASM_ENABLE_FAST_INTERP != 0
    uint8 *func_const_end, *func_const = NULL;
    int16 operand_offset = 0;
    uint8 last_op = 0;
    bool disable_emit, preserve_local = false;
    float32 f32_const;
    float64 f64_const;

    LOG_OP("\nProcessing func | [%d] params | [%d] locals | [%d] return\n",
           func->param_cell_num, func->local_cell_num, func->ret_cell_num);
#endif

    global_count = module->import_global_count + module->global_count;

    param_count = func->func_type->param_count;
    param_types = func->func_type->types;

    func_block_type.is_value_type = false;
    func_block_type.u.type = func->func_type;

    local_count = func->local_count;
    local_types = func->local_types;
    local_offsets = func->local_offsets;

    if (!(loader_ctx = wasm_loader_ctx_init(func, error_buf, error_buf_size))) {
        goto fail;
    }

#if WASM_ENABLE_FAST_INTERP != 0
    /* For the first traverse, the initial value of preserved_local_offset has
     * not been determined, we use the INT16_MAX to represent that a slot has
     * been copied to preserve space. For second traverse, this field will be
     * set to the appropriate value in wasm_loader_ctx_reinit.
     * This is for Issue #1230,
     * https://github.com/bytecodealliance/wasm-micro-runtime/issues/1230, the
     * drop opcodes need to know which slots are preserved, so those slots will
     * not be treated as dynamically allocated slots */
    loader_ctx->preserved_local_offset = INT16_MAX;

re_scan:
    if (loader_ctx->code_compiled_size > 0) {
        if (!wasm_loader_ctx_reinit(loader_ctx)) {
            set_error_buf(error_buf, error_buf_size, "allocate memory failed");
            goto fail;
        }
        p = func->code;
        func->code_compiled = loader_ctx->p_code_compiled;
        func->code_compiled_size = loader_ctx->code_compiled_size;
    }
#endif

    PUSH_CSP(LABEL_TYPE_FUNCTION, func_block_type, p);

    while (p < p_end) {
        opcode = *p++;
#if WASM_ENABLE_FAST_INTERP != 0
        p_org = p;
        disable_emit = false;
        emit_label(opcode);
#endif

        switch (opcode) {
            case WASM_OP_UNREACHABLE:
                RESET_STACK();
                SET_CUR_BLOCK_STACK_POLYMORPHIC_STATE(true);
                break;

            case WASM_OP_NOP:
#if WASM_ENABLE_FAST_INTERP != 0
                skip_label();
#endif
                break;

            case WASM_OP_IF:
#if WASM_ENABLE_FAST_INTERP != 0
                PRESERVE_LOCAL_FOR_BLOCK();
#endif
                POP_I32();
                goto handle_op_block_and_loop;
            case WASM_OP_BLOCK:
            case WASM_OP_LOOP:
#if WASM_ENABLE_FAST_INTERP != 0
                PRESERVE_LOCAL_FOR_BLOCK();
#endif
            handle_op_block_and_loop:
            {
                uint8 value_type;
                BlockType block_type;

                p_org = p - 1;
                value_type = read_uint8(p);
                if (is_byte_a_type(value_type)) {
                    /* If the first byte is one of these special values:
                     * 0x40/0x7F/0x7E/0x7D/0x7C, take it as the type of
                     * the single return value. */
                    block_type.is_value_type = true;
                    block_type.u.value_type = value_type;
                }
                else {
                    uint32 type_index;
                    /* Resolve the leb128 encoded type index as block type */
                    p--;
                    read_leb_uint32(p, p_end, type_index);
                    if (type_index >= module->type_count) {
                        set_error_buf(error_buf, error_buf_size,
                                      "unknown type");
                        goto fail;
                    }
                    block_type.is_value_type = false;
                    block_type.u.type = module->types[type_index];
#if WASM_ENABLE_FAST_INTERP == 0 && WASM_ENABLE_WAMR_COMPILER == 0 \
    && WASM_ENABLE_JIT == 0
                    /* If block use type index as block type, change the opcode
                     * to new extended opcode so that interpreter can resolve
                     * the block quickly.
                     */
#if WASM_ENABLE_DEBUG_INTERP != 0
                    if (!record_fast_op(module, p_org, *p_org, error_buf,
                                        error_buf_size)) {
                        goto fail;
                    }
#endif
                    *p_org = EXT_OP_BLOCK + (opcode - WASM_OP_BLOCK);
#endif
                }

                /* Pop block parameters from stack */
                if (BLOCK_HAS_PARAM(block_type)) {
                    WASMType *wasm_type = block_type.u.type;
                    for (i = 0; i < block_type.u.type->param_count; i++)
                        POP_TYPE(
                            wasm_type->types[wasm_type->param_count - i - 1]);
                }

                PUSH_CSP(LABEL_TYPE_BLOCK + (opcode - WASM_OP_BLOCK),
                         block_type, p);

                /* Pass parameters to block */
                if (BLOCK_HAS_PARAM(block_type)) {
                    for (i = 0; i < block_type.u.type->param_count; i++)
                        PUSH_TYPE(block_type.u.type->types[i]);
                }

#if WASM_ENABLE_FAST_INTERP != 0
                if (opcode == WASM_OP_BLOCK) {
                    skip_label();
                }
                else if (opcode == WASM_OP_LOOP) {
                    skip_label();
                    if (BLOCK_HAS_PARAM(block_type)) {
                        /* Make sure params are in dynamic space */
                        if (!copy_params_to_dynamic_space(
                                loader_ctx, false, error_buf, error_buf_size))
                            goto fail;
                    }
                    (loader_ctx->frame_csp - 1)->code_compiled =
                        loader_ctx->p_code_compiled;
                }
                else if (opcode == WASM_OP_IF) {
                    /* If block has parameters, we should make sure they are in
                     * dynamic space. Otherwise, when else branch is missing,
                     * the later opcode may consume incorrect operand offset.
                     * Spec case:
                     *   (func (export "params-id") (param i32) (result i32)
                     *       (i32.const 1)
                     *       (i32.const 2)
                     *       (if (param i32 i32) (result i32 i32) (local.get 0)
                     * (then)) (i32.add)
                     *   )
                     *
                     * So we should emit a copy instruction before the if.
                     *
                     * And we also need to save the parameter offsets and
                     * recover them before entering else branch.
                     *
                     */
                    if (BLOCK_HAS_PARAM(block_type)) {
                        BranchBlock *block = loader_ctx->frame_csp - 1;
                        uint64 size;

                        /* skip the if condition operand offset */
                        wasm_loader_emit_backspace(loader_ctx, sizeof(int16));
                        /* skip the if label */
                        skip_label();
                        /* Emit a copy instruction */
                        if (!copy_params_to_dynamic_space(
                                loader_ctx, true, error_buf, error_buf_size))
                            goto fail;

                        /* Emit the if instruction */
                        emit_label(opcode);
                        /* Emit the new condition operand offset */
                        POP_OFFSET_TYPE(VALUE_TYPE_I32);

                        /* Save top param_count values of frame_offset stack, so
                         * that we can recover it before executing else branch
                         */
                        size = sizeof(int16)
                               * (uint64)block_type.u.type->param_cell_num;
                        if (!(block->param_frame_offsets = loader_malloc(
                                  size, error_buf, error_buf_size)))
                            goto fail;
                        bh_memcpy_s(block->param_frame_offsets, (uint32)size,
                                    loader_ctx->frame_offset
                                        - size / sizeof(int16),
                                    (uint32)size);
                    }

                    emit_empty_label_addr_and_frame_ip(PATCH_ELSE);
                    emit_empty_label_addr_and_frame_ip(PATCH_END);
                }
#endif
                break;
            }

            case WASM_OP_ELSE:
            {
                BlockType block_type = (loader_ctx->frame_csp - 1)->block_type;

                if (loader_ctx->csp_num < 2
                    || (loader_ctx->frame_csp - 1)->label_type
                           != LABEL_TYPE_IF) {
                    set_error_buf(
                        error_buf, error_buf_size,
                        "opcode else found without matched opcode if");
                    goto fail;
                }

                /* check whether if branch's stack matches its result type */
                if (!check_block_stack(loader_ctx, loader_ctx->frame_csp - 1,
                                       error_buf, error_buf_size))
                    goto fail;

                (loader_ctx->frame_csp - 1)->else_addr = p - 1;

#if WASM_ENABLE_FAST_INTERP != 0
                /* if the result of if branch is in local or const area, add a
                 * copy op */
                RESERVE_BLOCK_RET();

                emit_empty_label_addr_and_frame_ip(PATCH_END);
                apply_label_patch(loader_ctx, 1, PATCH_ELSE);
#endif
                RESET_STACK();
                SET_CUR_BLOCK_STACK_POLYMORPHIC_STATE(false);

                /* Pass parameters to if-false branch */
                if (BLOCK_HAS_PARAM(block_type)) {
                    for (i = 0; i < block_type.u.type->param_count; i++)
                        PUSH_TYPE(block_type.u.type->types[i]);
                }

#if WASM_ENABLE_FAST_INTERP != 0
                /* Recover top param_count values of frame_offset stack */
                if (BLOCK_HAS_PARAM((block_type))) {
                    uint32 size;
                    BranchBlock *block = loader_ctx->frame_csp - 1;
                    size = sizeof(int16) * block_type.u.type->param_cell_num;
                    bh_memcpy_s(loader_ctx->frame_offset, size,
                                block->param_frame_offsets, size);
                    loader_ctx->frame_offset += (size / sizeof(int16));
                }
#endif

                break;
            }

            case WASM_OP_END:
            {
                BranchBlock *cur_block = loader_ctx->frame_csp - 1;

                /* check whether block stack matches its result type */
                if (!check_block_stack(loader_ctx, cur_block, error_buf,
                                       error_buf_size))
                    goto fail;

                /* if no else branch, and return types do not match param types,
                 * fail */
                if (cur_block->label_type == LABEL_TYPE_IF
                    && !cur_block->else_addr) {
                    uint32 block_param_count = 0, block_ret_count = 0;
                    uint8 *block_param_types = NULL, *block_ret_types = NULL;
                    BlockType *cur_block_type = &cur_block->block_type;
                    if (cur_block_type->is_value_type) {
                        if (cur_block_type->u.value_type != VALUE_TYPE_VOID) {
                            block_ret_count = 1;
                            block_ret_types = &cur_block_type->u.value_type;
                        }
                    }
                    else {
                        block_param_count = cur_block_type->u.type->param_count;
                        block_ret_count = cur_block_type->u.type->result_count;
                        block_param_types = cur_block_type->u.type->types;
                        block_ret_types =
                            cur_block_type->u.type->types + block_param_count;
                    }
                    if (block_param_count != block_ret_count
                        || (block_param_count
                            && memcmp(block_param_types, block_ret_types,
                                      block_param_count))) {
                        set_error_buf(error_buf, error_buf_size,
                                      "type mismatch: else branch missing");
                        goto fail;
                    }
                }

                POP_CSP();

#if WASM_ENABLE_FAST_INTERP != 0
                skip_label();
                /* copy the result to the block return address */
                RESERVE_BLOCK_RET();

                apply_label_patch(loader_ctx, 0, PATCH_END);
                free_label_patch_list(loader_ctx->frame_csp);
                if (loader_ctx->frame_csp->label_type == LABEL_TYPE_FUNCTION) {
                    int32 idx;
                    uint8 ret_type;

                    emit_label(WASM_OP_RETURN);
                    for (idx = (int32)func->func_type->result_count - 1;
                         idx >= 0; idx--) {
                        ret_type = *(func->func_type->types
                                     + func->func_type->param_count + idx);
                        POP_OFFSET_TYPE(ret_type);
                    }
                }
#endif
                if (loader_ctx->csp_num > 0) {
                    loader_ctx->frame_csp->end_addr = p - 1;
                }
                else {
                    /* end of function block, function will return,
                       ignore the following bytecodes */
                    p = p_end;

                    continue;
                }

                SET_CUR_BLOCK_STACK_POLYMORPHIC_STATE(false);
                break;
            }

            case WASM_OP_BR:
            {
                if (!(frame_csp_tmp = check_branch_block(
                          loader_ctx, &p, p_end, error_buf, error_buf_size)))
                    goto fail;

                RESET_STACK();
                SET_CUR_BLOCK_STACK_POLYMORPHIC_STATE(true);
                break;
            }

            case WASM_OP_BR_IF:
            {
                POP_I32();

                if (!(frame_csp_tmp = check_branch_block(
                          loader_ctx, &p, p_end, error_buf, error_buf_size)))
                    goto fail;

                break;
            }

            case WASM_OP_BR_TABLE:
            {
                uint8 *ret_types = NULL;
                uint32 ret_count = 0;
#if WASM_ENABLE_FAST_INTERP == 0
                uint8 *p_depth_begin, *p_depth;
                uint32 depth, j;
                BrTableCache *br_table_cache = NULL;

                p_org = p - 1;
#endif

                read_leb_uint32(p, p_end, count);
#if WASM_ENABLE_FAST_INTERP != 0
                emit_uint32(loader_ctx, count);
#endif
                POP_I32();

#if WASM_ENABLE_FAST_INTERP == 0
                p_depth_begin = p_depth = p;
#endif
                for (i = 0; i <= count; i++) {
                    if (!(frame_csp_tmp =
                              check_branch_block(loader_ctx, &p, p_end,
                                                 error_buf, error_buf_size)))
                        goto fail;

                    if (i == 0) {
                        if (frame_csp_tmp->label_type != LABEL_TYPE_LOOP)
                            ret_count = block_type_get_result_types(
                                &frame_csp_tmp->block_type, &ret_types);
                    }
                    else {
                        uint8 *tmp_ret_types = NULL;
                        uint32 tmp_ret_count = 0;

                        /* Check whether all table items have the same return
                         * type */
                        if (frame_csp_tmp->label_type != LABEL_TYPE_LOOP)
                            tmp_ret_count = block_type_get_result_types(
                                &frame_csp_tmp->block_type, &tmp_ret_types);

                        if (ret_count != tmp_ret_count
                            || (ret_count
                                && 0
                                       != memcmp(ret_types, tmp_ret_types,
                                                 ret_count))) {
                            set_error_buf(
                                error_buf, error_buf_size,
                                "type mismatch: br_table targets must "
                                "all use same result type");
                            goto fail;
                        }
                    }

#if WASM_ENABLE_FAST_INTERP == 0
                    depth = (uint32)(loader_ctx->frame_csp - 1 - frame_csp_tmp);
                    if (br_table_cache) {
                        br_table_cache->br_depths[i] = depth;
                    }
                    else {
                        if (depth > 255) {
                            /* The depth cannot be stored in one byte,
                               create br_table cache to store each depth */
#if WASM_ENABLE_DEBUG_INTERP != 0
                            if (!record_fast_op(module, p_org, *p_org,
                                                error_buf, error_buf_size)) {
                                goto fail;
                            }
#endif
                            if (!(br_table_cache = loader_malloc(
                                      offsetof(BrTableCache, br_depths)
                                          + sizeof(uint32)
                                                * (uint64)(count + 1),
                                      error_buf, error_buf_size))) {
                                goto fail;
                            }
                            *p_org = EXT_OP_BR_TABLE_CACHE;
                            br_table_cache->br_table_op_addr = p_org;
                            br_table_cache->br_count = count;
                            /* Copy previous depths which are one byte */
                            for (j = 0; j < i; j++) {
                                br_table_cache->br_depths[j] = p_depth_begin[j];
                            }
                            br_table_cache->br_depths[i] = depth;
                            bh_list_insert(module->br_table_cache_list,
                                           br_table_cache);
                        }
                        else {
                            /* The depth can be stored in one byte, use the
                               byte of the leb to store it */
                            *p_depth++ = (uint8)depth;
                        }
                    }
#endif
                }

#if WASM_ENABLE_FAST_INTERP == 0
                /* Set the tailing bytes to nop */
                if (br_table_cache)
                    p_depth = p_depth_begin;
                while (p_depth < p)
                    *p_depth++ = WASM_OP_NOP;
#endif

                RESET_STACK();
                SET_CUR_BLOCK_STACK_POLYMORPHIC_STATE(true);
                break;
            }

            case WASM_OP_RETURN:
            {
                int32 idx;
                uint8 ret_type;
                for (idx = (int32)func->func_type->result_count - 1; idx >= 0;
                     idx--) {
                    ret_type = *(func->func_type->types
                                 + func->func_type->param_count + idx);
                    POP_TYPE(ret_type);
#if WASM_ENABLE_FAST_INTERP != 0
                    /* emit the offset after return opcode */
                    POP_OFFSET_TYPE(ret_type);
#endif
                }

                RESET_STACK();
                SET_CUR_BLOCK_STACK_POLYMORPHIC_STATE(true);

                break;
            }

            case WASM_OP_CALL:
#if WASM_ENABLE_TAIL_CALL != 0
            case WASM_OP_RETURN_CALL:
#endif
            {
                WASMType *func_type;
                int32 idx;

                read_leb_uint32(p, p_end, func_idx);
#if WASM_ENABLE_FAST_INTERP != 0
                /* we need to emit func_idx before arguments */
                emit_uint32(loader_ctx, func_idx);
#endif

                if (!check_function_index(module, func_idx, error_buf,
                                          error_buf_size)) {
                    goto fail;
                }

                if (func_idx < module->import_function_count)
                    func_type =
                        module->import_functions[func_idx].u.function.func_type;
                else
                    func_type = module
                                    ->functions[func_idx
                                                - module->import_function_count]
                                    ->func_type;

                if (func_type->param_count > 0) {
                    for (idx = (int32)(func_type->param_count - 1); idx >= 0;
                         idx--) {
                        POP_TYPE(func_type->types[idx]);
#if WASM_ENABLE_FAST_INTERP != 0
                        POP_OFFSET_TYPE(func_type->types[idx]);
#endif
                    }
                }

#if WASM_ENABLE_TAIL_CALL != 0
                if (opcode == WASM_OP_CALL) {
#endif
                    for (i = 0; i < func_type->result_count; i++) {
                        PUSH_TYPE(func_type->types[func_type->param_count + i]);
#if WASM_ENABLE_FAST_INTERP != 0
                        /* Here we emit each return value's dynamic_offset. But
                         * in fact these offsets are continuous, so interpreter
                         * only need to get the first return value's offset.
                         */
                        PUSH_OFFSET_TYPE(
                            func_type->types[func_type->param_count + i]);
#endif
                    }
#if WASM_ENABLE_TAIL_CALL != 0
                }
                else {
                    uint8 type;
                    if (func_type->result_count
                        != func->func_type->result_count) {
                        set_error_buf_v(error_buf, error_buf_size, "%s%u%s",
                                        "type mismatch: expect ",
                                        func->func_type->result_count,
                                        " return values but got other");
                        goto fail;
                    }
                    for (i = 0; i < func_type->result_count; i++) {
                        type = func->func_type
                                   ->types[func->func_type->param_count + i];
                        if (func_type->types[func_type->param_count + i]
                            != type) {
                            set_error_buf_v(error_buf, error_buf_size, "%s%s%s",
                                            "type mismatch: expect ",
                                            type2str(type), " but got other");
                            goto fail;
                        }
                    }
                    RESET_STACK();
                    SET_CUR_BLOCK_STACK_POLYMORPHIC_STATE(true);
                }
#endif
                func->has_op_func_call = true;
                break;
            }

            /*
             * if disable reference type: call_indirect typeidx, 0x00
             * if enable reference type:  call_indirect typeidx, tableidx
             */
            case WASM_OP_CALL_INDIRECT:
#if WASM_ENABLE_TAIL_CALL != 0
            case WASM_OP_RETURN_CALL_INDIRECT:
#endif
            {
                int32 idx;
                WASMType *func_type;

                read_leb_uint32(p, p_end, type_idx);
#if WASM_ENABLE_REF_TYPES != 0
                read_leb_uint32(p, p_end, table_idx);
#else
                CHECK_BUF(p, p_end, 1);
                table_idx = read_uint8(p);
#endif
                if (!check_table_index(module, table_idx, error_buf,
                                       error_buf_size)) {
                    goto fail;
                }

#if WASM_ENABLE_FAST_INTERP != 0
                /* we need to emit before arguments */
#if WASM_ENABLE_TAIL_CALL != 0
                emit_byte(loader_ctx, opcode);
#endif
                emit_uint32(loader_ctx, type_idx);
                emit_uint32(loader_ctx, table_idx);
#endif

                /* skip elem idx */
                POP_I32();

                if (type_idx >= module->type_count) {
                    set_error_buf(error_buf, error_buf_size, "unknown type");
                    goto fail;
                }

                func_type = module->types[type_idx];

                if (func_type->param_count > 0) {
                    for (idx = (int32)(func_type->param_count - 1); idx >= 0;
                         idx--) {
                        POP_TYPE(func_type->types[idx]);
#if WASM_ENABLE_FAST_INTERP != 0
                        POP_OFFSET_TYPE(func_type->types[idx]);
#endif
                    }
                }

#if WASM_ENABLE_TAIL_CALL != 0
                if (opcode == WASM_OP_CALL_INDIRECT) {
#endif
                    for (i = 0; i < func_type->result_count; i++) {
                        PUSH_TYPE(func_type->types[func_type->param_count + i]);
#if WASM_ENABLE_FAST_INTERP != 0
                        PUSH_OFFSET_TYPE(
                            func_type->types[func_type->param_count + i]);
#endif
                    }
#if WASM_ENABLE_TAIL_CALL != 0
                }
                else {
                    uint8 type;
                    if (func_type->result_count
                        != func->func_type->result_count) {
                        set_error_buf_v(error_buf, error_buf_size, "%s%u%s",
                                        "type mismatch: expect ",
                                        func->func_type->result_count,
                                        " return values but got other");
                        goto fail;
                    }
                    for (i = 0; i < func_type->result_count; i++) {
                        type = func->func_type
                                   ->types[func->func_type->param_count + i];
                        if (func_type->types[func_type->param_count + i]
                            != type) {
                            set_error_buf_v(error_buf, error_buf_size, "%s%s%s",
                                            "type mismatch: expect ",
                                            type2str(type), " but got other");
                            goto fail;
                        }
                    }
                    RESET_STACK();
                    SET_CUR_BLOCK_STACK_POLYMORPHIC_STATE(true);
                }
#endif
                func->has_op_func_call = true;
                break;
            }

            case WASM_OP_DROP:
            case WASM_OP_DROP_64:
            {
                BranchBlock *cur_block = loader_ctx->frame_csp - 1;
                int32 available_stack_cell =
                    (int32)(loader_ctx->stack_cell_num
                            - cur_block->stack_cell_num);

                if (available_stack_cell <= 0
                    && !cur_block->is_stack_polymorphic) {
                    set_error_buf(error_buf, error_buf_size,
                                  "type mismatch, opcode drop was found "
                                  "but stack was empty");
                    goto fail;
                }

                if (available_stack_cell > 0) {
                    if (is_32bit_type(*(loader_ctx->frame_ref - 1))) {
                        loader_ctx->frame_ref--;
                        loader_ctx->stack_cell_num--;
#if WASM_ENABLE_FAST_INTERP != 0
                        skip_label();
                        loader_ctx->frame_offset--;
                        if ((*(loader_ctx->frame_offset)
                             > loader_ctx->start_dynamic_offset)
                            && (*(loader_ctx->frame_offset)
                                < loader_ctx->max_dynamic_offset))
                            loader_ctx->dynamic_offset--;
#endif
                    }
                    else if (is_64bit_type(*(loader_ctx->frame_ref - 1))) {
                        loader_ctx->frame_ref -= 2;
                        loader_ctx->stack_cell_num -= 2;
#if (WASM_ENABLE_FAST_INTERP == 0) || (WASM_ENABLE_JIT != 0)
                        *(p - 1) = WASM_OP_DROP_64;
#endif
#if WASM_ENABLE_FAST_INTERP != 0
                        skip_label();
                        loader_ctx->frame_offset -= 2;
                        if ((*(loader_ctx->frame_offset)
                             > loader_ctx->start_dynamic_offset)
                            && (*(loader_ctx->frame_offset)
                                < loader_ctx->max_dynamic_offset))
                            loader_ctx->dynamic_offset -= 2;
#endif
                    }
#if WASM_ENABLE_SIMD != 0
#if (WASM_ENABLE_WAMR_COMPILER != 0) || (WASM_ENABLE_JIT != 0)
                    else if (*(loader_ctx->frame_ref - 1) == REF_V128_1) {
                        loader_ctx->frame_ref -= 4;
                        loader_ctx->stack_cell_num -= 4;
                    }
#endif
#endif
                    else {
                        set_error_buf(error_buf, error_buf_size,
                                      "type mismatch");
                        goto fail;
                    }
                }
                else {
#if WASM_ENABLE_FAST_INTERP != 0
                    skip_label();
#endif
                }
                break;
            }

            case WASM_OP_SELECT:
            case WASM_OP_SELECT_64:
            {
                uint8 ref_type;
                BranchBlock *cur_block = loader_ctx->frame_csp - 1;
                int32 available_stack_cell;

                POP_I32();

                available_stack_cell = (int32)(loader_ctx->stack_cell_num
                                               - cur_block->stack_cell_num);

                if (available_stack_cell <= 0
                    && !cur_block->is_stack_polymorphic) {
                    set_error_buf(error_buf, error_buf_size,
                                  "type mismatch or invalid result arity, "
                                  "opcode select was found "
                                  "but stack was empty");
                    goto fail;
                }

                if (available_stack_cell > 0) {
                    switch (*(loader_ctx->frame_ref - 1)) {
                        case REF_I32:
                        case REF_F32:
                            break;
                        case REF_I64_2:
                        case REF_F64_2:
#if (WASM_ENABLE_FAST_INTERP == 0) || (WASM_ENABLE_JIT != 0)
                            *(p - 1) = WASM_OP_SELECT_64;
#endif
#if WASM_ENABLE_FAST_INTERP != 0
                            if (loader_ctx->p_code_compiled) {
                                uint8 opcode_tmp = WASM_OP_SELECT_64;
                                uint8 *p_code_compiled_tmp =
                                    loader_ctx->p_code_compiled - 2;
#if WASM_ENABLE_LABELS_AS_VALUES != 0
#if WASM_CPU_SUPPORTS_UNALIGNED_ADDR_ACCESS != 0
                                *(void **)(p_code_compiled_tmp
                                           - sizeof(void *)) =
                                    handle_table[opcode_tmp];
#else
                                int32 offset =
                                    (int32)((uint8 *)handle_table[opcode_tmp]
                                            - (uint8 *)handle_table[0]);
                                if (!(offset >= INT16_MIN
                                      && offset < INT16_MAX)) {
                                    set_error_buf(error_buf, error_buf_size,
                                                  "pre-compiled label offset "
                                                  "out of range");
                                    goto fail;
                                }
                                *(int16 *)(p_code_compiled_tmp
                                           - sizeof(int16)) = (int16)offset;
#endif /* end of WASM_CPU_SUPPORTS_UNALIGNED_ADDR_ACCESS */
#else  /* else of WASM_ENABLE_LABELS_AS_VALUES */
#if WASM_CPU_SUPPORTS_UNALIGNED_ADDR_ACCESS != 0
                                *(p_code_compiled_tmp - 1) = opcode_tmp;
#else
                                *(p_code_compiled_tmp - 2) = opcode_tmp;
#endif /* end of WASM_CPU_SUPPORTS_UNALIGNED_ADDR_ACCESS */
#endif /* end of WASM_ENABLE_LABELS_AS_VALUES */
                            }
#endif /* end of WASM_ENABLE_FAST_INTERP */
                            break;
#if WASM_ENABLE_SIMD != 0
#if (WASM_ENABLE_WAMR_COMPILER != 0) || (WASM_ENABLE_JIT != 0)
                        case REF_V128_4:
                            break;
#endif /* (WASM_ENABLE_WAMR_COMPILER != 0) || (WASM_ENABLE_JIT != 0) */
#endif /* WASM_ENABLE_SIMD != 0 */
                        default:
                        {
                            set_error_buf(error_buf, error_buf_size,
                                          "type mismatch");
                            goto fail;
                        }
                    }

                    ref_type = *(loader_ctx->frame_ref - 1);
#if WASM_ENABLE_FAST_INTERP != 0
                    POP_OFFSET_TYPE(ref_type);
                    POP_TYPE(ref_type);
                    POP_OFFSET_TYPE(ref_type);
                    POP_TYPE(ref_type);
                    PUSH_OFFSET_TYPE(ref_type);
                    PUSH_TYPE(ref_type);
#else
                    POP2_AND_PUSH(ref_type, ref_type);
#endif
                }
                else {
#if WASM_ENABLE_FAST_INTERP != 0
                    PUSH_OFFSET_TYPE(VALUE_TYPE_ANY);
#endif
                    PUSH_TYPE(VALUE_TYPE_ANY);
                }
                break;
            }

#if WASM_ENABLE_REF_TYPES != 0
            case WASM_OP_SELECT_T:
            {
                uint8 vec_len, ref_type;

                read_leb_uint32(p, p_end, vec_len);
                if (!vec_len) {
                    set_error_buf(error_buf, error_buf_size,
                                  "invalid result arity");
                    goto fail;
                }

                CHECK_BUF(p, p_end, 1);
                ref_type = read_uint8(p);
                if (!is_value_type(ref_type)) {
                    set_error_buf(error_buf, error_buf_size,
                                  "unknown value type");
                    goto fail;
                }

                POP_I32();

#if WASM_ENABLE_FAST_INTERP != 0
                if (loader_ctx->p_code_compiled) {
                    uint8 opcode_tmp = WASM_OP_SELECT;
                    uint8 *p_code_compiled_tmp =
                        loader_ctx->p_code_compiled - 2;

                    if (ref_type == VALUE_TYPE_V128) {
#if (WASM_ENABLE_SIMD == 0) \
    || ((WASM_ENABLE_WAMR_COMPILER == 0) && (WASM_ENABLE_JIT == 0))
                        set_error_buf(error_buf, error_buf_size,
                                      "SIMD v128 type isn't supported");
                        goto fail;
#endif
                    }
                    else {
                        if (ref_type == VALUE_TYPE_F64
                            || ref_type == VALUE_TYPE_I64)
                            opcode_tmp = WASM_OP_SELECT_64;
#if WASM_ENABLE_LABELS_AS_VALUES != 0
#if WASM_CPU_SUPPORTS_UNALIGNED_ADDR_ACCESS != 0
                        *(void **)(p_code_compiled_tmp - sizeof(void *)) =
                            handle_table[opcode_tmp];
#else
                        int32 offset = (int32)((uint8 *)handle_table[opcode_tmp]
                                               - (uint8 *)handle_table[0]);
                        if (!(offset >= INT16_MIN && offset < INT16_MAX)) {
                            set_error_buf(
                                error_buf, error_buf_size,
                                "pre-compiled label offset out of range");
                            goto fail;
                        }
                        *(int16 *)(p_code_compiled_tmp - sizeof(int16)) =
                            (int16)offset;
#endif /* end of WASM_CPU_SUPPORTS_UNALIGNED_ADDR_ACCESS */
#else  /* else of WASM_ENABLE_LABELS_AS_VALUES */
#if WASM_CPU_SUPPORTS_UNALIGNED_ADDR_ACCESS != 0
                        *(p_code_compiled_tmp - 1) = opcode_tmp;
#else
                        *(p_code_compiled_tmp - 2) = opcode_tmp;
#endif /* end of WASM_CPU_SUPPORTS_UNALIGNED_ADDR_ACCESS */
#endif /* end of WASM_ENABLE_LABELS_AS_VALUES */
                    }
                }
#endif /* WASM_ENABLE_FAST_INTERP != 0 */

#if WASM_ENABLE_FAST_INTERP != 0
                POP_OFFSET_TYPE(ref_type);
                POP_TYPE(ref_type);
                POP_OFFSET_TYPE(ref_type);
                POP_TYPE(ref_type);
                PUSH_OFFSET_TYPE(ref_type);
                PUSH_TYPE(ref_type);
#else
                POP2_AND_PUSH(ref_type, ref_type);
#endif /* WASM_ENABLE_FAST_INTERP != 0 */

                (void)vec_len;
                break;
            }

            /* table.get x. tables[x]. [i32] -> [t] */
            /* table.set x. tables[x]. [i32 t] -> [] */
            case WASM_OP_TABLE_GET:
            case WASM_OP_TABLE_SET:
            {
                uint8 decl_ref_type;

                read_leb_uint32(p, p_end, table_idx);
                if (!get_table_elem_type(module, table_idx, &decl_ref_type,
                                         error_buf, error_buf_size))
                    goto fail;

#if WASM_ENABLE_FAST_INTERP != 0
                emit_uint32(loader_ctx, table_idx);
#endif

                if (opcode == WASM_OP_TABLE_GET) {
                    POP_I32();
#if WASM_ENABLE_FAST_INTERP != 0
                    PUSH_OFFSET_TYPE(decl_ref_type);
#endif
                    PUSH_TYPE(decl_ref_type);
                }
                else {
#if WASM_ENABLE_FAST_INTERP != 0
                    POP_OFFSET_TYPE(decl_ref_type);
#endif
                    POP_TYPE(decl_ref_type);
                    POP_I32();
                }
                break;
            }
            case WASM_OP_REF_NULL:
            {
                uint8 ref_type;

                CHECK_BUF(p, p_end, 1);
                ref_type = read_uint8(p);
                if (ref_type != VALUE_TYPE_FUNCREF
                    && ref_type != VALUE_TYPE_EXTERNREF) {
                    set_error_buf(error_buf, error_buf_size,
                                  "unknown value type");
                    goto fail;
                }
#if WASM_ENABLE_FAST_INTERP != 0
                PUSH_OFFSET_TYPE(ref_type);
#endif
                PUSH_TYPE(ref_type);
                break;
            }
            case WASM_OP_REF_IS_NULL:
            {
#if WASM_ENABLE_FAST_INTERP != 0
                if (!wasm_loader_pop_frame_ref_offset(loader_ctx,
                                                      VALUE_TYPE_FUNCREF,
                                                      error_buf, error_buf_size)
                    && !wasm_loader_pop_frame_ref_offset(
                        loader_ctx, VALUE_TYPE_EXTERNREF, error_buf,
                        error_buf_size)) {
                    goto fail;
                }
#else
                if (!wasm_loader_pop_frame_ref(loader_ctx, VALUE_TYPE_FUNCREF,
                                               error_buf, error_buf_size)
                    && !wasm_loader_pop_frame_ref(loader_ctx,
                                                  VALUE_TYPE_EXTERNREF,
                                                  error_buf, error_buf_size)) {
                    goto fail;
                }
#endif
                PUSH_I32();
                break;
            }
            case WASM_OP_REF_FUNC:
            {
                read_leb_uint32(p, p_end, func_idx);

                if (!check_function_index(module, func_idx, error_buf,
                                          error_buf_size)) {
                    goto fail;
                }

                if (func_idx == cur_func_idx) {
                    WASMTableSeg *table_seg = module->table_segments;
                    bool func_declared = false;
                    uint32 j;

                    /* Check whether current function is declared */
                    for (i = 0; i < module->table_seg_count; i++, table_seg++) {
                        if (table_seg->elem_type == VALUE_TYPE_FUNCREF
                            && wasm_elem_is_declarative(table_seg->mode)) {
                            for (j = 0; j < table_seg->function_count; j++) {
                                if (table_seg->func_indexes[j]
                                    == cur_func_idx) {
                                    func_declared = true;
                                    break;
                                }
                            }
                        }
                    }
                    if (!func_declared) {
                        set_error_buf(error_buf, error_buf_size,
                                      "undeclared function reference");
                        goto fail;
                    }
                }

#if WASM_ENABLE_FAST_INTERP != 0
                emit_uint32(loader_ctx, func_idx);
#endif
                PUSH_FUNCREF();
                break;
            }
#endif /* WASM_ENABLE_REF_TYPES */

            case WASM_OP_GET_LOCAL:
            {
                p_org = p - 1;
                GET_LOCAL_INDEX_TYPE_AND_OFFSET();
                PUSH_TYPE(local_type);

#if WASM_ENABLE_FAST_INTERP != 0
                /* Get Local is optimized out */
                skip_label();
                disable_emit = true;
                operand_offset = local_offset;
                PUSH_OFFSET_TYPE(local_type);
#else
#if (WASM_ENABLE_WAMR_COMPILER == 0) && (WASM_ENABLE_JIT == 0) \
    && (WASM_ENABLE_FAST_JIT == 0) && (WASM_ENABLE_DEBUG_INTERP == 0)
                if (local_offset < 0x80) {
                    *p_org++ = EXT_OP_GET_LOCAL_FAST;
                    if (is_32bit_type(local_type)) {
                        *p_org++ = (uint8)local_offset;
                    }
                    else {
                        *p_org++ = (uint8)(local_offset | 0x80);
                    }
                    while (p_org < p) {
                        *p_org++ = WASM_OP_NOP;
                    }
                }
#endif
#endif /* end of WASM_ENABLE_FAST_INTERP != 0 */
                break;
            }

            case WASM_OP_SET_LOCAL:
            {
                p_org = p - 1;
                GET_LOCAL_INDEX_TYPE_AND_OFFSET();
                POP_TYPE(local_type);

#if WASM_ENABLE_FAST_INTERP != 0
                if (!(preserve_referenced_local(
                        loader_ctx, opcode, local_offset, local_type,
                        &preserve_local, error_buf, error_buf_size)))
                    goto fail;

                if (local_offset < 256) {
                    skip_label();
                    if ((!preserve_local) && (LAST_OP_OUTPUT_I32())) {
                        if (loader_ctx->p_code_compiled)
                            STORE_U16(loader_ctx->p_code_compiled - 2,
                                      local_offset);
                        loader_ctx->frame_offset--;
                        loader_ctx->dynamic_offset--;
                    }
                    else if ((!preserve_local) && (LAST_OP_OUTPUT_I64())) {
                        if (loader_ctx->p_code_compiled)
                            STORE_U16(loader_ctx->p_code_compiled - 2,
                                      local_offset);
                        loader_ctx->frame_offset -= 2;
                        loader_ctx->dynamic_offset -= 2;
                    }
                    else {
                        if (is_32bit_type(local_type)) {
                            emit_label(EXT_OP_SET_LOCAL_FAST);
                            emit_byte(loader_ctx, (uint8)local_offset);
                        }
                        else {
                            emit_label(EXT_OP_SET_LOCAL_FAST_I64);
                            emit_byte(loader_ctx, (uint8)local_offset);
                        }
                        POP_OFFSET_TYPE(local_type);
                    }
                }
                else { /* local index larger than 255, reserve leb */
                    emit_uint32(loader_ctx, local_idx);
                    POP_OFFSET_TYPE(local_type);
                }
#else
#if (WASM_ENABLE_WAMR_COMPILER == 0) && (WASM_ENABLE_JIT == 0) \
    && (WASM_ENABLE_FAST_JIT == 0) && (WASM_ENABLE_DEBUG_INTERP == 0)
                if (local_offset < 0x80) {
                    *p_org++ = EXT_OP_SET_LOCAL_FAST;
                    if (is_32bit_type(local_type)) {
                        *p_org++ = (uint8)local_offset;
                    }
                    else {
                        *p_org++ = (uint8)(local_offset | 0x80);
                    }
                    while (p_org < p) {
                        *p_org++ = WASM_OP_NOP;
                    }
                }
#endif
#endif /* end of WASM_ENABLE_FAST_INTERP != 0 */
                break;
            }

            case WASM_OP_TEE_LOCAL:
            {
                p_org = p - 1;
                GET_LOCAL_INDEX_TYPE_AND_OFFSET();
#if WASM_ENABLE_FAST_INTERP != 0
                /* If the stack is in polymorphic state, do fake pop and push on
                    offset stack to keep the depth of offset stack to be the
                   same with ref stack */
                BranchBlock *cur_block = loader_ctx->frame_csp - 1;
                if (cur_block->is_stack_polymorphic) {
                    POP_OFFSET_TYPE(local_type);
                    PUSH_OFFSET_TYPE(local_type);
                }
#endif
                POP_TYPE(local_type);
                PUSH_TYPE(local_type);

#if WASM_ENABLE_FAST_INTERP != 0
                if (!(preserve_referenced_local(
                        loader_ctx, opcode, local_offset, local_type,
                        &preserve_local, error_buf, error_buf_size)))
                    goto fail;

                if (local_offset < 256) {
                    skip_label();
                    if (is_32bit_type(local_type)) {
                        emit_label(EXT_OP_TEE_LOCAL_FAST);
                        emit_byte(loader_ctx, (uint8)local_offset);
                    }
                    else {
                        emit_label(EXT_OP_TEE_LOCAL_FAST_I64);
                        emit_byte(loader_ctx, (uint8)local_offset);
                    }
                }
                else { /* local index larger than 255, reserve leb */
                    emit_uint32(loader_ctx, local_idx);
                }
                emit_operand(loader_ctx,
                             *(loader_ctx->frame_offset
                               - wasm_value_type_cell_num(local_type)));
#else
#if (WASM_ENABLE_WAMR_COMPILER == 0) && (WASM_ENABLE_JIT == 0) \
    && (WASM_ENABLE_FAST_JIT == 0) && (WASM_ENABLE_DEBUG_INTERP == 0)
                if (local_offset < 0x80) {
                    *p_org++ = EXT_OP_TEE_LOCAL_FAST;
                    if (is_32bit_type(local_type)) {
                        *p_org++ = (uint8)local_offset;
                    }
                    else {
                        *p_org++ = (uint8)(local_offset | 0x80);
                    }
                    while (p_org < p) {
                        *p_org++ = WASM_OP_NOP;
                    }
                }
#endif
#endif /* end of WASM_ENABLE_FAST_INTERP != 0 */
                break;
            }

            case WASM_OP_GET_GLOBAL:
            {
                p_org = p - 1;
                read_leb_uint32(p, p_end, global_idx);
                if (global_idx >= global_count) {
                    set_error_buf(error_buf, error_buf_size, "unknown global");
                    goto fail;
                }

                global_type =
                    global_idx < module->import_global_count
                        ? module->import_globals[global_idx].u.global.type
                        : module
                              ->globals[global_idx
                                        - module->import_global_count]
                              .type;

                PUSH_TYPE(global_type);

#if WASM_ENABLE_FAST_INTERP == 0
                if (global_type == VALUE_TYPE_I64
                    || global_type == VALUE_TYPE_F64) {
#if WASM_ENABLE_DEBUG_INTERP != 0
                    if (!record_fast_op(module, p_org, *p_org, error_buf,
                                        error_buf_size)) {
                        goto fail;
                    }
#endif
                    *p_org = WASM_OP_GET_GLOBAL_64;
                }
#else  /* else of WASM_ENABLE_FAST_INTERP */
                if (global_type == VALUE_TYPE_I64
                    || global_type == VALUE_TYPE_F64) {
                    skip_label();
                    emit_label(WASM_OP_GET_GLOBAL_64);
                }
                emit_uint32(loader_ctx, global_idx);
                PUSH_OFFSET_TYPE(global_type);
#endif /* end of WASM_ENABLE_FAST_INTERP */
                break;
            }

            case WASM_OP_SET_GLOBAL:
            {
                bool is_mutable = false;

                p_org = p - 1;
                read_leb_uint32(p, p_end, global_idx);
                if (global_idx >= global_count) {
                    set_error_buf(error_buf, error_buf_size, "unknown global");
                    goto fail;
                }

                is_mutable =
                    global_idx < module->import_global_count
                        ? module->import_globals[global_idx].u.global.is_mutable
                        : module
                              ->globals[global_idx
                                        - module->import_global_count]
                              .is_mutable;
                if (!is_mutable) {
                    set_error_buf(error_buf, error_buf_size,
                                  "global is immutable");
                    goto fail;
                }

                global_type =
                    global_idx < module->import_global_count
                        ? module->import_globals[global_idx].u.global.type
                        : module
                              ->globals[global_idx
                                        - module->import_global_count]
                              .type;

                POP_TYPE(global_type);

#if WASM_ENABLE_FAST_INTERP == 0
                if (global_type == VALUE_TYPE_I64
                    || global_type == VALUE_TYPE_F64) {
#if WASM_ENABLE_DEBUG_INTERP != 0
                    if (!record_fast_op(module, p_org, *p_org, error_buf,
                                        error_buf_size)) {
                        goto fail;
                    }
#endif
                    *p_org = WASM_OP_SET_GLOBAL_64;
                }
                else if (module->aux_stack_size > 0
                         && global_idx == module->aux_stack_top_global_index) {
#if WASM_ENABLE_DEBUG_INTERP != 0
                    if (!record_fast_op(module, p_org, *p_org, error_buf,
                                        error_buf_size)) {
                        goto fail;
                    }
#endif
                    *p_org = WASM_OP_SET_GLOBAL_AUX_STACK;
                }
#else  /* else of WASM_ENABLE_FAST_INTERP */
                if (global_type == VALUE_TYPE_I64
                    || global_type == VALUE_TYPE_F64) {
                    skip_label();
                    emit_label(WASM_OP_SET_GLOBAL_64);
                }
                else if (module->aux_stack_size > 0
                         && global_idx == module->aux_stack_top_global_index) {
                    skip_label();
                    emit_label(WASM_OP_SET_GLOBAL_AUX_STACK);
                }
                emit_uint32(loader_ctx, global_idx);
                POP_OFFSET_TYPE(global_type);
#endif /* end of WASM_ENABLE_FAST_INTERP */
                break;
            }

            /* load */
            case WASM_OP_I32_LOAD:
            case WASM_OP_I32_LOAD8_S:
            case WASM_OP_I32_LOAD8_U:
            case WASM_OP_I32_LOAD16_S:
            case WASM_OP_I32_LOAD16_U:
            case WASM_OP_I64_LOAD:
            case WASM_OP_I64_LOAD8_S:
            case WASM_OP_I64_LOAD8_U:
            case WASM_OP_I64_LOAD16_S:
            case WASM_OP_I64_LOAD16_U:
            case WASM_OP_I64_LOAD32_S:
            case WASM_OP_I64_LOAD32_U:
            case WASM_OP_F32_LOAD:
            case WASM_OP_F64_LOAD:
            /* store */
            case WASM_OP_I32_STORE:
            case WASM_OP_I32_STORE8:
            case WASM_OP_I32_STORE16:
            case WASM_OP_I64_STORE:
            case WASM_OP_I64_STORE8:
            case WASM_OP_I64_STORE16:
            case WASM_OP_I64_STORE32:
            case WASM_OP_F32_STORE:
            case WASM_OP_F64_STORE:
            {
#if WASM_ENABLE_FAST_INTERP != 0
                /* change F32/F64 into I32/I64 */
                if (opcode == WASM_OP_F32_LOAD) {
                    skip_label();
                    emit_label(WASM_OP_I32_LOAD);
                }
                else if (opcode == WASM_OP_F64_LOAD) {
                    skip_label();
                    emit_label(WASM_OP_I64_LOAD);
                }
                else if (opcode == WASM_OP_F32_STORE) {
                    skip_label();
                    emit_label(WASM_OP_I32_STORE);
                }
                else if (opcode == WASM_OP_F64_STORE) {
                    skip_label();
                    emit_label(WASM_OP_I64_STORE);
                }
#endif
                CHECK_MEMORY();
                read_leb_uint32(p, p_end, align);      /* align */
                read_leb_uint32(p, p_end, mem_offset); /* offset */
                if (!check_memory_access_align(opcode, align, error_buf,
                                               error_buf_size)) {
                    goto fail;
                }
#if WASM_ENABLE_FAST_INTERP != 0
                emit_uint32(loader_ctx, mem_offset);
#endif
                switch (opcode) {
                    /* load */
                    case WASM_OP_I32_LOAD:
                    case WASM_OP_I32_LOAD8_S:
                    case WASM_OP_I32_LOAD8_U:
                    case WASM_OP_I32_LOAD16_S:
                    case WASM_OP_I32_LOAD16_U:
                        POP_AND_PUSH(VALUE_TYPE_I32, VALUE_TYPE_I32);
                        break;
                    case WASM_OP_I64_LOAD:
                    case WASM_OP_I64_LOAD8_S:
                    case WASM_OP_I64_LOAD8_U:
                    case WASM_OP_I64_LOAD16_S:
                    case WASM_OP_I64_LOAD16_U:
                    case WASM_OP_I64_LOAD32_S:
                    case WASM_OP_I64_LOAD32_U:
                        POP_AND_PUSH(VALUE_TYPE_I32, VALUE_TYPE_I64);
                        break;
                    case WASM_OP_F32_LOAD:
                        POP_AND_PUSH(VALUE_TYPE_I32, VALUE_TYPE_F32);
                        break;
                    case WASM_OP_F64_LOAD:
                        POP_AND_PUSH(VALUE_TYPE_I32, VALUE_TYPE_F64);
                        break;
                    /* store */
                    case WASM_OP_I32_STORE:
                    case WASM_OP_I32_STORE8:
                    case WASM_OP_I32_STORE16:
                        POP_I32();
                        POP_I32();
                        break;
                    case WASM_OP_I64_STORE:
                    case WASM_OP_I64_STORE8:
                    case WASM_OP_I64_STORE16:
                    case WASM_OP_I64_STORE32:
                        POP_I64();
                        POP_I32();
                        break;
                    case WASM_OP_F32_STORE:
                        POP_F32();
                        POP_I32();
                        break;
                    case WASM_OP_F64_STORE:
                        POP_F64();
                        POP_I32();
                        break;
                    default:
                        break;
                }
                break;
            }

            case WASM_OP_MEMORY_SIZE:
                CHECK_MEMORY();
                /* reserved byte 0x00 */
                if (*p++ != 0x00) {
                    set_error_buf(error_buf, error_buf_size,
                                  "zero byte expected");
                    goto fail;
                }
                PUSH_I32();

                module->possible_memory_grow = true;
                break;

            case WASM_OP_MEMORY_GROW:
                CHECK_MEMORY();
                /* reserved byte 0x00 */
                if (*p++ != 0x00) {
                    set_error_buf(error_buf, error_buf_size,
                                  "zero byte expected");
                    goto fail;
                }
                POP_AND_PUSH(VALUE_TYPE_I32, VALUE_TYPE_I32);

                func->has_op_memory_grow = true;
                module->possible_memory_grow = true;
                break;

            case WASM_OP_I32_CONST:
                read_leb_int32(p, p_end, i32_const);
#if WASM_ENABLE_FAST_INTERP != 0
                skip_label();
                disable_emit = true;
                GET_CONST_OFFSET(VALUE_TYPE_I32, i32_const);

                if (operand_offset == 0) {
                    disable_emit = false;
                    emit_label(WASM_OP_I32_CONST);
                    emit_uint32(loader_ctx, i32_const);
                }
#else
                (void)i32_const;
#endif
                PUSH_I32();
                break;

            case WASM_OP_I64_CONST:
                read_leb_int64(p, p_end, i64_const);
#if WASM_ENABLE_FAST_INTERP != 0
                skip_label();
                disable_emit = true;
                GET_CONST_OFFSET(VALUE_TYPE_I64, i64_const);

                if (operand_offset == 0) {
                    disable_emit = false;
                    emit_label(WASM_OP_I64_CONST);
                    emit_uint64(loader_ctx, i64_const);
                }
#endif
                PUSH_I64();
                break;

            case WASM_OP_F32_CONST:
                p += sizeof(float32);
#if WASM_ENABLE_FAST_INTERP != 0
                skip_label();
                disable_emit = true;
                bh_memcpy_s((uint8 *)&f32_const, sizeof(float32), p_org,
                            sizeof(float32));
                GET_CONST_F32_OFFSET(VALUE_TYPE_F32, f32_const);

                if (operand_offset == 0) {
                    disable_emit = false;
                    emit_label(WASM_OP_F32_CONST);
                    emit_float32(loader_ctx, f32_const);
                }
#endif
                PUSH_F32();
                break;

            case WASM_OP_F64_CONST:
                p += sizeof(float64);
#if WASM_ENABLE_FAST_INTERP != 0
                skip_label();
                disable_emit = true;
                /* Some MCU may require 8-byte align */
                bh_memcpy_s((uint8 *)&f64_const, sizeof(float64), p_org,
                            sizeof(float64));
                GET_CONST_F64_OFFSET(VALUE_TYPE_F64, f64_const);

                if (operand_offset == 0) {
                    disable_emit = false;
                    emit_label(WASM_OP_F64_CONST);
                    emit_float64(loader_ctx, f64_const);
                }
#endif
                PUSH_F64();
                break;

            case WASM_OP_I32_EQZ:
                POP_AND_PUSH(VALUE_TYPE_I32, VALUE_TYPE_I32);
                break;

            case WASM_OP_I32_EQ:
            case WASM_OP_I32_NE:
            case WASM_OP_I32_LT_S:
            case WASM_OP_I32_LT_U:
            case WASM_OP_I32_GT_S:
            case WASM_OP_I32_GT_U:
            case WASM_OP_I32_LE_S:
            case WASM_OP_I32_LE_U:
            case WASM_OP_I32_GE_S:
            case WASM_OP_I32_GE_U:
                POP2_AND_PUSH(VALUE_TYPE_I32, VALUE_TYPE_I32);
                break;

            case WASM_OP_I64_EQZ:
                POP_AND_PUSH(VALUE_TYPE_I64, VALUE_TYPE_I32);
                break;

            case WASM_OP_I64_EQ:
            case WASM_OP_I64_NE:
            case WASM_OP_I64_LT_S:
            case WASM_OP_I64_LT_U:
            case WASM_OP_I64_GT_S:
            case WASM_OP_I64_GT_U:
            case WASM_OP_I64_LE_S:
            case WASM_OP_I64_LE_U:
            case WASM_OP_I64_GE_S:
            case WASM_OP_I64_GE_U:
                POP2_AND_PUSH(VALUE_TYPE_I64, VALUE_TYPE_I32);
                break;

            case WASM_OP_F32_EQ:
            case WASM_OP_F32_NE:
            case WASM_OP_F32_LT:
            case WASM_OP_F32_GT:
            case WASM_OP_F32_LE:
            case WASM_OP_F32_GE:
                POP2_AND_PUSH(VALUE_TYPE_F32, VALUE_TYPE_I32);
                break;

            case WASM_OP_F64_EQ:
            case WASM_OP_F64_NE:
            case WASM_OP_F64_LT:
            case WASM_OP_F64_GT:
            case WASM_OP_F64_LE:
            case WASM_OP_F64_GE:
                POP2_AND_PUSH(VALUE_TYPE_F64, VALUE_TYPE_I32);
                break;

            case WASM_OP_I32_CLZ:
            case WASM_OP_I32_CTZ:
            case WASM_OP_I32_POPCNT:
                POP_AND_PUSH(VALUE_TYPE_I32, VALUE_TYPE_I32);
                break;

            case WASM_OP_I32_ADD:
            case WASM_OP_I32_SUB:
            case WASM_OP_I32_MUL:
            case WASM_OP_I32_DIV_S:
            case WASM_OP_I32_DIV_U:
            case WASM_OP_I32_REM_S:
            case WASM_OP_I32_REM_U:
            case WASM_OP_I32_AND:
            case WASM_OP_I32_OR:
            case WASM_OP_I32_XOR:
            case WASM_OP_I32_SHL:
            case WASM_OP_I32_SHR_S:
            case WASM_OP_I32_SHR_U:
            case WASM_OP_I32_ROTL:
            case WASM_OP_I32_ROTR:
                POP2_AND_PUSH(VALUE_TYPE_I32, VALUE_TYPE_I32);
                break;

            case WASM_OP_I64_CLZ:
            case WASM_OP_I64_CTZ:
            case WASM_OP_I64_POPCNT:
                POP_AND_PUSH(VALUE_TYPE_I64, VALUE_TYPE_I64);
                break;

            case WASM_OP_I64_ADD:
            case WASM_OP_I64_SUB:
            case WASM_OP_I64_MUL:
            case WASM_OP_I64_DIV_S:
            case WASM_OP_I64_DIV_U:
            case WASM_OP_I64_REM_S:
            case WASM_OP_I64_REM_U:
            case WASM_OP_I64_AND:
            case WASM_OP_I64_OR:
            case WASM_OP_I64_XOR:
            case WASM_OP_I64_SHL:
            case WASM_OP_I64_SHR_S:
            case WASM_OP_I64_SHR_U:
            case WASM_OP_I64_ROTL:
            case WASM_OP_I64_ROTR:
                POP2_AND_PUSH(VALUE_TYPE_I64, VALUE_TYPE_I64);
                break;

            case WASM_OP_F32_ABS:
            case WASM_OP_F32_NEG:
            case WASM_OP_F32_CEIL:
            case WASM_OP_F32_FLOOR:
            case WASM_OP_F32_TRUNC:
            case WASM_OP_F32_NEAREST:
            case WASM_OP_F32_SQRT:
                POP_AND_PUSH(VALUE_TYPE_F32, VALUE_TYPE_F32);
                break;

            case WASM_OP_F32_ADD:
            case WASM_OP_F32_SUB:
            case WASM_OP_F32_MUL:
            case WASM_OP_F32_DIV:
            case WASM_OP_F32_MIN:
            case WASM_OP_F32_MAX:
            case WASM_OP_F32_COPYSIGN:
                POP2_AND_PUSH(VALUE_TYPE_F32, VALUE_TYPE_F32);
                break;

            case WASM_OP_F64_ABS:
            case WASM_OP_F64_NEG:
            case WASM_OP_F64_CEIL:
            case WASM_OP_F64_FLOOR:
            case WASM_OP_F64_TRUNC:
            case WASM_OP_F64_NEAREST:
            case WASM_OP_F64_SQRT:
                POP_AND_PUSH(VALUE_TYPE_F64, VALUE_TYPE_F64);
                break;

            case WASM_OP_F64_ADD:
            case WASM_OP_F64_SUB:
            case WASM_OP_F64_MUL:
            case WASM_OP_F64_DIV:
            case WASM_OP_F64_MIN:
            case WASM_OP_F64_MAX:
            case WASM_OP_F64_COPYSIGN:
                POP2_AND_PUSH(VALUE_TYPE_F64, VALUE_TYPE_F64);
                break;

            case WASM_OP_I32_WRAP_I64:
                POP_AND_PUSH(VALUE_TYPE_I64, VALUE_TYPE_I32);
                break;

            case WASM_OP_I32_TRUNC_S_F32:
            case WASM_OP_I32_TRUNC_U_F32:
                POP_AND_PUSH(VALUE_TYPE_F32, VALUE_TYPE_I32);
                break;

            case WASM_OP_I32_TRUNC_S_F64:
            case WASM_OP_I32_TRUNC_U_F64:
                POP_AND_PUSH(VALUE_TYPE_F64, VALUE_TYPE_I32);
                break;

            case WASM_OP_I64_EXTEND_S_I32:
            case WASM_OP_I64_EXTEND_U_I32:
                POP_AND_PUSH(VALUE_TYPE_I32, VALUE_TYPE_I64);
                break;

            case WASM_OP_I64_TRUNC_S_F32:
            case WASM_OP_I64_TRUNC_U_F32:
                POP_AND_PUSH(VALUE_TYPE_F32, VALUE_TYPE_I64);
                break;

            case WASM_OP_I64_TRUNC_S_F64:
            case WASM_OP_I64_TRUNC_U_F64:
                POP_AND_PUSH(VALUE_TYPE_F64, VALUE_TYPE_I64);
                break;

            case WASM_OP_F32_CONVERT_S_I32:
            case WASM_OP_F32_CONVERT_U_I32:
                POP_AND_PUSH(VALUE_TYPE_I32, VALUE_TYPE_F32);
                break;

            case WASM_OP_F32_CONVERT_S_I64:
            case WASM_OP_F32_CONVERT_U_I64:
                POP_AND_PUSH(VALUE_TYPE_I64, VALUE_TYPE_F32);
                break;

            case WASM_OP_F32_DEMOTE_F64:
                POP_AND_PUSH(VALUE_TYPE_F64, VALUE_TYPE_F32);
                break;

            case WASM_OP_F64_CONVERT_S_I32:
            case WASM_OP_F64_CONVERT_U_I32:
                POP_AND_PUSH(VALUE_TYPE_I32, VALUE_TYPE_F64);
                break;

            case WASM_OP_F64_CONVERT_S_I64:
            case WASM_OP_F64_CONVERT_U_I64:
                POP_AND_PUSH(VALUE_TYPE_I64, VALUE_TYPE_F64);
                break;

            case WASM_OP_F64_PROMOTE_F32:
                POP_AND_PUSH(VALUE_TYPE_F32, VALUE_TYPE_F64);
                break;

            case WASM_OP_I32_REINTERPRET_F32:
                POP_AND_PUSH(VALUE_TYPE_F32, VALUE_TYPE_I32);
                break;

            case WASM_OP_I64_REINTERPRET_F64:
                POP_AND_PUSH(VALUE_TYPE_F64, VALUE_TYPE_I64);
                break;

            case WASM_OP_F32_REINTERPRET_I32:
                POP_AND_PUSH(VALUE_TYPE_I32, VALUE_TYPE_F32);
                break;

            case WASM_OP_F64_REINTERPRET_I64:
                POP_AND_PUSH(VALUE_TYPE_I64, VALUE_TYPE_F64);
                break;

            case WASM_OP_I32_EXTEND8_S:
            case WASM_OP_I32_EXTEND16_S:
                POP_AND_PUSH(VALUE_TYPE_I32, VALUE_TYPE_I32);
                break;

            case WASM_OP_I64_EXTEND8_S:
            case WASM_OP_I64_EXTEND16_S:
            case WASM_OP_I64_EXTEND32_S:
                POP_AND_PUSH(VALUE_TYPE_I64, VALUE_TYPE_I64);
                break;

            case WASM_OP_MISC_PREFIX:
            {
                uint32 opcode1;

                read_leb_uint32(p, p_end, opcode1);
#if WASM_ENABLE_FAST_INTERP != 0
                emit_byte(loader_ctx, ((uint8)opcode1));
#endif
                switch (opcode1) {
                    case WASM_OP_I32_TRUNC_SAT_S_F32:
                    case WASM_OP_I32_TRUNC_SAT_U_F32:
                        POP_AND_PUSH(VALUE_TYPE_F32, VALUE_TYPE_I32);
                        break;
                    case WASM_OP_I32_TRUNC_SAT_S_F64:
                    case WASM_OP_I32_TRUNC_SAT_U_F64:
                        POP_AND_PUSH(VALUE_TYPE_F64, VALUE_TYPE_I32);
                        break;
                    case WASM_OP_I64_TRUNC_SAT_S_F32:
                    case WASM_OP_I64_TRUNC_SAT_U_F32:
                        POP_AND_PUSH(VALUE_TYPE_F32, VALUE_TYPE_I64);
                        break;
                    case WASM_OP_I64_TRUNC_SAT_S_F64:
                    case WASM_OP_I64_TRUNC_SAT_U_F64:
                        POP_AND_PUSH(VALUE_TYPE_F64, VALUE_TYPE_I64);
                        break;
#if WASM_ENABLE_BULK_MEMORY != 0
                    case WASM_OP_MEMORY_INIT:
                    {
                        read_leb_uint32(p, p_end, data_seg_idx);
#if WASM_ENABLE_FAST_INTERP != 0
                        emit_uint32(loader_ctx, data_seg_idx);
#endif
                        if (module->import_memory_count == 0
                            && module->memory_count == 0)
                            goto fail_unknown_memory;

                        if (*p++ != 0x00)
                            goto fail_zero_byte_expected;

                        if (data_seg_idx >= module->data_seg_count) {
                            set_error_buf_v(error_buf, error_buf_size,
                                            "unknown data segment %d",
                                            data_seg_idx);
                            goto fail;
                        }

                        if (module->data_seg_count1 == 0)
                            goto fail_data_cnt_sec_require;

                        POP_I32();
                        POP_I32();
                        POP_I32();
                        break;
                    }
                    case WASM_OP_DATA_DROP:
                    {
                        read_leb_uint32(p, p_end, data_seg_idx);
#if WASM_ENABLE_FAST_INTERP != 0
                        emit_uint32(loader_ctx, data_seg_idx);
#endif
                        if (data_seg_idx >= module->data_seg_count) {
                            set_error_buf(error_buf, error_buf_size,
                                          "unknown data segment");
                            goto fail;
                        }

                        if (module->data_seg_count1 == 0)
                            goto fail_data_cnt_sec_require;

                        break;
                    }
                    case WASM_OP_MEMORY_COPY:
                    {
                        /* both src and dst memory index should be 0 */
                        if (*(int16 *)p != 0x0000)
                            goto fail_zero_byte_expected;
                        p += 2;

                        if (module->import_memory_count == 0
                            && module->memory_count == 0)
                            goto fail_unknown_memory;

                        POP_I32();
                        POP_I32();
                        POP_I32();
                        break;
                    }
                    case WASM_OP_MEMORY_FILL:
                    {
                        if (*p++ != 0x00) {
                            goto fail_zero_byte_expected;
                        }
                        if (module->import_memory_count == 0
                            && module->memory_count == 0) {
                            goto fail_unknown_memory;
                        }

                        POP_I32();
                        POP_I32();
                        POP_I32();
                        break;
                    fail_zero_byte_expected:
                        set_error_buf(error_buf, error_buf_size,
                                      "zero byte expected");
                        goto fail;

                    fail_unknown_memory:
                        set_error_buf(error_buf, error_buf_size,
                                      "unknown memory 0");
                        goto fail;
                    fail_data_cnt_sec_require:
                        set_error_buf(error_buf, error_buf_size,
                                      "data count section required");
                        goto fail;
                    }
#endif /* WASM_ENABLE_BULK_MEMORY */
#if WASM_ENABLE_REF_TYPES != 0
                    case WASM_OP_TABLE_INIT:
                    {
                        uint8 seg_ref_type = 0, tbl_ref_type = 0;

                        read_leb_uint32(p, p_end, table_seg_idx);
                        read_leb_uint32(p, p_end, table_idx);

                        if (!get_table_elem_type(module, table_idx,
                                                 &tbl_ref_type, error_buf,
                                                 error_buf_size))
                            goto fail;

                        if (!get_table_seg_elem_type(module, table_seg_idx,
                                                     &seg_ref_type, error_buf,
                                                     error_buf_size))
                            goto fail;

                        if (seg_ref_type != tbl_ref_type) {
                            set_error_buf(error_buf, error_buf_size,
                                          "type mismatch");
                            goto fail;
                        }

#if WASM_ENABLE_FAST_INTERP != 0
                        emit_uint32(loader_ctx, table_seg_idx);
                        emit_uint32(loader_ctx, table_idx);
#endif
                        POP_I32();
                        POP_I32();
                        POP_I32();
                        break;
                    }
                    case WASM_OP_ELEM_DROP:
                    {
                        read_leb_uint32(p, p_end, table_seg_idx);
                        if (!get_table_seg_elem_type(module, table_seg_idx,
                                                     NULL, error_buf,
                                                     error_buf_size))
                            goto fail;
#if WASM_ENABLE_FAST_INTERP != 0
                        emit_uint32(loader_ctx, table_seg_idx);
#endif
                        break;
                    }
                    case WASM_OP_TABLE_COPY:
                    {
                        uint8 src_ref_type, dst_ref_type;
                        uint32 src_tbl_idx, dst_tbl_idx;

                        read_leb_uint32(p, p_end, src_tbl_idx);
                        if (!get_table_elem_type(module, src_tbl_idx,
                                                 &src_ref_type, error_buf,
                                                 error_buf_size))
                            goto fail;

                        read_leb_uint32(p, p_end, dst_tbl_idx);
                        if (!get_table_elem_type(module, dst_tbl_idx,
                                                 &dst_ref_type, error_buf,
                                                 error_buf_size))
                            goto fail;

                        if (src_ref_type != dst_ref_type) {
                            set_error_buf(error_buf, error_buf_size,
                                          "type mismatch");
                            goto fail;
                        }

#if WASM_ENABLE_FAST_INTERP != 0
                        emit_uint32(loader_ctx, src_tbl_idx);
                        emit_uint32(loader_ctx, dst_tbl_idx);
#endif
                        POP_I32();
                        POP_I32();
                        POP_I32();
                        break;
                    }
                    case WASM_OP_TABLE_SIZE:
                    {
                        read_leb_uint32(p, p_end, table_idx);
                        /* TODO: shall we create a new function to check
                                 table idx instead of using below function? */
                        if (!get_table_elem_type(module, table_idx, NULL,
                                                 error_buf, error_buf_size))
                            goto fail;

#if WASM_ENABLE_FAST_INTERP != 0
                        emit_uint32(loader_ctx, table_idx);
#endif

                        PUSH_I32();
                        break;
                    }
                    case WASM_OP_TABLE_GROW:
                    case WASM_OP_TABLE_FILL:
                    {
                        uint8 decl_ref_type;

                        read_leb_uint32(p, p_end, table_idx);
                        if (!get_table_elem_type(module, table_idx,
                                                 &decl_ref_type, error_buf,
                                                 error_buf_size))
                            goto fail;

                        if (opcode1 == WASM_OP_TABLE_GROW) {
                            if (table_idx < module->import_table_count) {
                                module->import_tables[table_idx]
                                    .u.table.possible_grow = true;
                            }
                            else {
                                module
                                    ->tables[table_idx
                                             - module->import_table_count]
                                    .possible_grow = true;
                            }
                        }

#if WASM_ENABLE_FAST_INTERP != 0
                        emit_uint32(loader_ctx, table_idx);
#endif

                        POP_I32();
#if WASM_ENABLE_FAST_INTERP != 0
                        POP_OFFSET_TYPE(decl_ref_type);
#endif
                        POP_TYPE(decl_ref_type);
                        if (opcode1 == WASM_OP_TABLE_GROW)
                            PUSH_I32();
                        else
                            POP_I32();
                        break;
                    }
#endif /* WASM_ENABLE_REF_TYPES */
                    default:
                        set_error_buf_v(error_buf, error_buf_size,
                                        "%s %02x %02x", "unsupported opcode",
                                        0xfc, opcode1);
                        goto fail;
                }
                break;
            }

#if WASM_ENABLE_SIMD != 0
#if (WASM_ENABLE_WAMR_COMPILER != 0) || (WASM_ENABLE_JIT != 0)
            case WASM_OP_SIMD_PREFIX:
            {
                opcode = read_uint8(p);
                /* follow the order of enum WASMSimdEXTOpcode in wasm_opcode.h
                 */
                switch (opcode) {
                    /* memory instruction */
                    case SIMD_v128_load:
                    case SIMD_v128_load8x8_s:
                    case SIMD_v128_load8x8_u:
                    case SIMD_v128_load16x4_s:
                    case SIMD_v128_load16x4_u:
                    case SIMD_v128_load32x2_s:
                    case SIMD_v128_load32x2_u:
                    case SIMD_v128_load8_splat:
                    case SIMD_v128_load16_splat:
                    case SIMD_v128_load32_splat:
                    case SIMD_v128_load64_splat:
                    {
                        CHECK_MEMORY();

                        read_leb_uint32(p, p_end, align); /* align */
                        if (!check_simd_memory_access_align(
                                opcode, align, error_buf, error_buf_size)) {
                            goto fail;
                        }

                        read_leb_uint32(p, p_end, mem_offset); /* offset */

                        POP_AND_PUSH(VALUE_TYPE_I32, VALUE_TYPE_V128);
                        break;
                    }

                    case SIMD_v128_store:
                    {
                        CHECK_MEMORY();

                        read_leb_uint32(p, p_end, align); /* align */
                        if (!check_simd_memory_access_align(
                                opcode, align, error_buf, error_buf_size)) {
                            goto fail;
                        }

                        read_leb_uint32(p, p_end, mem_offset); /* offset */

                        POP_V128();
                        POP_I32();
                        break;
                    }

                    /* basic operation */
                    case SIMD_v128_const:
                    {
                        CHECK_BUF1(p, p_end, 16);
                        p += 16;
                        PUSH_V128();
                        break;
                    }

                    case SIMD_v8x16_shuffle:
                    {
                        V128 mask;

                        CHECK_BUF1(p, p_end, 16);
                        mask = read_i8x16(p, error_buf, error_buf_size);
                        p += 16;
                        if (!check_simd_shuffle_mask(mask, error_buf,
                                                     error_buf_size)) {
                            goto fail;
                        }

                        POP2_AND_PUSH(VALUE_TYPE_V128, VALUE_TYPE_V128);
                        break;
                    }

                    case SIMD_v8x16_swizzle:
                    {
                        POP2_AND_PUSH(VALUE_TYPE_V128, VALUE_TYPE_V128);
                        break;
                    }

                    /* splat operation */
                    case SIMD_i8x16_splat:
                    case SIMD_i16x8_splat:
                    case SIMD_i32x4_splat:
                    case SIMD_i64x2_splat:
                    case SIMD_f32x4_splat:
                    case SIMD_f64x2_splat:
                    {
                        uint8 pop_type[] = { VALUE_TYPE_I32, VALUE_TYPE_I32,
                                             VALUE_TYPE_I32, VALUE_TYPE_I64,
                                             VALUE_TYPE_F32, VALUE_TYPE_F64 };
                        POP_AND_PUSH(pop_type[opcode - SIMD_i8x16_splat],
                                     VALUE_TYPE_V128);
                        break;
                    }

                    /* lane operation */
                    case SIMD_i8x16_extract_lane_s:
                    case SIMD_i8x16_extract_lane_u:
                    case SIMD_i8x16_replace_lane:
                    case SIMD_i16x8_extract_lane_s:
                    case SIMD_i16x8_extract_lane_u:
                    case SIMD_i16x8_replace_lane:
                    case SIMD_i32x4_extract_lane:
                    case SIMD_i32x4_replace_lane:
                    case SIMD_i64x2_extract_lane:
                    case SIMD_i64x2_replace_lane:
                    case SIMD_f32x4_extract_lane:
                    case SIMD_f32x4_replace_lane:
                    case SIMD_f64x2_extract_lane:
                    case SIMD_f64x2_replace_lane:
                    {
                        uint8 lane;
                        /* clang-format off */
                        uint8 replace[] = {
                            /*i8x16*/ 0x0, 0x0, VALUE_TYPE_I32,
                            /*i16x8*/ 0x0, 0x0, VALUE_TYPE_I32,
                            /*i32x4*/ 0x0, VALUE_TYPE_I32,
                            /*i64x2*/ 0x0, VALUE_TYPE_I64,
                            /*f32x4*/ 0x0, VALUE_TYPE_F32,
                            /*f64x2*/ 0x0, VALUE_TYPE_F64,
                        };
                        uint8 push_type[] = {
                            /*i8x16*/ VALUE_TYPE_I32, VALUE_TYPE_I32,
                                      VALUE_TYPE_V128,
                            /*i16x8*/ VALUE_TYPE_I32, VALUE_TYPE_I32,
                                      VALUE_TYPE_V128,
                            /*i32x4*/ VALUE_TYPE_I32, VALUE_TYPE_V128,
                            /*i64x2*/ VALUE_TYPE_I64, VALUE_TYPE_V128,
                            /*f32x4*/ VALUE_TYPE_F32, VALUE_TYPE_V128,
                            /*f64x2*/ VALUE_TYPE_F64, VALUE_TYPE_V128,
                        };
                        /* clang-format on */

                        CHECK_BUF(p, p_end, 1);
                        lane = read_uint8(p);
                        if (!check_simd_access_lane(opcode, lane, error_buf,
                                                    error_buf_size)) {
                            goto fail;
                        }

                        if (replace[opcode - SIMD_i8x16_extract_lane_s]) {
                            if (!(wasm_loader_pop_frame_ref(
                                    loader_ctx,
                                    replace[opcode - SIMD_i8x16_extract_lane_s],
                                    error_buf, error_buf_size)))
                                goto fail;
                        }

                        POP_AND_PUSH(
                            VALUE_TYPE_V128,
                            push_type[opcode - SIMD_i8x16_extract_lane_s]);
                        break;
                    }

                    /* i8x16 compare operation */
                    case SIMD_i8x16_eq:
                    case SIMD_i8x16_ne:
                    case SIMD_i8x16_lt_s:
                    case SIMD_i8x16_lt_u:
                    case SIMD_i8x16_gt_s:
                    case SIMD_i8x16_gt_u:
                    case SIMD_i8x16_le_s:
                    case SIMD_i8x16_le_u:
                    case SIMD_i8x16_ge_s:
                    case SIMD_i8x16_ge_u:
                    /* i16x8 compare operation */
                    case SIMD_i16x8_eq:
                    case SIMD_i16x8_ne:
                    case SIMD_i16x8_lt_s:
                    case SIMD_i16x8_lt_u:
                    case SIMD_i16x8_gt_s:
                    case SIMD_i16x8_gt_u:
                    case SIMD_i16x8_le_s:
                    case SIMD_i16x8_le_u:
                    case SIMD_i16x8_ge_s:
                    case SIMD_i16x8_ge_u:
                    /* i32x4 compare operation */
                    case SIMD_i32x4_eq:
                    case SIMD_i32x4_ne:
                    case SIMD_i32x4_lt_s:
                    case SIMD_i32x4_lt_u:
                    case SIMD_i32x4_gt_s:
                    case SIMD_i32x4_gt_u:
                    case SIMD_i32x4_le_s:
                    case SIMD_i32x4_le_u:
                    case SIMD_i32x4_ge_s:
                    case SIMD_i32x4_ge_u:
                    /* f32x4 compare operation */
                    case SIMD_f32x4_eq:
                    case SIMD_f32x4_ne:
                    case SIMD_f32x4_lt:
                    case SIMD_f32x4_gt:
                    case SIMD_f32x4_le:
                    case SIMD_f32x4_ge:
                    /* f64x2 compare operation */
                    case SIMD_f64x2_eq:
                    case SIMD_f64x2_ne:
                    case SIMD_f64x2_lt:
                    case SIMD_f64x2_gt:
                    case SIMD_f64x2_le:
                    case SIMD_f64x2_ge:
                    {
                        POP2_AND_PUSH(VALUE_TYPE_V128, VALUE_TYPE_V128);
                        break;
                    }

                    /* v128 operation */
                    case SIMD_v128_not:
                    {
                        POP_AND_PUSH(VALUE_TYPE_V128, VALUE_TYPE_V128);
                        break;
                    }

                    case SIMD_v128_and:
                    case SIMD_v128_andnot:
                    case SIMD_v128_or:
                    case SIMD_v128_xor:
                    {
                        POP2_AND_PUSH(VALUE_TYPE_V128, VALUE_TYPE_V128);
                        break;
                    }

                    case SIMD_v128_bitselect:
                    {
                        POP_V128();
                        POP2_AND_PUSH(VALUE_TYPE_V128, VALUE_TYPE_V128);
                        break;
                    }

                    case SIMD_v128_any_true:
                    {
                        POP_AND_PUSH(VALUE_TYPE_V128, VALUE_TYPE_I32);
                        break;
                    }

                    /* Load Lane Operation */
                    case SIMD_v128_load8_lane:
                    case SIMD_v128_load16_lane:
                    case SIMD_v128_load32_lane:
                    case SIMD_v128_load64_lane:
                    case SIMD_v128_store8_lane:
                    case SIMD_v128_store16_lane:
                    case SIMD_v128_store32_lane:
                    case SIMD_v128_store64_lane:
                    {
                        uint8 lane;

                        CHECK_MEMORY();

                        read_leb_uint32(p, p_end, align); /* align */
                        if (!check_simd_memory_access_align(
                                opcode, align, error_buf, error_buf_size)) {
                            goto fail;
                        }

                        read_leb_uint32(p, p_end, mem_offset); /* offset */

                        CHECK_BUF(p, p_end, 1);
                        lane = read_uint8(p);
                        if (!check_simd_access_lane(opcode, lane, error_buf,
                                                    error_buf_size)) {
                            goto fail;
                        }

                        POP_V128();
                        POP_I32();
                        if (opcode < SIMD_v128_store8_lane) {
                            PUSH_V128();
                        }
                        break;
                    }

                    case SIMD_v128_load32_zero:
                    case SIMD_v128_load64_zero:
                    {
                        CHECK_MEMORY();

                        read_leb_uint32(p, p_end, align); /* align */
                        if (!check_simd_memory_access_align(
                                opcode, align, error_buf, error_buf_size)) {
                            goto fail;
                        }

                        read_leb_uint32(p, p_end, mem_offset); /* offset */

                        POP_AND_PUSH(VALUE_TYPE_I32, VALUE_TYPE_V128);
                        break;
                    }

                    /* Float conversion */
                    case SIMD_f32x4_demote_f64x2_zero:
                    case SIMD_f64x2_promote_low_f32x4_zero:
                    {
                        POP_AND_PUSH(VALUE_TYPE_V128, VALUE_TYPE_V128);
                        break;
                    }

                    /* i8x16 Operation */
                    case SIMD_i8x16_abs:
                    case SIMD_i8x16_neg:
                    case SIMD_i8x16_popcnt:
                    {
                        POP_AND_PUSH(VALUE_TYPE_V128, VALUE_TYPE_V128);
                        break;
                    }

                    case SIMD_i8x16_all_true:
                    case SIMD_i8x16_bitmask:
                    {
                        POP_AND_PUSH(VALUE_TYPE_V128, VALUE_TYPE_I32);
                        break;
                    }

                    case SIMD_i8x16_narrow_i16x8_s:
                    case SIMD_i8x16_narrow_i16x8_u:
                    {
                        POP2_AND_PUSH(VALUE_TYPE_V128, VALUE_TYPE_V128);
                        break;
                    }

                    case SIMD_f32x4_ceil:
                    case SIMD_f32x4_floor:
                    case SIMD_f32x4_trunc:
                    case SIMD_f32x4_nearest:
                    {
                        POP_AND_PUSH(VALUE_TYPE_V128, VALUE_TYPE_V128);
                        break;
                    }

                    case SIMD_i8x16_shl:
                    case SIMD_i8x16_shr_s:
                    case SIMD_i8x16_shr_u:
                    {
                        POP_I32();
                        POP_AND_PUSH(VALUE_TYPE_V128, VALUE_TYPE_V128);
                        break;
                    }

                    case SIMD_i8x16_add:
                    case SIMD_i8x16_add_sat_s:
                    case SIMD_i8x16_add_sat_u:
                    case SIMD_i8x16_sub:
                    case SIMD_i8x16_sub_sat_s:
                    case SIMD_i8x16_sub_sat_u:
                    {
                        POP2_AND_PUSH(VALUE_TYPE_V128, VALUE_TYPE_V128);
                        break;
                    }

                    case SIMD_f64x2_ceil:
                    case SIMD_f64x2_floor:
                    {
                        POP_AND_PUSH(VALUE_TYPE_V128, VALUE_TYPE_V128);
                        break;
                    }

                    case SIMD_i8x16_min_s:
                    case SIMD_i8x16_min_u:
                    case SIMD_i8x16_max_s:
                    case SIMD_i8x16_max_u:
                    {
                        POP2_AND_PUSH(VALUE_TYPE_V128, VALUE_TYPE_V128);
                        break;
                    }

                    case SIMD_f64x2_trunc:
                    {
                        POP_AND_PUSH(VALUE_TYPE_V128, VALUE_TYPE_V128);
                        break;
                    }

                    case SIMD_i8x16_avgr_u:
                    {
                        POP2_AND_PUSH(VALUE_TYPE_V128, VALUE_TYPE_V128);
                        break;
                    }

                    case SIMD_i16x8_extadd_pairwise_i8x16_s:
                    case SIMD_i16x8_extadd_pairwise_i8x16_u:
                    case SIMD_i32x4_extadd_pairwise_i16x8_s:
                    case SIMD_i32x4_extadd_pairwise_i16x8_u:
                    /* i16x8 operation */
                    case SIMD_i16x8_abs:
                    case SIMD_i16x8_neg:
                    {
                        POP_AND_PUSH(VALUE_TYPE_V128, VALUE_TYPE_V128);
                        break;
                    }

                    case SIMD_i16x8_q15mulr_sat_s:
                    {
                        POP2_AND_PUSH(VALUE_TYPE_V128, VALUE_TYPE_V128);
                        break;
                    }

                    case SIMD_i16x8_all_true:
                    case SIMD_i16x8_bitmask:
                    {
                        POP_AND_PUSH(VALUE_TYPE_V128, VALUE_TYPE_I32);
                        break;
                    }

                    case SIMD_i16x8_narrow_i32x4_s:
                    case SIMD_i16x8_narrow_i32x4_u:
                    {
                        POP2_AND_PUSH(VALUE_TYPE_V128, VALUE_TYPE_V128);
                        break;
                    }

                    case SIMD_i16x8_extend_low_i8x16_s:
                    case SIMD_i16x8_extend_high_i8x16_s:
                    case SIMD_i16x8_extend_low_i8x16_u:
                    case SIMD_i16x8_extend_high_i8x16_u:
                    {
                        POP_AND_PUSH(VALUE_TYPE_V128, VALUE_TYPE_V128);
                        break;
                    }

                    case SIMD_i16x8_shl:
                    case SIMD_i16x8_shr_s:
                    case SIMD_i16x8_shr_u:
                    {
                        POP_I32();
                        POP_AND_PUSH(VALUE_TYPE_V128, VALUE_TYPE_V128);
                        break;
                    }

                    case SIMD_i16x8_add:
                    case SIMD_i16x8_add_sat_s:
                    case SIMD_i16x8_add_sat_u:
                    case SIMD_i16x8_sub:
                    case SIMD_i16x8_sub_sat_s:
                    case SIMD_i16x8_sub_sat_u:
                    {
                        POP2_AND_PUSH(VALUE_TYPE_V128, VALUE_TYPE_V128);
                        break;
                    }

                    case SIMD_f64x2_nearest:
                    {
                        POP_AND_PUSH(VALUE_TYPE_V128, VALUE_TYPE_V128);
                        break;
                    }

                    case SIMD_i16x8_mul:
                    case SIMD_i16x8_min_s:
                    case SIMD_i16x8_min_u:
                    case SIMD_i16x8_max_s:
                    case SIMD_i16x8_max_u:
                    case SIMD_i16x8_avgr_u:
                    case SIMD_i16x8_extmul_low_i8x16_s:
                    case SIMD_i16x8_extmul_high_i8x16_s:
                    case SIMD_i16x8_extmul_low_i8x16_u:
                    case SIMD_i16x8_extmul_high_i8x16_u:
                    {
                        POP2_AND_PUSH(VALUE_TYPE_V128, VALUE_TYPE_V128);
                        break;
                    }

                    /* i32x4 operation */
                    case SIMD_i32x4_abs:
                    case SIMD_i32x4_neg:
                    {
                        POP_AND_PUSH(VALUE_TYPE_V128, VALUE_TYPE_V128);
                        break;
                    }

                    case SIMD_i32x4_all_true:
                    case SIMD_i32x4_bitmask:
                    {
                        POP_AND_PUSH(VALUE_TYPE_V128, VALUE_TYPE_I32);
                        break;
                    }

                    case SIMD_i32x4_narrow_i64x2_s:
                    case SIMD_i32x4_narrow_i64x2_u:
                    {
                        POP2_AND_PUSH(VALUE_TYPE_V128, VALUE_TYPE_V128);
                        break;
                    }

                    case SIMD_i32x4_extend_low_i16x8_s:
                    case SIMD_i32x4_extend_high_i16x8_s:
                    case SIMD_i32x4_extend_low_i16x8_u:
                    case SIMD_i32x4_extend_high_i16x8_u:
                    {
                        POP_AND_PUSH(VALUE_TYPE_V128, VALUE_TYPE_V128);
                        break;
                    }

                    case SIMD_i32x4_shl:
                    case SIMD_i32x4_shr_s:
                    case SIMD_i32x4_shr_u:
                    {
                        POP_I32();
                        POP_AND_PUSH(VALUE_TYPE_V128, VALUE_TYPE_V128);
                        break;
                    }

                    case SIMD_i32x4_add:
                    case SIMD_i32x4_sub:
                    case SIMD_i32x4_mul:
                    case SIMD_i32x4_min_s:
                    case SIMD_i32x4_min_u:
                    case SIMD_i32x4_max_s:
                    case SIMD_i32x4_max_u:
                    case SIMD_i32x4_dot_i16x8_s:
                    case SIMD_i32x4_avgr_u:
                    case SIMD_i32x4_extmul_low_i16x8_s:
                    case SIMD_i32x4_extmul_high_i16x8_s:
                    case SIMD_i32x4_extmul_low_i16x8_u:
                    case SIMD_i32x4_extmul_high_i16x8_u:
                    {
                        POP2_AND_PUSH(VALUE_TYPE_V128, VALUE_TYPE_V128);
                        break;
                    }

                    /* i64x2 operation */
                    case SIMD_i64x2_abs:
                    case SIMD_i64x2_neg:
                    {
                        POP_AND_PUSH(VALUE_TYPE_V128, VALUE_TYPE_V128);
                        break;
                    }

                    case SIMD_i64x2_all_true:
                    case SIMD_i64x2_bitmask:
                    {
                        POP_AND_PUSH(VALUE_TYPE_V128, VALUE_TYPE_I32);
                        break;
                    }

                    case SIMD_i64x2_extend_low_i32x4_s:
                    case SIMD_i64x2_extend_high_i32x4_s:
                    case SIMD_i64x2_extend_low_i32x4_u:
                    case SIMD_i64x2_extend_high_i32x4_u:
                    {
                        POP_AND_PUSH(VALUE_TYPE_V128, VALUE_TYPE_V128);
                        break;
                    }

                    case SIMD_i64x2_shl:
                    case SIMD_i64x2_shr_s:
                    case SIMD_i64x2_shr_u:
                    {
                        POP_I32();
                        POP_AND_PUSH(VALUE_TYPE_V128, VALUE_TYPE_V128);
                        break;
                    }

                    case SIMD_i64x2_add:
                    case SIMD_i64x2_sub:
                    case SIMD_i64x2_mul:
                    case SIMD_i64x2_eq:
                    case SIMD_i64x2_ne:
                    case SIMD_i64x2_lt_s:
                    case SIMD_i64x2_gt_s:
                    case SIMD_i64x2_le_s:
                    case SIMD_i64x2_ge_s:
                    case SIMD_i64x2_extmul_low_i32x4_s:
                    case SIMD_i64x2_extmul_high_i32x4_s:
                    case SIMD_i64x2_extmul_low_i32x4_u:
                    case SIMD_i64x2_extmul_high_i32x4_u:
                    {
                        POP2_AND_PUSH(VALUE_TYPE_V128, VALUE_TYPE_V128);
                        break;
                    }

                    /* f32x4 operation */
                    case SIMD_f32x4_abs:
                    case SIMD_f32x4_neg:
                    case SIMD_f32x4_round:
                    case SIMD_f32x4_sqrt:
                    {
                        POP_AND_PUSH(VALUE_TYPE_V128, VALUE_TYPE_V128);
                        break;
                    }

                    case SIMD_f32x4_add:
                    case SIMD_f32x4_sub:
                    case SIMD_f32x4_mul:
                    case SIMD_f32x4_div:
                    case SIMD_f32x4_min:
                    case SIMD_f32x4_max:
                    case SIMD_f32x4_pmin:
                    case SIMD_f32x4_pmax:
                    {
                        POP2_AND_PUSH(VALUE_TYPE_V128, VALUE_TYPE_V128);
                        break;
                    }

                    /* f64x2 operation */
                    case SIMD_f64x2_abs:
                    case SIMD_f64x2_neg:
                    case SIMD_f64x2_round:
                    case SIMD_f64x2_sqrt:
                    {
                        POP_AND_PUSH(VALUE_TYPE_V128, VALUE_TYPE_V128);
                        break;
                    }

                    case SIMD_f64x2_add:
                    case SIMD_f64x2_sub:
                    case SIMD_f64x2_mul:
                    case SIMD_f64x2_div:
                    case SIMD_f64x2_min:
                    case SIMD_f64x2_max:
                    case SIMD_f64x2_pmin:
                    case SIMD_f64x2_pmax:
                    {
                        POP2_AND_PUSH(VALUE_TYPE_V128, VALUE_TYPE_V128);
                        break;
                    }

                    case SIMD_i32x4_trunc_sat_f32x4_s:
                    case SIMD_i32x4_trunc_sat_f32x4_u:
                    case SIMD_f32x4_convert_i32x4_s:
                    case SIMD_f32x4_convert_i32x4_u:
                    case SIMD_i32x4_trunc_sat_f64x2_s_zero:
                    case SIMD_i32x4_trunc_sat_f64x2_u_zero:
                    case SIMD_f64x2_convert_low_i32x4_s:
                    case SIMD_f64x2_convert_low_i32x4_u:
                    {
                        POP_AND_PUSH(VALUE_TYPE_V128, VALUE_TYPE_V128);
                        break;
                    }

                    default:
                    {
                        if (error_buf != NULL) {
                            snprintf(error_buf, error_buf_size,
                                     "WASM module load failed: "
                                     "invalid opcode 0xfd %02x.",
                                     opcode);
                        }
                        goto fail;
                    }
                }
                break;
            }
#endif /* end of (WASM_ENABLE_WAMR_COMPILER != 0) || (WASM_ENABLE_JIT != 0) */
#endif /* end of WASM_ENABLE_SIMD */

#if WASM_ENABLE_SHARED_MEMORY != 0
            case WASM_OP_ATOMIC_PREFIX:
            {
                opcode = read_uint8(p);
#if WASM_ENABLE_FAST_INTERP != 0
                emit_byte(loader_ctx, opcode);
#endif
                if (opcode != WASM_OP_ATOMIC_FENCE) {
                    CHECK_MEMORY();
                    read_leb_uint32(p, p_end, align);      /* align */
                    read_leb_uint32(p, p_end, mem_offset); /* offset */
                    if (!check_memory_align_equal(opcode, align, error_buf,
                                                  error_buf_size)) {
                        goto fail;
                    }
#if WASM_ENABLE_FAST_INTERP != 0
                    emit_uint32(loader_ctx, mem_offset);
#endif
                }
                switch (opcode) {
                    case WASM_OP_ATOMIC_NOTIFY:
                        POP2_AND_PUSH(VALUE_TYPE_I32, VALUE_TYPE_I32);
                        break;
                    case WASM_OP_ATOMIC_WAIT32:
                        POP_I64();
                        POP_I32();
                        POP_I32();
                        PUSH_I32();
                        break;
                    case WASM_OP_ATOMIC_WAIT64:
                        POP_I64();
                        POP_I64();
                        POP_I32();
                        PUSH_I32();
                        break;
                    case WASM_OP_ATOMIC_FENCE:
                        /* reserved byte 0x00 */
                        if (*p++ != 0x00) {
                            set_error_buf(error_buf, error_buf_size,
                                          "zero byte expected");
                            goto fail;
                        }
                        break;
                    case WASM_OP_ATOMIC_I32_LOAD:
                    case WASM_OP_ATOMIC_I32_LOAD8_U:
                    case WASM_OP_ATOMIC_I32_LOAD16_U:
                        POP_AND_PUSH(VALUE_TYPE_I32, VALUE_TYPE_I32);
                        break;
                    case WASM_OP_ATOMIC_I32_STORE:
                    case WASM_OP_ATOMIC_I32_STORE8:
                    case WASM_OP_ATOMIC_I32_STORE16:
                        POP_I32();
                        POP_I32();
                        break;
                    case WASM_OP_ATOMIC_I64_LOAD:
                    case WASM_OP_ATOMIC_I64_LOAD8_U:
                    case WASM_OP_ATOMIC_I64_LOAD16_U:
                    case WASM_OP_ATOMIC_I64_LOAD32_U:
                        POP_AND_PUSH(VALUE_TYPE_I32, VALUE_TYPE_I64);
                        break;
                    case WASM_OP_ATOMIC_I64_STORE:
                    case WASM_OP_ATOMIC_I64_STORE8:
                    case WASM_OP_ATOMIC_I64_STORE16:
                    case WASM_OP_ATOMIC_I64_STORE32:
                        POP_I64();
                        POP_I32();
                        break;
                    case WASM_OP_ATOMIC_RMW_I32_ADD:
                    case WASM_OP_ATOMIC_RMW_I32_ADD8_U:
                    case WASM_OP_ATOMIC_RMW_I32_ADD16_U:
                    case WASM_OP_ATOMIC_RMW_I32_SUB:
                    case WASM_OP_ATOMIC_RMW_I32_SUB8_U:
                    case WASM_OP_ATOMIC_RMW_I32_SUB16_U:
                    case WASM_OP_ATOMIC_RMW_I32_AND:
                    case WASM_OP_ATOMIC_RMW_I32_AND8_U:
                    case WASM_OP_ATOMIC_RMW_I32_AND16_U:
                    case WASM_OP_ATOMIC_RMW_I32_OR:
                    case WASM_OP_ATOMIC_RMW_I32_OR8_U:
                    case WASM_OP_ATOMIC_RMW_I32_OR16_U:
                    case WASM_OP_ATOMIC_RMW_I32_XOR:
                    case WASM_OP_ATOMIC_RMW_I32_XOR8_U:
                    case WASM_OP_ATOMIC_RMW_I32_XOR16_U:
                    case WASM_OP_ATOMIC_RMW_I32_XCHG:
                    case WASM_OP_ATOMIC_RMW_I32_XCHG8_U:
                    case WASM_OP_ATOMIC_RMW_I32_XCHG16_U:
                        POP2_AND_PUSH(VALUE_TYPE_I32, VALUE_TYPE_I32);
                        break;
                    case WASM_OP_ATOMIC_RMW_I64_ADD:
                    case WASM_OP_ATOMIC_RMW_I64_ADD8_U:
                    case WASM_OP_ATOMIC_RMW_I64_ADD16_U:
                    case WASM_OP_ATOMIC_RMW_I64_ADD32_U:
                    case WASM_OP_ATOMIC_RMW_I64_SUB:
                    case WASM_OP_ATOMIC_RMW_I64_SUB8_U:
                    case WASM_OP_ATOMIC_RMW_I64_SUB16_U:
                    case WASM_OP_ATOMIC_RMW_I64_SUB32_U:
                    case WASM_OP_ATOMIC_RMW_I64_AND:
                    case WASM_OP_ATOMIC_RMW_I64_AND8_U:
                    case WASM_OP_ATOMIC_RMW_I64_AND16_U:
                    case WASM_OP_ATOMIC_RMW_I64_AND32_U:
                    case WASM_OP_ATOMIC_RMW_I64_OR:
                    case WASM_OP_ATOMIC_RMW_I64_OR8_U:
                    case WASM_OP_ATOMIC_RMW_I64_OR16_U:
                    case WASM_OP_ATOMIC_RMW_I64_OR32_U:
                    case WASM_OP_ATOMIC_RMW_I64_XOR:
                    case WASM_OP_ATOMIC_RMW_I64_XOR8_U:
                    case WASM_OP_ATOMIC_RMW_I64_XOR16_U:
                    case WASM_OP_ATOMIC_RMW_I64_XOR32_U:
                    case WASM_OP_ATOMIC_RMW_I64_XCHG:
                    case WASM_OP_ATOMIC_RMW_I64_XCHG8_U:
                    case WASM_OP_ATOMIC_RMW_I64_XCHG16_U:
                    case WASM_OP_ATOMIC_RMW_I64_XCHG32_U:
                        POP_I64();
                        POP_I32();
                        PUSH_I64();
                        break;
                    case WASM_OP_ATOMIC_RMW_I32_CMPXCHG:
                    case WASM_OP_ATOMIC_RMW_I32_CMPXCHG8_U:
                    case WASM_OP_ATOMIC_RMW_I32_CMPXCHG16_U:
                        POP_I32();
                        POP_I32();
                        POP_I32();
                        PUSH_I32();
                        break;
                    case WASM_OP_ATOMIC_RMW_I64_CMPXCHG:
                    case WASM_OP_ATOMIC_RMW_I64_CMPXCHG8_U:
                    case WASM_OP_ATOMIC_RMW_I64_CMPXCHG16_U:
                    case WASM_OP_ATOMIC_RMW_I64_CMPXCHG32_U:
                        POP_I64();
                        POP_I64();
                        POP_I32();
                        PUSH_I64();
                        break;
                    default:
                        set_error_buf_v(error_buf, error_buf_size,
                                        "%s %02x %02x", "unsupported opcode",
                                        0xfe, opcode);
                        goto fail;
                }
                break;
            }
#endif /* end of WASM_ENABLE_SHARED_MEMORY */

            default:
                set_error_buf_v(error_buf, error_buf_size, "%s %02x",
                                "unsupported opcode", opcode);
                goto fail;
        }

#if WASM_ENABLE_FAST_INTERP != 0
        last_op = opcode;
#endif
    }

    if (loader_ctx->csp_num > 0) {
        set_error_buf(error_buf, error_buf_size,
                      "function body must end with END opcode");
        goto fail;
    }

#if WASM_ENABLE_FAST_INTERP != 0
    if (loader_ctx->p_code_compiled == NULL)
        goto re_scan;

    func->const_cell_num = loader_ctx->const_cell_num;
    if (func->const_cell_num > 0) {
        int32 j;

        if (!(func->consts = func_const = loader_malloc(
                  func->const_cell_num * 4, error_buf, error_buf_size)))
            goto fail;

        func_const_end = func->consts + func->const_cell_num * 4;
        /* reverse the const buf */
        for (j = loader_ctx->num_const - 1; j >= 0; j--) {
            Const *c = (Const *)(loader_ctx->const_buf + j * sizeof(Const));
            if (c->value_type == VALUE_TYPE_F64
                || c->value_type == VALUE_TYPE_I64) {
                bh_memcpy_s(func_const, (uint32)(func_const_end - func_const),
                            &(c->value.f64), (uint32)sizeof(int64));
                func_const += sizeof(int64);
            }
            else {
                bh_memcpy_s(func_const, (uint32)(func_const_end - func_const),
                            &(c->value.f32), (uint32)sizeof(int32));
                func_const += sizeof(int32);
            }
        }
    }

    func->max_stack_cell_num = loader_ctx->preserved_local_offset
                               - loader_ctx->start_dynamic_offset + 1;
#else
    func->max_stack_cell_num = loader_ctx->max_stack_cell_num;
#endif
    func->max_block_num = loader_ctx->max_csp_num;
    return_value = true;

fail:
    wasm_loader_ctx_destroy(loader_ctx);

    (void)table_idx;
    (void)table_seg_idx;
    (void)data_seg_idx;
    (void)i64_const;
    (void)local_offset;
    (void)p_org;
    (void)mem_offset;
    (void)align;
    return return_value;
}<|MERGE_RESOLUTION|>--- conflicted
+++ resolved
@@ -3828,7 +3828,10 @@
     os_mutex_destroy(&module->ref_count_lock);
 #endif
 
-<<<<<<< HEAD
+#if WASM_ENABLE_LOAD_CUSTOM_SECTION != 0
+    wasm_runtime_destroy_custom_sections(module->custom_section_list);
+#endif
+
 #if WASM_ENABLE_FAST_JIT != 0
     if (module->fast_jit_func_ptrs) {
         for (i = 0; i < module->function_count; i++) {
@@ -3837,10 +3840,6 @@
         }
         wasm_runtime_free(module->fast_jit_func_ptrs);
     }
-=======
-#if WASM_ENABLE_LOAD_CUSTOM_SECTION != 0
-    wasm_runtime_destroy_custom_sections(module->custom_section_list);
->>>>>>> 53b775aa
 #endif
 
     wasm_runtime_free(module);
