/*
 * Copyright (C) 2019 Intel Corporation.  All rights reserved.
 * SPDX-License-Identifier: Apache-2.0 WITH LLVM-exception
 */

#include "wasm_loader.h"
#include "bh_common.h"
#include "bh_log.h"
#include "wasm.h"
#include "wasm_opcode.h"
#include "wasm_runtime.h"
#include "../common/wasm_native.h"
#include "../common/wasm_memory.h"
#if WASM_ENABLE_GC != 0
#include "../common/gc/gc_type.h"
#include "../common/gc/gc_object.h"
#endif
#if WASM_ENABLE_DEBUG_INTERP != 0
#include "../libraries/debug-engine/debug_engine.h"
#endif

#ifndef TRACE_WASM_LOADER
#define TRACE_WASM_LOADER 0
#endif

/* Read a value of given type from the address pointed to by the given
   pointer and increase the pointer to the position just after the
   value being read.  */
#define TEMPLATE_READ_VALUE(Type, p) \
    (p += sizeof(Type), *(Type *)(p - sizeof(Type)))

static void
set_error_buf(char *error_buf, uint32 error_buf_size, const char *string)
{
    if (error_buf != NULL) {
        snprintf(error_buf, error_buf_size, "WASM module load failed: %s",
                 string);
    }
}

static void
set_error_buf_v(char *error_buf, uint32 error_buf_size, const char *format, ...)
{
    va_list args;
    char buf[128];

    if (error_buf != NULL) {
        va_start(args, format);
        vsnprintf(buf, sizeof(buf), format, args);
        va_end(args);
        snprintf(error_buf, error_buf_size, "WASM module load failed: %s", buf);
    }
}

static bool
check_buf(const uint8 *buf, const uint8 *buf_end, uint32 length,
          char *error_buf, uint32 error_buf_size)
{
    if ((uintptr_t)buf + length < (uintptr_t)buf
        || (uintptr_t)buf + length > (uintptr_t)buf_end) {
        set_error_buf(error_buf, error_buf_size,
                      "unexpected end of section or function");
        return false;
    }
    return true;
}

static bool
check_buf1(const uint8 *buf, const uint8 *buf_end, uint32 length,
           char *error_buf, uint32 error_buf_size)
{
    if ((uintptr_t)buf + length < (uintptr_t)buf
        || (uintptr_t)buf + length > (uintptr_t)buf_end) {
        set_error_buf(error_buf, error_buf_size, "unexpected end");
        return false;
    }
    return true;
}

#define CHECK_BUF(buf, buf_end, length)                                    \
    do {                                                                   \
        if (!check_buf(buf, buf_end, length, error_buf, error_buf_size)) { \
            goto fail;                                                     \
        }                                                                  \
    } while (0)

#define CHECK_BUF1(buf, buf_end, length)                                    \
    do {                                                                    \
        if (!check_buf1(buf, buf_end, length, error_buf, error_buf_size)) { \
            goto fail;                                                      \
        }                                                                   \
    } while (0)

#define skip_leb(p) while (*p++ & 0x80)
#define skip_leb_int64(p, p_end) skip_leb(p)
#define skip_leb_uint32(p, p_end) skip_leb(p)
#define skip_leb_int32(p, p_end) skip_leb(p)

static bool
read_leb(uint8 **p_buf, const uint8 *buf_end, uint32 maxbits, bool sign,
         uint64 *p_result, char *error_buf, uint32 error_buf_size)
{
    const uint8 *buf = *p_buf;
    uint64 result = 0;
    uint32 shift = 0;
    uint32 offset = 0, bcnt = 0;
    uint64 byte;

    while (true) {
        /* uN or SN must not exceed ceil(N/7) bytes */
        if (bcnt + 1 > (maxbits + 6) / 7) {
            set_error_buf(error_buf, error_buf_size,
                          "integer representation too long");
            return false;
        }

        CHECK_BUF(buf, buf_end, offset + 1);
        byte = buf[offset];
        offset += 1;
        result |= ((byte & 0x7f) << shift);
        shift += 7;
        bcnt += 1;
        if ((byte & 0x80) == 0) {
            break;
        }
    }

    if (!sign && maxbits == 32 && shift >= maxbits) {
        /* The top bits set represent values > 32 bits */
        if (((uint8)byte) & 0xf0)
            goto fail_integer_too_large;
    }
    else if (sign && maxbits == 32) {
        if (shift < maxbits) {
            /* Sign extend, second highest bit is the sign bit */
            if ((uint8)byte & 0x40)
                result |= (~((uint64)0)) << shift;
        }
        else {
            /* The top bits should be a sign-extension of the sign bit */
            bool sign_bit_set = ((uint8)byte) & 0x8;
            int top_bits = ((uint8)byte) & 0xf0;
            if ((sign_bit_set && top_bits != 0x70)
                || (!sign_bit_set && top_bits != 0))
                goto fail_integer_too_large;
        }
    }
    else if (sign && maxbits == 64) {
        if (shift < maxbits) {
            /* Sign extend, second highest bit is the sign bit */
            if ((uint8)byte & 0x40)
                result |= (~((uint64)0)) << shift;
        }
        else {
            /* The top bits should be a sign-extension of the sign bit */
            bool sign_bit_set = ((uint8)byte) & 0x1;
            int top_bits = ((uint8)byte) & 0xfe;

            if ((sign_bit_set && top_bits != 0x7e)
                || (!sign_bit_set && top_bits != 0))
                goto fail_integer_too_large;
        }
    }

    *p_buf += offset;
    *p_result = result;
    return true;

fail_integer_too_large:
    set_error_buf(error_buf, error_buf_size, "integer too large");
fail:
    return false;
}

#define read_uint8(p) TEMPLATE_READ_VALUE(uint8, p)
#define read_uint32(p) TEMPLATE_READ_VALUE(uint32, p)
#define read_bool(p) TEMPLATE_READ_VALUE(bool, p)

#define read_leb_int64(p, p_end, res)                                   \
    do {                                                                \
        uint64 res64;                                                   \
        if (!read_leb((uint8 **)&p, p_end, 64, true, &res64, error_buf, \
                      error_buf_size))                                  \
            goto fail;                                                  \
        res = (int64)res64;                                             \
    } while (0)

#define read_leb_uint32(p, p_end, res)                                   \
    do {                                                                 \
        uint64 res64;                                                    \
        if (!read_leb((uint8 **)&p, p_end, 32, false, &res64, error_buf, \
                      error_buf_size))                                   \
            goto fail;                                                   \
        res = (uint32)res64;                                             \
    } while (0)

#define read_leb_int32(p, p_end, res)                                   \
    do {                                                                \
        uint64 res64;                                                   \
        if (!read_leb((uint8 **)&p, p_end, 32, true, &res64, error_buf, \
                      error_buf_size))                                  \
            goto fail;                                                  \
        res = (int32)res64;                                             \
    } while (0)

static char *
type2str(uint8 type)
{
    char *type_str[] = { "v128", "f64", "f32", "i64", "i32" };
#if WASM_ENABLE_GC != 0
    char *type_str_ref[] = { "arrayref",      "dataref", "(rtt $t)",
                             "(rtt n $t)",    "i31ref",  "(ref ht)",
                             "(ref null ht)", "eqref" };
#endif

    if (type >= VALUE_TYPE_V128 && type <= VALUE_TYPE_I32)
        return type_str[type - VALUE_TYPE_V128];
    else if (type == VALUE_TYPE_FUNCREF)
        return "funcref";
#if WASM_ENABLE_GC == 0
    else if (type == VALUE_TYPE_EXTERNREF)
        return "externref";
#else
    else if (type == VALUE_TYPE_EXTERNREF)
        /* VALUE_TYPE_EXTERNREF == REF_TYPE_ANYREF */
        return "anyref";
#endif
#if WASM_ENABLE_GC != 0
    else if (wasm_is_type_reftype(type))
        return type_str_ref[type - REF_TYPE_ARRAYREF];
#endif
    else
        return "unknown type";
}

static bool
is_32bit_type(uint8 type)
{
    if (type == VALUE_TYPE_I32 || type == VALUE_TYPE_F32
#if WASM_ENABLE_GC != 0
        || (sizeof(uintptr_t) == 4 && wasm_is_type_reftype(type))
#elif WASM_ENABLE_REF_TYPES != 0
        /* For reference types, we use uint32 index to represent
           the funcref and externref */
        || (type == VALUE_TYPE_FUNCREF || type == VALUE_TYPE_EXTERNREF)
#endif
    )
        return true;
    return false;
}

static bool
is_64bit_type(uint8 type)
{
    if (type == VALUE_TYPE_I64 || type == VALUE_TYPE_F64
#if WASM_ENABLE_GC != 0
        || (sizeof(uintptr_t) == 8 && wasm_is_type_reftype(type))
#endif
    )
        return true;
    return false;
}

static bool
is_value_type(uint8 type)
{
    if (/* I32/I64/F32/F64, 0x7C to 0x7F */
        (type >= VALUE_TYPE_F64 && type <= VALUE_TYPE_I32)
#if WASM_ENABLE_GC != 0
        /* reference types, 0x67 to 0x70 */
        || wasm_is_type_reftype(type)
#elif WASM_ENABLE_REF_TYPES != 0
        || (type == VALUE_TYPE_FUNCREF || type == VALUE_TYPE_EXTERNREF)
#endif
#if WASM_ENABLE_SIMD != 0
#if (WASM_ENABLE_WAMR_COMPILER != 0) || (WASM_ENABLE_JIT != 0)
        || type == VALUE_TYPE_V128 /* 0x7B */
#endif
#endif
    )
        return true;
    return false;
}

#if WASM_ENABLE_GC != 0
static bool
is_packed_type(uint8 type)
{
    return (type == PACKED_TYPE_I8 || type == PACKED_TYPE_I16) ? true : false;
}
#endif

static bool
is_byte_a_type(uint8 type)
{
    return (is_value_type(type) || (type == VALUE_TYPE_VOID)) ? true : false;
}

#if WASM_ENABLE_SIMD != 0
#if (WASM_ENABLE_WAMR_COMPILER != 0) || (WASM_ENABLE_JIT != 0)
static V128
read_i8x16(uint8 *p_buf, char *error_buf, uint32 error_buf_size)
{
    V128 result;
    uint8 i;

    for (i = 0; i != 16; ++i) {
        result.i8x16[i] = read_uint8(p_buf);
    }

    return result;
}
#endif /* end of (WASM_ENABLE_WAMR_COMPILER != 0) || (WASM_ENABLE_JIT != 0) */
#endif /* end of WASM_ENABLE_SIMD */

static void *
loader_malloc(uint64 size, char *error_buf, uint32 error_buf_size)
{
    void *mem;

    if (size >= UINT32_MAX || !(mem = wasm_runtime_malloc((uint32)size))) {
        set_error_buf(error_buf, error_buf_size, "allocate memory failed");
        return NULL;
    }

    memset(mem, 0, (uint32)size);
    return mem;
}

static bool
check_utf8_str(const uint8 *str, uint32 len)
{
    /* The valid ranges are taken from page 125, below link
       https://www.unicode.org/versions/Unicode9.0.0/ch03.pdf */
    const uint8 *p = str, *p_end = str + len;
    uint8 chr;

    while (p < p_end) {
        chr = *p;
        if (chr < 0x80) {
            p++;
        }
        else if (chr >= 0xC2 && chr <= 0xDF && p + 1 < p_end) {
            if (p[1] < 0x80 || p[1] > 0xBF) {
                return false;
            }
            p += 2;
        }
        else if (chr >= 0xE0 && chr <= 0xEF && p + 2 < p_end) {
            if (chr == 0xE0) {
                if (p[1] < 0xA0 || p[1] > 0xBF || p[2] < 0x80 || p[2] > 0xBF) {
                    return false;
                }
            }
            else if (chr == 0xED) {
                if (p[1] < 0x80 || p[1] > 0x9F || p[2] < 0x80 || p[2] > 0xBF) {
                    return false;
                }
            }
            else if (chr >= 0xE1 && chr <= 0xEF) {
                if (p[1] < 0x80 || p[1] > 0xBF || p[2] < 0x80 || p[2] > 0xBF) {
                    return false;
                }
            }
            p += 3;
        }
        else if (chr >= 0xF0 && chr <= 0xF4 && p + 3 < p_end) {
            if (chr == 0xF0) {
                if (p[1] < 0x90 || p[1] > 0xBF || p[2] < 0x80 || p[2] > 0xBF
                    || p[3] < 0x80 || p[3] > 0xBF) {
                    return false;
                }
            }
            else if (chr >= 0xF1 && chr <= 0xF3) {
                if (p[1] < 0x80 || p[1] > 0xBF || p[2] < 0x80 || p[2] > 0xBF
                    || p[3] < 0x80 || p[3] > 0xBF) {
                    return false;
                }
            }
            else if (chr == 0xF4) {
                if (p[1] < 0x80 || p[1] > 0x8F || p[2] < 0x80 || p[2] > 0xBF
                    || p[3] < 0x80 || p[3] > 0xBF) {
                    return false;
                }
            }
            p += 4;
        }
        else {
            return false;
        }
    }
    return (p == p_end);
}

static char *
const_str_list_insert(const uint8 *str, uint32 len, WASMModule *module,
                      bool is_load_from_file_buf, char *error_buf,
                      uint32 error_buf_size)
{
    StringNode *node, *node_next;

    if (!check_utf8_str(str, len)) {
        set_error_buf(error_buf, error_buf_size, "invalid UTF-8 encoding");
        return NULL;
    }

    if (len == 0) {
        return "";
    }
    else if (is_load_from_file_buf) {
        /* As the file buffer can be referred to after loading, we use
           the previous byte of leb encoded size to adjust the string:
           move string 1 byte backward and then append '\0' */
        char *c_str = (char *)str - 1;
        bh_memmove_s(c_str, len + 1, c_str + 1, len);
        c_str[len] = '\0';
        return c_str;
    }

    /* Search const str list */
    node = module->const_str_list;
    while (node) {
        node_next = node->next;
        if (strlen(node->str) == len && !memcmp(node->str, str, len))
            break;
        node = node_next;
    }

    if (node) {
        return node->str;
    }

    if (!(node = loader_malloc(sizeof(StringNode) + len + 1, error_buf,
                               error_buf_size))) {
        return NULL;
    }

    node->str = ((char *)node) + sizeof(StringNode);
    bh_memcpy_s(node->str, len + 1, str, len);
    node->str[len] = '\0';

    if (!module->const_str_list) {
        /* set as head */
        module->const_str_list = node;
        node->next = NULL;
    }
    else {
        /* insert it */
        node->next = module->const_str_list;
        module->const_str_list = node;
    }

    return node->str;
}

#if WASM_ENABLE_GC != 0
static bool
check_type_index(const WASMModule *module, uint32 type_index, char *error_buf,
                 uint32 error_buf_size)
{
    if (type_index >= module->type_count) {
        set_error_buf_v(error_buf, error_buf_size, "unknown type %d",
                        type_index);
        return false;
    }
    return true;
}
#endif

static bool
check_function_index(const WASMModule *module, uint32 function_index,
                     char *error_buf, uint32 error_buf_size)
{
    if (function_index
        >= module->import_function_count + module->function_count) {
        set_error_buf_v(error_buf, error_buf_size, "unknown function %u",
                        function_index);
        return false;
    }
    return true;
}

static bool
load_init_expr(WASMModule *module, const uint8 **p_buf, const uint8 *buf_end,
               InitializerExpression *init_expr, uint8 type, void *ref_type,
               char *error_buf, uint32 error_buf_size)
{
    const uint8 *p = *p_buf, *p_end = buf_end;
    uint8 flag, end_byte, *p_float;
    uint32 i;
#if WASM_ENABLE_GC != 0
    uint32 type_idx;
#endif

    CHECK_BUF(p, p_end, 1);
    init_expr->init_expr_type = read_uint8(p);
    flag = init_expr->init_expr_type;

    switch (flag) {
        /* i32.const */
        case INIT_EXPR_TYPE_I32_CONST:
            if (type != VALUE_TYPE_I32)
                goto fail_type_mismatch;
            read_leb_int32(p, p_end, init_expr->u.i32);
            break;
        /* i64.const */
        case INIT_EXPR_TYPE_I64_CONST:
            if (type != VALUE_TYPE_I64)
                goto fail_type_mismatch;
            read_leb_int64(p, p_end, init_expr->u.i64);
            break;
        /* f32.const */
        case INIT_EXPR_TYPE_F32_CONST:
            if (type != VALUE_TYPE_F32)
                goto fail_type_mismatch;
            CHECK_BUF(p, p_end, 4);
            p_float = (uint8 *)&init_expr->u.f32;
            for (i = 0; i < sizeof(float32); i++)
                *p_float++ = *p++;
            break;
        /* f64.const */
        case INIT_EXPR_TYPE_F64_CONST:
            if (type != VALUE_TYPE_F64)
                goto fail_type_mismatch;
            CHECK_BUF(p, p_end, 8);
            p_float = (uint8 *)&init_expr->u.f64;
            for (i = 0; i < sizeof(float64); i++)
                *p_float++ = *p++;
            break;
#if WASM_ENABLE_SIMD != 0
#if (WASM_ENABLE_WAMR_COMPILER != 0) || (WASM_ENABLE_JIT != 0)
        /* v128.const */
        case INIT_EXPR_TYPE_V128_CONST:
        {
            uint64 high, low;

            if (type != VALUE_TYPE_V128)
                goto fail_type_mismatch;

            flag = read_uint8(p);
            (void)flag;

            CHECK_BUF(p, p_end, 16);
            wasm_runtime_read_v128(p, &high, &low);
            p += 16;

            init_expr->u.v128.i64x2[0] = high;
            init_expr->u.v128.i64x2[1] = low;
            break;
        }
#endif /* end of (WASM_ENABLE_WAMR_COMPILER != 0) || (WASM_ENABLE_JIT != 0) */
#endif /* end of WASM_ENABLE_SIMD */
#if (WASM_ENABLE_GC != 0) || (WASM_ENABLE_REF_TYPES != 0)
        /* ref.func */
        case INIT_EXPR_TYPE_FUNCREF_CONST:
        {
#if WASM_ENABLE_GC == 0
            if (type != VALUE_TYPE_FUNCREF)
                goto fail_type_mismatch;
#else
            if (!wasm_reftype_is_subtype_of(type, (WASMRefType *)ref_type,
                                            VALUE_TYPE_FUNCREF, NULL,
                                            module->types, module->type_count))
                goto fail_type_mismatch;
#endif
            read_leb_uint32(p, p_end, init_expr->u.ref_index);
            if (!check_function_index(module, init_expr->u.ref_index, error_buf,
                                      error_buf_size)) {
                return false;
            }
            break;
        }
        /* ref.null */
        case INIT_EXPR_TYPE_REFNULL_CONST:
        {
            uint8 type1;

#if WASM_ENABLE_GC == 0
            CHECK_BUF(p, p_end, 1);
            type1 = read_uint8(p);
            if (type1 != type)
                goto fail_type_mismatch;
            init_expr->u.ref_index = NULL_REF;
#else
            WASMRefType ref_type1;

            type1 = read_uint8(p);
            if (!is_byte_a_type(type1)) {
                p--;
                read_leb_uint32(p, p_end, type_idx);
                if (type_idx >= module->type_count) {
                    set_error_buf(error_buf, error_buf_size, "unknown type");
                    return false;
                }
                wasm_set_refheaptype_typeidx(&ref_type1.ref_ht_typeidx, false,
                                             type_idx);
                type1 = ref_type1.ref_type;
            }

            if (!wasm_reftype_is_subtype_of(type1, &ref_type1, type, ref_type,
                                            module->types,
                                            module->type_count)) {
                goto fail_type_mismatch;
            }
            /* Use UINT32_MAX to indicate that it is an null reference */
            init_expr->u.ref_index = UINT32_MAX;
#endif
            break;
        }
#endif /* (WASM_ENABLE_GC !=0) || (WASM_ENABLE_REF_TYPES != 0) */
        /* get_global */
        case INIT_EXPR_TYPE_GET_GLOBAL:
        {
            uint32 global_idx;

            read_leb_uint32(p, p_end, init_expr->u.global_index);
            global_idx = init_expr->u.global_index;
#if WASM_ENABLE_GC == 0
            if (global_idx >= module->import_global_count) {
                /**
                 * Currently, constant expressions occurring as initializers
                 * of globals are further constrained in that contained
                 * global.get instructions are
                 * only allowed to refer to imported globals.
                 */
                set_error_buf_v(error_buf, error_buf_size, "unknown global %u",
                                global_idx);
                return false;
            }
            if (module->import_globals[global_idx].u.global.is_mutable) {
                set_error_buf_v(error_buf, error_buf_size,
                                "constant expression required");
                return false;
            }
#else
            if (type == REF_TYPE_HT_NON_NULLABLE
                && wasm_is_refheaptype_rtt(
                    &((WASMRefType *)ref_type)->ref_ht_common)) {
                /* global.get instructions for rtt const expressions
                   are allowed to refer to defined globals */
                if (global_idx
                    >= module->import_global_count + module->global_count) {
                    set_error_buf_v(error_buf, error_buf_size,
                                    "unknown global %u", global_idx);
                    return false;
                }
            }
            else {
                /* global.get instructions for non rtt const expressions
                   are only allowed to refer to imported globals */
                if (global_idx >= module->import_global_count) {
                    set_error_buf_v(error_buf, error_buf_size,
                                    "unknown global %u", global_idx);
                    return false;
                }
            }
            if ((global_idx < module->import_global_count
                 && module->import_globals[global_idx].u.global.is_mutable)
                || (global_idx >= module->import_global_count
                    && module->globals[global_idx - module->import_global_count]
                           .is_mutable)) {
                set_error_buf_v(error_buf, error_buf_size,
                                "constant expression required");
                return false;
            }

            if (global_idx >= module->import_global_count) {
                WASMGlobal *global =
                    &module->globals[global_idx - module->import_global_count];
                if (global->init_expr.init_expr_type != INIT_EXPR_TYPE_RTT_CANON
                    && global->init_expr.init_expr_type
                           != INIT_EXPR_TYPE_RTT_SUB) {
                    set_error_buf_v(error_buf, error_buf_size,
                                    "constant expression required");
                    return false;
                }
                init_expr->init_expr_type = global->init_expr.init_expr_type;
                init_expr->u.gc_obj = global->init_expr.u.gc_obj;
                goto resolve_possible_rtt_sub;
            }
#endif
            break;
        }
#if WASM_ENABLE_GC != 0
        /* rtt.canon */
        case WASM_OP_GC_PREFIX:
        {
            CHECK_BUF(p, p_end, 1);
            flag = read_uint8(p);
            if (flag != INIT_EXPR_TYPE_RTT_CANON) {
                goto fail_type_mismatch;
            }
            init_expr->init_expr_type = flag;
            read_leb_uint32(p, p_end, type_idx);
            if (!check_type_index(module, type_idx, error_buf,
                                  error_buf_size)) {
                return false;
            }

            if (!(init_expr->u.gc_obj =
                      wasm_rtt_obj_new(module->rtt_obj_set, NULL,
                                       module->types[type_idx], type_idx))) {
                set_error_buf(error_buf, error_buf_size,
                              "create rtt object failed");
                return false;
            }

        resolve_possible_rtt_sub:
            while (1) {
                CHECK_BUF(p, p_end, 1);
                if (*p == WASM_OP_END) {
                    WASMRefType ref_type1;
                    WASMRttObjectRef rtt_obj =
                        (WASMRttObjectRef)init_expr->u.gc_obj;
                    wasm_set_refheaptype_rttn(&ref_type1.ref_ht_rttn, false,
                                              rtt_obj->n,
                                              rtt_obj->defined_type_idx);
                    if (!wasm_reftype_is_subtype_of(
                            ref_type1.ref_type, &ref_type1, type, ref_type,
                            module->types, module->type_count)) {
                        goto fail_type_mismatch;
                    }
                    break;
                }
                if (*p != WASM_OP_GC_PREFIX) {
                    goto fail_type_mismatch;
                }
                p++;

                CHECK_BUF(p, p_end, 1);
                flag = read_uint8(p);
                if (flag != INIT_EXPR_TYPE_RTT_SUB) {
                    goto fail_type_mismatch;
                }

                read_leb_uint32(p, p_end, type_idx);
                if (!check_type_index(module, type_idx, error_buf,
                                      error_buf_size)) {
                    return false;
                }

                if (!wasm_type_is_subtype_of(
                        module->types[type_idx],
                        ((WASMRttObjectRef)init_expr->u.gc_obj)->defined_type,
                        module->types, module->type_count)) {
                    set_error_buf(error_buf, error_buf_size,
                                  "rtt.sub type mismatch");
                    return false;
                }

                if (!(init_expr->u.gc_obj = wasm_rtt_obj_new(
                          module->rtt_obj_set, NULL, module->types[type_idx],
                          type_idx))) {
                    set_error_buf(error_buf, error_buf_size,
                                  "create rtt object failed");
                    return false;
                }

                init_expr->init_expr_type = flag;
            }
            break;
        }
#endif
        default:
        {
            set_error_buf(error_buf, error_buf_size,
                          "illegal opcode "
                          "or constant expression required "
                          "or type mismatch");
            goto fail;
        }
    }
    CHECK_BUF(p, p_end, 1);
    end_byte = read_uint8(p);
    if (end_byte != WASM_OP_END)
        goto fail_type_mismatch;
    *p_buf = p;
    return true;

fail_type_mismatch:
    set_error_buf(error_buf, error_buf_size,
                  "type mismatch or constant expression required");
fail:
    return false;
}

static bool
check_mutability(uint8 mutable, char *error_buf, uint32 error_buf_size)
{
    if (mutable >= 2) {
        set_error_buf(error_buf, error_buf_size, "invalid mutability");
        return false;
    }
    return true;
}

#if WASM_ENABLE_GC != 0
static void
destroy_func_type(WASMFuncType *type)
{
    if (type->ref_count > 1) {
        /* The type is referenced by other types
           of current wasm module */
        type->ref_count--;
        return;
    }

    /* Destroy the reference type hash set */
    if (type->ref_type_maps)
        wasm_runtime_free(type->ref_type_maps);

    /* Free the type */
    wasm_runtime_free(type);
}

static void
destroy_struct_type(WASMStructType *type)
{
    if (type->ref_count > 1) {
        type->ref_count--;
        return;
    }

    if (type->ref_type_maps)
        wasm_runtime_free(type->ref_type_maps);

    wasm_runtime_free(type);
}

static void
destroy_array_type(WASMArrayType *type)
{
    if (type->ref_count > 1) {
        type->ref_count--;
        return;
    }

    wasm_runtime_free(type);
}

static void
destroy_wasm_type(WASMType *type)
{
    if (type->type_flag == WASM_TYPE_FUNC)
        destroy_func_type((WASMFuncType *)type);
    else if (type->type_flag == WASM_TYPE_STRUCT)
        destroy_struct_type((WASMStructType *)type);
    else if (type->type_flag == WASM_TYPE_ARRAY)
        destroy_array_type((WASMArrayType *)type);
    else {
        bh_assert(0);
    }
}

/* Resolve (ref null ht) or (ref ht) */
static bool
resolve_reftype_htref(const uint8 **p_buf, const uint8 *buf_end,
                      WASMModule *module, bool nullable, WASMRefType *ref_type,
                      char *error_buf, uint32 error_buf_size)
{
    const uint8 *p = *p_buf, *p_end = buf_end;

    ref_type->ref_type =
        nullable ? REF_TYPE_HT_NULLABLE : REF_TYPE_HT_NON_NULLABLE;
    ref_type->ref_ht_common.nullable = nullable;
    read_leb_int32(p, p_end, ref_type->ref_ht_common.heap_type);

    if (wasm_is_refheaptype_rttn(&ref_type->ref_ht_common)) {
        /* heap type is (rtt n i) */
        read_leb_uint32(p, p_end, ref_type->ref_ht_rttn.n);
        read_leb_int32(p, p_end, ref_type->ref_ht_rttn.type_idx);
        if (!check_type_index(module, ref_type->ref_ht_rttn.type_idx, error_buf,
                              error_buf_size)) {
            return false;
        }
    }
    else if (wasm_is_refheaptype_rtt(&ref_type->ref_ht_common)) {
        /* heap type is (rtt i) */
        read_leb_int32(p, p_end, ref_type->ref_ht_rtt.type_idx);
        if (!check_type_index(module, ref_type->ref_ht_rtt.type_idx, error_buf,
                              error_buf_size)) {
            return false;
        }
    }
    else if (wasm_is_refheaptype_typeidx(&ref_type->ref_ht_common)) {
        /* heap type is (type i), i : typeidx, >= 0 */
        if (!check_type_index(module, ref_type->ref_ht_typeidx.type_idx,
                              error_buf, error_buf_size)) {
            return false;
        }
    }
    else if (!wasm_is_refheaptype_common(&ref_type->ref_ht_common)) {
        /* heap type is func, extern, any, eq, i31 or data */
        set_error_buf(error_buf, error_buf_size, "unknown heap type");
        return false;
    }

    *p_buf = p;
    return true;
fail:
    return false;
}

/* Resolve (rtt n $t) */
static bool
resolve_reftype_rttnref(const uint8 **p_buf, const uint8 *buf_end,
                        WASMModule *module, WASMRefType *ref_type,
                        char *error_buf, uint32 error_buf_size)
{
    const uint8 *p = *p_buf, *p_end = buf_end;

    /* Convert (rtt n i) into (ref (rtt n i)) to reduce
       the complexity of type equal/subtype checking */
    ref_type->ref_type = REF_TYPE_HT_NON_NULLABLE;
    ref_type->ref_ht_rttn.nullable = false;
    ref_type->ref_ht_rttn.rtt_type = (int32)HEAP_TYPE_RTTN;
    read_leb_uint32(p, p_end, ref_type->ref_ht_rttn.n);
    read_leb_int32(p, p_end, ref_type->ref_ht_rttn.type_idx);
    if (!check_type_index(module, ref_type->ref_ht_rttn.type_idx, error_buf,
                          error_buf_size)) {
        return false;
    }

    *p_buf = p;
    return true;
fail:
    return false;
}

/* Resolve (rtt $t) */
static bool
resolve_reftype_rttref(const uint8 **p_buf, const uint8 *buf_end,
                       WASMModule *module, WASMRefType *ref_type,
                       char *error_buf, uint32 error_buf_size)
{
    const uint8 *p = *p_buf, *p_end = buf_end;

    /* Convert (rtt i) into (ref (rtt i)) to reduce
       the complexity of type equal/subtype checking */
    ref_type->ref_type = REF_TYPE_HT_NON_NULLABLE;
    ref_type->ref_ht_rtt.nullable = false;
    ref_type->ref_ht_rtt.rtt_type = (int32)HEAP_TYPE_RTT;
    read_leb_int32(p, p_end, ref_type->ref_ht_rtt.type_idx);
    if (!check_type_index(module, ref_type->ref_ht_rtt.type_idx, error_buf,
                          error_buf_size)) {
        return false;
    }

    *p_buf = p;
    return true;
fail:
    return false;
}

static bool
resolve_value_type(const uint8 **p_buf, const uint8 *buf_end,
                   WASMModule *module, bool *p_need_ref_type_map,
                   WASMRefType *ref_type, bool allow_packed_type,
                   char *error_buf, uint32 error_buf_size)
{
    const uint8 *p = *p_buf, *p_end = buf_end;
    uint8 type;

    memset(ref_type, 0, sizeof(WASMRefType));

    CHECK_BUF(p, p_end, 1);
    type = read_uint8(p);

    if (wasm_is_reftype_htref_nullable(type)) {
        /* (ref null ht) */
        if (!resolve_reftype_htref(&p, p_end, module, true, ref_type, error_buf,
                                   error_buf_size))
            return false;
        if (!wasm_is_refheaptype_common(&ref_type->ref_ht_common))
            *p_need_ref_type_map = true;
        else {
            /* For (ref null func/extern/any/eq/i31/data), they are same as
               funcref/externref/anyref/eqref/i31ref/dataref, we convert the
               multi-byte type to one-byte type to reduce the footprint and
               the complexity of type equal/subtype checking */
            ref_type->ref_type =
                (uint8)((int32)0x80 + ref_type->ref_ht_common.heap_type);
            *p_need_ref_type_map = false;
        }
    }
    else if (wasm_is_reftype_htref_non_nullable(type)) {
        /* (ref ht) */
        if (!resolve_reftype_htref(&p, p_end, module, false, ref_type,
                                   error_buf, error_buf_size))
            return false;
        *p_need_ref_type_map = true;
    }
    else if (wasm_is_reftype_rttnref(type)) {
        /* (rtt n $t) */
        if (!resolve_reftype_rttnref(&p, p_end, module, ref_type, error_buf,
                                     error_buf_size))
            return false;
        *p_need_ref_type_map = true;
    }
    else if (wasm_is_reftype_rttref(type)) {
        /* (rtt $t) */
        if (!resolve_reftype_rttref(&p, p_end, module, ref_type, error_buf,
                                    error_buf_size))
            return false;
        *p_need_ref_type_map = true;
    }
    else {
        /* type which can be represented by one byte */
        if (!is_value_type(type)
            && !(allow_packed_type && is_packed_type(type))) {
            set_error_buf(error_buf, error_buf_size, "type mismatch");
            return false;
        }
        ref_type->ref_type = type;
        *p_need_ref_type_map = false;
    }

    *p_buf = p;
    return true;
fail:
    return false;
}

static bool
check_ref_count(uint16 ref_count, char *error_buf, uint32 error_buf_size)
{
    if (ref_count == UINT16_MAX) {
        set_error_buf(error_buf, error_buf_size,
                      "duplicated type count too large");
        return false;
    }
    return true;
}

static WASMRefType *
reftype_set_insert(HashMap *ref_type_set, const WASMRefType *ref_type,
                   char *error_buf, uint32 error_buf_size)
{
    WASMRefType *ret = wasm_reftype_set_insert(ref_type_set, ref_type);

    if (!ret) {
        set_error_buf(error_buf, error_buf_size,
                      "insert ref type to hash set failed");
    }
    return ret;
}

static bool
resolve_func_type(const uint8 **p_buf, const uint8 *buf_end, WASMModule *module,
                  uint32 type_idx, char *error_buf, uint32 error_buf_size)
{
    const uint8 *p = *p_buf, *p_end = buf_end, *p_org;
    uint32 param_count, result_count, i, j = 0;
    uint32 param_cell_num, ret_cell_num;
    uint32 ref_type_map_count = 0, result_ref_type_map_count = 0;
    uint64 total_size;
    bool need_ref_type_map;
    WASMRefType ref_type;
    WASMFuncType *type = NULL;

    /* Parse first time to resolve param count, result count and
       ref type map count */
    read_leb_uint32(p, p_end, param_count);
    p_org = p;
    for (i = 0; i < param_count; i++) {
        if (!resolve_value_type(&p, p_end, module, &need_ref_type_map,
                                &ref_type, false, error_buf, error_buf_size)) {
            return false;
        }
        if (need_ref_type_map)
            ref_type_map_count++;
    }

    read_leb_uint32(p, p_end, result_count);
    for (i = 0; i < result_count; i++) {
        if (!resolve_value_type(&p, p_end, module, &need_ref_type_map,
                                &ref_type, false, error_buf, error_buf_size)) {
            return false;
        }
        if (need_ref_type_map) {
            ref_type_map_count++;
            result_ref_type_map_count++;
        }
    }

    LOG_VERBOSE("type %u: func, param count: %d, result count: %d, "
                "ref type map count: %d\n",
                type_idx, param_count, result_count, ref_type_map_count);

    /* Parse second time to resolve param types, result types and
       ref type map info */
    p = p_org;

    total_size = offsetof(WASMFuncType, types)
                 + sizeof(uint8) * (uint64)(param_count + result_count);
    if (!(type = loader_malloc(total_size, error_buf, error_buf_size))) {
        return false;
    }
    if (ref_type_map_count > 0) {
        total_size = sizeof(WASMRefTypeMap) * (uint64)ref_type_map_count;
        if (!(type->ref_type_maps =
                  loader_malloc(total_size, error_buf, error_buf_size))) {
            goto fail;
        }
    }

    type->type_flag = WASM_TYPE_FUNC;
    type->type_idx = type_idx;
    type->param_count = param_count;
    type->result_count = result_count;
    type->ref_type_map_count = ref_type_map_count;
    type->result_ref_type_maps =
        type->ref_type_maps + ref_type_map_count - result_ref_type_map_count;
    type->ref_count = 1;

    for (i = 0; i < param_count; i++) {
        if (!resolve_value_type(&p, p_end, module, &need_ref_type_map,
                                &ref_type, false, error_buf, error_buf_size)) {
            goto fail;
        }
        type->types[i] = ref_type.ref_type;
        if (need_ref_type_map) {
            type->ref_type_maps[j].index = i;
            if (!(type->ref_type_maps[j++].ref_type =
                      reftype_set_insert(module->ref_type_set, &ref_type,
                                         error_buf, error_buf_size))) {
                goto fail;
            }
        }
    }

    read_leb_uint32(p, p_end, result_count);
    for (i = 0; i < result_count; i++) {
        if (!resolve_value_type(&p, p_end, module, &need_ref_type_map,
                                &ref_type, false, error_buf, error_buf_size)) {
            goto fail;
        }
        type->types[param_count + i] = ref_type.ref_type;
        if (need_ref_type_map) {
            type->ref_type_maps[j].index = param_count + i;
            if (!(type->ref_type_maps[j++].ref_type =
                      reftype_set_insert(module->ref_type_set, &ref_type,
                                         error_buf, error_buf_size))) {
                goto fail;
            }
        }
    }

    bh_assert(j == type->ref_type_map_count);
#if TRACE_WASM_LOADER != 0
    os_printf("type %d = ", type_idx);
    wasm_dump_func_type(type);
#endif

    param_cell_num = wasm_get_cell_num(type->types, param_count);
    ret_cell_num = wasm_get_cell_num(type->types + param_count, result_count);
    if (param_cell_num > UINT16_MAX || ret_cell_num > UINT16_MAX) {
        set_error_buf(error_buf, error_buf_size,
                      "param count or result count too large");
        goto fail;
    }
    type->param_cell_num = (uint16)param_cell_num;
    type->ret_cell_num = (uint16)ret_cell_num;

    *p_buf = p;

    module->types[type_idx] = (WASMType *)type;

    for (i = 0; i < type_idx; i++) {
        /* If there is already a same type created, use it instead */
        if (module->types[i]->type_flag == WASM_TYPE_FUNC
            && wasm_func_type_equal(type, (WASMFuncType *)module->types[i],
                                    module->types, type_idx + 1)) {
            if (!check_ref_count(module->types[i]->ref_count, error_buf,
                                 error_buf_size)) {
                /* In case type is double freed */
                module->types[type_idx] = NULL;
                goto fail;
            }
            destroy_func_type(type);
            module->types[type_idx] = module->types[i];
            module->types[i]->ref_count++;
#if TRACE_WASM_LOADER != 0
            os_printf("type %d is duplicated with type %d\n", type_idx, i);
#endif
            return true;
        }
    }

    return true;

fail:
    if (type)
        destroy_func_type(type);
    return false;
}

static bool
resolve_struct_type(const uint8 **p_buf, const uint8 *buf_end,
                    WASMModule *module, uint32 type_idx, char *error_buf,
                    uint32 error_buf_size)
{
    const uint8 *p = *p_buf, *p_end = buf_end, *p_org;
    uint32 field_count, ref_type_map_count = 0, ref_field_count = 0;
    uint32 i, j = 0, offset;
    uint16 *reference_table;
    uint64 total_size;
    uint8 mutable;
    bool need_ref_type_map;
    WASMRefType ref_type;
    WASMStructType *type = NULL;

    /* Parse first time to resolve field count and ref type map count */
    read_leb_uint32(p, p_end, field_count);
    p_org = p;
    for (i = 0; i < field_count; i++) {
        if (!resolve_value_type(&p, p_end, module, &need_ref_type_map,
                                &ref_type, true, error_buf, error_buf_size)) {
            return false;
        }
        if (need_ref_type_map)
            ref_type_map_count++;

        if (wasm_is_type_reftype(ref_type.ref_type))
            ref_field_count++;

        CHECK_BUF(p, p_end, 1);
        mutable = read_uint8(p);
        if (!check_mutability(mutable, error_buf, error_buf_size)) {
            return false;
        }
    }

    LOG_VERBOSE("type %u: struct, field count: %d, ref type map count: %d\n",
                type_idx, field_count, ref_type_map_count);

    /* Parse second time to resolve field types and ref type map info */
    p = p_org;

    total_size = offsetof(WASMStructType, fields)
                 + sizeof(WASMStructFieldType) * (uint64)field_count
                 + sizeof(uint16) * (uint64)(ref_field_count + 1);
    if (!(type = loader_malloc(total_size, error_buf, error_buf_size))) {
        return false;
    }
    if (ref_type_map_count > 0) {
        total_size = sizeof(WASMRefTypeMap) * (uint64)ref_type_map_count;
        if (!(type->ref_type_maps =
                  loader_malloc(total_size, error_buf, error_buf_size))) {
            goto fail;
        }
    }

    type->reference_table = reference_table =
        (uint16 *)((uint8 *)type + offsetof(WASMStructType, fields)
                   + sizeof(WASMStructFieldType) * field_count);
    *reference_table++ = ref_field_count;

    type->type_flag = WASM_TYPE_STRUCT;
    type->type_idx = type_idx;
    type->field_count = field_count;
    type->ref_type_map_count = ref_type_map_count;
    type->ref_count = 1;

    offset = (uint32)sizeof(WASMStructObject);
    for (i = 0; i < field_count; i++) {
        if (!resolve_value_type(&p, p_end, module, &need_ref_type_map,
                                &ref_type, true, error_buf, error_buf_size)) {
            goto fail;
        }
        type->fields[i].field_type = ref_type.ref_type;
        if (need_ref_type_map) {
            type->ref_type_maps[j].index = i;
            if (!(type->ref_type_maps[j++].ref_type =
                      reftype_set_insert(module->ref_type_set, &ref_type,
                                         error_buf, error_buf_size))) {
                goto fail;
            }
        }

        type->fields[i].field_flags = read_uint8(p);
        type->fields[i].field_size =
            (uint8)wasm_reftype_size(ref_type.ref_type);
#if !(defined(BUILD_TARGET_X86_64) || defined(BUILD_TARGET_AMD_64) \
      || defined(BUILD_TARGET_X86_32))
        if (type->fields[i].field_size == 2)
            offset = align_uint(offset, 2);
        else if (type->fields[i].field_size >= 4) /* field size is 4 or 8 */
            offset = align_uint(offset, 4);
#endif
        type->fields[i].field_offset = offset;
        if (wasm_is_type_reftype(ref_type.ref_type))
            *reference_table++ = offset;
        offset += type->fields[i].field_size;
    }
    type->total_size = offset;

    bh_assert(j == type->ref_type_map_count);
#if TRACE_WASM_LOADER != 0
    os_printf("type %d = ", type_idx);
    wasm_dump_struct_type(type);
#endif

    *p_buf = p;

    module->types[type_idx] = (WASMType *)type;

    for (i = 0; i < type_idx; i++) {
        /* If there is already a same type created, use it instead */
        if (module->types[i]->type_flag == WASM_TYPE_STRUCT
            && wasm_struct_type_equal(type, (WASMStructType *)module->types[i],
                                      module->types, type_idx + 1)) {
            if (!check_ref_count(module->types[i]->ref_count, error_buf,
                                 error_buf_size)) {
                /* In case type is double freed */
                module->types[type_idx] = NULL;
                goto fail;
            }
            destroy_struct_type(type);
            module->types[type_idx] = module->types[i];
            module->types[i]->ref_count++;
#if TRACE_WASM_LOADER != 0
            os_printf("type %d is duplicated with type %d\n", type_idx, i);
#endif
            return true;
        }
    }

    return true;

fail:
    if (type)
        destroy_struct_type(type);
    return false;
}

static bool
resolve_array_type(const uint8 **p_buf, const uint8 *buf_end,
                   WASMModule *module, uint32 type_idx, char *error_buf,
                   uint32 error_buf_size)
{
    const uint8 *p = *p_buf, *p_end = buf_end;
    uint32 i;
    uint8 mutable;
    bool need_ref_type_map;
    WASMRefType ref_type;
    WASMArrayType *type = NULL;

    if (!resolve_value_type(&p, p_end, module, &need_ref_type_map, &ref_type,
                            true, error_buf, error_buf_size)) {
        return false;
    }

    CHECK_BUF(p, p_end, 1);
    mutable = read_uint8(p);
    if (!check_mutability(mutable, error_buf, error_buf_size)) {
        return false;
    }

    LOG_VERBOSE("type %u: array\n", type_idx);

    if (!(type = loader_malloc(sizeof(WASMArrayType), error_buf,
                               error_buf_size))) {
        return false;
    }

    type->type_flag = WASM_TYPE_ARRAY;
    type->type_idx = type_idx;
    type->ref_count = 1;
    type->elem_flags = mutable;
    type->elem_type = ref_type.ref_type;
    if (need_ref_type_map) {
        if (!(type->elem_ref_type =
                  reftype_set_insert(module->ref_type_set, &ref_type, error_buf,
                                     error_buf_size))) {
            goto fail;
        }
    }

#if TRACE_WASM_LOADER != 0
    os_printf("type %d = ", type_idx);
    wasm_dump_array_type(type);
#endif

    *p_buf = p;

    module->types[type_idx] = (WASMType *)type;

    for (i = 0; i < type_idx; i++) {
        /* If there is already a same type created, use it instead */
        if (module->types[i]->type_flag == WASM_TYPE_ARRAY
            && wasm_array_type_equal(type, (WASMArrayType *)module->types[i],
                                     module->types, type_idx + 1)) {
            if (!check_ref_count(module->types[i]->ref_count, error_buf,
                                 error_buf_size)) {
                /* In case type is double freed */
                module->types[type_idx] = NULL;
                goto fail;
            }
            destroy_array_type(type);
            module->types[type_idx] = module->types[i];
            module->types[i]->ref_count++;
#if TRACE_WASM_LOADER != 0
            os_printf("type %d is duplicated with type %d\n", type_idx, i);
#endif
            return true;
        }
    }

    return true;

fail:
    if (type)
        destroy_array_type(type);
    return false;
}
#endif /* end of WASM_ENABLE_GC */

static bool
load_type_section(const uint8 *buf, const uint8 *buf_end, WASMModule *module,
                  char *error_buf, uint32 error_buf_size)
{
    const uint8 *p = buf, *p_end = buf_end;
    uint32 type_count, i;
    uint64 total_size;
    uint8 flag;

    read_leb_uint32(p, p_end, type_count);

    if (type_count) {
        module->type_count = type_count;
        total_size = sizeof(WASMType *) * (uint64)type_count;
        if (!(module->types =
                  loader_malloc(total_size, error_buf, error_buf_size))) {
            return false;
        }

#if WASM_ENABLE_GC == 0
        for (i = 0; i < type_count; i++) {
            WASMFuncType *type;
            const uint8 *p_org;
            uint32 param_count, result_count, j;
            uint32 param_cell_num, ret_cell_num;

            CHECK_BUF(p, p_end, 1);
            flag = read_uint8(p);
            if (flag != DEFINED_TYPE_FUNC) {
                set_error_buf(error_buf, error_buf_size, "invalid type flag");
                return false;
            }

            read_leb_uint32(p, p_end, param_count);

            /* Resolve param count and result count firstly */
            p_org = p;
            CHECK_BUF(p, p_end, param_count);
            p += param_count;
            read_leb_uint32(p, p_end, result_count);
            CHECK_BUF(p, p_end, result_count);
            p = p_org;

            if (param_count > UINT16_MAX || result_count > UINT16_MAX) {
                set_error_buf(error_buf, error_buf_size,
                              "param count or result count too large");
                return false;
            }

            total_size = offsetof(WASMType, types)
                         + sizeof(uint8) * (uint64)(param_count + result_count);
            if (!(type = module->types[i] =
                      loader_malloc(total_size, error_buf, error_buf_size))) {
                return false;
            }

            /* Resolve param types and result types */
            type->param_count = (uint16)param_count;
            type->result_count = (uint16)result_count;
            for (j = 0; j < param_count; j++) {
                CHECK_BUF(p, p_end, 1);
                type->types[j] = read_uint8(p);
            }
            read_leb_uint32(p, p_end, result_count);
            for (j = 0; j < result_count; j++) {
                CHECK_BUF(p, p_end, 1);
                type->types[param_count + j] = read_uint8(p);
            }
            for (j = 0; j < param_count + result_count; j++) {
                if (!is_value_type(type->types[j])) {
                    set_error_buf(error_buf, error_buf_size, "type mismatch");
                    return false;
                }
            }

            param_cell_num = wasm_get_cell_num(type->types, param_count);
            ret_cell_num =
                wasm_get_cell_num(type->types + param_count, result_count);
            if (param_cell_num > UINT16_MAX || ret_cell_num > UINT16_MAX) {
                set_error_buf(error_buf, error_buf_size,
                              "param count or result count too large");
                return false;
            }
            type->param_cell_num = (uint16)param_cell_num;
            type->ret_cell_num = (uint16)ret_cell_num;
        }
#else  /* else of WASM_ENABLE_GC */
        for (i = 0; i < type_count; i++) {
            CHECK_BUF(p, p_end, 1);
            flag = read_uint8(p);
            if (flag == DEFINED_TYPE_FUNC) {
                if (!resolve_func_type(&p, buf_end, module, i, error_buf,
                                       error_buf_size)) {
                    return false;
                }
            }
            else if (flag == DEFINED_TYPE_STRUCT) {
                if (!resolve_struct_type(&p, buf_end, module, i, error_buf,
                                         error_buf_size)) {
                    return false;
                }
            }
            else if (flag == DEFINED_TYPE_ARRAY) {
                if (!resolve_array_type(&p, buf_end, module, i, error_buf,
                                        error_buf_size)) {
                    return false;
                }
            }
            else {
                set_error_buf(error_buf, error_buf_size, "invalid type flag");
                return false;
            }
        }
        /* Normalize the type list, check whehter two types in the type list
           are equivalent, and if yes, free the later one and set it to the
           former one */
        for (i = 1; i < type_count - 1; i++) {
            uint32 j;
            for (j = i + 1; j < type_count; j++) {
                if (module->types[j]->ref_count == 1
                    && wasm_type_equal(module->types[j], module->types[i],
                                       module->types, type_count)) {
                    if (!check_ref_count(module->types[i]->ref_count, error_buf,
                                         error_buf_size)) {
                        return false;
                    }
                    destroy_wasm_type(module->types[j]);
                    module->types[j] = module->types[i];
                    module->types[i]->ref_count++;
                }
            }
        }
#endif /* end of WASM_ENABLE_GC */
    }

    if (p != p_end) {
        set_error_buf(error_buf, error_buf_size, "section size mismatch");
        return false;
    }

    LOG_VERBOSE("Load type section success.\n");
    return true;
fail:
    return false;
}

static void
adjust_table_max_size(uint32 init_size, uint32 max_size_flag, uint32 *max_size)
{
    uint32 default_max_size =
        init_size * 2 > TABLE_MAX_SIZE ? init_size * 2 : TABLE_MAX_SIZE;

    if (max_size_flag) {
        /* module defines the table limitation */
        bh_assert(init_size <= *max_size);

        if (init_size < *max_size) {
            *max_size =
                *max_size < default_max_size ? *max_size : default_max_size;
        }
    }
    else {
        /* partial defined table limitation, gives a default value */
        *max_size = default_max_size;
    }
}

#if WASM_ENABLE_MULTI_MODULE != 0
/**
 * Find export item of a module with export info:
 *  module name, field name and export kind
 */
static WASMExport *
wasm_loader_find_export(const WASMModule *module, const char *module_name,
                        const char *field_name, uint8 export_kind,
                        char *error_buf, uint32 error_buf_size)
{
    WASMExport *export;
    uint32 i;
    uint32 export_index_boundary = 0;

    for (i = 0, export = module->exports; i < module->export_count;
         ++i, ++export) {
        /**
         * need to consider a scenario that different kinds of exports
         * may have the same name, like
         * (table (export "m1" "exported") 10 funcref)
         * (memory (export "m1" "exported") 10)
         **/
        if (export->kind == export_kind && !strcmp(field_name, export->name)) {
            break;
        }
    }

    if (i == module->export_count) {
        LOG_DEBUG("can not find an export %d named %s in the module %s",
                  export_kind, field_name, module_name);
        set_error_buf(error_buf, error_buf_size,
                      "unknown import or incompatible import type");
        return NULL;
    }

    switch (export_kind) {
        case EXPORT_KIND_FUNC:
            export_index_boundary =
                module->import_function_count + module->function_count;
            break;
        case EXPORT_KIND_GLOBAL:
            export_index_boundary =
                module->import_global_count + module->global_count;
            break;
        case EXPORT_KIND_MEMORY:
            export_index_boundary =
                module->import_memory_count + module->memory_count;
            break;
        case EXPORT_KIND_TABLE:
            export_index_boundary =
                module->import_table_count + module->table_count;
            break;
        default:
            bh_assert(0);
    }

    if (export->index >= export_index_boundary) {
        LOG_DEBUG("%s in the module %s is out of index (%d >= %d )", field_name,
                  module_name, export->index, export_index_boundary);
        set_error_buf(error_buf, error_buf_size, "incompatible import type");
        return NULL;
    }

    return export;
}

static WASMFunction *
wasm_loader_resolve_function(const char *module_name, const char *function_name,
                             const WASMFuncType *expected_function_type,
                             char *error_buf, uint32 error_buf_size)
{
    WASMModuleCommon *module_reg;
    WASMFunction *function = NULL;
    WASMExport *export = NULL;
    WASMModule *module = NULL;
    WASMFuncType *target_function_type = NULL;

    module_reg = wasm_runtime_find_module_registered(module_name);
    if (!module_reg || module_reg->module_type != Wasm_Module_Bytecode) {
        LOG_DEBUG("can not find a module named %s for function %s", module_name,
                  function_name);
        set_error_buf(error_buf, error_buf_size, "unknown import");
        return NULL;
    }

    module = (WASMModule *)module_reg;
    export =
        wasm_loader_find_export(module, module_name, function_name,
                                EXPORT_KIND_FUNC, error_buf, error_buf_size);
    if (!export) {
        return NULL;
    }

    /* resolve function type and function */
    if (export->index < module->import_function_count) {
        target_function_type =
            module->import_functions[export->index].u.function.func_type;
        function = module->import_functions[export->index]
                       .u.function.import_func_linked;
    }
    else {
        target_function_type =
            module->functions[export->index - module->import_function_count]
                ->func_type;
        function =
            module->functions[export->index - module->import_function_count];
    }

    /* check function type */
    if (!wasm_type_equal((WASMType *)expected_function_type,
                         (WASMType *)target_function_type, module->types,
                         module->type_count)) {
        LOG_DEBUG("%s.%s failed the type check", module_name, function_name);
        set_error_buf(error_buf, error_buf_size, "incompatible import type");
        return NULL;
    }

    return function;
}

static WASMTable *
wasm_loader_resolve_table(const char *module_name, const char *table_name,
                          uint32 init_size, uint32 max_size, char *error_buf,
                          uint32 error_buf_size)
{
    WASMModuleCommon *module_reg;
    WASMTable *table = NULL;
    WASMExport *export = NULL;
    WASMModule *module = NULL;

    module_reg = wasm_runtime_find_module_registered(module_name);
    if (!module_reg || module_reg->module_type != Wasm_Module_Bytecode) {
        LOG_DEBUG("can not find a module named %s for table", module_name);
        set_error_buf(error_buf, error_buf_size, "unknown import");
        return NULL;
    }

    module = (WASMModule *)module_reg;
    export =
        wasm_loader_find_export(module, module_name, table_name,
                                EXPORT_KIND_TABLE, error_buf, error_buf_size);
    if (!export) {
        return NULL;
    }

    /* resolve table and check the init/max size */
    if (export->index < module->import_table_count) {
        table =
            module->import_tables[export->index].u.table.import_table_linked;
    }
    else {
        table = &(module->tables[export->index - module->import_table_count]);
    }
    if (table->init_size < init_size || table->max_size > max_size) {
        LOG_DEBUG("%s,%s failed type check(%d-%d), expected(%d-%d)",
                  module_name, table_name, table->init_size, table->max_size,
                  init_size, max_size);
        set_error_buf(error_buf, error_buf_size, "incompatible import type");
        return NULL;
    }

    return table;
}

static WASMMemory *
wasm_loader_resolve_memory(const char *module_name, const char *memory_name,
                           uint32 init_page_count, uint32 max_page_count,
                           char *error_buf, uint32 error_buf_size)
{
    WASMModuleCommon *module_reg;
    WASMMemory *memory = NULL;
    WASMExport *export = NULL;
    WASMModule *module = NULL;

    module_reg = wasm_runtime_find_module_registered(module_name);
    if (!module_reg || module_reg->module_type != Wasm_Module_Bytecode) {
        LOG_DEBUG("can not find a module named %s for memory", module_name);
        set_error_buf(error_buf, error_buf_size, "unknown import");
        return NULL;
    }

    module = (WASMModule *)module_reg;
    export =
        wasm_loader_find_export(module, module_name, memory_name,
                                EXPORT_KIND_MEMORY, error_buf, error_buf_size);
    if (!export) {
        return NULL;
    }

    /* resolve memory and check the init/max page count */
    if (export->index < module->import_memory_count) {
        memory = module->import_memories[export->index]
                     .u.memory.import_memory_linked;
    }
    else {
        memory =
            &(module->memories[export->index - module->import_memory_count]);
    }
    if (memory->init_page_count < init_page_count
        || memory->max_page_count > max_page_count) {
        LOG_DEBUG("%s,%s failed type check(%d-%d), expected(%d-%d)",
                  module_name, memory_name, memory->init_page_count,
                  memory->max_page_count, init_page_count, max_page_count);
        set_error_buf(error_buf, error_buf_size, "incompatible import type");
        return NULL;
    }
    return memory;
}

static WASMGlobal *
wasm_loader_resolve_global(const char *module_name, const char *global_name,
                           uint8 type, bool is_mutable, char *error_buf,
                           uint32 error_buf_size)
{
    WASMModuleCommon *module_reg;
    WASMGlobal *global = NULL;
    WASMExport *export = NULL;
    WASMModule *module = NULL;

    module_reg = wasm_runtime_find_module_registered(module_name);
    if (!module_reg || module_reg->module_type != Wasm_Module_Bytecode) {
        LOG_DEBUG("can not find a module named %s for global", module_name);
        set_error_buf(error_buf, error_buf_size, "unknown import");
        return NULL;
    }

    module = (WASMModule *)module_reg;
    export =
        wasm_loader_find_export(module, module_name, global_name,
                                EXPORT_KIND_GLOBAL, error_buf, error_buf_size);
    if (!export) {
        return NULL;
    }

    /* resolve and check the global */
    if (export->index < module->import_global_count) {
        global =
            module->import_globals[export->index].u.global.import_global_linked;
    }
    else {
        global =
            &(module->globals[export->index - module->import_global_count]);
    }
    if (global->type != type || global->is_mutable != is_mutable) {
        LOG_DEBUG("%s,%s failed type check(%d, %d), expected(%d, %d)",
                  module_name, global_name, global->type, global->is_mutable,
                  type, is_mutable);
        set_error_buf(error_buf, error_buf_size, "incompatible import type");
        return NULL;
    }
    return global;
}

static WASMModule *
search_sub_module(const WASMModule *parent_module, const char *sub_module_name)
{
    WASMRegisteredModule *node =
        bh_list_first_elem(parent_module->import_module_list);
    while (node && strcmp(sub_module_name, node->module_name)) {
        node = bh_list_elem_next(node);
    }
    return node ? (WASMModule *)node->module : NULL;
}

static bool
register_sub_module(const WASMModule *parent_module,
                    const char *sub_module_name, WASMModule *sub_module)
{
    /* register sub_module into its parent sub module list */
    WASMRegisteredModule *node = NULL;
    bh_list_status ret;

    if (search_sub_module(parent_module, sub_module_name)) {
        LOG_DEBUG("%s has been registered in its parent", sub_module_name);
        return true;
    }

    node = loader_malloc(sizeof(WASMRegisteredModule), NULL, 0);
    if (!node) {
        return false;
    }

    node->module_name = sub_module_name;
    node->module = (WASMModuleCommon *)sub_module;
    ret = bh_list_insert(parent_module->import_module_list, node);
    bh_assert(BH_LIST_SUCCESS == ret);
    (void)ret;
    return true;
}

static WASMModule *
load_depended_module(const WASMModule *parent_module,
                     const char *sub_module_name, char *error_buf,
                     uint32 error_buf_size)
{
    WASMModule *sub_module = NULL;
    bool ret = false;
    uint8 *buffer = NULL;
    uint32 buffer_size = 0;
    const module_reader reader = wasm_runtime_get_module_reader();
    const module_destroyer destroyer = wasm_runtime_get_module_destroyer();

    /* check the registered module list of the parent */
    sub_module = search_sub_module(parent_module, sub_module_name);
    if (sub_module) {
        LOG_DEBUG("%s has been loaded before", sub_module_name);
        return sub_module;
    }

    /* check the global registered module list */
    sub_module =
        (WASMModule *)wasm_runtime_find_module_registered(sub_module_name);
    if (sub_module) {
        LOG_DEBUG("%s has been loaded", sub_module_name);
        goto register_sub_module;
    }

    LOG_VERBOSE("loading %s", sub_module_name);

    if (!reader) {
        set_error_buf_v(error_buf, error_buf_size,
                        "no sub module reader to load %s", sub_module_name);
        return NULL;
    }

    /* start to maintain a loading module list */
    ret = wasm_runtime_is_loading_module(sub_module_name);
    if (ret) {
        set_error_buf_v(error_buf, error_buf_size,
                        "found circular dependency on %s", sub_module_name);
        return NULL;
    }

    ret = wasm_runtime_add_loading_module(sub_module_name, error_buf,
                                          error_buf_size);
    if (!ret) {
        LOG_DEBUG("can not add %s into loading module list\n", sub_module_name);
        return NULL;
    }

    ret = reader(sub_module_name, &buffer, &buffer_size);
    if (!ret) {
        LOG_DEBUG("read the file of %s failed", sub_module_name);
        set_error_buf_v(error_buf, error_buf_size, "unknown import",
                        sub_module_name);
        goto delete_loading_module;
    }

    sub_module =
        wasm_loader_load(buffer, buffer_size, false, error_buf, error_buf_size);
    if (!sub_module) {
        LOG_DEBUG("error: can not load the sub_module %s", sub_module_name);
        /* others will be destroyed in runtime_destroy() */
        goto destroy_file_buffer;
    }

    wasm_runtime_delete_loading_module(sub_module_name);

    /* register on a global list */
    ret = wasm_runtime_register_module_internal(
        sub_module_name, (WASMModuleCommon *)sub_module, buffer, buffer_size,
        error_buf, error_buf_size);
    if (!ret) {
        LOG_DEBUG("error: can not register module %s globally\n",
                  sub_module_name);
        /* others will be unloaded in runtime_destroy() */
        goto unload_module;
    }

    /* register into its parent list */
register_sub_module:
    ret = register_sub_module(parent_module, sub_module_name, sub_module);
    if (!ret) {
        set_error_buf_v(error_buf, error_buf_size,
                        "failed to register sub module %s", sub_module_name);
        /* since it is in the global module list, no need to
         * unload the module. the runtime_destroy() will do it
         */
        return NULL;
    }

    return sub_module;

unload_module:
    wasm_loader_unload(sub_module);

destroy_file_buffer:
    if (destroyer) {
        destroyer(buffer, buffer_size);
    }
    else {
        LOG_WARNING("need to release the reading buffer of %s manually",
                    sub_module_name);
    }

delete_loading_module:
    wasm_runtime_delete_loading_module(sub_module_name);
    return NULL;
}
#endif /* end of WASM_ENABLE_MULTI_MODULE */

static bool
load_function_import(const uint8 **p_buf, const uint8 *buf_end,
                     const WASMModule *parent_module,
                     const char *sub_module_name, const char *function_name,
                     WASMFunctionImport *function, char *error_buf,
                     uint32 error_buf_size)
{
    const uint8 *p = *p_buf, *p_end = buf_end;
    uint32 declare_type_index = 0;
    WASMFuncType *declare_func_type = NULL;
    WASMFunction *linked_func = NULL;
#if WASM_ENABLE_MULTI_MODULE != 0
    WASMModule *sub_module = NULL;
#endif
    const char *linked_signature = NULL;
    void *linked_attachment = NULL;
    bool linked_call_conv_raw = false;
    bool is_native_symbol = false;

    read_leb_uint32(p, p_end, declare_type_index);
    *p_buf = p;

    if (declare_type_index >= parent_module->type_count) {
        set_error_buf(error_buf, error_buf_size, "unknown type");
        return false;
    }

#if (WASM_ENABLE_WAMR_COMPILER != 0) || (WASM_ENABLE_JIT != 0)
    declare_type_index = wasm_get_smallest_type_idx(
        parent_module->types, parent_module->type_count, declare_type_index);
#endif

    declare_func_type =
        (WASMFuncType *)parent_module->types[declare_type_index];

    /* lookup registered native symbols first */
    linked_func = wasm_native_resolve_symbol(
        sub_module_name, function_name, declare_func_type, &linked_signature,
        &linked_attachment, &linked_call_conv_raw);
    if (linked_func) {
        is_native_symbol = true;
    }
#if WASM_ENABLE_MULTI_MODULE != 0
    else {
        if (!wasm_runtime_is_built_in_module(sub_module_name)) {
            sub_module = load_depended_module(parent_module, sub_module_name,
                                              error_buf, error_buf_size);
            if (!sub_module) {
                return false;
            }
        }
        linked_func = wasm_loader_resolve_function(
            sub_module_name, function_name, declare_func_type, error_buf,
            error_buf_size);
    }
#endif

    function->module_name = (char *)sub_module_name;
    function->field_name = (char *)function_name;
    function->func_type = declare_func_type;
    /* func_ptr_linked is for native registered symbol */
    function->func_ptr_linked = is_native_symbol ? linked_func : NULL;
    function->signature = linked_signature;
    function->attachment = linked_attachment;
    function->call_conv_raw = linked_call_conv_raw;
#if WASM_ENABLE_MULTI_MODULE != 0
    function->import_module = is_native_symbol ? NULL : sub_module;
    function->import_func_linked = is_native_symbol ? NULL : linked_func;
#endif
    return true;
fail:
    return false;
}

static bool
check_table_max_size(uint32 init_size, uint32 max_size, char *error_buf,
                     uint32 error_buf_size)
{
    if (max_size < init_size) {
        set_error_buf(error_buf, error_buf_size,
                      "size minimum must not be greater than maximum");
        return false;
    }
    return true;
}

static bool
load_table_import(const uint8 **p_buf, const uint8 *buf_end,
                  WASMModule *parent_module, const char *sub_module_name,
                  const char *table_name, WASMTableImport *table,
                  char *error_buf, uint32 error_buf_size)
{
    const uint8 *p = *p_buf, *p_end = buf_end;
    uint32 declare_elem_type = 0, declare_max_size_flag = 0,
           declare_init_size = 0, declare_max_size = 0;
#if WASM_ENABLE_MULTI_MODULE != 0
    WASMModule *sub_module = NULL;
    WASMTable *linked_table = NULL;
#endif
#if WASM_ENABLE_GC != 0
    WASMRefType ref_type;
    bool need_ref_type_map;
#endif

#if WASM_ENABLE_GC == 0
    CHECK_BUF(p, p_end, 1);
    /* 0x70 or 0x6F */
    declare_elem_type = read_uint8(p);
    if (VALUE_TYPE_FUNCREF != declare_elem_type
#if WASM_ENABLE_REF_TYPES != 0
        && VALUE_TYPE_EXTERNREF != declare_elem_type
#endif
    ) {
        set_error_buf(error_buf, error_buf_size, "incompatible import type");
        return false;
    }
#else /* else of WASM_ENABLE_GC */
    if (!resolve_value_type(&p, p_end, parent_module, &need_ref_type_map,
                            &ref_type, false, error_buf, error_buf_size)) {
        return false;
    }
    if (wasm_is_reftype_htref_non_nullable(ref_type.ref_type)) {
        set_error_buf(error_buf, error_buf_size,
                      "non-defaultable element type");
        return false;
    }
    declare_elem_type = ref_type.ref_type;
    if (need_ref_type_map) {
        if (!(table->elem_ref_type =
                  reftype_set_insert(parent_module->ref_type_set, &ref_type,
                                     error_buf, error_buf_size))) {
            return false;
        }
    }
#if TRACE_WASM_LOADER != 0
    os_printf("import table type: ");
    wasm_dump_value_type(declare_elem_type, table->elem_ref_type);
    os_printf("\n");
#endif
#endif /* end of WASM_ENABLE_GC */

    read_leb_uint32(p, p_end, declare_max_size_flag);
    if (declare_max_size_flag > 1) {
        set_error_buf(error_buf, error_buf_size, "integer too large");
        return false;
    }

    read_leb_uint32(p, p_end, declare_init_size);

    if (declare_max_size_flag) {
        read_leb_uint32(p, p_end, declare_max_size);
        if (!check_table_max_size(declare_init_size, declare_max_size,
                                  error_buf, error_buf_size))
            return false;
    }

    adjust_table_max_size(declare_init_size, declare_max_size_flag,
                          &declare_max_size);

    *p_buf = p;

#if WASM_ENABLE_MULTI_MODULE != 0
    if (!wasm_runtime_is_built_in_module(sub_module_name)) {
        sub_module = load_depended_module(parent_module, sub_module_name,
                                          error_buf, error_buf_size);
        if (!sub_module) {
            return false;
        }

        linked_table = wasm_loader_resolve_table(
            sub_module_name, table_name, declare_init_size, declare_max_size,
            error_buf, error_buf_size);
        if (!linked_table) {
            return false;
        }

        /* reset with linked table limit */
        declare_elem_type = linked_table->elem_type;
        declare_init_size = linked_table->init_size;
        declare_max_size = linked_table->max_size;
        declare_max_size_flag = linked_table->flags;
        table->import_table_linked = linked_table;
        table->import_module = sub_module;
    }
#endif /* WASM_ENABLE_MULTI_MODULE != 0 */

    /* (table (export "table") 10 20 funcref) */
    /* we need this section working in wamrc */
    if (!strcmp("spectest", sub_module_name)) {
        const uint32 spectest_table_init_size = 10;
        const uint32 spectest_table_max_size = 20;

        if (strcmp("table", table_name)) {
            set_error_buf(error_buf, error_buf_size,
                          "incompatible import type or unknown import");
            return false;
        }

        if (declare_init_size > spectest_table_init_size
            || declare_max_size < spectest_table_max_size) {
            set_error_buf(error_buf, error_buf_size,
                          "incompatible import type");
            return false;
        }

        declare_init_size = spectest_table_init_size;
        declare_max_size = spectest_table_max_size;
    }

    /* now we believe all declaration are ok */
    table->elem_type = declare_elem_type;
    table->init_size = declare_init_size;
    table->flags = (uint8)declare_max_size_flag;
    table->max_size = declare_max_size;
    return true;
fail:
    return false;
}

static bool
check_memory_init_size(uint32 init_size, char *error_buf, uint32 error_buf_size)
{
    if (init_size > 65536) {
        set_error_buf(error_buf, error_buf_size,
                      "memory size must be at most 65536 pages (4GiB)");
        return false;
    }
    return true;
}

static bool
check_memory_max_size(uint32 init_size, uint32 max_size, char *error_buf,
                      uint32 error_buf_size)
{
    if (max_size < init_size) {
        set_error_buf(error_buf, error_buf_size,
                      "size minimum must not be greater than maximum");
        return false;
    }

    if (max_size > 65536) {
        set_error_buf(error_buf, error_buf_size,
                      "memory size must be at most 65536 pages (4GiB)");
        return false;
    }
    return true;
}

static bool
load_memory_import(const uint8 **p_buf, const uint8 *buf_end,
                   WASMModule *parent_module, const char *sub_module_name,
                   const char *memory_name, WASMMemoryImport *memory,
                   char *error_buf, uint32 error_buf_size)
{
    const uint8 *p = *p_buf, *p_end = buf_end;
    uint32 pool_size = wasm_runtime_memory_pool_size();
#if WASM_ENABLE_APP_FRAMEWORK != 0
    uint32 max_page_count = pool_size * APP_MEMORY_MAX_GLOBAL_HEAP_PERCENT
                            / DEFAULT_NUM_BYTES_PER_PAGE;
#else
    uint32 max_page_count = pool_size / DEFAULT_NUM_BYTES_PER_PAGE;
#endif /* WASM_ENABLE_APP_FRAMEWORK */
    uint32 declare_max_page_count_flag = 0;
    uint32 declare_init_page_count = 0;
    uint32 declare_max_page_count = 0;
#if WASM_ENABLE_MULTI_MODULE != 0
    WASMModule *sub_module = NULL;
    WASMMemory *linked_memory = NULL;
#endif

    read_leb_uint32(p, p_end, declare_max_page_count_flag);
    read_leb_uint32(p, p_end, declare_init_page_count);
    if (!check_memory_init_size(declare_init_page_count, error_buf,
                                error_buf_size)) {
        return false;
    }

    if (declare_max_page_count_flag & 1) {
        read_leb_uint32(p, p_end, declare_max_page_count);
        if (!check_memory_max_size(declare_init_page_count,
                                   declare_max_page_count, error_buf,
                                   error_buf_size)) {
            return false;
        }
        if (declare_max_page_count > max_page_count) {
            declare_max_page_count = max_page_count;
        }
    }
    else {
        /* Limit the maximum memory size to max_page_count */
        declare_max_page_count = max_page_count;
    }

#if WASM_ENABLE_MULTI_MODULE != 0
    if (!wasm_runtime_is_built_in_module(sub_module_name)) {
        sub_module = load_depended_module(parent_module, sub_module_name,
                                          error_buf, error_buf_size);
        if (!sub_module) {
            return false;
        }

        linked_memory = wasm_loader_resolve_memory(
            sub_module_name, memory_name, declare_init_page_count,
            declare_max_page_count, error_buf, error_buf_size);
        if (!linked_memory) {
            return false;
        }

        /**
         * reset with linked memory limit
         */
        memory->import_module = sub_module;
        memory->import_memory_linked = linked_memory;
        declare_init_page_count = linked_memory->init_page_count;
        declare_max_page_count = linked_memory->max_page_count;
    }
#endif

    /* (memory (export "memory") 1 2) */
    if (!strcmp("spectest", sub_module_name)) {
        uint32 spectest_memory_init_page = 1;
        uint32 spectest_memory_max_page = 2;

        if (strcmp("memory", memory_name)) {
            set_error_buf(error_buf, error_buf_size,
                          "incompatible import type or unknown import");
            return false;
        }

        if (declare_init_page_count > spectest_memory_init_page
            || declare_max_page_count < spectest_memory_max_page) {
            set_error_buf(error_buf, error_buf_size,
                          "incompatible import type");
            return false;
        }

        declare_init_page_count = spectest_memory_init_page;
        declare_max_page_count = spectest_memory_max_page;
    }

    /* now we believe all declaration are ok */
    memory->flags = declare_max_page_count_flag;
    memory->init_page_count = declare_init_page_count;
    memory->max_page_count = declare_max_page_count;
    memory->num_bytes_per_page = DEFAULT_NUM_BYTES_PER_PAGE;

    *p_buf = p;
    return true;
fail:
    return false;
}

static bool
load_global_import(const uint8 **p_buf, const uint8 *buf_end,
                   WASMModule *parent_module, char *sub_module_name,
                   char *global_name, WASMGlobalImport *global, char *error_buf,
                   uint32 error_buf_size)
{
    const uint8 *p = *p_buf, *p_end = buf_end;
    uint8 declare_type = 0;
    uint8 declare_mutable = 0;
#if WASM_ENABLE_MULTI_MODULE != 0
    WASMModule *sub_module = NULL;
    WASMGlobal *linked_global = NULL;
#endif
#if WASM_ENABLE_GC != 0
    WASMRefType ref_type;
    bool need_ref_type_map;
#endif

#if WASM_ENABLE_GC == 0
    CHECK_BUF(p, p_end, 2);
    declare_type = read_uint8(p);
    declare_mutable = read_uint8(p);
#else
    if (!resolve_value_type(&p, p_end, parent_module, &need_ref_type_map,
                            &ref_type, false, error_buf, error_buf_size)) {
        return false;
    }
    declare_type = ref_type.ref_type;
    if (need_ref_type_map) {
        if (!(global->ref_type =
                  reftype_set_insert(parent_module->ref_type_set, &ref_type,
                                     error_buf, error_buf_size))) {
            return false;
        }
    }
#if TRACE_WASM_LOADER != 0
    os_printf("import global type: ");
    wasm_dump_value_type(declare_type, global->ref_type);
    os_printf("\n");
#endif
    CHECK_BUF(p, p_end, 1);
    declare_mutable = read_uint8(p);
#endif

    *p_buf = p;

    if (!check_mutability(declare_mutable, error_buf, error_buf_size)) {
        return false;
    }

#if WASM_ENABLE_LIBC_BUILTIN != 0
    global->is_linked = wasm_native_lookup_libc_builtin_global(
        sub_module_name, global_name, global);
    if (global->is_linked) {
        if (global->type != declare_type
            || global->is_mutable != declare_mutable) {
            set_error_buf(error_buf, error_buf_size,
                          "incompatible import type");
            return false;
        }
    }
#endif
#if WASM_ENABLE_MULTI_MODULE != 0
    if (!global->is_linked
        && !wasm_runtime_is_built_in_module(sub_module_name)) {
        sub_module = load_depended_module(parent_module, sub_module_name,
                                          error_buf, error_buf_size);
        if (!sub_module) {
            return false;
        }

        /* check sub modules */
        linked_global = wasm_loader_resolve_global(
            sub_module_name, global_name, declare_type, declare_mutable,
            error_buf, error_buf_size);
        if (linked_global) {
            global->import_module = sub_module;
            global->import_global_linked = linked_global;
            global->is_linked = true;
        }
    }
#endif

    global->module_name = sub_module_name;
    global->field_name = global_name;
    global->type = declare_type;
    global->is_mutable = (declare_mutable == 1);
    return true;
fail:
    return false;
}

static bool
load_table(const uint8 **p_buf, const uint8 *buf_end, WASMModule *module,
           WASMTable *table, char *error_buf, uint32 error_buf_size)
{
    const uint8 *p = *p_buf, *p_end = buf_end, *p_org;
    uint32 flags;
#if WASM_ENABLE_GC != 0
    WASMRefType ref_type;
    bool need_ref_type_map;
#endif

#if WASM_ENABLE_GC == 0
    CHECK_BUF(p, p_end, 1);
    /* 0x70 or 0x6F */
    table->elem_type = read_uint8(p);
    if (VALUE_TYPE_FUNCREF != table->elem_type
#if WASM_ENABLE_REF_TYPES != 0
        && VALUE_TYPE_EXTERNREF != table->elem_type
#endif
    ) {
        set_error_buf(error_buf, error_buf_size, "incompatible import type");
        return false;
    }
#else /* else of WASM_ENABLE_GC */
    if (!resolve_value_type(&p, p_end, module, &need_ref_type_map, &ref_type,
                            false, error_buf, error_buf_size)) {
        return false;
    }
    if (wasm_is_reftype_htref_non_nullable(ref_type.ref_type)) {
        set_error_buf(error_buf, error_buf_size,
                      "non-defaultable element type");
        return false;
    }
    table->elem_type = ref_type.ref_type;
    if (need_ref_type_map) {
        if (!(table->elem_ref_type =
                  reftype_set_insert(module->ref_type_set, &ref_type, error_buf,
                                     error_buf_size))) {
            return false;
        }
    }
#if TRACE_WASM_LOADER != 0
    os_printf("table type: ");
    wasm_dump_value_type(table->elem_type, table->elem_ref_type);
    os_printf("\n");
#endif
#endif /* end of WASM_ENABLE_GC */

    p_org = p;
    read_leb_uint32(p, p_end, flags);
#if WASM_ENABLE_SHARED_MEMORY == 0
    if (p - p_org > 1) {
        set_error_buf(error_buf, error_buf_size,
                      "integer representation too long");
        return false;
    }
    if (flags > 1) {
        set_error_buf(error_buf, error_buf_size, "integer too large");
        return false;
    }
#else
    if (p - p_org > 1) {
        set_error_buf(error_buf, error_buf_size, "invalid limits flags");
        return false;
    }
    if (flags == 2) {
        set_error_buf(error_buf, error_buf_size, "tables cannot be shared");
        return false;
    }
    if (flags > 1) {
        set_error_buf(error_buf, error_buf_size, "invalid limits flags");
        return false;
    }
#endif
    table->flags = (uint8)flags;

    read_leb_uint32(p, p_end, table->init_size);

    if (table->flags) {
        read_leb_uint32(p, p_end, table->max_size);
        if (!check_table_max_size(table->init_size, table->max_size, error_buf,
                                  error_buf_size))
            return false;
    }

    adjust_table_max_size(table->init_size, table->flags, &table->max_size);

    *p_buf = p;
    return true;
fail:
    return false;
}

static bool
load_memory(const uint8 **p_buf, const uint8 *buf_end, WASMMemory *memory,
            char *error_buf, uint32 error_buf_size)
{
    const uint8 *p = *p_buf, *p_end = buf_end, *p_org;
    uint32 pool_size = wasm_runtime_memory_pool_size();
#if WASM_ENABLE_APP_FRAMEWORK != 0
    uint32 max_page_count = pool_size * APP_MEMORY_MAX_GLOBAL_HEAP_PERCENT
                            / DEFAULT_NUM_BYTES_PER_PAGE;
#else
    uint32 max_page_count = pool_size / DEFAULT_NUM_BYTES_PER_PAGE;
#endif

    p_org = p;
    read_leb_uint32(p, p_end, memory->flags);
#if WASM_ENABLE_SHARED_MEMORY == 0
    if (p - p_org > 1) {
        set_error_buf(error_buf, error_buf_size,
                      "integer representation too long");
        return false;
    }
    if (memory->flags > 1) {
        set_error_buf(error_buf, error_buf_size, "integer too large");
        return false;
    }
#else
    if (p - p_org > 1) {
        set_error_buf(error_buf, error_buf_size, "invalid limits flags");
        return false;
    }
    if (memory->flags > 3) {
        set_error_buf(error_buf, error_buf_size, "invalid limits flags");
        return false;
    }
    else if (memory->flags == 2) {
        set_error_buf(error_buf, error_buf_size,
                      "shared memory must have maximum");
        return false;
    }
#endif

    read_leb_uint32(p, p_end, memory->init_page_count);
    if (!check_memory_init_size(memory->init_page_count, error_buf,
                                error_buf_size))
        return false;

    if (memory->flags & 1) {
        read_leb_uint32(p, p_end, memory->max_page_count);
        if (!check_memory_max_size(memory->init_page_count,
                                   memory->max_page_count, error_buf,
                                   error_buf_size))
            return false;
        if (memory->max_page_count > max_page_count)
            memory->max_page_count = max_page_count;
    }
    else {
        /* Limit the maximum memory size to max_page_count */
        memory->max_page_count = max_page_count;
    }

    memory->num_bytes_per_page = DEFAULT_NUM_BYTES_PER_PAGE;

    *p_buf = p;
    return true;
fail:
    return false;
}

static bool
load_import_section(const uint8 *buf, const uint8 *buf_end, WASMModule *module,
                    bool is_load_from_file_buf, char *error_buf,
                    uint32 error_buf_size)
{
    const uint8 *p = buf, *p_end = buf_end, *p_old;
    uint32 import_count, name_len, type_index, i, u32, flags;
    uint64 total_size;
    WASMImport *import;
    WASMImport *import_functions = NULL, *import_tables = NULL;
    WASMImport *import_memories = NULL, *import_globals = NULL;
    char *sub_module_name, *field_name;
    uint8 u8, kind;

    read_leb_uint32(p, p_end, import_count);

    if (import_count) {
        module->import_count = import_count;
        total_size = sizeof(WASMImport) * (uint64)import_count;
        if (!(module->imports =
                  loader_malloc(total_size, error_buf, error_buf_size))) {
            return false;
        }

<<<<<<< HEAD
        p_old = p;
=======
        export = module->exports;
        for (i = 0; i < export_count; i++, export ++) {
#if WASM_ENABLE_THREAD_MGR == 0
            if (p == p_end) {
                /* export section with inconsistent count:
                   n export declared, but less than n given */
                set_error_buf(error_buf, error_buf_size,
                              "length out of bounds");
                return false;
            }
#endif
            read_leb_uint32(p, p_end, str_len);
            CHECK_BUF(p, p_end, str_len);
>>>>>>> 625d5919

        /* Scan firstly to get import count of each type */
        for (i = 0; i < import_count; i++) {
            /* module name */
            read_leb_uint32(p, p_end, name_len);
            CHECK_BUF(p, p_end, name_len);
            p += name_len;

            /* field name */
            read_leb_uint32(p, p_end, name_len);
            CHECK_BUF(p, p_end, name_len);
            p += name_len;

            CHECK_BUF(p, p_end, 1);
            /* 0x00/0x01/0x02/0x03 */
            kind = read_uint8(p);

            switch (kind) {
                case IMPORT_KIND_FUNC: /* import function */
                    read_leb_uint32(p, p_end, type_index);
                    module->import_function_count++;
                    break;

                case IMPORT_KIND_TABLE: /* import table */
                    CHECK_BUF(p, p_end, 1);
                    /* 0x70 */
                    u8 = read_uint8(p);
                    read_leb_uint32(p, p_end, flags);
                    read_leb_uint32(p, p_end, u32);
                    if (flags & 1)
                        read_leb_uint32(p, p_end, u32);
                    module->import_table_count++;

#if (WASM_ENABLE_GC == 0) && (WASM_ENABLE_REF_TYPES == 0)
                    if (module->import_table_count > 1) {
                        set_error_buf(error_buf, error_buf_size,
                                      "multiple tables");
                        return false;
                    }
#endif
                    break;

                case IMPORT_KIND_MEMORY: /* import memory */
                    read_leb_uint32(p, p_end, flags);
                    read_leb_uint32(p, p_end, u32);
                    if (flags & 1)
                        read_leb_uint32(p, p_end, u32);
                    module->import_memory_count++;
                    if (module->import_memory_count > 1) {
                        set_error_buf(error_buf, error_buf_size,
                                      "multiple memories");
                        return false;
                    }
                    break;

                case IMPORT_KIND_GLOBAL: /* import global */
                    CHECK_BUF(p, p_end, 2);
                    p += 2;
                    module->import_global_count++;
                    break;

                default:
                    set_error_buf(error_buf, error_buf_size,
                                  "invalid import kind");
                    return false;
            }
        }

        if (module->import_function_count)
            import_functions = module->import_functions = module->imports;
        if (module->import_table_count)
            import_tables = module->import_tables =
                module->imports + module->import_function_count;
        if (module->import_memory_count)
            import_memories = module->import_memories =
                module->imports + module->import_function_count
                + module->import_table_count;
        if (module->import_global_count)
            import_globals = module->import_globals =
                module->imports + module->import_function_count
                + module->import_table_count + module->import_memory_count;

        p = p_old;

        /* Scan again to resolve the data */
        for (i = 0; i < import_count; i++) {
            /* load module name */
            read_leb_uint32(p, p_end, name_len);
            CHECK_BUF(p, p_end, name_len);
            if (!(sub_module_name = const_str_list_insert(
                      p, name_len, module, is_load_from_file_buf, error_buf,
                      error_buf_size))) {
                return false;
            }
            p += name_len;

            /* load field name */
            read_leb_uint32(p, p_end, name_len);
            CHECK_BUF(p, p_end, name_len);
            if (!(field_name = const_str_list_insert(
                      p, name_len, module, is_load_from_file_buf, error_buf,
                      error_buf_size))) {
                return false;
            }
            p += name_len;

            CHECK_BUF(p, p_end, 1);
            /* 0x00/0x01/0x02/0x03 */
            kind = read_uint8(p);

            switch (kind) {
                case IMPORT_KIND_FUNC: /* import function */
                    bh_assert(import_functions);
                    import = import_functions++;
                    if (!load_function_import(
                            &p, p_end, module, sub_module_name, field_name,
                            &import->u.function, error_buf, error_buf_size)) {
                        return false;
                    }
                    break;

                case IMPORT_KIND_TABLE: /* import table */
                    bh_assert(import_tables);
                    import = import_tables++;
                    if (!load_table_import(&p, p_end, module, sub_module_name,
                                           field_name, &import->u.table,
                                           error_buf, error_buf_size)) {
                        LOG_DEBUG("can not import such a table (%s,%s)",
                                  sub_module_name, field_name);
                        return false;
                    }
                    break;

                case IMPORT_KIND_MEMORY: /* import memory */
                    bh_assert(import_memories);
                    import = import_memories++;
                    if (!load_memory_import(&p, p_end, module, sub_module_name,
                                            field_name, &import->u.memory,
                                            error_buf, error_buf_size)) {
                        return false;
                    }
                    break;

                case IMPORT_KIND_GLOBAL: /* import global */
                    bh_assert(import_globals);
                    import = import_globals++;
                    if (!load_global_import(&p, p_end, module, sub_module_name,
                                            field_name, &import->u.global,
                                            error_buf, error_buf_size)) {
                        return false;
                    }
                    break;

                default:
                    set_error_buf(error_buf, error_buf_size,
                                  "invalid import kind");
                    return false;
            }
            import->kind = kind;
            import->u.names.module_name = sub_module_name;
            import->u.names.field_name = field_name;
        }

#if WASM_ENABLE_LIBC_WASI != 0
        import = module->import_functions;
        for (i = 0; i < module->import_function_count; i++, import++) {
            if (!strcmp(import->u.names.module_name, "wasi_unstable")
                || !strcmp(import->u.names.module_name,
                           "wasi_snapshot_preview1")) {
                module->import_wasi_api = true;
                break;
            }
        }
#endif
    }

    if (p != p_end) {
        set_error_buf(error_buf, error_buf_size, "section size mismatch");
        return false;
    }

    LOG_VERBOSE("Load import section success.\n");
    (void)u8;
    (void)u32;
    (void)type_index;
    return true;
fail:
    return false;
}

static bool
init_function_local_offsets(WASMFunction *func, char *error_buf,
                            uint32 error_buf_size)
{
    WASMFuncType *param_type = func->func_type;
    uint32 param_count = param_type->param_count;
    uint8 *param_types = param_type->types;
    uint32 local_count = func->local_count;
    uint8 *local_types = func->local_types;
    uint32 i, local_offset = 0;
    uint64 total_size = sizeof(uint16) * ((uint64)param_count + local_count);

    /*
     * Only allocate memory when total_size is not 0,
     * or the return value of malloc(0) might be NULL on some platforms,
     * which causes wasm loader return false.
     */
    if (total_size > 0
        && !(func->local_offsets =
                 loader_malloc(total_size, error_buf, error_buf_size))) {
        return false;
    }

    for (i = 0; i < param_count; i++) {
        func->local_offsets[i] = (uint16)local_offset;
        local_offset += wasm_value_type_cell_num(param_types[i]);
    }

    for (i = 0; i < local_count; i++) {
        func->local_offsets[param_count + i] = (uint16)local_offset;
        local_offset += wasm_value_type_cell_num(local_types[i]);
    }

    bh_assert(local_offset == func->param_cell_num + func->local_cell_num);
    return true;
}

static bool
load_function_section(const uint8 *buf, const uint8 *buf_end,
                      const uint8 *buf_code, const uint8 *buf_code_end,
                      WASMModule *module, char *error_buf,
                      uint32 error_buf_size)
{
    const uint8 *p = buf, *p_end = buf_end;
    const uint8 *p_code = buf_code, *p_code_end, *p_code_save;
    uint32 func_count;
    uint64 total_size;
    uint32 code_count = 0, code_size, type_index, i, j, k, local_type_index;
    uint32 local_count, local_set_count, sub_local_count, local_cell_num;
    uint8 type;
    WASMFunction *func;
#if WASM_ENABLE_GC != 0
    bool need_ref_type_map;
    WASMRefType ref_type;
    uint32 ref_type_map_count = 0, t = 0;
#endif

    read_leb_uint32(p, p_end, func_count);

    if (buf_code)
        read_leb_uint32(p_code, buf_code_end, code_count);

    if (func_count != code_count) {
        set_error_buf(error_buf, error_buf_size,
                      "function and code section have inconsistent lengths or "
                      "unexpected end");
        return false;
    }

    if (func_count) {
        module->function_count = func_count;
        total_size = sizeof(WASMFunction *) * (uint64)func_count;
        if (!(module->functions =
                  loader_malloc(total_size, error_buf, error_buf_size))) {
            return false;
        }

        for (i = 0; i < func_count; i++) {
            /* Resolve function type */
            read_leb_uint32(p, p_end, type_index);
            if (type_index >= module->type_count) {
                set_error_buf(error_buf, error_buf_size, "unknown type");
                return false;
            }

#if (WASM_ENABLE_WAMR_COMPILER != 0) || (WASM_ENABLE_JIT != 0)
            type_index = wasm_get_smallest_type_idx(
                module->types, module->type_count, type_index);
#endif

            read_leb_uint32(p_code, buf_code_end, code_size);
            if (code_size == 0 || p_code + code_size > buf_code_end) {
                set_error_buf(error_buf, error_buf_size,
                              "invalid function code size");
                return false;
            }

            /* Resolve local set count */
            p_code_end = p_code + code_size;
            local_count = 0;
            read_leb_uint32(p_code, buf_code_end, local_set_count);
            p_code_save = p_code;

#if WASM_ENABLE_GC != 0
            ref_type_map_count = 0;
#endif
            /* Calculate total local count */
            for (j = 0; j < local_set_count; j++) {
                read_leb_uint32(p_code, buf_code_end, sub_local_count);
                if (sub_local_count > UINT32_MAX - local_count) {
                    set_error_buf(error_buf, error_buf_size, "too many locals");
                    return false;
                }
#if WASM_ENABLE_GC == 0
                CHECK_BUF(p_code, buf_code_end, 1);
                /* 0x7F/0x7E/0x7D/0x7C */
                type = read_uint8(p_code);
                local_count += sub_local_count;
#else
                if (!resolve_value_type(&p_code, buf_code_end, module,
                                        &need_ref_type_map, &ref_type, false,
                                        error_buf, error_buf_size)) {
                    return false;
                }
                if (wasm_is_reftype_htref_non_nullable(ref_type.ref_type)) {
                    set_error_buf(error_buf, error_buf_size,
                                  "non-defaultable local type");
                    return false;
                }
                local_count += sub_local_count;
                if (need_ref_type_map)
                    ref_type_map_count += sub_local_count;
#endif
            }

            /* Alloc memory, layout: function structure + local types */
            code_size = (uint32)(p_code_end - p_code);

            total_size = sizeof(WASMFunction) + (uint64)local_count;
            if (!(func = module->functions[i] =
                      loader_malloc(total_size, error_buf, error_buf_size))) {
                return false;
            }
#if WASM_ENABLE_GC != 0
            if (ref_type_map_count > 0) {
                total_size =
                    sizeof(WASMRefTypeMap) * (uint64)ref_type_map_count;
                if (!(func->local_ref_type_maps = loader_malloc(
                          total_size, error_buf, error_buf_size))) {
                    return false;
                }
                func->local_ref_type_map_count = ref_type_map_count;
            }
#endif

            /* Set function type, local count, code size and code body */
            func->func_type = (WASMFuncType *)module->types[type_index];
            func->local_count = local_count;
            if (local_count > 0)
                func->local_types = (uint8 *)func + sizeof(WASMFunction);
            func->code_size = code_size;
            /**
             * We shall make a copy of code body [p_code, p_code + code_size]
             * as we worry about the inappropriate releasing behaviour.
             * All code bodies are actually in a buffer which user allocates in
             * his embedding environment and we don't have the power on them.
             * It is like:
             *   code_body_cp = malloc(code_size);
             *   memcpy(code_body_cp, p_code, code_size);
             *   func->code = code_body_cp;
             */
            func->code = (uint8 *)p_code;

#if WASM_ENABLE_GC != 0
            t = 0;
#endif
            /* Load each local type */
            p_code = p_code_save;
            local_type_index = 0;
            for (j = 0; j < local_set_count; j++) {
                read_leb_uint32(p_code, buf_code_end, sub_local_count);
                if (!sub_local_count
                    || local_type_index > UINT32_MAX - sub_local_count
                    || local_type_index + sub_local_count > local_count) {
                    set_error_buf(error_buf, error_buf_size,
                                  "invalid local count");
                    return false;
                }
                CHECK_BUF(p_code, buf_code_end, 1);
#if WASM_ENABLE_GC == 0
                /* 0x7F/0x7E/0x7D/0x7C */
                type = read_uint8(p_code);
                if (!is_value_type(type)) {
                    if (type == VALUE_TYPE_V128)
                        set_error_buf(error_buf, error_buf_size,
                                      "v128 value type requires simd feature");
                    else if (type == VALUE_TYPE_FUNCREF
                             || type == VALUE_TYPE_EXTERNREF)
                        set_error_buf(error_buf, error_buf_size,
                                      "ref value type requires "
                                      "reference types feature");
                    else if (type >= REF_TYPE_ARRAYREF
                             && type <= REF_TYPE_ANYREF)
                        set_error_buf(error_buf, error_buf_size,
                                      "GC value type requires GC feature");
                    else
                        set_error_buf_v(error_buf, error_buf_size,
                                        "invalid local type 0x%02X", type);
                    return false;
                }
#else
                if (!resolve_value_type(&p_code, buf_code_end, module,
                                        &need_ref_type_map, &ref_type, false,
                                        error_buf, error_buf_size)) {
                    return false;
                }
                if (need_ref_type_map) {
                    WASMRefType *ref_type_tmp;
                    if (!(ref_type_tmp = reftype_set_insert(
                              module->ref_type_set, &ref_type, error_buf,
                              error_buf_size))) {
                        return false;
                    }
                    for (k = 0; k < sub_local_count; k++) {
                        func->local_ref_type_maps[t + k].ref_type =
                            ref_type_tmp;
                        func->local_ref_type_maps[t + k].index =
                            local_type_index + k;
                    }
                    t += sub_local_count;
                }
                type = ref_type.ref_type;
#endif
                for (k = 0; k < sub_local_count; k++) {
                    func->local_types[local_type_index++] = type;
                }
            }

            bh_assert(local_type_index == func->local_count);
#if WASM_ENABLE_GC != 0
            bh_assert(t == func->local_ref_type_map_count);
#if TRACE_WASM_LOADER != 0
            os_printf("func %u, local types: [", i);
            k = 0;
            for (j = 0; j < func->local_count; j++) {
                WASMRefType *ref_type_tmp = NULL;
                if (wasm_is_type_multi_byte_type(func->local_types[j])) {
                    bh_assert(j == func->local_ref_type_maps[k].index);
                    ref_type_tmp = func->local_ref_type_maps[k++].ref_type;
                }
                wasm_dump_value_type(func->local_types[j], ref_type_tmp);
                if (j < func->local_count - 1)
                    os_printf(" ");
            }
            os_printf("]\n");
#endif
#endif

            func->param_cell_num = func->func_type->param_cell_num;
            func->ret_cell_num = func->func_type->ret_cell_num;
            local_cell_num =
                wasm_get_cell_num(func->local_types, func->local_count);

            if (local_cell_num > UINT16_MAX) {
                set_error_buf(error_buf, error_buf_size,
                              "local count too large");
                return false;
            }

            func->local_cell_num = (uint16)local_cell_num;

            if (!init_function_local_offsets(func, error_buf, error_buf_size))
                return false;

            p_code = p_code_end;
        }
    }

    if (p != p_end) {
        set_error_buf(error_buf, error_buf_size, "section size mismatch");
        return false;
    }

    LOG_VERBOSE("Load function section success.\n");
    return true;
fail:
    return false;
}

static bool
load_table_section(const uint8 *buf, const uint8 *buf_end, WASMModule *module,
                   char *error_buf, uint32 error_buf_size)
{
    const uint8 *p = buf, *p_end = buf_end;
    uint32 table_count, i;
    uint64 total_size;
    WASMTable *table;

    read_leb_uint32(p, p_end, table_count);
#if (WASM_ENABLE_GC == 0) && (WASM_ENABLE_REF_TYPES == 0)
    if (module->import_table_count + table_count > 1) {
        /* a total of one table is allowed */
        set_error_buf(error_buf, error_buf_size, "multiple tables");
        return false;
    }
#endif

    if (table_count) {
        module->table_count = table_count;
        total_size = sizeof(WASMTable) * (uint64)table_count;
        if (!(module->tables =
                  loader_malloc(total_size, error_buf, error_buf_size))) {
            return false;
        }

        /* load each table */
        table = module->tables;
        for (i = 0; i < table_count; i++, table++)
            if (!load_table(&p, p_end, module, table, error_buf,
                            error_buf_size))
                return false;
    }

    if (p != p_end) {
        set_error_buf(error_buf, error_buf_size, "section size mismatch");
        return false;
    }

    LOG_VERBOSE("Load table section success.\n");
    return true;
fail:
    return false;
}

static bool
load_memory_section(const uint8 *buf, const uint8 *buf_end, WASMModule *module,
                    char *error_buf, uint32 error_buf_size)
{
    const uint8 *p = buf, *p_end = buf_end;
    uint32 memory_count, i;
    uint64 total_size;
    WASMMemory *memory;

    read_leb_uint32(p, p_end, memory_count);
    /* a total of one memory is allowed */
    if (module->import_memory_count + memory_count > 1) {
        set_error_buf(error_buf, error_buf_size, "multiple memories");
        return false;
    }

    if (memory_count) {
        module->memory_count = memory_count;
        total_size = sizeof(WASMMemory) * (uint64)memory_count;
        if (!(module->memories =
                  loader_malloc(total_size, error_buf, error_buf_size))) {
            return false;
        }

        /* load each memory */
        memory = module->memories;
        for (i = 0; i < memory_count; i++, memory++)
            if (!load_memory(&p, p_end, memory, error_buf, error_buf_size))
                return false;
    }

    if (p != p_end) {
        set_error_buf(error_buf, error_buf_size, "section size mismatch");
        return false;
    }

    LOG_VERBOSE("Load memory section success.\n");
    return true;
fail:
    return false;
}

static bool
load_global_section(const uint8 *buf, const uint8 *buf_end, WASMModule *module,
                    char *error_buf, uint32 error_buf_size)
{
    const uint8 *p = buf, *p_end = buf_end;
    uint32 global_count, i;
    uint64 total_size;
    WASMGlobal *global;
    uint8 mutable;
#if WASM_ENABLE_GC != 0
    bool need_ref_type_map;
    WASMRefType ref_type;
#endif

    read_leb_uint32(p, p_end, global_count);

    if (global_count) {
        module->global_count = global_count;
        total_size = sizeof(WASMGlobal) * (uint64)global_count;
        if (!(module->globals =
                  loader_malloc(total_size, error_buf, error_buf_size))) {
            return false;
        }

        global = module->globals;

        for (i = 0; i < global_count; i++, global++) {
#if WASM_ENABLE_GC == 0
            CHECK_BUF(p, p_end, 2);
            global->type = read_uint8(p);
            mutable = read_uint8(p);
#else
            if (!resolve_value_type(&p, p_end, module, &need_ref_type_map,
                                    &ref_type, false, error_buf,
                                    error_buf_size)) {
                return false;
            }
            global->type = ref_type.ref_type;
            CHECK_BUF(p, p_end, 1);
            mutable = read_uint8(p);
#endif /* end of WASM_ENABLE_GC */
            if (!check_mutability(mutable, error_buf, error_buf_size)) {
                return false;
            }
            global->is_mutable = mutable ? true : false;

            /* initialize expression */
            if (!load_init_expr(module, &p, p_end, &(global->init_expr),
                                global->type,
#if WASM_ENABLE_GC == 0
                                NULL,
#else
                                &ref_type,
#endif
                                error_buf, error_buf_size))
                return false;

#if WASM_ENABLE_GC != 0
            if (INIT_EXPR_TYPE_RTT_CANON == global->init_expr.init_expr_type
                || INIT_EXPR_TYPE_RTT_SUB == global->init_expr.init_expr_type) {
                WASMRttObjectRef rtt_obj =
                    (WASMRttObjectRef)global->init_expr.u.gc_obj;
                /* Convert global type from (rtt $t) to (rtt n $t) */
                wasm_set_refheaptype_rttn(&ref_type.ref_ht_rttn, false,
                                          rtt_obj->n,
                                          rtt_obj->defined_type_idx);
                global->type = ref_type.ref_type;
                need_ref_type_map = true;
            }
            if (need_ref_type_map) {
                if (!(global->ref_type =
                          reftype_set_insert(module->ref_type_set, &ref_type,
                                             error_buf, error_buf_size))) {
                    return false;
                }
            }
#endif /* end of WASM_ENABLE_GC */
#if WASM_ENABLE_GC != 0
#if TRACE_WASM_LOADER != 0
            os_printf("global type: ");
            wasm_dump_value_type(global->type, global->ref_type);
            os_printf("\n");
#endif
#endif
        }
    }

    if (p != p_end) {
        set_error_buf(error_buf, error_buf_size, "section size mismatch");
        return false;
    }

    LOG_VERBOSE("Load global section success.\n");
    return true;
fail:
    return false;
}

static bool
load_export_section(const uint8 *buf, const uint8 *buf_end, WASMModule *module,
                    bool is_load_from_file_buf, char *error_buf,
                    uint32 error_buf_size)
{
    const uint8 *p = buf, *p_end = buf_end;
    uint32 export_count, i, j, index;
    uint64 total_size;
    uint32 str_len;
    WASMExport *export;
    const char *name;

    read_leb_uint32(p, p_end, export_count);

    if (export_count) {
        module->export_count = export_count;
        total_size = sizeof(WASMExport) * (uint64)export_count;
        if (!(module->exports =
                  loader_malloc(total_size, error_buf, error_buf_size))) {
            return false;
        }

        export = module->exports;
        for (i = 0; i < export_count; i++, export ++) {
            read_leb_uint32(p, p_end, str_len);
            CHECK_BUF(p, p_end, str_len);

            for (j = 0; j < i; j++) {
                name = module->exports[j].name;
                if (strlen(name) == str_len && memcmp(name, p, str_len) == 0) {
                    set_error_buf(error_buf, error_buf_size,
                                  "duplicate export name");
                    return false;
                }
            }

            if (!(export->name = const_str_list_insert(
                      p, str_len, module, is_load_from_file_buf, error_buf,
                      error_buf_size))) {
                return false;
            }

            p += str_len;
            CHECK_BUF(p, p_end, 1);
            export->kind = read_uint8(p);
            read_leb_uint32(p, p_end, index);
            export->index = index;

            switch (export->kind) {
                /* function index */
                case EXPORT_KIND_FUNC:
                    if (index >= module->function_count
                                     + module->import_function_count) {
                        set_error_buf(error_buf, error_buf_size,
                                      "unknown function");
                        return false;
                    }
#if WASM_ENABLE_SIMD != 0
#if (WASM_ENABLE_WAMR_COMPILER != 0) || (WASM_ENABLE_JIT != 0)
                    /* TODO: check func type, if it has v128 param or result,
                             report error */
#endif
#endif
                    break;
                /* table index */
                case EXPORT_KIND_TABLE:
                    if (index
                        >= module->table_count + module->import_table_count) {
                        set_error_buf(error_buf, error_buf_size,
                                      "unknown table");
                        return false;
                    }
                    break;
                /* memory index */
                case EXPORT_KIND_MEMORY:
                    if (index
                        >= module->memory_count + module->import_memory_count) {
                        set_error_buf(error_buf, error_buf_size,
                                      "unknown memory");
                        return false;
                    }
                    break;
                /* global index */
                case EXPORT_KIND_GLOBAL:
                    if (index
                        >= module->global_count + module->import_global_count) {
                        set_error_buf(error_buf, error_buf_size,
                                      "unknown global");
                        return false;
                    }
                    break;
                default:
                    set_error_buf(error_buf, error_buf_size,
                                  "invalid export kind");
                    return false;
            }
        }
    }

    if (p != p_end) {
        set_error_buf(error_buf, error_buf_size, "section size mismatch");
        return false;
    }

    LOG_VERBOSE("Load export section success.\n");
    return true;
fail:
    return false;
}

static bool
check_table_index(const WASMModule *module, uint32 table_index, char *error_buf,
                  uint32 error_buf_size)
{
#if (WASM_ENABLE_GC == 0) && (WASM_ENABLE_REF_TYPES == 0)
    if (table_index != 0) {
        set_error_buf(error_buf, error_buf_size, "zero byte expected");
        return false;
    }
#endif

    if (table_index >= module->import_table_count + module->table_count) {
        set_error_buf_v(error_buf, error_buf_size, "unknown table %d",
                        table_index);
        return false;
    }
    return true;
}

static bool
load_table_index(const uint8 **p_buf, const uint8 *buf_end, WASMModule *module,
                 uint32 *p_table_index, char *error_buf, uint32 error_buf_size)
{
    const uint8 *p = *p_buf, *p_end = buf_end;
    uint32 table_index;

    read_leb_uint32(p, p_end, table_index);
    if (!check_table_index(module, table_index, error_buf, error_buf_size)) {
        return false;
    }

    *p_table_index = table_index;
    *p_buf = p;
    return true;
fail:
    return false;
}

#if (WASM_ENABLE_GC != 0) || (WASM_ENABLE_REF_TYPES != 0)
static bool
load_elem_type(WASMModule *module, const uint8 **p_buf, const uint8 *buf_end,
               uint32 *p_elem_type,
#if WASM_ENABLE_GC != 0
               WASMRefType **p_elem_ref_type,
#endif
               bool elemkind_zero, char *error_buf, uint32 error_buf_size)
{
    const uint8 *p = *p_buf, *p_end = buf_end;
    uint8 elem_type;
#if WASM_ENABLE_GC != 0
    WASMRefType elem_ref_type;
    bool need_ref_type_map;
#endif

    CHECK_BUF(p, p_end, 1);
    elem_type = read_uint8(p);
    if (elemkind_zero) {
        if (elem_type != 0) {
            set_error_buf(error_buf, error_buf_size,
                          "invalid reference type or unknown type");
            return false;
        }
        else {
            *p_elem_type = VALUE_TYPE_FUNCREF;
            *p_buf = p;
            return true;
        }
    }

#if WASM_ENABLE_GC == 0
    if (elem_type != VALUE_TYPE_FUNCREF && elem_type != VALUE_TYPE_EXTERNREF) {
        set_error_buf(error_buf, error_buf_size,
                      "invalid reference type or unknown type");
        return false;
    }
    *p_elem_type = elem_type;
#else
    p--;
    if (!resolve_value_type((const uint8 **)&p, p_end, module,
                            &need_ref_type_map, &elem_ref_type, false,
                            error_buf, error_buf_size)) {
        return false;
    }
    if (!wasm_is_type_reftype(elem_ref_type.ref_type)) {
        set_error_buf(error_buf, error_buf_size,
                      "invalid reference type or unknown type");
        return false;
    }
    *p_elem_type = elem_ref_type.ref_type;
    if (need_ref_type_map) {
        if (!(*p_elem_ref_type =
                  reftype_set_insert(module->ref_type_set, &elem_ref_type,
                                     error_buf, error_buf_size))) {
            return false;
        }
    }
#endif

    *p_buf = p;
    return true;
fail:
    return false;
}
#endif /* (WASM_ENABLE_GC != 0) || (WASM_ENABLE_REF_TYPES != 0) */

static bool
load_func_index_vec(const uint8 **p_buf, const uint8 *buf_end,
                    WASMModule *module, WASMTableSeg *table_segment,
                    bool use_init_expr, char *error_buf, uint32 error_buf_size)
{
    const uint8 *p = *p_buf, *p_end = buf_end;
    uint32 function_count, function_index = 0, i;
    uint64 total_size;

    read_leb_uint32(p, p_end, function_count);
    table_segment->function_count = function_count;
    total_size = sizeof(uint32) * (uint64)function_count;
    if (total_size > 0
        && !(table_segment->func_indexes = (uint32 *)loader_malloc(
                 total_size, error_buf, error_buf_size))) {
        return false;
    }

    for (i = 0; i < function_count; i++) {
        InitializerExpression init_expr = { 0 };

#if (WASM_ENABLE_GC != 0) || (WASM_ENABLE_REF_TYPES != 0)
        if (!use_init_expr) {
            read_leb_uint32(p, p_end, function_index);
        }
        else {
            if (!load_init_expr(module, &p, p_end, &init_expr,
                                table_segment->elem_type,
#if WASM_ENABLE_GC == 0
                                NULL,
#else
                                table_segment->elem_ref_type,
#endif
                                error_buf, error_buf_size))
                return false;

            function_index = init_expr.u.ref_index;
        }
#else
        read_leb_uint32(p, p_end, function_index);
#endif

        /* since we are using -1 to indicate ref.null */
        if (init_expr.init_expr_type != INIT_EXPR_TYPE_REFNULL_CONST
            && !check_function_index(module, function_index, error_buf,
                                     error_buf_size)) {
            return false;
        }
        table_segment->func_indexes[i] = function_index;
    }

    *p_buf = p;
    return true;
fail:
    return false;
}

static bool
load_table_segment_section(const uint8 *buf, const uint8 *buf_end,
                           WASMModule *module, char *error_buf,
                           uint32 error_buf_size)
{
    const uint8 *p = buf, *p_end = buf_end;
    uint32 table_segment_count, i;
    uint64 total_size;
    WASMTableSeg *table_segment;

    read_leb_uint32(p, p_end, table_segment_count);

    if (table_segment_count) {
        module->table_seg_count = table_segment_count;
        total_size = sizeof(WASMTableSeg) * (uint64)table_segment_count;
        if (!(module->table_segments =
                  loader_malloc(total_size, error_buf, error_buf_size))) {
            return false;
        }

        table_segment = module->table_segments;
        for (i = 0; i < table_segment_count; i++, table_segment++) {
            if (p >= p_end) {
                set_error_buf(error_buf, error_buf_size,
                              "invalid value type or "
                              "invalid elements segment kind");
                return false;
            }

#if (WASM_ENABLE_GC != 0) || (WASM_ENABLE_REF_TYPES != 0)
            read_leb_uint32(p, p_end, table_segment->mode);
            /* last three bits */
            table_segment->mode = table_segment->mode & 0x07;
            switch (table_segment->mode) {
                /* elemkind/elemtype + active */
                case 0:
                case 4:
                    table_segment->elem_type = VALUE_TYPE_FUNCREF;
                    table_segment->table_index = 0;

                    if (!check_table_index(module, table_segment->table_index,
                                           error_buf, error_buf_size))
                        return false;
                    if (!load_init_expr(
                            module, &p, p_end, &table_segment->base_offset,
                            VALUE_TYPE_I32, NULL, error_buf, error_buf_size))
                        return false;
                    if (!load_func_index_vec(&p, p_end, module, table_segment,
                                             table_segment->mode == 0 ? false
                                                                      : true,
                                             error_buf, error_buf_size))
                        return false;
                    break;
                /* elemkind + passive/declarative */
                case 1:
                case 3:
                    if (!load_elem_type(module, &p, p_end,
                                        &table_segment->elem_type,
#if WASM_ENABLE_GC != 0
                                        &table_segment->elem_ref_type,
#endif
                                        true, error_buf, error_buf_size))
                        return false;
                    if (!load_func_index_vec(&p, p_end, module, table_segment,
                                             false, error_buf, error_buf_size))
                        return false;
                    break;
                /* elemkind/elemtype + table_idx + active */
                case 2:
                case 6:
                    if (!load_table_index(&p, p_end, module,
                                          &table_segment->table_index,
                                          error_buf, error_buf_size))
                        return false;
                    if (!load_init_expr(
                            module, &p, p_end, &table_segment->base_offset,
                            VALUE_TYPE_I32, NULL, error_buf, error_buf_size))
                        return false;
                    if (!load_elem_type(module, &p, p_end,
                                        &table_segment->elem_type,
#if WASM_ENABLE_GC != 0
                                        &table_segment->elem_ref_type,
#endif
                                        table_segment->mode == 2 ? true : false,
                                        error_buf, error_buf_size))
                        return false;
                    if (!load_func_index_vec(&p, p_end, module, table_segment,
                                             table_segment->mode == 2 ? false
                                                                      : true,
                                             error_buf, error_buf_size))
                        return false;
                    break;
                case 5:
                case 7:
                    if (!load_elem_type(module, &p, p_end,
                                        &table_segment->elem_type,
#if WASM_ENABLE_GC != 0
                                        &table_segment->elem_ref_type,
#endif
                                        false, error_buf, error_buf_size))
                        return false;
                    if (!load_func_index_vec(&p, p_end, module, table_segment,
                                             true, error_buf, error_buf_size))
                        return false;
                    break;
                default:
                    set_error_buf(error_buf, error_buf_size,
                                  "unknown element segment kind");
                    return false;
            }
#else  /* (WASM_ENABLE_GC != 0) || (WASM_ENABLE_REF_TYPES != 0) */
            /*
             * like:      00  41 05 0b               04 00 01 00 01
             * for: (elem 0   (offset (i32.const 5)) $f1 $f2 $f1 $f2)
             */
            if (!load_table_index(&p, p_end, module,
                                  &table_segment->table_index, error_buf,
                                  error_buf_size))
                return false;
            if (!load_init_expr(module, &p, p_end, &table_segment->base_offset,
                                VALUE_TYPE_I32, NULL, error_buf,
                                error_buf_size))
                return false;
            if (!load_func_index_vec(&p, p_end, module, table_segment, false,
                                     error_buf, error_buf_size))
                return false;
#endif /* (WASM_ENABLE_GC != 0) || (WASM_ENABLE_REF_TYPES != 0) */
        }
    }

    if (p != p_end) {
        set_error_buf(error_buf, error_buf_size, "section size mismatch");
        return false;
    }

    LOG_VERBOSE("Load table segment section success.\n");
    return true;
fail:
    return false;
}

static bool
load_data_segment_section(const uint8 *buf, const uint8 *buf_end,
                          WASMModule *module, char *error_buf,
                          uint32 error_buf_size)
{
    const uint8 *p = buf, *p_end = buf_end;
    uint32 data_seg_count, i, mem_index, data_seg_len;
    uint64 total_size;
    WASMDataSeg *dataseg;
    InitializerExpression init_expr;
#if WASM_ENABLE_BULK_MEMORY != 0
    bool is_passive = false;
    uint32 mem_flag;
#endif

    read_leb_uint32(p, p_end, data_seg_count);

#if WASM_ENABLE_BULK_MEMORY != 0
    if ((module->data_seg_count1 != 0)
        && (data_seg_count != module->data_seg_count1)) {
        set_error_buf(error_buf, error_buf_size,
                      "data count and data section have inconsistent lengths");
        return false;
    }
#endif

    if (data_seg_count) {
        module->data_seg_count = data_seg_count;
        total_size = sizeof(WASMDataSeg *) * (uint64)data_seg_count;
        if (!(module->data_segments =
                  loader_malloc(total_size, error_buf, error_buf_size))) {
            return false;
        }

        for (i = 0; i < data_seg_count; i++) {
            read_leb_uint32(p, p_end, mem_index);
#if WASM_ENABLE_BULK_MEMORY != 0
            is_passive = false;
            mem_flag = mem_index & 0x03;
            switch (mem_flag) {
                case 0x01:
                    is_passive = true;
                    break;
                case 0x00:
                    /* no memory index, treat index as 0 */
                    mem_index = 0;
                    goto check_mem_index;
                case 0x02:
                    /* read following memory index */
                    read_leb_uint32(p, p_end, mem_index);
                check_mem_index:
                    if (mem_index
                        >= module->import_memory_count + module->memory_count) {
                        set_error_buf_v(error_buf, error_buf_size,
                                        "unknown memory %d", mem_index);
                        return false;
                    }
                    break;
                case 0x03:
                default:
                    set_error_buf(error_buf, error_buf_size, "unknown memory");
                    return false;
                    break;
            }
#else
            if (mem_index
                >= module->import_memory_count + module->memory_count) {
                set_error_buf_v(error_buf, error_buf_size, "unknown memory %d",
                                mem_index);
                return false;
            }
#endif /* WASM_ENABLE_BULK_MEMORY */

#if WASM_ENABLE_BULK_MEMORY != 0
            if (!is_passive)
#endif
                if (!load_init_expr(module, &p, p_end, &init_expr,
                                    VALUE_TYPE_I32, NULL, error_buf,
                                    error_buf_size))
                    return false;

            read_leb_uint32(p, p_end, data_seg_len);

            if (!(dataseg = module->data_segments[i] = loader_malloc(
                      sizeof(WASMDataSeg), error_buf, error_buf_size))) {
                return false;
            }

#if WASM_ENABLE_BULK_MEMORY != 0
            dataseg->is_passive = is_passive;
            if (!is_passive)
#endif
            {
                bh_memcpy_s(&dataseg->base_offset,
                            sizeof(InitializerExpression), &init_expr,
                            sizeof(InitializerExpression));

                dataseg->memory_index = mem_index;
            }

            dataseg->data_length = data_seg_len;
            CHECK_BUF(p, p_end, data_seg_len);
            dataseg->data = (uint8 *)p;
            p += data_seg_len;
        }
    }

    if (p != p_end) {
        set_error_buf(error_buf, error_buf_size, "section size mismatch");
        return false;
    }

    LOG_VERBOSE("Load data segment section success.\n");
    return true;
fail:
    return false;
}

#if WASM_ENABLE_BULK_MEMORY != 0
static bool
load_datacount_section(const uint8 *buf, const uint8 *buf_end,
                       WASMModule *module, char *error_buf,
                       uint32 error_buf_size)
{
    const uint8 *p = buf, *p_end = buf_end;
    uint32 data_seg_count1 = 0;

    read_leb_uint32(p, p_end, data_seg_count1);
    module->data_seg_count1 = data_seg_count1;

    if (p != p_end) {
        set_error_buf(error_buf, error_buf_size, "section size mismatch");
        return false;
    }

    LOG_VERBOSE("Load datacount section success.\n");
    return true;
fail:
    return false;
}
#endif

static bool
load_code_section(const uint8 *buf, const uint8 *buf_end, const uint8 *buf_func,
                  const uint8 *buf_func_end, WASMModule *module,
                  char *error_buf, uint32 error_buf_size)
{
    const uint8 *p = buf, *p_end = buf_end;
    const uint8 *p_func = buf_func;
    uint32 func_count = 0, code_count;

    /* code has been loaded in function section, so pass it here, just check
     * whether function and code section have inconsistent lengths */
    read_leb_uint32(p, p_end, code_count);

    if (buf_func)
        read_leb_uint32(p_func, buf_func_end, func_count);

    if (func_count != code_count) {
        set_error_buf(error_buf, error_buf_size,
                      "function and code section have inconsistent lengths");
        return false;
    }

    LOG_VERBOSE("Load code segment section success.\n");
    return true;
fail:
    return false;
}

static bool
load_start_section(const uint8 *buf, const uint8 *buf_end, WASMModule *module,
                   char *error_buf, uint32 error_buf_size)
{
    const uint8 *p = buf, *p_end = buf_end;
    WASMFuncType *type;
    uint32 start_function;

    read_leb_uint32(p, p_end, start_function);

    if (start_function
        >= module->function_count + module->import_function_count) {
        set_error_buf(error_buf, error_buf_size, "unknown function");
        return false;
    }

    if (start_function < module->import_function_count)
        type = module->import_functions[start_function].u.function.func_type;
    else
        type = module->functions[start_function - module->import_function_count]
                   ->func_type;
    if (type->param_count != 0 || type->result_count != 0) {
        set_error_buf(error_buf, error_buf_size, "invalid start function");
        return false;
    }

    module->start_function = start_function;

    if (p != p_end) {
        set_error_buf(error_buf, error_buf_size, "section size mismatch");
        return false;
    }

    LOG_VERBOSE("Load start section success.\n");
    return true;
fail:
    return false;
}

#if WASM_ENABLE_CUSTOM_NAME_SECTION != 0
static bool
handle_name_section(const uint8 *buf, const uint8 *buf_end, WASMModule *module,
                    bool is_load_from_file_buf, char *error_buf,
                    uint32 error_buf_size)
{
    const uint8 *p = buf, *p_end = buf_end;
    uint32 name_type, subsection_size;
    uint32 previous_name_type = 0;
    uint32 num_func_name;
    uint32 func_index;
    uint32 previous_func_index = ~0U;
    uint32 func_name_len;
    uint32 name_index;
    int i = 0;

    if (p >= p_end) {
        set_error_buf(error_buf, error_buf_size, "unexpected end");
        return false;
    }

    while (p < p_end) {
        read_leb_uint32(p, p_end, name_type);
        if (i != 0) {
            if (name_type == previous_name_type) {
                set_error_buf(error_buf, error_buf_size,
                              "duplicate sub-section");
                return false;
            }
            if (name_type < previous_name_type) {
                set_error_buf(error_buf, error_buf_size,
                              "out-of-order sub-section");
                return false;
            }
        }
        previous_name_type = name_type;
        read_leb_uint32(p, p_end, subsection_size);
        CHECK_BUF(p, p_end, subsection_size);
        switch (name_type) {
            case SUB_SECTION_TYPE_FUNC:
                if (subsection_size) {
                    read_leb_uint32(p, p_end, num_func_name);
                    for (name_index = 0; name_index < num_func_name;
                         name_index++) {
                        read_leb_uint32(p, p_end, func_index);
                        if (func_index == previous_func_index) {
                            set_error_buf(error_buf, error_buf_size,
                                          "duplicate function name");
                            return false;
                        }
                        if (func_index < previous_func_index
                            && previous_func_index != ~0U) {
                            set_error_buf(error_buf, error_buf_size,
                                          "out-of-order function index ");
                            return false;
                        }
                        previous_func_index = func_index;
                        read_leb_uint32(p, p_end, func_name_len);
                        CHECK_BUF(p, p_end, func_name_len);
                        /* Skip the import functions */
                        if (func_index >= module->import_count) {
                            func_index -= module->import_count;
                            if (func_index >= module->function_count) {
                                set_error_buf(error_buf, error_buf_size,
                                              "out-of-range function index");
                                return false;
                            }
                            if (!(module->functions[func_index]->field_name =
                                      const_str_list_insert(
                                          p, func_name_len, module,
                                          is_load_from_file_buf, error_buf,
                                          error_buf_size))) {
                                return false;
                            }
                        }
                        p += func_name_len;
                    }
                }
                break;
            case SUB_SECTION_TYPE_MODULE:
                /* TODO: Parse for module subsection */
            case SUB_SECTION_TYPE_LOCAL:
                /* TODO: Parse for local subsection */
            default:
                p = p + subsection_size;
                break;
        }
        i++;
    }

    return true;
fail:
    return false;
}
#endif

static bool
load_user_section(const uint8 *buf, const uint8 *buf_end, WASMModule *module,
                  bool is_load_from_file_buf, char *error_buf,
                  uint32 error_buf_size)
{
    const uint8 *p = buf, *p_end = buf_end;
    char section_name[32];
    uint32 name_len, buffer_len;

    if (p >= p_end) {
        set_error_buf(error_buf, error_buf_size, "unexpected end");
        return false;
    }

    read_leb_uint32(p, p_end, name_len);

    if (name_len == 0 || p + name_len > p_end) {
        set_error_buf(error_buf, error_buf_size, "unexpected end");
        return false;
    }

    if (!check_utf8_str(p, name_len)) {
        set_error_buf(error_buf, error_buf_size, "invalid UTF-8 encoding");
        return false;
    }

    buffer_len = sizeof(section_name);
    memset(section_name, 0, buffer_len);
    if (name_len < buffer_len) {
        bh_memcpy_s(section_name, buffer_len, p, name_len);
    }
    else {
        bh_memcpy_s(section_name, buffer_len, p, buffer_len - 4);
        memset(section_name + buffer_len - 4, '.', 3);
    }

#if WASM_ENABLE_CUSTOM_NAME_SECTION != 0
    if (memcmp(p, "name", 4) == 0) {
        module->name_section_buf = buf;
        module->name_section_buf_end = buf_end;
        p += name_len;
        handle_name_section(p, p_end, module, is_load_from_file_buf, error_buf,
                            error_buf_size);
        LOG_VERBOSE("Load custom section success.\n");
        return true;
    }
#endif

#if WASM_ENABLE_LOAD_CUSTOM_SECTION != 0
    {
        WASMCustomSection *section =
            loader_malloc(sizeof(WASMCustomSection), error_buf, error_buf_size);

        if (!section) {
            return false;
        }

        section->name_addr = (char *)p;
        section->name_len = name_len;
        section->content_addr = (uint8 *)(p + name_len);
        section->content_len = p_end - p - name_len;

        section->next = module->custom_section_list;
        module->custom_section_list = section;
        LOG_VERBOSE("Load custom section [%s] success.", section_name);
        return true;
    }
#endif

    LOG_VERBOSE("Ignore custom section [%s].", section_name);

    return true;
fail:
    return false;
}

static bool
wasm_loader_prepare_bytecode(WASMModule *module, WASMFunction *func,
                             uint32 cur_func_idx, char *error_buf,
                             uint32 error_buf_size);

#if WASM_ENABLE_FAST_INTERP != 0 && WASM_ENABLE_LABELS_AS_VALUES != 0
void **
wasm_interp_get_handle_table();

static void **handle_table;
#endif

static bool
load_from_sections(WASMModule *module, WASMSection *sections,
                   bool is_load_from_file_buf, char *error_buf,
                   uint32 error_buf_size)
{
    WASMExport *export;
    WASMSection *section = sections;
    const uint8 *buf, *buf_end, *buf_code = NULL, *buf_code_end = NULL,
                                *buf_func = NULL, *buf_func_end = NULL;
    WASMGlobal *aux_data_end_global = NULL, *aux_heap_base_global = NULL;
    WASMGlobal *aux_stack_top_global = NULL, *global;
    uint32 aux_data_end = (uint32)-1, aux_heap_base = (uint32)-1;
    uint32 aux_stack_top = (uint32)-1, global_index, func_index, i;
    uint32 aux_data_end_global_index = (uint32)-1;
    uint32 aux_heap_base_global_index = (uint32)-1;
    WASMFuncType *func_type;

    /* Find code and function sections if have */
    while (section) {
        if (section->section_type == SECTION_TYPE_CODE) {
            buf_code = section->section_body;
            buf_code_end = buf_code + section->section_body_size;
#if WASM_ENABLE_DEBUG_INTERP != 0 || WASM_ENABLE_DEBUG_AOT != 0
            module->buf_code = (uint8 *)buf_code;
            module->buf_code_size = section->section_body_size;
#endif
        }
        else if (section->section_type == SECTION_TYPE_FUNC) {
            buf_func = section->section_body;
            buf_func_end = buf_func + section->section_body_size;
        }
        section = section->next;
    }

    section = sections;
    while (section) {
        buf = section->section_body;
        buf_end = buf + section->section_body_size;
        switch (section->section_type) {
            case SECTION_TYPE_USER:
                /* unsupported user section, ignore it. */
                if (!load_user_section(buf, buf_end, module,
                                       is_load_from_file_buf, error_buf,
                                       error_buf_size))
                    return false;
                break;
            case SECTION_TYPE_TYPE:
                if (!load_type_section(buf, buf_end, module, error_buf,
                                       error_buf_size))
                    return false;
                break;
            case SECTION_TYPE_IMPORT:
                if (!load_import_section(buf, buf_end, module,
                                         is_load_from_file_buf, error_buf,
                                         error_buf_size))
                    return false;
                break;
            case SECTION_TYPE_FUNC:
                if (!load_function_section(buf, buf_end, buf_code, buf_code_end,
                                           module, error_buf, error_buf_size))
                    return false;
                break;
            case SECTION_TYPE_TABLE:
                if (!load_table_section(buf, buf_end, module, error_buf,
                                        error_buf_size))
                    return false;
                break;
            case SECTION_TYPE_MEMORY:
                if (!load_memory_section(buf, buf_end, module, error_buf,
                                         error_buf_size))
                    return false;
                break;
            case SECTION_TYPE_GLOBAL:
                if (!load_global_section(buf, buf_end, module, error_buf,
                                         error_buf_size))
                    return false;
                break;
            case SECTION_TYPE_EXPORT:
                if (!load_export_section(buf, buf_end, module,
                                         is_load_from_file_buf, error_buf,
                                         error_buf_size))
                    return false;
                break;
            case SECTION_TYPE_START:
                if (!load_start_section(buf, buf_end, module, error_buf,
                                        error_buf_size))
                    return false;
                break;
            case SECTION_TYPE_ELEM:
                if (!load_table_segment_section(buf, buf_end, module, error_buf,
                                                error_buf_size))
                    return false;
                break;
            case SECTION_TYPE_CODE:
                if (!load_code_section(buf, buf_end, buf_func, buf_func_end,
                                       module, error_buf, error_buf_size))
                    return false;
                break;
            case SECTION_TYPE_DATA:
                if (!load_data_segment_section(buf, buf_end, module, error_buf,
                                               error_buf_size))
                    return false;
                break;
#if WASM_ENABLE_BULK_MEMORY != 0
            case SECTION_TYPE_DATACOUNT:
                if (!load_datacount_section(buf, buf_end, module, error_buf,
                                            error_buf_size))
                    return false;
                break;
#endif
            default:
                set_error_buf(error_buf, error_buf_size, "invalid section id");
                return false;
        }

        section = section->next;
    }

    module->aux_data_end_global_index = (uint32)-1;
    module->aux_heap_base_global_index = (uint32)-1;
    module->aux_stack_top_global_index = (uint32)-1;

    /* Resolve auxiliary data/stack/heap info and reset memory info */
    export = module->exports;
    for (i = 0; i < module->export_count; i++, export ++) {
        if (export->kind == EXPORT_KIND_GLOBAL) {
            if (!strcmp(export->name, "__heap_base")) {
                global_index = export->index - module->import_global_count;
                global = module->globals + global_index;
                if (global->type == VALUE_TYPE_I32 && !global->is_mutable
                    && global->init_expr.init_expr_type
                           == INIT_EXPR_TYPE_I32_CONST) {
                    aux_heap_base_global = global;
                    aux_heap_base = global->init_expr.u.i32;
                    aux_heap_base_global_index = export->index;
                    LOG_VERBOSE("Found aux __heap_base global, value: %d",
                                aux_heap_base);
                }
            }
            else if (!strcmp(export->name, "__data_end")) {
                global_index = export->index - module->import_global_count;
                global = module->globals + global_index;
                if (global->type == VALUE_TYPE_I32 && !global->is_mutable
                    && global->init_expr.init_expr_type
                           == INIT_EXPR_TYPE_I32_CONST) {
                    aux_data_end_global = global;
                    aux_data_end = global->init_expr.u.i32;
                    aux_data_end_global_index = export->index;
                    LOG_VERBOSE("Found aux __data_end global, value: %d",
                                aux_data_end);

                    aux_data_end = align_uint(aux_data_end, 16);
                }
            }

            /* For module compiled with -pthread option, the global is:
                [0] stack_top       <-- 0
                [1] tls_pointer
                [2] tls_size
                [3] data_end        <-- 3
                [4] global_base
                [5] heap_base       <-- 5
                [6] dso_handle

                For module compiled without -pthread option:
                [0] stack_top       <-- 0
                [1] data_end        <-- 1
                [2] global_base
                [3] heap_base       <-- 3
                [4] dso_handle
            */
            if (aux_data_end_global && aux_heap_base_global
                && aux_data_end <= aux_heap_base) {
                module->aux_data_end_global_index = aux_data_end_global_index;
                module->aux_data_end = aux_data_end;
                module->aux_heap_base_global_index = aux_heap_base_global_index;
                module->aux_heap_base = aux_heap_base;

                /* Resolve aux stack top global */
                for (global_index = 0; global_index < module->global_count;
                     global_index++) {
                    global = module->globals + global_index;
                    if (global->is_mutable /* heap_base and data_end is
                                              not mutable */
                        && global->type == VALUE_TYPE_I32
                        && global->init_expr.init_expr_type
                               == INIT_EXPR_TYPE_I32_CONST
                        && (uint32)global->init_expr.u.i32 <= aux_heap_base) {
                        aux_stack_top_global = global;
                        aux_stack_top = (uint32)global->init_expr.u.i32;
                        module->aux_stack_top_global_index =
                            module->import_global_count + global_index;
                        module->aux_stack_bottom = aux_stack_top;
                        module->aux_stack_size =
                            aux_stack_top > aux_data_end
                                ? aux_stack_top - aux_data_end
                                : aux_stack_top;
                        LOG_VERBOSE("Found aux stack top global, value: %d, "
                                    "global index: %d, stack size: %d",
                                    aux_stack_top, global_index,
                                    module->aux_stack_size);
                        break;
                    }
                }
                if (!aux_stack_top_global) {
                    /* Auxiliary stack global isn't found, it must be unused
                       in the wasm app, as if it is used, the global must be
                       defined. Here we set it to __heap_base global and set
                       its size to 0. */
                    aux_stack_top_global = aux_heap_base_global;
                    aux_stack_top = aux_heap_base;
                    module->aux_stack_top_global_index =
                        module->aux_heap_base_global_index;
                    module->aux_stack_bottom = aux_stack_top;
                    module->aux_stack_size = 0;
                }
                break;
            }
        }
    }

    module->malloc_function = (uint32)-1;
    module->free_function = (uint32)-1;
    module->retain_function = (uint32)-1;

    /* Resolve malloc/free function exported by wasm module */
    export = module->exports;
    for (i = 0; i < module->export_count; i++, export ++) {
        if (export->kind == EXPORT_KIND_FUNC) {
            if (!strcmp(export->name, "malloc")
                && export->index >= module->import_function_count) {
                func_index = export->index - module->import_function_count;
                func_type = module->functions[func_index]->func_type;
                if (func_type->param_count == 1 && func_type->result_count == 1
                    && func_type->types[0] == VALUE_TYPE_I32
                    && func_type->types[1] == VALUE_TYPE_I32) {
                    bh_assert(module->malloc_function == (uint32)-1);
                    module->malloc_function = export->index;
                    LOG_VERBOSE("Found malloc function, name: %s, index: %u",
                                export->name, export->index);
                }
            }
            else if (!strcmp(export->name, "__new")
                     && export->index >= module->import_function_count) {
                /* __new && __pin for AssemblyScript */
                func_index = export->index - module->import_function_count;
                func_type = module->functions[func_index]->func_type;
                if (func_type->param_count == 2 && func_type->result_count == 1
                    && func_type->types[0] == VALUE_TYPE_I32
                    && func_type->types[1] == VALUE_TYPE_I32
                    && func_type->types[2] == VALUE_TYPE_I32) {
                    uint32 j;
                    WASMExport *export_tmp;

                    bh_assert(module->malloc_function == (uint32)-1);
                    module->malloc_function = export->index;
                    LOG_VERBOSE("Found malloc function, name: %s, index: %u",
                                export->name, export->index);

                    /* resolve retain function.
                       If not found, reset malloc function index */
                    export_tmp = module->exports;
                    for (j = 0; j < module->export_count; j++, export_tmp++) {
                        if ((export_tmp->kind == EXPORT_KIND_FUNC)
                            && (!strcmp(export_tmp->name, "__retain")
                                || (!strcmp(export_tmp->name, "__pin")))
                            && (export_tmp->index
                                >= module->import_function_count)) {
                            func_index = export_tmp->index
                                         - module->import_function_count;
                            func_type =
                                module->functions[func_index]->func_type;
                            if (func_type->param_count == 1
                                && func_type->result_count == 1
                                && func_type->types[0] == VALUE_TYPE_I32
                                && func_type->types[1] == VALUE_TYPE_I32) {
                                bh_assert(module->retain_function
                                          == (uint32)-1);
                                module->retain_function = export_tmp->index;
                                LOG_VERBOSE("Found retain function, name: %s, "
                                            "index: %u",
                                            export_tmp->name,
                                            export_tmp->index);
                                break;
                            }
                        }
                    }
                    if (j == module->export_count) {
                        module->malloc_function = (uint32)-1;
                        LOG_VERBOSE("Can't find retain function,"
                                    "reset malloc function index to -1");
                    }
                }
            }
            else if (((!strcmp(export->name, "free"))
                      || (!strcmp(export->name, "__release"))
                      || (!strcmp(export->name, "__unpin")))
                     && export->index >= module->import_function_count) {
                func_index = export->index - module->import_function_count;
                func_type = module->functions[func_index]->func_type;
                if (func_type->param_count == 1 && func_type->result_count == 0
                    && func_type->types[0] == VALUE_TYPE_I32) {
                    bh_assert(module->free_function == (uint32)-1);
                    module->free_function = export->index;
                    LOG_VERBOSE("Found free function, name: %s, index: %u",
                                export->name, export->index);
                }
            }
        }
    }

#if WASM_ENABLE_FAST_INTERP != 0 && WASM_ENABLE_LABELS_AS_VALUES != 0
    handle_table = wasm_interp_get_handle_table();
#endif

    for (i = 0; i < module->function_count; i++) {
        WASMFunction *func = module->functions[i];
        if (!wasm_loader_prepare_bytecode(module, func, i, error_buf,
                                          error_buf_size)) {
            return false;
        }
    }

    if (!module->possible_memory_grow) {
        WASMMemoryImport *memory_import;
        WASMMemory *memory;

        if (aux_data_end_global && aux_heap_base_global
            && aux_stack_top_global) {
            uint64 init_memory_size;
            uint32 shrunk_memory_size = align_uint(aux_heap_base, 8);

            if (module->import_memory_count) {
                memory_import = &module->import_memories[0].u.memory;
                init_memory_size = (uint64)memory_import->num_bytes_per_page
                                   * memory_import->init_page_count;
                if (shrunk_memory_size <= init_memory_size) {
                    /* Reset memory info to decrease memory usage */
                    memory_import->num_bytes_per_page = shrunk_memory_size;
                    memory_import->init_page_count = 1;
                    LOG_VERBOSE("Shrink import memory size to %d",
                                shrunk_memory_size);
                }
            }
            if (module->memory_count) {
                memory = &module->memories[0];
                init_memory_size = (uint64)memory->num_bytes_per_page
                                   * memory->init_page_count;
                if (shrunk_memory_size <= init_memory_size) {
                    /* Reset memory info to decrease memory usage */
                    memory->num_bytes_per_page = shrunk_memory_size;
                    memory->init_page_count = 1;
                    LOG_VERBOSE("Shrink memory size to %d", shrunk_memory_size);
                }
            }
        }

#if WASM_ENABLE_MULTI_MODULE == 0
        if (module->import_memory_count) {
            memory_import = &module->import_memories[0].u.memory;
            /* Memory init page count cannot be larger than 65536, we don't
               check integer overflow again. */
            memory_import->num_bytes_per_page *= memory_import->init_page_count;
            memory_import->init_page_count = memory_import->max_page_count = 1;
        }
        if (module->memory_count) {
            /* Memory init page count cannot be larger than 65536, we don't
               check integer overflow again. */
            memory = &module->memories[0];
            memory->num_bytes_per_page *= memory->init_page_count;
            memory->init_page_count = memory->max_page_count = 1;
        }
#endif
    }

#if WASM_ENABLE_MEMORY_TRACING != 0
    wasm_runtime_dump_module_mem_consumption((WASMModuleCommon *)module);
#endif
    return true;
}

static WASMModule *
create_module(char *error_buf, uint32 error_buf_size)
{
    WASMModule *module =
        loader_malloc(sizeof(WASMModule), error_buf, error_buf_size);
#if WASM_ENABLE_FAST_INTERP == 0
    bh_list_status ret;
#endif

    if (!module) {
        return NULL;
    }

    module->module_type = Wasm_Module_Bytecode;

    /* Set start_function to -1, means no start function */
    module->start_function = (uint32)-1;

#if WASM_ENABLE_FAST_INTERP == 0
    module->br_table_cache_list = &module->br_table_cache_list_head;
    ret = bh_list_init(module->br_table_cache_list);
    bh_assert(ret == BH_LIST_SUCCESS);
    (void)ret;
#endif

#if WASM_ENABLE_MULTI_MODULE != 0
    module->import_module_list = &module->import_module_list_head;
#endif

#if WASM_ENABLE_GC != 0
    if (!(module->ref_type_set =
              wasm_reftype_set_create(GC_REFTYPE_MAP_SIZE_DEFAULT))) {
        set_error_buf(error_buf, error_buf_size, "create reftype map failed");
        goto fail;
    }
    if (!(module->rtt_obj_set =
              wasm_rttobj_set_create(GC_RTTOBJ_MAP_SIZE_DEFAULT))) {
        set_error_buf(error_buf, error_buf_size, "create rttobj map failed");
        goto fail;
    }
#endif

#if WASM_ENABLE_DEBUG_INTERP != 0
    bh_list_init(&module->fast_opcode_list);
    if (os_mutex_init(&module->ref_count_lock) != 0) {
        set_error_buf(error_buf, error_buf_size, "init ref count lock failed");
        goto fail;
    }
#endif

    return module;

#if WASM_ENABLE_GC != 0 || WASM_ENABLE_DEBUG_INTERP != 0
fail:
#if WASM_ENABLE_GC != 0
    if (module->ref_type_set)
        bh_hash_map_destroy(module->ref_type_set);
    if (module->rtt_obj_set)
        bh_hash_map_destroy(module->rtt_obj_set);
#endif
    wasm_runtime_free(module);
    return NULL;
#endif
}

#if WASM_ENABLE_DEBUG_INTERP != 0
static bool
record_fast_op(WASMModule *module, uint8 *pos, uint8 orig_op, char *error_buf,
               uint32 error_buf_size)
{
    WASMFastOPCodeNode *fast_op =
        loader_malloc(sizeof(WASMFastOPCodeNode), error_buf, error_buf_size);
    if (fast_op) {
        fast_op->offset = pos - module->load_addr;
        fast_op->orig_op = orig_op;
        bh_list_insert(&module->fast_opcode_list, fast_op);
    }
    return fast_op ? true : false;
}
#endif

WASMModule *
wasm_loader_load_from_sections(WASMSection *section_list, char *error_buf,
                               uint32 error_buf_size)
{
    WASMModule *module = create_module(error_buf, error_buf_size);
    if (!module)
        return NULL;

    if (!load_from_sections(module, section_list, false, error_buf,
                            error_buf_size)) {
        wasm_loader_unload(module);
        return NULL;
    }

    LOG_VERBOSE("Load module from sections success.\n");
    return module;
}

static void
destroy_sections(WASMSection *section_list)
{
    WASMSection *section = section_list, *next;
    while (section) {
        next = section->next;
        wasm_runtime_free(section);
        section = next;
    }
}

/* clang-format off */
static uint8 section_ids[] = {
    SECTION_TYPE_USER,
    SECTION_TYPE_TYPE,
    SECTION_TYPE_IMPORT,
    SECTION_TYPE_FUNC,
    SECTION_TYPE_TABLE,
    SECTION_TYPE_MEMORY,
    SECTION_TYPE_GLOBAL,
    SECTION_TYPE_EXPORT,
    SECTION_TYPE_START,
    SECTION_TYPE_ELEM,
#if WASM_ENABLE_BULK_MEMORY != 0
    SECTION_TYPE_DATACOUNT,
#endif
    SECTION_TYPE_CODE,
    SECTION_TYPE_DATA
};
/* clang-format on */

static uint8
get_section_index(uint8 section_type)
{
    uint8 max_id = sizeof(section_ids) / sizeof(uint8);

    for (uint8 i = 0; i < max_id; i++) {
        if (section_type == section_ids[i])
            return i;
    }

    return (uint8)-1;
}

static bool
create_sections(const uint8 *buf, uint32 size, WASMSection **p_section_list,
                char *error_buf, uint32 error_buf_size)
{
    WASMSection *section_list_end = NULL, *section;
    const uint8 *p = buf, *p_end = buf + size /*, *section_body*/;
    uint8 section_type, section_index, last_section_index = (uint8)-1;
    uint32 section_size;

    bh_assert(!*p_section_list);

    p += 8;
    while (p < p_end) {
        CHECK_BUF(p, p_end, 1);
        section_type = read_uint8(p);
        section_index = get_section_index(section_type);
        if (section_index != (uint8)-1) {
            if (section_type != SECTION_TYPE_USER) {
                /* Custom sections may be inserted at any place,
                   while other sections must occur at most once
                   and in prescribed order. */
                if (last_section_index != (uint8)-1
                    && (section_index <= last_section_index)) {
                    set_error_buf(error_buf, error_buf_size,
                                  "unexpected content after last section or "
                                  "junk after last section");
                    return false;
                }
                last_section_index = section_index;
            }
            read_leb_uint32(p, p_end, section_size);
            CHECK_BUF1(p, p_end, section_size);

            if (!(section = loader_malloc(sizeof(WASMSection), error_buf,
                                          error_buf_size))) {
                return false;
            }

            section->section_type = section_type;
            section->section_body = (uint8 *)p;
            section->section_body_size = section_size;

            if (!section_list_end)
                *p_section_list = section_list_end = section;
            else {
                section_list_end->next = section;
                section_list_end = section;
            }

            p += section_size;
        }
        else {
            set_error_buf(error_buf, error_buf_size, "invalid section id");
            return false;
        }
    }

    return true;
fail:
    return false;
}

static void
exchange32(uint8 *p_data)
{
    uint8 value = *p_data;
    *p_data = *(p_data + 3);
    *(p_data + 3) = value;

    value = *(p_data + 1);
    *(p_data + 1) = *(p_data + 2);
    *(p_data + 2) = value;
}

static union {
    int a;
    char b;
} __ue = { .a = 1 };

#define is_little_endian() (__ue.b == 1)

static bool
load(const uint8 *buf, uint32 size, WASMModule *module, char *error_buf,
     uint32 error_buf_size)
{
    const uint8 *buf_end = buf + size;
    const uint8 *p = buf, *p_end = buf_end;
    uint32 magic_number, version;
    WASMSection *section_list = NULL;

    CHECK_BUF1(p, p_end, sizeof(uint32));
    magic_number = read_uint32(p);
    if (!is_little_endian())
        exchange32((uint8 *)&magic_number);

    if (magic_number != WASM_MAGIC_NUMBER) {
        set_error_buf(error_buf, error_buf_size, "magic header not detected");
        return false;
    }

    CHECK_BUF1(p, p_end, sizeof(uint32));
    version = read_uint32(p);
    if (!is_little_endian())
        exchange32((uint8 *)&version);

    if (version != WASM_CURRENT_VERSION) {
        set_error_buf(error_buf, error_buf_size, "unknown binary version");
        return false;
    }

    if (!create_sections(buf, size, &section_list, error_buf, error_buf_size)
        || !load_from_sections(module, section_list, true, error_buf,
                               error_buf_size)) {
        destroy_sections(section_list);
        return false;
    }

    destroy_sections(section_list);
    return true;
fail:
    return false;
}

#if (WASM_ENABLE_MULTI_MODULE != 0) && (WASM_ENABLE_LIBC_WASI != 0)
/**
 * refer to
 * https://github.com/WebAssembly/WASI/blob/main/design/application-abi.md
 */
static bool
check_wasi_abi_compatibility(const WASMModule *module, bool main_module,
                             char *error_buf, uint32 error_buf_size)
{
    /**
     * need to handle:
     * - non-wasi compatiable modules
     * - a fake wasi compatiable module
     * - a command acts as a main_module
     * - a command acts as a sub_module
     * - a reactor acts as a main_module
     * - a reactor acts as a sub_module
     *
     * be careful with:
     * wasi compatiable modules(command/reactor) which don't import any wasi
     * APIs. Usually, a command has to import a "prox_exit" at least, but a
     * reactor can depend on nothing. At the same time, each has its own entry
     * point.
     *
     * observations:
     * - clang always injects `_start` into a command
     * - clang always injects `_initialize` into a reactor
     * - `iwasm -f` allows to run a function in the reactor
     *
     * strong assumptions:
     * - no one will define either `_start` or `_initialize` on purpose
     * - `_start` should always be `void _start(void)`
     * - `_initialize` should always be `void _initialize(void)`
     */

    WASMExport *initialize = NULL, *memory = NULL, *start = NULL;

    /* (func (export "_start") (...) */
    start = wasm_loader_find_export(module, "", "_start", EXPORT_KIND_FUNC,
                                    error_buf, error_buf_size);
    if (start) {
        WASMType *func_type =
            module->functions[start->index - module->import_function_count]
                ->func_type;
        if (func_type->param_count || func_type->result_count) {
            set_error_buf(error_buf, error_buf_size,
                          "the signature of builtin _start function is wrong");
            return false;
        }
    }

    /* (func (export "_initialize") (...) */
    initialize = wasm_loader_find_export(
        module, "", "_initialize", EXPORT_KIND_FUNC, error_buf, error_buf_size);
    if (initialize) {
        WASMType *func_type =
            module->functions[initialize->index - module->import_function_count]
                ->func_type;
        if (func_type->param_count || func_type->result_count) {
            set_error_buf(
                error_buf, error_buf_size,
                "the signature of builtin _initialize function is wrong");
            return false;
        }
    }

    /* filter out non-wasi compatiable modules */
    if (!module->import_wasi_api && !start && !initialize) {
        return true;
    }

    /* should have one at least */
    if (module->import_wasi_api && !start && !initialize) {
        set_error_buf(
            error_buf, error_buf_size,
            "a module with WASI apis must be either a command or a reactor");
        return false;
    }

    /*
     * there is at least one of `_start` and `_initialize` in below cases.
     * according to the assumption, they should be all wasi compatiable
     */

    /* always can not have both at the same time  */
    if (start && initialize) {
        set_error_buf(
            error_buf, error_buf_size,
            "neither a command nor a reactor can both have _start function "
            "and _initialize function at the same time");
        return false;
    }

    /* filter out commands (with `_start`) cases */
    if (start && !main_module) {
        set_error_buf(
            error_buf, error_buf_size,
            "a command (with _start function) can not be a sub-module");
        return false;
    }

    /*
     * it is ok a reactor acts as a main module,
     * so skip the check about (with `_initialize`)
     */

    memory = wasm_loader_find_export(module, "", "memory", EXPORT_KIND_MEMORY,
                                     error_buf, error_buf_size);
    if (!memory) {
        set_error_buf(error_buf, error_buf_size,
                      "a module with WASI apis must export memory by default");
        return false;
    }

    return true;
}
#endif

WASMModule *
wasm_loader_load(uint8 *buf, uint32 size,
#if WASM_ENABLE_MULTI_MODULE != 0
                 bool main_module,
#endif
                 char *error_buf, uint32 error_buf_size)
{
    WASMModule *module = create_module(error_buf, error_buf_size);
    if (!module) {
        return NULL;
    }

#if WASM_ENABLE_DEBUG_INTERP != 0
    module->load_addr = (uint8 *)buf;
    module->load_size = size;
#endif

    if (!load(buf, size, module, error_buf, error_buf_size)) {
        goto fail;
    }

#if (WASM_ENABLE_MULTI_MODULE != 0) && (WASM_ENABLE_LIBC_WASI != 0)
    /* Check the WASI application ABI */
    if (!check_wasi_abi_compatibility(module, main_module, error_buf,
                                      error_buf_size)) {
        goto fail;
    }
#endif

    LOG_VERBOSE("Load module success.\n");
    return module;

fail:
    wasm_loader_unload(module);
    return NULL;
}

void
wasm_loader_unload(WASMModule *module)
{
    uint32 i;

    if (!module)
        return;

    if (module->types) {
        for (i = 0; i < module->type_count; i++) {
#if WASM_ENABLE_GC == 0
            if (module->types[i])
                wasm_runtime_free(module->types[i]);
#else
            if (module->types[i])
                destroy_wasm_type(module->types[i]);
#endif
        }
        wasm_runtime_free(module->types);
    }

    if (module->imports)
        wasm_runtime_free(module->imports);

    if (module->functions) {
        for (i = 0; i < module->function_count; i++) {
            if (module->functions[i]) {
                if (module->functions[i]->local_offsets)
                    wasm_runtime_free(module->functions[i]->local_offsets);
#if WASM_ENABLE_FAST_INTERP != 0
                if (module->functions[i]->code_compiled)
                    wasm_runtime_free(module->functions[i]->code_compiled);
                if (module->functions[i]->consts)
                    wasm_runtime_free(module->functions[i]->consts);
#endif
#if WASM_ENABLE_GC != 0
                if (module->functions[i]->local_ref_type_maps)
                    wasm_runtime_free(
                        module->functions[i]->local_ref_type_maps);
#endif
                wasm_runtime_free(module->functions[i]);
            }
        }
        wasm_runtime_free(module->functions);
    }

    if (module->tables)
        wasm_runtime_free(module->tables);

    if (module->memories)
        wasm_runtime_free(module->memories);

    if (module->globals)
        wasm_runtime_free(module->globals);

    if (module->exports)
        wasm_runtime_free(module->exports);

    if (module->table_segments) {
        for (i = 0; i < module->table_seg_count; i++) {
            if (module->table_segments[i].func_indexes)
                wasm_runtime_free(module->table_segments[i].func_indexes);
        }
        wasm_runtime_free(module->table_segments);
    }

    if (module->data_segments) {
        for (i = 0; i < module->data_seg_count; i++) {
            if (module->data_segments[i])
                wasm_runtime_free(module->data_segments[i]);
        }
        wasm_runtime_free(module->data_segments);
    }

    if (module->const_str_list) {
        StringNode *node = module->const_str_list, *node_next;
        while (node) {
            node_next = node->next;
            wasm_runtime_free(node);
            node = node_next;
        }
    }

#if WASM_ENABLE_FAST_INTERP == 0
    if (module->br_table_cache_list) {
        BrTableCache *node = bh_list_first_elem(module->br_table_cache_list);
        BrTableCache *node_next;
        while (node) {
            node_next = bh_list_elem_next(node);
            wasm_runtime_free(node);
            node = node_next;
        }
    }
#endif

#if WASM_ENABLE_MULTI_MODULE != 0
    /* just release the sub module list */
    if (module->import_module_list) {
        WASMRegisteredModule *node =
            bh_list_first_elem(module->import_module_list);
        while (node) {
            WASMRegisteredModule *next = bh_list_elem_next(node);
            bh_list_remove(module->import_module_list, node);
            /*
             * unload(sub_module) will be trigged during runtime_destroy().
             * every module in the global module list will be unloaded one by
             * one. so don't worry.
             */
            wasm_runtime_free(node);
            /*
             * the module file reading buffer will be released
             * in runtime_destroy()
             */
            node = next;
        }
    }
#endif

#if WASM_ENABLE_GC != 0
    if (module->ref_type_set)
        bh_hash_map_destroy(module->ref_type_set);
    if (module->rtt_obj_set)
        bh_hash_map_destroy(module->rtt_obj_set);
#endif

#if WASM_ENABLE_DEBUG_INTERP != 0
    WASMFastOPCodeNode *fast_opcode =
        bh_list_first_elem(&module->fast_opcode_list);
    while (fast_opcode) {
        WASMFastOPCodeNode *next = bh_list_elem_next(fast_opcode);
        wasm_runtime_free(fast_opcode);
        fast_opcode = next;
    }
    os_mutex_destroy(&module->ref_count_lock);
#endif

#if WASM_ENABLE_LOAD_CUSTOM_SECTION != 0
    wasm_runtime_destroy_custom_sections(module->custom_section_list);
#endif

    wasm_runtime_free(module);
}

bool
wasm_loader_find_block_addr(WASMExecEnv *exec_env, BlockAddr *block_addr_cache,
                            const uint8 *start_addr, const uint8 *code_end_addr,
                            uint8 label_type, uint8 **p_else_addr,
                            uint8 **p_end_addr)
{
    const uint8 *p = start_addr, *p_end = code_end_addr;
    uint8 *else_addr = NULL;
    char error_buf[128];
    uint32 block_nested_depth = 1, count, i, j, t;
    uint32 error_buf_size = sizeof(error_buf);
    uint8 opcode, u8;
    BlockAddr block_stack[16] = { { 0 } }, *block;

    i = ((uintptr_t)start_addr) & (uintptr_t)(BLOCK_ADDR_CACHE_SIZE - 1);
    block = block_addr_cache + BLOCK_ADDR_CONFLICT_SIZE * i;

    for (j = 0; j < BLOCK_ADDR_CONFLICT_SIZE; j++) {
        if (block[j].start_addr == start_addr) {
            /* Cache hit */
            *p_else_addr = block[j].else_addr;
            *p_end_addr = block[j].end_addr;
            return true;
        }
    }

    /* Cache unhit */
    block_stack[0].start_addr = start_addr;

    while (p < code_end_addr) {
        opcode = *p++;
#if WASM_ENABLE_DEBUG_INTERP != 0
    op_break_retry:
#endif
        switch (opcode) {
            case WASM_OP_UNREACHABLE:
            case WASM_OP_NOP:
                break;

            case WASM_OP_BLOCK:
            case WASM_OP_LOOP:
            case WASM_OP_IF:
            {
                /* block result type: 0x40/0x7F/0x7E/0x7D/0x7C */
                u8 = read_uint8(p);
                if (is_byte_a_type(u8)) {
#if WASM_ENABLE_GC != 0
                    if (wasm_is_type_multi_byte_type(u8)) {
                        /* the possible extra bytes of GC ref type have been
                           modified to OP_NOP, no need to resolve them again */
                    }
#endif
                }
                else {
                    p--;
                    skip_leb_uint32(p, p_end);
                }
                if (block_nested_depth
                    < sizeof(block_stack) / sizeof(BlockAddr)) {
                    block_stack[block_nested_depth].start_addr = p;
                    block_stack[block_nested_depth].else_addr = NULL;
                }
                block_nested_depth++;
                break;
            }

            case EXT_OP_BLOCK:
            case EXT_OP_LOOP:
            case EXT_OP_IF:
                /* block type */
                skip_leb_uint32(p, p_end);
                if (block_nested_depth
                    < sizeof(block_stack) / sizeof(BlockAddr)) {
                    block_stack[block_nested_depth].start_addr = p;
                    block_stack[block_nested_depth].else_addr = NULL;
                }
                block_nested_depth++;
                break;

            case WASM_OP_ELSE:
                if (label_type == LABEL_TYPE_IF && block_nested_depth == 1)
                    else_addr = (uint8 *)(p - 1);
                if (block_nested_depth - 1
                    < sizeof(block_stack) / sizeof(BlockAddr))
                    block_stack[block_nested_depth - 1].else_addr =
                        (uint8 *)(p - 1);
                break;

            case WASM_OP_END:
                if (block_nested_depth == 1) {
                    if (label_type == LABEL_TYPE_IF)
                        *p_else_addr = else_addr;
                    *p_end_addr = (uint8 *)(p - 1);

                    block_stack[0].end_addr = (uint8 *)(p - 1);
                    for (t = 0; t < sizeof(block_stack) / sizeof(BlockAddr);
                         t++) {
                        start_addr = block_stack[t].start_addr;
                        if (start_addr) {
                            i = ((uintptr_t)start_addr)
                                & (uintptr_t)(BLOCK_ADDR_CACHE_SIZE - 1);
                            block =
                                block_addr_cache + BLOCK_ADDR_CONFLICT_SIZE * i;
                            for (j = 0; j < BLOCK_ADDR_CONFLICT_SIZE; j++)
                                if (!block[j].start_addr)
                                    break;

                            if (j == BLOCK_ADDR_CONFLICT_SIZE) {
                                memmove(block + 1, block,
                                        (BLOCK_ADDR_CONFLICT_SIZE - 1)
                                            * sizeof(BlockAddr));
                                j = 0;
                            }
                            block[j].start_addr = block_stack[t].start_addr;
                            block[j].else_addr = block_stack[t].else_addr;
                            block[j].end_addr = block_stack[t].end_addr;
                        }
                        else
                            break;
                    }
                    return true;
                }
                else {
                    block_nested_depth--;
                    if (block_nested_depth
                        < sizeof(block_stack) / sizeof(BlockAddr))
                        block_stack[block_nested_depth].end_addr =
                            (uint8 *)(p - 1);
                }
                break;

            case WASM_OP_BR:
            case WASM_OP_BR_IF:
                skip_leb_uint32(p, p_end); /* labelidx */
                break;

            case WASM_OP_BR_TABLE:
                read_leb_uint32(p, p_end, count); /* lable num */
#if WASM_ENABLE_FAST_INTERP != 0
                for (i = 0; i <= count; i++) /* lableidxs */
                    skip_leb_uint32(p, p_end);
#else
                p += count + 1;
                while (*p == WASM_OP_NOP)
                    p++;
#endif
                break;

#if WASM_ENABLE_FAST_INTERP == 0
            case EXT_OP_BR_TABLE_CACHE:
                read_leb_uint32(p, p_end, count); /* lable num */
                while (*p == WASM_OP_NOP)
                    p++;
                break;
#endif

            case WASM_OP_RETURN:
                break;

            case WASM_OP_CALL:
#if WASM_ENABLE_TAIL_CALL != 0
            case WASM_OP_RETURN_CALL:
#endif
                skip_leb_uint32(p, p_end); /* funcidx */
                break;

            case WASM_OP_CALL_INDIRECT:
#if WASM_ENABLE_TAIL_CALL != 0
            case WASM_OP_RETURN_CALL_INDIRECT:
#endif
                skip_leb_uint32(p, p_end); /* typeidx */
#if WASM_ENABLE_REF_TYPES == 0 && WASM_ENABLE_GC == 0
                u8 = read_uint8(p); /* 0x00 */
#else
                skip_leb_uint32(p, p_end); /* talbeidx */
#endif
                break;

#if WASM_ENABLE_GC != 0
            case WASM_OP_CALL_REF:
            case WASM_OP_RETURN_CALL_REF:
                break;
#endif

            case WASM_OP_DROP:
            case WASM_OP_SELECT:
            case WASM_OP_DROP_64:
            case WASM_OP_SELECT_64:
                break;

#if (WASM_ENABLE_GC != 0) || (WASM_ENABLE_REF_TYPES != 0)
            case WASM_OP_SELECT_T:
            {
                skip_leb_uint32(p, p_end); /* vec length */
                u8 = read_uint8(p);        /* type */
                /* the possible extra bytes of GC ref type have been
                   modified to OP_NOP, no need to resolve them again */
                break;
            }

            case WASM_OP_TABLE_GET:
            case WASM_OP_TABLE_SET:
                skip_leb_uint32(p, p_end); /* table index */
                break;
            case WASM_OP_REF_NULL:
            {
                u8 = read_uint8(p); /* type */
                if (is_byte_a_type(u8)) {
#if WASM_ENABLE_GC != 0
                    if (wasm_is_type_multi_byte_type(u8)) {
                        /* the possible extra bytes of GC ref type have been
                           modified to OP_NOP, no need to resolve them again */
                    }
#endif
                }
                else {
                    p--;
                    skip_leb_uint32(p, p_end);
                }
                break;
            }
            case WASM_OP_REF_IS_NULL:
                break;
            case WASM_OP_REF_FUNC:
                skip_leb_uint32(p, p_end); /* func index */
                break;
#endif /* (WASM_ENABLE_GC != 0) || (WASM_ENABLE_REF_TYPES != 0) */

#if WASM_ENABLE_GC != 0
            case WASM_OP_REF_AS_NON_NULL:
            case WASM_OP_REF_EQ:
            case WASM_OP_BR_ON_NULL:
            case WASM_OP_BR_ON_NON_NULL:
                break;

            case WASM_OP_FUNC_BIND:
                skip_leb_uint32(p, p_end); /* type index */
                break;

            case WASM_OP_LET:
                set_error_buf_v(error_buf, error_buf_size,
                                "unsupported opcode %02x", opcode);
                return false;
#endif /* WASM_ENABLE_GC */

            case WASM_OP_GET_LOCAL:
            case WASM_OP_SET_LOCAL:
            case WASM_OP_TEE_LOCAL:
            case WASM_OP_GET_GLOBAL:
            case WASM_OP_SET_GLOBAL:
            case WASM_OP_GET_GLOBAL_64:
            case WASM_OP_SET_GLOBAL_64:
            case WASM_OP_SET_GLOBAL_AUX_STACK:
                skip_leb_uint32(p, p_end); /* local index */
                break;

            case EXT_OP_GET_LOCAL_FAST:
            case EXT_OP_SET_LOCAL_FAST:
            case EXT_OP_TEE_LOCAL_FAST:
                CHECK_BUF(p, p_end, 1);
                p++;
                break;

            case WASM_OP_I32_LOAD:
            case WASM_OP_I64_LOAD:
            case WASM_OP_F32_LOAD:
            case WASM_OP_F64_LOAD:
            case WASM_OP_I32_LOAD8_S:
            case WASM_OP_I32_LOAD8_U:
            case WASM_OP_I32_LOAD16_S:
            case WASM_OP_I32_LOAD16_U:
            case WASM_OP_I64_LOAD8_S:
            case WASM_OP_I64_LOAD8_U:
            case WASM_OP_I64_LOAD16_S:
            case WASM_OP_I64_LOAD16_U:
            case WASM_OP_I64_LOAD32_S:
            case WASM_OP_I64_LOAD32_U:
            case WASM_OP_I32_STORE:
            case WASM_OP_I64_STORE:
            case WASM_OP_F32_STORE:
            case WASM_OP_F64_STORE:
            case WASM_OP_I32_STORE8:
            case WASM_OP_I32_STORE16:
            case WASM_OP_I64_STORE8:
            case WASM_OP_I64_STORE16:
            case WASM_OP_I64_STORE32:
                skip_leb_uint32(p, p_end); /* align */
                skip_leb_uint32(p, p_end); /* offset */
                break;

            case WASM_OP_MEMORY_SIZE:
            case WASM_OP_MEMORY_GROW:
                skip_leb_uint32(p, p_end); /* 0x00 */
                break;

            case WASM_OP_I32_CONST:
                skip_leb_int32(p, p_end);
                break;
            case WASM_OP_I64_CONST:
                skip_leb_int64(p, p_end);
                break;
            case WASM_OP_F32_CONST:
                p += sizeof(float32);
                break;
            case WASM_OP_F64_CONST:
                p += sizeof(float64);
                break;

            case WASM_OP_I32_EQZ:
            case WASM_OP_I32_EQ:
            case WASM_OP_I32_NE:
            case WASM_OP_I32_LT_S:
            case WASM_OP_I32_LT_U:
            case WASM_OP_I32_GT_S:
            case WASM_OP_I32_GT_U:
            case WASM_OP_I32_LE_S:
            case WASM_OP_I32_LE_U:
            case WASM_OP_I32_GE_S:
            case WASM_OP_I32_GE_U:
            case WASM_OP_I64_EQZ:
            case WASM_OP_I64_EQ:
            case WASM_OP_I64_NE:
            case WASM_OP_I64_LT_S:
            case WASM_OP_I64_LT_U:
            case WASM_OP_I64_GT_S:
            case WASM_OP_I64_GT_U:
            case WASM_OP_I64_LE_S:
            case WASM_OP_I64_LE_U:
            case WASM_OP_I64_GE_S:
            case WASM_OP_I64_GE_U:
            case WASM_OP_F32_EQ:
            case WASM_OP_F32_NE:
            case WASM_OP_F32_LT:
            case WASM_OP_F32_GT:
            case WASM_OP_F32_LE:
            case WASM_OP_F32_GE:
            case WASM_OP_F64_EQ:
            case WASM_OP_F64_NE:
            case WASM_OP_F64_LT:
            case WASM_OP_F64_GT:
            case WASM_OP_F64_LE:
            case WASM_OP_F64_GE:
            case WASM_OP_I32_CLZ:
            case WASM_OP_I32_CTZ:
            case WASM_OP_I32_POPCNT:
            case WASM_OP_I32_ADD:
            case WASM_OP_I32_SUB:
            case WASM_OP_I32_MUL:
            case WASM_OP_I32_DIV_S:
            case WASM_OP_I32_DIV_U:
            case WASM_OP_I32_REM_S:
            case WASM_OP_I32_REM_U:
            case WASM_OP_I32_AND:
            case WASM_OP_I32_OR:
            case WASM_OP_I32_XOR:
            case WASM_OP_I32_SHL:
            case WASM_OP_I32_SHR_S:
            case WASM_OP_I32_SHR_U:
            case WASM_OP_I32_ROTL:
            case WASM_OP_I32_ROTR:
            case WASM_OP_I64_CLZ:
            case WASM_OP_I64_CTZ:
            case WASM_OP_I64_POPCNT:
            case WASM_OP_I64_ADD:
            case WASM_OP_I64_SUB:
            case WASM_OP_I64_MUL:
            case WASM_OP_I64_DIV_S:
            case WASM_OP_I64_DIV_U:
            case WASM_OP_I64_REM_S:
            case WASM_OP_I64_REM_U:
            case WASM_OP_I64_AND:
            case WASM_OP_I64_OR:
            case WASM_OP_I64_XOR:
            case WASM_OP_I64_SHL:
            case WASM_OP_I64_SHR_S:
            case WASM_OP_I64_SHR_U:
            case WASM_OP_I64_ROTL:
            case WASM_OP_I64_ROTR:
            case WASM_OP_F32_ABS:
            case WASM_OP_F32_NEG:
            case WASM_OP_F32_CEIL:
            case WASM_OP_F32_FLOOR:
            case WASM_OP_F32_TRUNC:
            case WASM_OP_F32_NEAREST:
            case WASM_OP_F32_SQRT:
            case WASM_OP_F32_ADD:
            case WASM_OP_F32_SUB:
            case WASM_OP_F32_MUL:
            case WASM_OP_F32_DIV:
            case WASM_OP_F32_MIN:
            case WASM_OP_F32_MAX:
            case WASM_OP_F32_COPYSIGN:
            case WASM_OP_F64_ABS:
            case WASM_OP_F64_NEG:
            case WASM_OP_F64_CEIL:
            case WASM_OP_F64_FLOOR:
            case WASM_OP_F64_TRUNC:
            case WASM_OP_F64_NEAREST:
            case WASM_OP_F64_SQRT:
            case WASM_OP_F64_ADD:
            case WASM_OP_F64_SUB:
            case WASM_OP_F64_MUL:
            case WASM_OP_F64_DIV:
            case WASM_OP_F64_MIN:
            case WASM_OP_F64_MAX:
            case WASM_OP_F64_COPYSIGN:
            case WASM_OP_I32_WRAP_I64:
            case WASM_OP_I32_TRUNC_S_F32:
            case WASM_OP_I32_TRUNC_U_F32:
            case WASM_OP_I32_TRUNC_S_F64:
            case WASM_OP_I32_TRUNC_U_F64:
            case WASM_OP_I64_EXTEND_S_I32:
            case WASM_OP_I64_EXTEND_U_I32:
            case WASM_OP_I64_TRUNC_S_F32:
            case WASM_OP_I64_TRUNC_U_F32:
            case WASM_OP_I64_TRUNC_S_F64:
            case WASM_OP_I64_TRUNC_U_F64:
            case WASM_OP_F32_CONVERT_S_I32:
            case WASM_OP_F32_CONVERT_U_I32:
            case WASM_OP_F32_CONVERT_S_I64:
            case WASM_OP_F32_CONVERT_U_I64:
            case WASM_OP_F32_DEMOTE_F64:
            case WASM_OP_F64_CONVERT_S_I32:
            case WASM_OP_F64_CONVERT_U_I32:
            case WASM_OP_F64_CONVERT_S_I64:
            case WASM_OP_F64_CONVERT_U_I64:
            case WASM_OP_F64_PROMOTE_F32:
            case WASM_OP_I32_REINTERPRET_F32:
            case WASM_OP_I64_REINTERPRET_F64:
            case WASM_OP_F32_REINTERPRET_I32:
            case WASM_OP_F64_REINTERPRET_I64:
            case WASM_OP_I32_EXTEND8_S:
            case WASM_OP_I32_EXTEND16_S:
            case WASM_OP_I64_EXTEND8_S:
            case WASM_OP_I64_EXTEND16_S:
            case WASM_OP_I64_EXTEND32_S:
                break;

#if WASM_ENABLE_GC != 0
            case WASM_OP_GC_PREFIX:
            {
                uint32 opcode1;

                read_leb_uint32(p, p_end, opcode1);

                switch (opcode1) {
                    case WASM_OP_STRUCT_NEW_WITH_RTT:
                    case WASM_OP_STRUCT_NEW_DEFAULT_WITH_RTT:
                        skip_leb_uint32(p, p_end); /* typeidx */
                        break;
                    case WASM_OP_STRUCT_GET:
                    case WASM_OP_STRUCT_GET_S:
                    case WASM_OP_STRUCT_GET_U:
                    case WASM_OP_STRUCT_SET:
                        skip_leb_uint32(p, p_end); /* typeidx */
                        skip_leb_uint32(p, p_end); /* fieldidx */
                        break;
                    case WASM_OP_ARRAY_NEW_WITH_RTT:
                    case WASM_OP_ARRAY_NEW_DEFAULT_WITH_RTT:
                    case WASM_OP_ARRAY_GET:
                    case WASM_OP_ARRAY_GET_S:
                    case WASM_OP_ARRAY_GET_U:
                    case WASM_OP_ARRAY_SET:
                        skip_leb_uint32(p, p_end); /* typeidx */
                        break;
                    case WASM_OP_ARRAY_LEN:
                        /* TODO: remove this line for latest GC MVP */
                        skip_leb_uint32(p, p_end);
                        break;

                    case WASM_OP_I31_NEW:
                    case WASM_OP_I31_GET_S:
                    case WASM_OP_I31_GET_U:
                        break;

                    case WASM_OP_RTT_CANON:
                    case WASM_OP_RTT_SUB:
                        skip_leb_uint32(p, p_end); /* typeidx */
                        break;

                    case WASM_OP_REF_TEST:
                    case WASM_OP_REF_CAST:
                    case WASM_OP_BR_ON_CAST:
                    case WASM_OP_BR_ON_CAST_FAIL:
                        skip_leb_uint32(p, p_end); /* typeidx */
                        break;

                    case WASM_OP_REF_IS_FUNC:
                    case WASM_OP_REF_IS_DATA:
                    case WASM_OP_REF_IS_I31:
                    case WASM_OP_REF_IS_ARRAY:
                    case WASM_OP_REF_AS_FUNC:
                    case WASM_OP_REF_AS_DATA:
                    case WASM_OP_REF_AS_I31:
                    case WASM_OP_REF_AS_ARRAY:
                        break;

                    case WASM_OP_BR_ON_FUNC:
                    case WASM_OP_BR_ON_DATA:
                    case WASM_OP_BR_ON_I31:
                    case WASM_OP_BR_ON_ARRAY:
                    case WASM_OP_BR_ON_NON_FUNC:
                    case WASM_OP_BR_ON_NON_DATA:
                    case WASM_OP_BR_ON_NON_I31:
                    case WASM_OP_BR_ON_NON_ARRAY:
                        skip_leb_uint32(p, p_end);
                        break;

                    default:
                        set_error_buf_v(error_buf, error_buf_size,
                                        "%s %02x %02x", "unsupported opcode",
                                        WASM_OP_GC_PREFIX, opcode1);
                        return false;
                }
                break;
            }
#endif /* end of WASM_ENABLE_GC */

            case WASM_OP_MISC_PREFIX:
            {
                uint32 opcode1;

                read_leb_uint32(p, p_end, opcode1);

                switch (opcode1) {
                    case WASM_OP_I32_TRUNC_SAT_S_F32:
                    case WASM_OP_I32_TRUNC_SAT_U_F32:
                    case WASM_OP_I32_TRUNC_SAT_S_F64:
                    case WASM_OP_I32_TRUNC_SAT_U_F64:
                    case WASM_OP_I64_TRUNC_SAT_S_F32:
                    case WASM_OP_I64_TRUNC_SAT_U_F32:
                    case WASM_OP_I64_TRUNC_SAT_S_F64:
                    case WASM_OP_I64_TRUNC_SAT_U_F64:
                        break;
#if WASM_ENABLE_BULK_MEMORY != 0
                    case WASM_OP_MEMORY_INIT:
                        skip_leb_uint32(p, p_end);
                        /* skip memory idx */
                        p++;
                        break;
                    case WASM_OP_DATA_DROP:
                        skip_leb_uint32(p, p_end);
                        break;
                    case WASM_OP_MEMORY_COPY:
                        /* skip two memory idx */
                        p += 2;
                        break;
                    case WASM_OP_MEMORY_FILL:
                        /* skip memory idx */
                        p++;
                        break;
#endif /* WASM_ENABLE_BULK_MEMORY */
#if (WASM_ENABLE_GC != 0) || (WASM_ENABLE_REF_TYPES != 0)
                    case WASM_OP_TABLE_INIT:
                    case WASM_OP_TABLE_COPY:
                        /* tableidx */
                        skip_leb_uint32(p, p_end);
                        /* elemidx */
                        skip_leb_uint32(p, p_end);
                        break;
                    case WASM_OP_ELEM_DROP:
                        /* elemidx */
                        skip_leb_uint32(p, p_end);
                        break;
                    case WASM_OP_TABLE_SIZE:
                    case WASM_OP_TABLE_GROW:
                    case WASM_OP_TABLE_FILL:
                        skip_leb_uint32(p, p_end); /* table idx */
                        break;
#endif /* (WASM_ENABLE_GC != 0) || (WASM_ENABLE_REF_TYPES != 0) */
                    default:
                        set_error_buf_v(error_buf, error_buf_size,
                                        "%s %02x %02x", "unsupported opcode",
                                        WASM_OP_MISC_PREFIX, opcode1);
                        return false;
                }
                break;
            }

#if WASM_ENABLE_SIMD != 0
#if (WASM_ENABLE_WAMR_COMPILER != 0) || (WASM_ENABLE_JIT != 0)
            case WASM_OP_SIMD_PREFIX:
            {
                /* TODO: shall we ceate a table to be friendly to branch
                 * prediction */
                opcode = read_uint8(p);
                /* follow the order of enum WASMSimdEXTOpcode in wasm_opcode.h
                 */
                switch (opcode) {
                    case SIMD_v128_load:
                    case SIMD_v128_load8x8_s:
                    case SIMD_v128_load8x8_u:
                    case SIMD_v128_load16x4_s:
                    case SIMD_v128_load16x4_u:
                    case SIMD_v128_load32x2_s:
                    case SIMD_v128_load32x2_u:
                    case SIMD_v128_load8_splat:
                    case SIMD_v128_load16_splat:
                    case SIMD_v128_load32_splat:
                    case SIMD_v128_load64_splat:
                    case SIMD_v128_store:
                        /* memarg align */
                        skip_leb_uint32(p, p_end);
                        /* memarg offset*/
                        skip_leb_uint32(p, p_end);
                        break;

                    case SIMD_v128_const:
                    case SIMD_v8x16_shuffle:
                        /* immByte[16] immLaneId[16] */
                        CHECK_BUF1(p, p_end, 16);
                        p += 16;
                        break;

                    case SIMD_i8x16_extract_lane_s:
                    case SIMD_i8x16_extract_lane_u:
                    case SIMD_i8x16_replace_lane:
                    case SIMD_i16x8_extract_lane_s:
                    case SIMD_i16x8_extract_lane_u:
                    case SIMD_i16x8_replace_lane:
                    case SIMD_i32x4_extract_lane:
                    case SIMD_i32x4_replace_lane:
                    case SIMD_i64x2_extract_lane:
                    case SIMD_i64x2_replace_lane:
                    case SIMD_f32x4_extract_lane:
                    case SIMD_f32x4_replace_lane:
                    case SIMD_f64x2_extract_lane:
                    case SIMD_f64x2_replace_lane:
                        /* ImmLaneId */
                        CHECK_BUF(p, p_end, 1);
                        p++;
                        break;

                    case SIMD_v128_load8_lane:
                    case SIMD_v128_load16_lane:
                    case SIMD_v128_load32_lane:
                    case SIMD_v128_load64_lane:
                    case SIMD_v128_store8_lane:
                    case SIMD_v128_store16_lane:
                    case SIMD_v128_store32_lane:
                    case SIMD_v128_store64_lane:
                        /* memarg align */
                        skip_leb_uint32(p, p_end);
                        /* memarg offset*/
                        skip_leb_uint32(p, p_end);
                        /* ImmLaneId */
                        CHECK_BUF(p, p_end, 1);
                        p++;
                        break;

                    case SIMD_v128_load32_zero:
                    case SIMD_v128_load64_zero:
                        /* memarg align */
                        skip_leb_uint32(p, p_end);
                        /* memarg offset*/
                        skip_leb_uint32(p, p_end);
                        break;

                    default:
                        /*
                         * since latest SIMD specific used almost every value
                         * from 0x00 to 0xff, the default branch will present
                         * all opcodes without imm
                         * https://github.com/WebAssembly/simd/blob/main/proposals/simd/NewOpcodes.md
                         */
                        break;
                }
                break;
            }
#endif /* end of (WASM_ENABLE_WAMR_COMPILER != 0) || (WASM_ENABLE_JIT != 0) */
#endif /* end of WASM_ENABLE_SIMD */

#if WASM_ENABLE_SHARED_MEMORY != 0
            case WASM_OP_ATOMIC_PREFIX:
            {
                /* atomic_op (1 u8) + memarg (2 u32_leb) */
                opcode = read_uint8(p);
                if (opcode != WASM_OP_ATOMIC_FENCE) {
                    skip_leb_uint32(p, p_end); /* align */
                    skip_leb_uint32(p, p_end); /* offset */
                }
                else {
                    /* atomic.fence doesn't have memarg */
                    p++;
                }
                break;
            }
#endif
#if WASM_ENABLE_DEBUG_INTERP != 0
            case DEBUG_OP_BREAK:
            {
                WASMDebugInstance *debug_instance =
                    wasm_exec_env_get_instance(exec_env);
                char orignal_opcode[1];
                uint64 size = 1;
                WASMModuleInstance *module_inst =
                    (WASMModuleInstance *)exec_env->module_inst;
                uint64 offset = (p - 1) >= module_inst->module->load_addr
                                    ? (p - 1) - module_inst->module->load_addr
                                    : ~0;
                if (debug_instance) {
                    if (wasm_debug_instance_get_obj_mem(debug_instance, offset,
                                                        orignal_opcode, &size)
                        && size == 1) {
                        LOG_VERBOSE("WASM loader find OP_BREAK , recover it "
                                    "with  %02x: ",
                                    orignal_opcode[0]);
                        opcode = orignal_opcode[0];
                        goto op_break_retry;
                    }
                }
                break;
            }
#endif

            default:
                return false;
        }
    }

    (void)u8;
    return false;
fail:
    return false;
}

#if WASM_ENABLE_FAST_INTERP != 0

#if WASM_DEBUG_PREPROCESSOR != 0
#define LOG_OP(...) os_printf(__VA_ARGS__)
#else
#define LOG_OP(...) (void)0
#endif

#define PATCH_ELSE 0
#define PATCH_END 1
typedef struct BranchBlockPatch {
    struct BranchBlockPatch *next;
    uint8 patch_type;
    uint8 *code_compiled;
} BranchBlockPatch;
#endif

typedef struct BranchBlock {
    uint8 label_type;
    BlockType block_type;
    uint8 *start_addr;
    uint8 *else_addr;
    uint8 *end_addr;
    uint32 stack_cell_num;
#if WASM_ENABLE_GC != 0
    uint32 reftype_map_num;
#endif
#if WASM_ENABLE_FAST_INTERP != 0
    uint16 dynamic_offset;
    uint8 *code_compiled;
    BranchBlockPatch *patch_list;
    /* This is used to save params frame_offset of of if block */
    int16 *param_frame_offsets;
#endif

    /* Indicate the operand stack is in polymorphic state.
     * If the opcode is one of unreachable/br/br_table/return, stack is marked
     * to polymorphic state until the block's 'end' opcode is processed.
     * If stack is in polymorphic state and stack is empty, instruction can
     * pop any type of value directly without decreasing stack top pointer
     * and stack cell num. */
    bool is_stack_polymorphic;
} BranchBlock;

typedef struct WASMLoaderContext {
    /* frame ref stack */
    uint8 *frame_ref;
    uint8 *frame_ref_bottom;
    uint8 *frame_ref_boundary;
    uint32 frame_ref_size;
    uint32 stack_cell_num;
    uint32 max_stack_cell_num;

#if WASM_ENABLE_GC != 0
    /* frame reftype map stack */
    WASMRefTypeMap *frame_reftype_map;
    WASMRefTypeMap *frame_reftype_map_bottom;
    WASMRefTypeMap *frame_reftype_map_boundary;
    uint32 frame_reftype_map_size;
    uint32 reftype_map_num;
    uint32 max_reftype_map_num;
    /* Current module */
    WASMModule *module;
    /* Current module's ref_type_set */
    HashMap *ref_type_set;
    /* Always point to local variable ref_type of
       wasm_loader_prepare_bytecode */
    WASMRefType *ref_type_tmp;
#endif

    /* frame csp stack */
    BranchBlock *frame_csp;
    BranchBlock *frame_csp_bottom;
    BranchBlock *frame_csp_boundary;
    uint32 frame_csp_size;
    uint32 csp_num;
    uint32 max_csp_num;

#if WASM_ENABLE_FAST_INTERP != 0
    /* frame offset stack */
    int16 *frame_offset;
    int16 *frame_offset_bottom;
    int16 *frame_offset_boundary;
    uint32 frame_offset_size;
    int16 dynamic_offset;
    int16 start_dynamic_offset;
    int16 max_dynamic_offset;

    /* preserved local offset */
    int16 preserved_local_offset;

    /* const buffer */
    uint8 *const_buf;
    uint16 num_const;
    uint16 const_cell_num;
    uint32 const_buf_size;

    /* processed code */
    uint8 *p_code_compiled;
    uint8 *p_code_compiled_end;
    uint32 code_compiled_size;
#endif
} WASMLoaderContext;

typedef struct Const {
    WASMValue value;
    uint16 slot_index;
    uint8 value_type;
} Const;

static void *
memory_realloc(void *mem_old, uint32 size_old, uint32 size_new, char *error_buf,
               uint32 error_buf_size)
{
    uint8 *mem_new;
    bh_assert(size_new > size_old);
    if ((mem_new = loader_malloc(size_new, error_buf, error_buf_size))) {
        bh_memcpy_s(mem_new, size_new, mem_old, size_old);
        memset(mem_new + size_old, 0, size_new - size_old);
        wasm_runtime_free(mem_old);
    }
    return mem_new;
}

#define MEM_REALLOC(mem, size_old, size_new)                               \
    do {                                                                   \
        void *mem_new = memory_realloc(mem, size_old, size_new, error_buf, \
                                       error_buf_size);                    \
        if (!mem_new)                                                      \
            goto fail;                                                     \
        mem = mem_new;                                                     \
    } while (0)

#define CHECK_CSP_PUSH()                                                  \
    do {                                                                  \
        if (ctx->frame_csp >= ctx->frame_csp_boundary) {                  \
            MEM_REALLOC(                                                  \
                ctx->frame_csp_bottom, ctx->frame_csp_size,               \
                (uint32)(ctx->frame_csp_size + 8 * sizeof(BranchBlock))); \
            ctx->frame_csp_size += (uint32)(8 * sizeof(BranchBlock));     \
            ctx->frame_csp_boundary =                                     \
                ctx->frame_csp_bottom                                     \
                + ctx->frame_csp_size / sizeof(BranchBlock);              \
            ctx->frame_csp = ctx->frame_csp_bottom + ctx->csp_num;        \
        }                                                                 \
    } while (0)

#define CHECK_CSP_POP()                                             \
    do {                                                            \
        if (ctx->csp_num < 1) {                                     \
            set_error_buf(error_buf, error_buf_size,                \
                          "type mismatch: "                         \
                          "expect data but block stack was empty"); \
            goto fail;                                              \
        }                                                           \
    } while (0)

#if WASM_ENABLE_FAST_INTERP != 0
static bool
check_offset_push(WASMLoaderContext *ctx, char *error_buf,
                  uint32 error_buf_size)
{
    uint32 cell_num = (uint32)(ctx->frame_offset - ctx->frame_offset_bottom);
    if (ctx->frame_offset >= ctx->frame_offset_boundary) {
        MEM_REALLOC(ctx->frame_offset_bottom, ctx->frame_offset_size,
                    ctx->frame_offset_size + 16);
        ctx->frame_offset_size += 16;
        ctx->frame_offset_boundary =
            ctx->frame_offset_bottom + ctx->frame_offset_size / sizeof(int16);
        ctx->frame_offset = ctx->frame_offset_bottom + cell_num;
    }
    return true;
fail:
    return false;
}

static bool
check_offset_pop(WASMLoaderContext *ctx, uint32 cells)
{
    if (ctx->frame_offset - cells < ctx->frame_offset_bottom)
        return false;
    return true;
}

static void
free_label_patch_list(BranchBlock *frame_csp)
{
    BranchBlockPatch *label_patch = frame_csp->patch_list;
    BranchBlockPatch *next;
    while (label_patch != NULL) {
        next = label_patch->next;
        wasm_runtime_free(label_patch);
        label_patch = next;
    }
    frame_csp->patch_list = NULL;
}

static void
free_all_label_patch_lists(BranchBlock *frame_csp, uint32 csp_num)
{
    BranchBlock *tmp_csp = frame_csp;

    for (uint32 i = 0; i < csp_num; i++) {
        free_label_patch_list(tmp_csp);
        tmp_csp++;
    }
}

#endif /* end of WASM_ENABLE_FAST_INTERP */

static void
wasm_loader_ctx_destroy(WASMLoaderContext *ctx)
{
    if (ctx) {
        if (ctx->frame_ref_bottom)
            wasm_runtime_free(ctx->frame_ref_bottom);
#if WASM_ENABLE_GC != 0
        if (ctx->frame_reftype_map_bottom)
            wasm_runtime_free(ctx->frame_reftype_map_bottom);
#endif
        if (ctx->frame_csp_bottom) {
#if WASM_ENABLE_FAST_INTERP != 0
            free_all_label_patch_lists(ctx->frame_csp_bottom, ctx->csp_num);
#endif
            wasm_runtime_free(ctx->frame_csp_bottom);
        }
#if WASM_ENABLE_FAST_INTERP != 0
        if (ctx->frame_offset_bottom)
            wasm_runtime_free(ctx->frame_offset_bottom);
        if (ctx->const_buf)
            wasm_runtime_free(ctx->const_buf);
#endif
        wasm_runtime_free(ctx);
    }
}

static WASMLoaderContext *
wasm_loader_ctx_init(WASMFunction *func, char *error_buf, uint32 error_buf_size)
{
    WASMLoaderContext *loader_ctx =
        loader_malloc(sizeof(WASMLoaderContext), error_buf, error_buf_size);
    if (!loader_ctx)
        return NULL;

    loader_ctx->frame_ref_size = 32;
    if (!(loader_ctx->frame_ref_bottom = loader_ctx->frame_ref = loader_malloc(
              loader_ctx->frame_ref_size, error_buf, error_buf_size)))
        goto fail;
    loader_ctx->frame_ref_boundary = loader_ctx->frame_ref_bottom + 32;

#if WASM_ENABLE_GC != 0
    loader_ctx->frame_reftype_map_size = sizeof(WASMRefTypeMap) * 16;
    if (!(loader_ctx->frame_reftype_map_bottom = loader_ctx->frame_reftype_map =
              loader_malloc(loader_ctx->frame_reftype_map_size, error_buf,
                            error_buf_size)))
        goto fail;
    loader_ctx->frame_reftype_map_boundary =
        loader_ctx->frame_reftype_map_bottom + 16;
#endif

    loader_ctx->frame_csp_size = sizeof(BranchBlock) * 8;
    if (!(loader_ctx->frame_csp_bottom = loader_ctx->frame_csp = loader_malloc(
              loader_ctx->frame_csp_size, error_buf, error_buf_size)))
        goto fail;
    loader_ctx->frame_csp_boundary = loader_ctx->frame_csp_bottom + 8;

#if WASM_ENABLE_FAST_INTERP != 0
    loader_ctx->frame_offset_size = sizeof(int16) * 32;
    if (!(loader_ctx->frame_offset_bottom = loader_ctx->frame_offset =
              loader_malloc(loader_ctx->frame_offset_size, error_buf,
                            error_buf_size)))
        goto fail;
    loader_ctx->frame_offset_boundary = loader_ctx->frame_offset_bottom + 32;

    loader_ctx->num_const = 0;
    loader_ctx->const_buf_size = sizeof(Const) * 8;
    if (!(loader_ctx->const_buf = loader_malloc(loader_ctx->const_buf_size,
                                                error_buf, error_buf_size)))
        goto fail;

    if (func->param_cell_num >= (int32)INT16_MAX - func->local_cell_num) {
        set_error_buf(error_buf, error_buf_size,
                      "fast interpreter offset overflow");
        goto fail;
    }

    loader_ctx->start_dynamic_offset = loader_ctx->dynamic_offset =
        loader_ctx->max_dynamic_offset =
            func->param_cell_num + func->local_cell_num;
#endif
    return loader_ctx;

fail:
    wasm_loader_ctx_destroy(loader_ctx);
    return NULL;
}

static bool
check_stack_push(WASMLoaderContext *ctx, uint8 type, char *error_buf,
                 uint32 error_buf_size)
{
    uint32 cell_num_needed = wasm_value_type_cell_num(type);

    if (ctx->frame_ref + cell_num_needed > ctx->frame_ref_boundary) {
        /* Increase the frame ref stack */
        MEM_REALLOC(ctx->frame_ref_bottom, ctx->frame_ref_size,
                    ctx->frame_ref_size + 16);
        ctx->frame_ref_size += 16;
        ctx->frame_ref_boundary = ctx->frame_ref_bottom + ctx->frame_ref_size;
        ctx->frame_ref = ctx->frame_ref_bottom + ctx->stack_cell_num;
    }

#if WASM_ENABLE_GC != 0
    if (wasm_is_type_multi_byte_type(type)
        && ctx->frame_reftype_map >= ctx->frame_reftype_map_boundary) {
        /* Increase the frame reftype map stack */
        bh_assert(
            (uint32)((ctx->frame_reftype_map - ctx->frame_reftype_map_bottom)
                     * sizeof(WASMRefTypeMap))
            == ctx->frame_reftype_map_size);
        MEM_REALLOC(ctx->frame_reftype_map_bottom, ctx->frame_reftype_map_size,
                    ctx->frame_reftype_map_size
                        + (uint32)sizeof(WASMRefTypeMap) * 8);
        ctx->frame_reftype_map =
            ctx->frame_reftype_map_bottom
            + ctx->frame_reftype_map_size / ((uint32)sizeof(WASMRefTypeMap));
        ctx->frame_reftype_map_size += (uint32)sizeof(WASMRefTypeMap) * 8;
        ctx->frame_reftype_map_boundary =
            ctx->frame_reftype_map_bottom
            + ctx->frame_reftype_map_size / ((uint32)sizeof(WASMRefTypeMap));
    }
#endif
    return true;
fail:
    return false;
}

static bool
wasm_loader_push_frame_ref(WASMLoaderContext *ctx, uint8 type, char *error_buf,
                           uint32 error_buf_size)
{
    uint32 type_cell_num = wasm_value_type_cell_num(type);
    uint32 i;
    if (!check_stack_push(ctx, type, error_buf, error_buf_size))
        return false;

#if WASM_ENABLE_GC != 0
    if (wasm_is_type_multi_byte_type(type)) {
        WASMRefType *ref_type;
        if (!(ref_type =
                  reftype_set_insert(ctx->ref_type_set, ctx->ref_type_tmp,
                                     error_buf, error_buf_size))) {
            return false;
        }

        if (ctx->frame_reftype_map >= ctx->frame_reftype_map_boundary) {
            /* Increase the frame reftype map stack */
            bh_assert((uint32)((ctx->frame_reftype_map
                                - ctx->frame_reftype_map_bottom)
                               * sizeof(WASMRefTypeMap))
                      == ctx->frame_reftype_map_size);
            MEM_REALLOC(ctx->frame_reftype_map_bottom,
                        ctx->frame_reftype_map_size,
                        ctx->frame_reftype_map_size
                            + (uint32)sizeof(WASMRefTypeMap) * 8);
            ctx->frame_reftype_map = ctx->frame_reftype_map_bottom
                                     + ctx->frame_reftype_map_size
                                           / ((uint32)sizeof(WASMRefTypeMap));
            ctx->frame_reftype_map_size += (uint32)sizeof(WASMRefTypeMap) * 8;
            ctx->frame_reftype_map_boundary =
                ctx->frame_reftype_map_bottom
                + ctx->frame_reftype_map_size
                      / ((uint32)sizeof(WASMRefTypeMap));
        }

        ctx->frame_reftype_map->index = ctx->stack_cell_num;
        ctx->frame_reftype_map->ref_type = ref_type;
        ctx->frame_reftype_map++;
        ctx->reftype_map_num++;
        if (ctx->reftype_map_num > ctx->max_reftype_map_num)
            ctx->max_reftype_map_num = ctx->reftype_map_num;
    }
#endif

    for (i = 0; i < type_cell_num; i++)
        *ctx->frame_ref++ = type;
    ctx->stack_cell_num += type_cell_num;

    if (ctx->stack_cell_num > ctx->max_stack_cell_num)
        ctx->max_stack_cell_num = ctx->stack_cell_num;

    return true;
#if WASM_ENABLE_GC != 0
fail:
    return false;
#endif
}

static bool
check_stack_top_values(WASMLoaderContext *ctx, uint8 *frame_ref,
                       int32 stack_cell_num,
#if WASM_ENABLE_GC != 0
                       WASMRefTypeMap *frame_reftype_map, int32 reftype_map_num,
#endif
                       uint8 type,
#if WASM_ENABLE_GC != 0
                       WASMRefType *ref_type,
#endif
                       char *error_buf, uint32 error_buf_size)
{
    int32 type_cell_num = (int32)wasm_value_type_cell_num(type), i;
#if WASM_ENABLE_GC != 0
    WASMRefType *frame_reftype = NULL;
#endif

    if (stack_cell_num < type_cell_num) {
        set_error_buf(error_buf, error_buf_size,
                      "type mismatch: expect data but stack was empty");
        return false;
    }

#if WASM_ENABLE_GC == 0
    for (i = 0; i < type_cell_num; i++) {
        if (*(frame_ref - 1 - i) != type) {
            set_error_buf_v(error_buf, error_buf_size, "%s%s%s",
                            "type mismatch: expect ", type2str(type),
                            " but got other");
            return false;
        }
    }
#else
    if (wasm_is_type_multi_byte_type(*(frame_ref - 1))) {
        bh_assert(reftype_map_num > 0);
        frame_reftype = (frame_reftype_map - 1)->ref_type;
    }
    if (!wasm_reftype_is_subtype_of(*(frame_ref - 1), frame_reftype, type,
                                    ref_type, ctx->module->types,
                                    ctx->module->type_count)) {
        set_error_buf_v(error_buf, error_buf_size, "%s%s%s",
                        "type mismatch: expect ", type2str(type),
                        " but got other");
        return false;
    }
    for (i = 0; i < type_cell_num - 1; i++) {
        if (*(frame_ref - 2 - i) != *(frame_ref - 1)) {
            set_error_buf_v(error_buf, error_buf_size, "%s%s%s",
                            "type mismatch: expect ", type2str(type),
                            " but got other");
            return false;
        }
    }
#endif

    return true;
}

static bool
check_stack_pop(WASMLoaderContext *ctx, uint8 type, char *error_buf,
                uint32 error_buf_size)
{
    int32 block_stack_cell_num =
        (int32)(ctx->stack_cell_num - (ctx->frame_csp - 1)->stack_cell_num);
#if WASM_ENABLE_GC != 0
    int32 reftype_map_num =
        (int32)(ctx->reftype_map_num - (ctx->frame_csp - 1)->reftype_map_num);
#endif

    if (block_stack_cell_num > 0) {
        if (*(ctx->frame_ref - 1) == VALUE_TYPE_ANY)
            /* the stack top is a value of any type, return success */
            return true;
    }

#if WASM_ENABLE_GC != 0
    if (wasm_is_type_reftype(type) && block_stack_cell_num > 0) {
        uint8 stack_top_type = *(ctx->frame_ref - 1);
        WASMRefType *stack_top_ref_type = NULL;

        if (wasm_is_type_multi_byte_type(stack_top_type)) {
            bh_assert(reftype_map_num > 0);
            stack_top_ref_type = (*(ctx->frame_reftype_map - 1)).ref_type;
        }

        if (wasm_reftype_is_subtype_of(stack_top_type, stack_top_ref_type, type,
                                       ctx->ref_type_tmp, ctx->module->types,
                                       ctx->module->type_count)) {
            if (wasm_is_type_multi_byte_type(stack_top_type)) {
                uint32 ref_type_struct_size =
                    wasm_reftype_struct_size(stack_top_ref_type);
                bh_memcpy_s(ctx->ref_type_tmp, (uint32)sizeof(WASMRefType),
                            stack_top_ref_type, ref_type_struct_size);
            }
            return true;
        }
    }
#endif

    if (!check_stack_top_values(ctx, ctx->frame_ref, block_stack_cell_num,
#if WASM_ENABLE_GC != 0
                                ctx->frame_reftype_map, reftype_map_num,
#endif
                                type,
#if WASM_ENABLE_GC != 0
                                ctx->ref_type_tmp,
#endif
                                error_buf, error_buf_size)) {
        return false;
    }

    return true;
}

static bool
wasm_loader_pop_frame_ref(WASMLoaderContext *ctx, uint8 type, char *error_buf,
                          uint32 error_buf_size)
{
    BranchBlock *cur_block = ctx->frame_csp - 1;
    int32 available_stack_cell =
        (int32)(ctx->stack_cell_num - cur_block->stack_cell_num);
    uint32 cell_num_to_pop = wasm_value_type_cell_num(type);

    /* Directly return success if current block is in stack
       polymorphic state while stack is empty. */
    if (available_stack_cell <= 0 && cur_block->is_stack_polymorphic)
        return true;

    if (type == VALUE_TYPE_VOID)
        return true;

    if (!check_stack_pop(ctx, type, error_buf, error_buf_size))
        return false;

    bh_assert(available_stack_cell > 0);
    if (*(ctx->frame_ref - 1) == VALUE_TYPE_ANY) {
        type = VALUE_TYPE_ANY;
        cell_num_to_pop = 1;
    }

    ctx->frame_ref -= cell_num_to_pop;
    ctx->stack_cell_num -= cell_num_to_pop;
#if WASM_ENABLE_GC != 0
    if (wasm_is_type_multi_byte_type(type)) {
        ctx->frame_reftype_map--;
        ctx->reftype_map_num--;
    }
#endif

    return true;
}

#if WASM_ENABLE_GC != 0
/* Get the stack top element of current block */
static bool
wasm_loader_get_frame_ref_top(WASMLoaderContext *ctx, uint8 *p_type,
                              WASMRefType **p_ref_type, char *error_buf,
                              uint32 error_buf_size)
{
    BranchBlock *cur_block = ctx->frame_csp - 1;
    int32 available_stack_cell =
        (int32)(ctx->stack_cell_num - cur_block->stack_cell_num);

    if (available_stack_cell <= 0) {
        /* Directly return success if current block is in stack
           polymorphic state while stack is empty. */
        if (cur_block->is_stack_polymorphic) {
            *p_type = VALUE_TYPE_ANY;
            return true;
        }
        else {
            set_error_buf(
                error_buf, error_buf_size,
                "type mismatch: expect data but block stack was empty");
            return false;
        }
    }

    *p_type = *(ctx->frame_ref - 1);
    if (wasm_is_type_multi_byte_type(*p_type)) {
        int32 available_reftype_map =
            (int32)(ctx->reftype_map_num
                    - (ctx->frame_csp - 1)->reftype_map_num);
        bh_assert(available_reftype_map > 0);
        (void)available_reftype_map;
        *p_ref_type = (ctx->frame_reftype_map - 1)->ref_type;
    }

    return true;
}

#if WASM_ENABLE_FAST_INTERP != 0
static bool
wasm_loader_pop_frame_ref_offset(WASMLoaderContext *ctx, uint8 type,
                                 char *error_buf, uint32 error_buf_size);
#endif

/* Check whether the stack top elem is subtype of (ref null ht),
   and if yes, pop it and return the converted (ref ht) */
static bool
wasm_loader_pop_nullable_ht(WASMLoaderContext *ctx, uint8 *p_type,
                            WASMRefType *ref_ht_ret, char *error_buf,
                            uint32 error_buf_size)
{
    uint8 type = 0;
    WASMRefType *ref_type = NULL;

    /* Get stack top element */
    if (!wasm_loader_get_frame_ref_top(ctx, &type, &ref_type, error_buf,
                                       error_buf_size)) {
        return false;
    }

    if (type != VALUE_TYPE_ANY /* block isn't in stack polymorphic state */
        /* stack top isn't (ref null func/extern/eq/i31/data/array) */
        && (type != REF_TYPE_FUNCREF && type != REF_TYPE_EXTERNREF
            && type != REF_TYPE_ANYREF && type != REF_TYPE_EQREF
            && type != REF_TYPE_I31REF && type != REF_TYPE_DATAREF
            && type != REF_TYPE_ARRAYREF)
        /* stack top isn't (ref null ht) */
        && !wasm_is_reftype_htref_nullable(type)
        /* stack top isn't (ref ht) */
        && !wasm_is_reftype_htref_non_nullable(type)) {
        set_error_buf(error_buf, error_buf_size,
                      "type mismatch: expect (ref null ht) but got others");
        return false;
    }

    /* POP stack top */
    if (wasm_is_type_multi_byte_type(type)) {
        bh_assert(ref_type);
        bh_memcpy_s(ctx->ref_type_tmp, sizeof(WASMRefType), ref_type,
                    wasm_reftype_struct_size(ref_type));
    }
#if WASM_ENABLE_FAST_INTERP != 0
    if (!wasm_loader_pop_frame_ref_offset(ctx, type, error_buf,
                                          error_buf_size)) {
        return false;
    }
#else
    if (!wasm_loader_pop_frame_ref(ctx, type, error_buf, error_buf_size)) {
        return false;
    }
#endif

    /* Convert to related (ref ht) and return */
    if (type == REF_TYPE_FUNCREF || type == REF_TYPE_EXTERNREF
        || type == REF_TYPE_ANYREF || type == REF_TYPE_EQREF
        || type == REF_TYPE_I31REF || type == REF_TYPE_DATAREF
        || type == REF_TYPE_ARRAYREF) {
        /* Return (ref func/extern/eq/i31/data) */
        wasm_set_refheaptype_common(&ref_ht_ret->ref_ht_common, false,
                                    HEAP_TYPE_FUNC + (type - REF_TYPE_FUNCREF));
        type = ref_ht_ret->ref_type;
    }
    else if (wasm_is_reftype_htref_nullable(type)
             || wasm_is_reftype_htref_non_nullable(type)) {
        bh_memcpy_s(ref_ht_ret, (uint32)sizeof(WASMRefType), ref_type,
                    wasm_reftype_struct_size(ref_type));
        /* Convert (ref null ht) to (ref ht) */
        ref_ht_ret->ref_ht_common.ref_type = REF_TYPE_HT_NON_NULLABLE;
        ref_ht_ret->ref_ht_common.nullable = false;
        type = ref_ht_ret->ref_type;
    }
    *p_type = type;

    return true;
}

/* Check whether the stack top elem is dataref or funcref,
   and if yes, pop it */
static bool
wasm_loader_pop_nullable_data_or_func(WASMLoaderContext *ctx, char *error_buf,
                                      uint32 error_buf_size)
{
#if WASM_ENABLE_FAST_INTERP != 0
    if (!wasm_loader_pop_frame_ref_offset(ctx, REF_TYPE_DATAREF, error_buf,
                                          error_buf_size)
        && !wasm_loader_pop_frame_ref_offset(ctx, REF_TYPE_FUNCREF, error_buf,
                                             error_buf_size)) {
        return false;
    }
#else
    if (!wasm_loader_pop_frame_ref(ctx, REF_TYPE_DATAREF, error_buf,
                                   error_buf_size)
        && !wasm_loader_pop_frame_ref(ctx, REF_TYPE_FUNCREF, error_buf,
                                      error_buf_size)) {
        return false;
    }
#endif

    return true;
}

/* Check whether the stack top elem is (ref null? data) or (ref null? func),
   and if yes, pop it and return the null? flag */
static bool
wasm_loader_pop_data_or_func(WASMLoaderContext *ctx, uint8 *p_type,
                             bool *p_nullable, char *error_buf,
                             uint32 error_buf_size)
{
    uint8 type = 0;
    WASMRefType *ref_type = NULL;

    if (!wasm_loader_get_frame_ref_top(ctx, &type, &ref_type, error_buf,
                                       error_buf_size)) {
        return false;
    }

    if (wasm_is_reftype_htref_nullable(type)
        || wasm_is_reftype_htref_non_nullable(type)) {
        bh_assert(ref_type);
        /* stack top isn't (ref null func/data) or (ref func/data) */
        if (ref_type->ref_ht_common.heap_type != HEAP_TYPE_FUNC
            && ref_type->ref_ht_common.heap_type != HEAP_TYPE_DATA) {
            set_error_buf(error_buf, error_buf_size,
                          "type mismatch: expect (ref null? data) or "
                          "(ref null? func) but got others");
        }
    }
    else if (type != VALUE_TYPE_ANY /* block isn't in stack polymorphic state */
             /* stack top isn't (ref null func/data) */
             && (type != REF_TYPE_FUNCREF && type != REF_TYPE_DATAREF)) {
        set_error_buf(error_buf, error_buf_size,
                      "type mismatch: expect (ref null? data) or "
                      "(ref null? func) but got others");
        return false;
    }

    /* POP stack top elem */
    if (wasm_is_type_multi_byte_type(type)) {
        bh_assert(ref_type);
        bh_memcpy_s(ctx->ref_type_tmp, (uint32)sizeof(WASMRefType), ref_type,
                    wasm_reftype_struct_size(ref_type));
    }
#if WASM_ENABLE_FAST_INTERP != 0
    if (!wasm_loader_pop_frame_ref_offset(ctx, type, error_buf,
                                          error_buf_size)) {
        return false;
    }
#else
    if (!wasm_loader_pop_frame_ref(ctx, type, error_buf, error_buf_size)) {
        return false;
    }
#endif

    *p_type = type;
    if (type == REF_TYPE_FUNCREF || type == REF_TYPE_DATAREF) {
        *p_nullable = true;
    }
    else if (wasm_is_reftype_htref_nullable(type)) {
        *p_nullable = true;
    }
    else if (wasm_is_reftype_htref_non_nullable(type)) {
        *p_nullable = false;
    }

    return true;
}

/* Check whether the stack top elem is (ref (rtt n type_idx)) or
   (ref (rtt type_idx)), and if yes, pop it and return the type
   and type_idx */
static bool
wasm_loader_pop_rttn_or_rtt(WASMLoaderContext *ctx, uint8 *p_type,
                            int32 *p_type_idx, char *error_buf,
                            uint32 error_buf_size)
{
    uint8 type = 0;
    WASMRefType *ref_type = NULL;
    int32 type_idx = -1;

    if (!wasm_loader_get_frame_ref_top(ctx, &type, &ref_type, error_buf,
                                       error_buf_size)) {
        return false;
    }

    if (wasm_is_reftype_htref_nullable(type)
        || wasm_is_reftype_htref_non_nullable(type)) {
        bh_assert(ref_type);
        /* stack top isn't (ref null (rtt n $t)), (ref null (rtt $t),
           (ref (rtt n $t), or (ref (rtt $t)) */
        if (!wasm_is_refheaptype_rttn(&ref_type->ref_ht_common)
            && !wasm_is_refheaptype_rtt(&ref_type->ref_ht_common)) {
            set_error_buf(error_buf, error_buf_size,
                          "type mismatch: expect (rtt n? $t) but got others");
            return false;
        }
    }
    else if (type != VALUE_TYPE_ANY) {
        set_error_buf(error_buf, error_buf_size,
                      "type mismatch: expect (rtt n? $t) but got others");
        return false;
    }

    /* POP stack top elem */
    if (wasm_is_type_multi_byte_type(type)) {
        bh_assert(ref_type);
        bh_memcpy_s(ctx->ref_type_tmp, sizeof(WASMRefType), ref_type,
                    wasm_reftype_struct_size(ref_type));
    }
#if WASM_ENABLE_FAST_INTERP != 0
    if (!wasm_loader_pop_frame_ref_offset(ctx, type, error_buf,
                                          error_buf_size)) {
        return false;
    }
#else
    if (!wasm_loader_pop_frame_ref(ctx, type, error_buf, error_buf_size)) {
        return false;
    }
#endif

    /* Get type idx */
    if (wasm_is_reftype_htref_nullable(type)
        || wasm_is_reftype_htref_non_nullable(type)) {
        if (wasm_is_refheaptype_rttn(&ref_type->ref_ht_common))
            type_idx = ref_type->ref_ht_rttn.type_idx;
        else
            type_idx = ref_type->ref_ht_rtt.type_idx;
    }

    *p_type = type;
    *p_type_idx = type_idx;
    return true;
}

/* Check whether the stack top elem is (ref null $t) or (ref $t),
   and if yes, pop it and return the type_idx */
static bool
wasm_loader_pop_nullable_typeidx(WASMLoaderContext *ctx, uint8 *p_type,
                                 uint32 *p_type_idx, char *error_buf,
                                 uint32 error_buf_size)
{
    uint8 type = 0;
    int32 type_idx = -1;
    WASMRefType *ref_type = NULL;

    /* Get stack top element */
    if (!wasm_loader_get_frame_ref_top(ctx, &type, &ref_type, error_buf,
                                       error_buf_size)) {
        return false;
    }

    if (type != VALUE_TYPE_ANY) {
        /* stack top isn't (ref null $t) */
        if (!((wasm_is_reftype_htref_nullable(type)
               || wasm_is_reftype_htref_non_nullable(type))
              && wasm_is_refheaptype_typeidx(&ref_type->ref_ht_common))) {
            set_error_buf(error_buf, error_buf_size,
                          "type mismatch: expect (ref null $t) but got others");
            return false;
        }
        type_idx = ref_type->ref_ht_typeidx.type_idx;

        bh_memcpy_s(ctx->ref_type_tmp, sizeof(WASMRefType), ref_type,
                    wasm_reftype_struct_size(ref_type));
    }

    /* POP stack top */
#if WASM_ENABLE_FAST_INTERP != 0
    if (!wasm_loader_pop_frame_ref_offset(ctx, type, error_buf,
                                          error_buf_size)) {
        return false;
    }
#else
    if (!wasm_loader_pop_frame_ref(ctx, type, error_buf, error_buf_size)) {
        return false;
    }
#endif

    /* Convert to type_idx and return */
    *p_type = type;
    if (type != VALUE_TYPE_ANY)
        *p_type_idx = (uint32)type_idx;
    return true;
}
#endif /* WASM_ENABLE_GC != 0 */

static bool
wasm_loader_push_pop_frame_ref(WASMLoaderContext *ctx, uint8 pop_cnt,
                               uint8 type_push, uint8 type_pop, char *error_buf,
                               uint32 error_buf_size)
{
    for (int i = 0; i < pop_cnt; i++) {
        if (!wasm_loader_pop_frame_ref(ctx, type_pop, error_buf,
                                       error_buf_size))
            return false;
    }
    if (!wasm_loader_push_frame_ref(ctx, type_push, error_buf, error_buf_size))
        return false;
    return true;
}

static bool
wasm_loader_push_frame_csp(WASMLoaderContext *ctx, uint8 label_type,
                           BlockType block_type, uint8 *start_addr,
                           char *error_buf, uint32 error_buf_size)
{
    CHECK_CSP_PUSH();
    memset(ctx->frame_csp, 0, sizeof(BranchBlock));
    ctx->frame_csp->label_type = label_type;
    ctx->frame_csp->block_type = block_type;
    ctx->frame_csp->start_addr = start_addr;
    ctx->frame_csp->stack_cell_num = ctx->stack_cell_num;
#if WASM_ENABLE_GC != 0
    ctx->frame_csp->reftype_map_num = ctx->reftype_map_num;
#endif
#if WASM_ENABLE_FAST_INTERP != 0
    ctx->frame_csp->dynamic_offset = ctx->dynamic_offset;
    ctx->frame_csp->patch_list = NULL;
#endif
    ctx->frame_csp++;
    ctx->csp_num++;
    if (ctx->csp_num > ctx->max_csp_num)
        ctx->max_csp_num = ctx->csp_num;
    return true;
fail:
    return false;
}

static bool
wasm_loader_pop_frame_csp(WASMLoaderContext *ctx, char *error_buf,
                          uint32 error_buf_size)
{
    CHECK_CSP_POP();
#if WASM_ENABLE_FAST_INTERP != 0
    if ((ctx->frame_csp - 1)->param_frame_offsets)
        wasm_runtime_free((ctx->frame_csp - 1)->param_frame_offsets);
#endif
    ctx->frame_csp--;
    ctx->csp_num--;

    return true;
fail:
    return false;
}

#if WASM_ENABLE_FAST_INTERP != 0

#if WASM_ENABLE_LABELS_AS_VALUES != 0
#if WASM_CPU_SUPPORTS_UNALIGNED_ADDR_ACCESS != 0
#define emit_label(opcode)                                      \
    do {                                                        \
        wasm_loader_emit_ptr(loader_ctx, handle_table[opcode]); \
        LOG_OP("\nemit_op [%02x]\t", opcode);                   \
    } while (0)
#define skip_label()                                            \
    do {                                                        \
        wasm_loader_emit_backspace(loader_ctx, sizeof(void *)); \
        LOG_OP("\ndelete last op\n");                           \
    } while (0)
#else /* else of WASM_CPU_SUPPORTS_UNALIGNED_ADDR_ACCESS */
#define emit_label(opcode)                                                     \
    do {                                                                       \
        int32 offset =                                                         \
            (int32)((uint8 *)handle_table[opcode] - (uint8 *)handle_table[0]); \
        if (!(offset >= INT16_MIN && offset < INT16_MAX)) {                    \
            set_error_buf(error_buf, error_buf_size,                           \
                          "pre-compiled label offset out of range");           \
            goto fail;                                                         \
        }                                                                      \
        wasm_loader_emit_int16(loader_ctx, offset);                            \
        LOG_OP("\nemit_op [%02x]\t", opcode);                                  \
    } while (0)
#define skip_label()                                           \
    do {                                                       \
        wasm_loader_emit_backspace(loader_ctx, sizeof(int16)); \
        LOG_OP("\ndelete last op\n");                          \
    } while (0)
#endif /* end of WASM_CPU_SUPPORTS_UNALIGNED_ADDR_ACCESS */
#else  /* else of WASM_ENABLE_LABELS_AS_VALUES */
#define emit_label(opcode)                          \
    do {                                            \
        wasm_loader_emit_uint8(loader_ctx, opcode); \
        LOG_OP("\nemit_op [%02x]\t", opcode);       \
    } while (0)
#define skip_label()                                           \
    do {                                                       \
        wasm_loader_emit_backspace(loader_ctx, sizeof(uint8)); \
        LOG_OP("\ndelete last op\n");                          \
    } while (0)
#endif /* end of WASM_ENABLE_LABELS_AS_VALUES */

#define emit_empty_label_addr_and_frame_ip(type)                             \
    do {                                                                     \
        if (!add_label_patch_to_list(loader_ctx->frame_csp - 1, type,        \
                                     loader_ctx->p_code_compiled, error_buf, \
                                     error_buf_size))                        \
            goto fail;                                                       \
        /* label address, to be patched */                                   \
        wasm_loader_emit_ptr(loader_ctx, NULL);                              \
    } while (0)

#define emit_br_info(frame_csp)                                         \
    do {                                                                \
        if (!wasm_loader_emit_br_info(loader_ctx, frame_csp, error_buf, \
                                      error_buf_size))                  \
            goto fail;                                                  \
    } while (0)

#define LAST_OP_OUTPUT_I32()                                                   \
    (last_op >= WASM_OP_I32_EQZ && last_op <= WASM_OP_I32_ROTR)                \
        || (last_op == WASM_OP_I32_LOAD || last_op == WASM_OP_F32_LOAD)        \
        || (last_op >= WASM_OP_I32_LOAD8_S && last_op <= WASM_OP_I32_LOAD16_U) \
        || (last_op >= WASM_OP_F32_ABS && last_op <= WASM_OP_F32_COPYSIGN)     \
        || (last_op >= WASM_OP_I32_WRAP_I64                                    \
            && last_op <= WASM_OP_I32_TRUNC_U_F64)                             \
        || (last_op >= WASM_OP_F32_CONVERT_S_I32                               \
            && last_op <= WASM_OP_F32_DEMOTE_F64)                              \
        || (last_op == WASM_OP_I32_REINTERPRET_F32)                            \
        || (last_op == WASM_OP_F32_REINTERPRET_I32)                            \
        || (last_op == EXT_OP_COPY_STACK_TOP)

#define LAST_OP_OUTPUT_I64()                                                   \
    (last_op >= WASM_OP_I64_CLZ && last_op <= WASM_OP_I64_ROTR)                \
        || (last_op >= WASM_OP_F64_ABS && last_op <= WASM_OP_F64_COPYSIGN)     \
        || (last_op == WASM_OP_I64_LOAD || last_op == WASM_OP_F64_LOAD)        \
        || (last_op >= WASM_OP_I64_LOAD8_S && last_op <= WASM_OP_I64_LOAD32_U) \
        || (last_op >= WASM_OP_I64_EXTEND_S_I32                                \
            && last_op <= WASM_OP_I64_TRUNC_U_F64)                             \
        || (last_op >= WASM_OP_F64_CONVERT_S_I32                               \
            && last_op <= WASM_OP_F64_PROMOTE_F32)                             \
        || (last_op == WASM_OP_I64_REINTERPRET_F64)                            \
        || (last_op == WASM_OP_F64_REINTERPRET_I64)                            \
        || (last_op == EXT_OP_COPY_STACK_TOP_I64)

#define GET_CONST_OFFSET(type, val)                                    \
    do {                                                               \
        if (!(wasm_loader_get_const_offset(loader_ctx, type, &val,     \
                                           &operand_offset, error_buf, \
                                           error_buf_size)))           \
            goto fail;                                                 \
    } while (0)

#define GET_CONST_F32_OFFSET(type, fval)                               \
    do {                                                               \
        if (!(wasm_loader_get_const_offset(loader_ctx, type, &fval,    \
                                           &operand_offset, error_buf, \
                                           error_buf_size)))           \
            goto fail;                                                 \
    } while (0)

#define GET_CONST_F64_OFFSET(type, fval)                               \
    do {                                                               \
        if (!(wasm_loader_get_const_offset(loader_ctx, type, &fval,    \
                                           &operand_offset, error_buf, \
                                           error_buf_size)))           \
            goto fail;                                                 \
    } while (0)

#define emit_operand(ctx, offset)            \
    do {                                     \
        wasm_loader_emit_int16(ctx, offset); \
        LOG_OP("%d\t", offset);              \
    } while (0)

#define emit_byte(ctx, byte)               \
    do {                                   \
        wasm_loader_emit_uint8(ctx, byte); \
        LOG_OP("%d\t", byte);              \
    } while (0)

#define emit_uint32(ctx, value)              \
    do {                                     \
        wasm_loader_emit_uint32(ctx, value); \
        LOG_OP("%d\t", value);               \
    } while (0)

#define emit_uint64(ctx, value)                     \
    do {                                            \
        wasm_loader_emit_const(ctx, &value, false); \
        LOG_OP("%lld\t", value);                    \
    } while (0)

#define emit_float32(ctx, value)                   \
    do {                                           \
        wasm_loader_emit_const(ctx, &value, true); \
        LOG_OP("%f\t", value);                     \
    } while (0)

#define emit_float64(ctx, value)                    \
    do {                                            \
        wasm_loader_emit_const(ctx, &value, false); \
        LOG_OP("%f\t", value);                      \
    } while (0)

static bool
wasm_loader_ctx_reinit(WASMLoaderContext *ctx)
{
    if (!(ctx->p_code_compiled =
              loader_malloc(ctx->code_compiled_size, NULL, 0)))
        return false;
    ctx->p_code_compiled_end = ctx->p_code_compiled + ctx->code_compiled_size;

    /* clean up frame ref */
    memset(ctx->frame_ref_bottom, 0, ctx->frame_ref_size);
    ctx->frame_ref = ctx->frame_ref_bottom;
    ctx->stack_cell_num = 0;

#if WASM_ENABLE_GC != 0
    /* clean up reftype map */
    memset(ctx->frame_reftype_map_bottom, 0, ctx->frame_reftype_map_size);
    ctx->frame_reftype_map = ctx->frame_reftype_map_bottom;
    ctx->reftype_map_num = 0;
#endif

    /* clean up frame csp */
    memset(ctx->frame_csp_bottom, 0, ctx->frame_csp_size);
    ctx->frame_csp = ctx->frame_csp_bottom;
    ctx->csp_num = 0;
    ctx->max_csp_num = 0;

    /* clean up frame offset */
    memset(ctx->frame_offset_bottom, 0, ctx->frame_offset_size);
    ctx->frame_offset = ctx->frame_offset_bottom;
    ctx->dynamic_offset = ctx->start_dynamic_offset;

    /* init preserved local offsets */
    ctx->preserved_local_offset = ctx->max_dynamic_offset;

    /* const buf is reserved */
    return true;
}

static void
wasm_loader_emit_const(WASMLoaderContext *ctx, void *value, bool is_32_bit)
{
    uint32 size = is_32_bit ? sizeof(uint32) : sizeof(uint64);

    if (ctx->p_code_compiled) {
#if WASM_CPU_SUPPORTS_UNALIGNED_ADDR_ACCESS == 0
        bh_assert(((uintptr_t)ctx->p_code_compiled & 1) == 0);
#endif
        bh_memcpy_s(ctx->p_code_compiled,
                    (uint32)(ctx->p_code_compiled_end - ctx->p_code_compiled),
                    value, size);
        ctx->p_code_compiled += size;
    }
    else {
#if WASM_CPU_SUPPORTS_UNALIGNED_ADDR_ACCESS == 0
        bh_assert((ctx->code_compiled_size & 1) == 0);
#endif
        ctx->code_compiled_size += size;
    }
}

static void
wasm_loader_emit_uint32(WASMLoaderContext *ctx, uint32 value)
{
    if (ctx->p_code_compiled) {
#if WASM_CPU_SUPPORTS_UNALIGNED_ADDR_ACCESS == 0
        bh_assert(((uintptr_t)ctx->p_code_compiled & 1) == 0);
#endif
        STORE_U32(ctx->p_code_compiled, value);
        ctx->p_code_compiled += sizeof(uint32);
    }
    else {
#if WASM_CPU_SUPPORTS_UNALIGNED_ADDR_ACCESS == 0
        bh_assert((ctx->code_compiled_size & 1) == 0);
#endif
        ctx->code_compiled_size += sizeof(uint32);
    }
}

static void
wasm_loader_emit_int16(WASMLoaderContext *ctx, int16 value)
{
    if (ctx->p_code_compiled) {
#if WASM_CPU_SUPPORTS_UNALIGNED_ADDR_ACCESS == 0
        bh_assert(((uintptr_t)ctx->p_code_compiled & 1) == 0);
#endif
        STORE_U16(ctx->p_code_compiled, (uint16)value);
        ctx->p_code_compiled += sizeof(int16);
    }
    else {
#if WASM_CPU_SUPPORTS_UNALIGNED_ADDR_ACCESS == 0
        bh_assert((ctx->code_compiled_size & 1) == 0);
#endif
        ctx->code_compiled_size += sizeof(int16);
    }
}

static void
wasm_loader_emit_uint8(WASMLoaderContext *ctx, uint8 value)
{
    if (ctx->p_code_compiled) {
        *(ctx->p_code_compiled) = value;
        ctx->p_code_compiled += sizeof(uint8);
#if WASM_CPU_SUPPORTS_UNALIGNED_ADDR_ACCESS == 0
        ctx->p_code_compiled++;
        bh_assert(((uintptr_t)ctx->p_code_compiled & 1) == 0);
#endif
    }
    else {
        ctx->code_compiled_size += sizeof(uint8);
#if WASM_CPU_SUPPORTS_UNALIGNED_ADDR_ACCESS == 0
        ctx->code_compiled_size++;
        bh_assert((ctx->code_compiled_size & 1) == 0);
#endif
    }
}

static void
wasm_loader_emit_ptr(WASMLoaderContext *ctx, void *value)
{
    if (ctx->p_code_compiled) {
#if WASM_CPU_SUPPORTS_UNALIGNED_ADDR_ACCESS == 0
        bh_assert(((uintptr_t)ctx->p_code_compiled & 1) == 0);
#endif
        STORE_PTR(ctx->p_code_compiled, value);
        ctx->p_code_compiled += sizeof(void *);
    }
    else {
#if WASM_CPU_SUPPORTS_UNALIGNED_ADDR_ACCESS == 0
        bh_assert((ctx->code_compiled_size & 1) == 0);
#endif
        ctx->code_compiled_size += sizeof(void *);
    }
}

static void
wasm_loader_emit_backspace(WASMLoaderContext *ctx, uint32 size)
{
    if (ctx->p_code_compiled) {
        ctx->p_code_compiled -= size;
#if WASM_CPU_SUPPORTS_UNALIGNED_ADDR_ACCESS == 0
        if (size == sizeof(uint8)) {
            ctx->p_code_compiled--;
            bh_assert(((uintptr_t)ctx->p_code_compiled & 1) == 0);
        }
#endif
    }
    else {
        ctx->code_compiled_size -= size;
#if WASM_CPU_SUPPORTS_UNALIGNED_ADDR_ACCESS == 0
        if (size == sizeof(uint8)) {
            ctx->code_compiled_size--;
            bh_assert((ctx->code_compiled_size & 1) == 0);
        }
#endif
    }
}

static bool
preserve_referenced_local(WASMLoaderContext *loader_ctx, uint8 opcode,
                          uint32 local_index, uint32 local_type,
                          bool *preserved, char *error_buf,
                          uint32 error_buf_size)
{
    uint32 i = 0;
    int16 preserved_offset = (int16)local_index;

    *preserved = false;
    while (i < loader_ctx->stack_cell_num) {
        uint8 cur_type = loader_ctx->frame_ref_bottom[i];

        /* move previous local into dynamic space before a set/tee_local opcode
         */
        if (loader_ctx->frame_offset_bottom[i] == (int16)local_index) {
            if (!(*preserved)) {
                *preserved = true;
                skip_label();
                preserved_offset = loader_ctx->preserved_local_offset;
                if (loader_ctx->p_code_compiled) {
                    bh_assert(preserved_offset != (int16)local_index);
                }
                if (is_32bit_type(local_type)) {
                    /* Only increase preserve offset in the second traversal */
                    if (loader_ctx->p_code_compiled)
                        loader_ctx->preserved_local_offset++;
                    emit_label(EXT_OP_COPY_STACK_TOP);
                }
                else {
                    if (loader_ctx->p_code_compiled)
                        loader_ctx->preserved_local_offset += 2;
                    emit_label(EXT_OP_COPY_STACK_TOP_I64);
                }
                emit_operand(loader_ctx, local_index);
                emit_operand(loader_ctx, preserved_offset);
                emit_label(opcode);
            }
            loader_ctx->frame_offset_bottom[i] = preserved_offset;
        }

        if (is_32bit_type(cur_type))
            i++;
        else
            i += 2;
    }

    return true;
#if WASM_ENABLE_LABELS_AS_VALUES != 0
#if WASM_CPU_SUPPORTS_UNALIGNED_ADDR_ACCESS == 0
fail:
    return false;
#endif
#endif
}

static bool
preserve_local_for_block(WASMLoaderContext *loader_ctx, uint8 opcode,
                         char *error_buf, uint32 error_buf_size)
{
    uint32 i = 0;
    bool preserve_local;

    /* preserve locals before blocks to ensure that "tee/set_local" inside
        blocks will not influence the value of these locals */
    while (i < loader_ctx->stack_cell_num) {
        int16 cur_offset = loader_ctx->frame_offset_bottom[i];
        uint8 cur_type = loader_ctx->frame_ref_bottom[i];

        if ((cur_offset < loader_ctx->start_dynamic_offset)
            && (cur_offset >= 0)) {
            if (!(preserve_referenced_local(loader_ctx, opcode, cur_offset,
                                            cur_type, &preserve_local,
                                            error_buf, error_buf_size)))
                return false;
        }

        if (is_32bit_type(cur_type)) {
            i++;
        }
        else {
            i += 2;
        }
    }

    return true;
}

static bool
add_label_patch_to_list(BranchBlock *frame_csp, uint8 patch_type,
                        uint8 *p_code_compiled, char *error_buf,
                        uint32 error_buf_size)
{
    BranchBlockPatch *patch =
        loader_malloc(sizeof(BranchBlockPatch), error_buf, error_buf_size);
    if (!patch) {
        return false;
    }
    patch->patch_type = patch_type;
    patch->code_compiled = p_code_compiled;
    if (!frame_csp->patch_list) {
        frame_csp->patch_list = patch;
        patch->next = NULL;
    }
    else {
        patch->next = frame_csp->patch_list;
        frame_csp->patch_list = patch;
    }
    return true;
}

static void
apply_label_patch(WASMLoaderContext *ctx, uint8 depth, uint8 patch_type)
{
    BranchBlock *frame_csp = ctx->frame_csp - depth;
    BranchBlockPatch *node = frame_csp->patch_list;
    BranchBlockPatch *node_prev = NULL, *node_next;

    if (!ctx->p_code_compiled)
        return;

    while (node) {
        node_next = node->next;
        if (node->patch_type == patch_type) {
            STORE_PTR(node->code_compiled, ctx->p_code_compiled);
            if (node_prev == NULL) {
                frame_csp->patch_list = node_next;
            }
            else {
                node_prev->next = node_next;
            }
            wasm_runtime_free(node);
        }
        else {
            node_prev = node;
        }
        node = node_next;
    }
}

static bool
wasm_loader_emit_br_info(WASMLoaderContext *ctx, BranchBlock *frame_csp,
                         char *error_buf, uint32 error_buf_size)
{
    /* br info layout:
     *  a) arity of target block
     *  b) total cell num of arity values
     *  c) each arity value's cell num
     *  d) each arity value's src frame offset
     *  e) each arity values's dst dynamic offset
     *  f) branch target address
     *
     *  Note: b-e are omitted when arity is 0 so that
     *  interpreter can recover the br info quickly.
     */
    BlockType *block_type = &frame_csp->block_type;
    uint8 *types = NULL, cell;
#if WASM_ENABLE_GC != 0
    WASMRefTypeMap *reftype_maps;
    uint32 reftype_map_count;
#endif
    uint32 arity = 0;
    int32 i;
    int16 *frame_offset = ctx->frame_offset;
    uint16 dynamic_offset;

    /* Note: loop's arity is different from if and block. loop's arity is
     * its parameter count while if and block arity is result count.
     */
#if WASM_ENABLE_GC == 0
    if (frame_csp->label_type == LABEL_TYPE_LOOP)
        arity = block_type_get_param_types(block_type, &types);
    else
        arity = block_type_get_result_types(block_type, &types);
#else
    if (frame_csp->label_type == LABEL_TYPE_LOOP)
        arity = block_type_get_param_types(block_type, &types, &reftype_maps,
                                           &reftype_map_count);
    else
        arity = block_type_get_result_types(block_type, &types, &reftype_maps,
                                            &reftype_map_count);
#endif

    /* Part a */
    emit_uint32(ctx, arity);

    if (arity) {
        /* Part b */
        emit_uint32(ctx, wasm_get_cell_num(types, arity));
        /* Part c */
        for (i = (int32)arity - 1; i >= 0; i--) {
            cell = (uint8)wasm_value_type_cell_num(types[i]);
            emit_byte(ctx, cell);
        }
        /* Part d */
        for (i = (int32)arity - 1; i >= 0; i--) {
            cell = (uint8)wasm_value_type_cell_num(types[i]);
            frame_offset -= cell;
            emit_operand(ctx, *(int16 *)(frame_offset));
        }
        /* Part e */
        dynamic_offset =
            frame_csp->dynamic_offset + wasm_get_cell_num(types, arity);
        for (i = (int32)arity - 1; i >= 0; i--) {
            cell = (uint8)wasm_value_type_cell_num(types[i]);
            dynamic_offset -= cell;
            emit_operand(ctx, dynamic_offset);
        }
    }

    /* Part f */
    if (frame_csp->label_type == LABEL_TYPE_LOOP) {
        wasm_loader_emit_ptr(ctx, frame_csp->code_compiled);
    }
    else {
        if (!add_label_patch_to_list(frame_csp, PATCH_END, ctx->p_code_compiled,
                                     error_buf, error_buf_size))
            return false;
        /* label address, to be patched */
        wasm_loader_emit_ptr(ctx, NULL);
    }

    return true;
}

static bool
wasm_loader_push_frame_offset(WASMLoaderContext *ctx, uint8 type,
                              bool disable_emit, int16 operand_offset,
                              char *error_buf, uint32 error_buf_size)
{
    if (type == VALUE_TYPE_VOID)
        return true;

    /* only check memory overflow in first traverse */
    if (ctx->p_code_compiled == NULL) {
        if (!check_offset_push(ctx, error_buf, error_buf_size))
            return false;
    }

    if (disable_emit)
        *(ctx->frame_offset)++ = operand_offset;
    else {
        emit_operand(ctx, ctx->dynamic_offset);
        *(ctx->frame_offset)++ = ctx->dynamic_offset;
        ctx->dynamic_offset++;
        if (ctx->dynamic_offset > ctx->max_dynamic_offset) {
            ctx->max_dynamic_offset = ctx->dynamic_offset;
            if (ctx->max_dynamic_offset >= INT16_MAX) {
                goto fail;
            }
        }
    }

    if (is_32bit_type(type))
        return true;

    if (ctx->p_code_compiled == NULL) {
        if (!check_offset_push(ctx, error_buf, error_buf_size))
            return false;
    }

    ctx->frame_offset++;
    if (!disable_emit) {
        ctx->dynamic_offset++;
        if (ctx->dynamic_offset > ctx->max_dynamic_offset) {
            ctx->max_dynamic_offset = ctx->dynamic_offset;
            if (ctx->max_dynamic_offset >= INT16_MAX) {
                goto fail;
            }
        }
    }
    return true;

fail:
    set_error_buf(error_buf, error_buf_size,
                  "fast interpreter offset overflow");
    return false;
}

/* This function should be in front of wasm_loader_pop_frame_ref
    as they both use ctx->stack_cell_num, and ctx->stack_cell_num
    will be modified by wasm_loader_pop_frame_ref */
static bool
wasm_loader_pop_frame_offset(WASMLoaderContext *ctx, uint8 type,
                             char *error_buf, uint32 error_buf_size)
{
    /* if ctx->frame_csp equals ctx->frame_csp_bottom,
       then current block is the function block */
    uint32 depth = ctx->frame_csp > ctx->frame_csp_bottom ? 1 : 0;
    BranchBlock *cur_block = ctx->frame_csp - depth;
    int32 available_stack_cell =
        (int32)(ctx->stack_cell_num - cur_block->stack_cell_num);

    /* Directly return success if current block is in stack
     * polymorphic state while stack is empty. */
    if (available_stack_cell <= 0 && cur_block->is_stack_polymorphic)
        return true;

    if (type == VALUE_TYPE_VOID)
        return true;

    if (is_32bit_type(type)) {
        /* Check the offset stack bottom to ensure the frame offset
            stack will not go underflow. But we don't thrown error
            and return true here, because the error msg should be
            given in wasm_loader_pop_frame_ref */
        if (!check_offset_pop(ctx, 1))
            return true;

        ctx->frame_offset -= 1;
        if ((*(ctx->frame_offset) > ctx->start_dynamic_offset)
            && (*(ctx->frame_offset) < ctx->max_dynamic_offset))
            ctx->dynamic_offset -= 1;
    }
    else {
        if (!check_offset_pop(ctx, 2))
            return true;

        ctx->frame_offset -= 2;
        if ((*(ctx->frame_offset) > ctx->start_dynamic_offset)
            && (*(ctx->frame_offset) < ctx->max_dynamic_offset))
            ctx->dynamic_offset -= 2;
    }
    emit_operand(ctx, *(ctx->frame_offset));
    return true;
}

static bool
wasm_loader_push_pop_frame_offset(WASMLoaderContext *ctx, uint8 pop_cnt,
                                  uint8 type_push, uint8 type_pop,
                                  bool disable_emit, int16 operand_offset,
                                  char *error_buf, uint32 error_buf_size)
{
    uint8 i;

    for (i = 0; i < pop_cnt; i++) {
        if (!wasm_loader_pop_frame_offset(ctx, type_pop, error_buf,
                                          error_buf_size))
            return false;
    }
    if (!wasm_loader_push_frame_offset(ctx, type_push, disable_emit,
                                       operand_offset, error_buf,
                                       error_buf_size))
        return false;

    return true;
}

static bool
wasm_loader_push_frame_ref_offset(WASMLoaderContext *ctx, uint8 type,
                                  bool disable_emit, int16 operand_offset,
                                  char *error_buf, uint32 error_buf_size)
{
    if (!(wasm_loader_push_frame_offset(ctx, type, disable_emit, operand_offset,
                                        error_buf, error_buf_size)))
        return false;
    if (!(wasm_loader_push_frame_ref(ctx, type, error_buf, error_buf_size)))
        return false;

    return true;
}

static bool
wasm_loader_pop_frame_ref_offset(WASMLoaderContext *ctx, uint8 type,
                                 char *error_buf, uint32 error_buf_size)
{
    /* put wasm_loader_pop_frame_offset in front of wasm_loader_pop_frame_ref */
    if (!wasm_loader_pop_frame_offset(ctx, type, error_buf, error_buf_size))
        return false;
    if (!wasm_loader_pop_frame_ref(ctx, type, error_buf, error_buf_size))
        return false;

    return true;
}

static bool
wasm_loader_push_pop_frame_ref_offset(WASMLoaderContext *ctx, uint8 pop_cnt,
                                      uint8 type_push, uint8 type_pop,
                                      bool disable_emit, int16 operand_offset,
                                      char *error_buf, uint32 error_buf_size)
{
    if (!wasm_loader_push_pop_frame_offset(ctx, pop_cnt, type_push, type_pop,
                                           disable_emit, operand_offset,
                                           error_buf, error_buf_size))
        return false;
    if (!wasm_loader_push_pop_frame_ref(ctx, pop_cnt, type_push, type_pop,
                                        error_buf, error_buf_size))
        return false;

    return true;
}

static bool
wasm_loader_get_const_offset(WASMLoaderContext *ctx, uint8 type, void *value,
                             int16 *offset, char *error_buf,
                             uint32 error_buf_size)
{
    int8 bytes_to_increase;
    int16 operand_offset = 0;
    Const *c;

    /* Search existing constant */
    for (c = (Const *)ctx->const_buf;
         (uint8 *)c < ctx->const_buf + ctx->num_const * sizeof(Const); c++) {
        /* TODO: handle v128 type? */
        if ((type == c->value_type)
            && ((type == VALUE_TYPE_I64 && *(int64 *)value == c->value.i64)
                || (type == VALUE_TYPE_I32 && *(int32 *)value == c->value.i32)
#if (WASM_ENABLE_GC != 0) || (WASM_ENABLE_REF_TYPES != 0)
                || (type == VALUE_TYPE_FUNCREF
                    && *(int32 *)value == c->value.i32)
                || (type == VALUE_TYPE_EXTERNREF
                    && *(int32 *)value == c->value.i32)
#endif
                || (type == VALUE_TYPE_F64
                    && (0 == memcmp(value, &(c->value.f64), sizeof(float64))))
                || (type == VALUE_TYPE_F32
                    && (0
                        == memcmp(value, &(c->value.f32), sizeof(float32)))))) {
            operand_offset = c->slot_index;
            break;
        }
        if (is_32bit_type(c->value_type))
            operand_offset += 1;
        else
            operand_offset += 2;
    }

    if ((uint8 *)c == ctx->const_buf + ctx->num_const * sizeof(Const)) {
        /* New constant, append to the const buffer */
        if ((type == VALUE_TYPE_F64) || (type == VALUE_TYPE_I64)) {
            bytes_to_increase = 2;
        }
        else {
            bytes_to_increase = 1;
        }

        /* The max cell num of const buffer is 32768 since the valid index range
         * is -32768 ~ -1. Return an invalid index 0 to indicate the buffer is
         * full */
        if (ctx->const_cell_num > INT16_MAX - bytes_to_increase + 1) {
            *offset = 0;
            return true;
        }

        if ((uint8 *)c == ctx->const_buf + ctx->const_buf_size) {
            MEM_REALLOC(ctx->const_buf, ctx->const_buf_size,
                        ctx->const_buf_size + 4 * sizeof(Const));
            ctx->const_buf_size += 4 * sizeof(Const);
            c = (Const *)(ctx->const_buf + ctx->num_const * sizeof(Const));
        }
        c->value_type = type;
        switch (type) {
            case VALUE_TYPE_F64:
                bh_memcpy_s(&(c->value.f64), sizeof(WASMValue), value,
                            sizeof(float64));
                ctx->const_cell_num += 2;
                /* The const buf will be reversed, we use the second cell */
                /* of the i64/f64 const so the finnal offset is corrent */
                operand_offset++;
                break;
            case VALUE_TYPE_I64:
                c->value.i64 = *(int64 *)value;
                ctx->const_cell_num += 2;
                operand_offset++;
                break;
            case VALUE_TYPE_F32:
                bh_memcpy_s(&(c->value.f32), sizeof(WASMValue), value,
                            sizeof(float32));
                ctx->const_cell_num++;
                break;
            case VALUE_TYPE_I32:
                c->value.i32 = *(int32 *)value;
                ctx->const_cell_num++;
                break;
#if (WASM_ENABLE_GC != 0) || (WASM_ENABLE_REF_TYPES != 0)
            case VALUE_TYPE_EXTERNREF:
            case VALUE_TYPE_FUNCREF:
                c->value.i32 = *(int32 *)value;
                ctx->const_cell_num++;
                break;
#endif
            default:
                break;
        }
        c->slot_index = operand_offset;
        ctx->num_const++;
        LOG_OP("#### new const [%d]: %ld\n", ctx->num_const,
               (int64)c->value.i64);
    }
    /* use negetive index for const */
    operand_offset = -(operand_offset + 1);
    *offset = operand_offset;
    return true;
fail:
    return false;
}

/*
    PUSH(POP)_XXX = push(pop) frame_ref + push(pop) frame_offset
    -- Mostly used for the binary / compare operation
    PUSH(POP)_OFFSET_TYPE only push(pop) the frame_offset stack
    -- Mostly used in block / control instructions

    The POP will always emit the offset on the top of the frame_offset stack
    PUSH can be used in two ways:
    1. directly PUSH:
            PUSH_XXX();
        will allocate a dynamic space and emit
    2. silent PUSH:
            operand_offset = xxx; disable_emit = true;
            PUSH_XXX();
        only push the frame_offset stack, no emit
*/

#define TEMPLATE_PUSH(Type)                                                   \
    do {                                                                      \
        if (!wasm_loader_push_frame_ref_offset(loader_ctx, VALUE_TYPE_##Type, \
                                               disable_emit, operand_offset,  \
                                               error_buf, error_buf_size))    \
            goto fail;                                                        \
    } while (0)

#define TEMPLATE_PUSH_REF(Type)                                                \
    do {                                                                       \
        if (!wasm_loader_push_frame_ref_offset(loader_ctx, Type, disable_emit, \
                                               operand_offset, error_buf,      \
                                               error_buf_size))                \
            goto fail;                                                         \
    } while (0)

#define TEMPLATE_POP(Type)                                                   \
    do {                                                                     \
        if (!wasm_loader_pop_frame_ref_offset(loader_ctx, VALUE_TYPE_##Type, \
                                              error_buf, error_buf_size))    \
            goto fail;                                                       \
    } while (0)

#define TEMPLATE_POP_REF(Type)                                             \
    do {                                                                   \
        if (!wasm_loader_pop_frame_ref_offset(loader_ctx, Type, error_buf, \
                                              error_buf_size))             \
            goto fail;                                                     \
    } while (0)

#define PUSH_OFFSET_TYPE(type)                                              \
    do {                                                                    \
        if (!(wasm_loader_push_frame_offset(loader_ctx, type, disable_emit, \
                                            operand_offset, error_buf,      \
                                            error_buf_size)))               \
            goto fail;                                                      \
    } while (0)

#define POP_OFFSET_TYPE(type)                                           \
    do {                                                                \
        if (!(wasm_loader_pop_frame_offset(loader_ctx, type, error_buf, \
                                           error_buf_size)))            \
            goto fail;                                                  \
    } while (0)

#define POP_AND_PUSH(type_pop, type_push)                         \
    do {                                                          \
        if (!(wasm_loader_push_pop_frame_ref_offset(              \
                loader_ctx, 1, type_push, type_pop, disable_emit, \
                operand_offset, error_buf, error_buf_size)))      \
            goto fail;                                            \
    } while (0)

/* type of POPs should be the same */
#define POP2_AND_PUSH(type_pop, type_push)                        \
    do {                                                          \
        if (!(wasm_loader_push_pop_frame_ref_offset(              \
                loader_ctx, 2, type_push, type_pop, disable_emit, \
                operand_offset, error_buf, error_buf_size)))      \
            goto fail;                                            \
    } while (0)

#else /* WASM_ENABLE_FAST_INTERP */

#define TEMPLATE_PUSH(Type)                                             \
    do {                                                                \
        if (!(wasm_loader_push_frame_ref(loader_ctx, VALUE_TYPE_##Type, \
                                         error_buf, error_buf_size)))   \
            goto fail;                                                  \
    } while (0)

#define TEMPLATE_PUSH_REF(Type)                                       \
    do {                                                              \
        if (!(wasm_loader_push_frame_ref(loader_ctx, Type, error_buf, \
                                         error_buf_size)))            \
            goto fail;                                                \
    } while (0)

#define TEMPLATE_POP(Type)                                             \
    do {                                                               \
        if (!(wasm_loader_pop_frame_ref(loader_ctx, VALUE_TYPE_##Type, \
                                        error_buf, error_buf_size)))   \
            goto fail;                                                 \
    } while (0)

#define TEMPLATE_POP_REF(Type)                                       \
    do {                                                             \
        if (!(wasm_loader_pop_frame_ref(loader_ctx, Type, error_buf, \
                                        error_buf_size)))            \
            goto fail;                                               \
    } while (0)

#define POP_AND_PUSH(type_pop, type_push)                              \
    do {                                                               \
        if (!(wasm_loader_push_pop_frame_ref(loader_ctx, 1, type_push, \
                                             type_pop, error_buf,      \
                                             error_buf_size)))         \
            goto fail;                                                 \
    } while (0)

/* type of POPs should be the same */
#define POP2_AND_PUSH(type_pop, type_push)                             \
    do {                                                               \
        if (!(wasm_loader_push_pop_frame_ref(loader_ctx, 2, type_push, \
                                             type_pop, error_buf,      \
                                             error_buf_size)))         \
            goto fail;                                                 \
    } while (0)
#endif /* WASM_ENABLE_FAST_INTERP */

#define PUSH_I32() TEMPLATE_PUSH(I32)
#define PUSH_F32() TEMPLATE_PUSH(F32)
#define PUSH_I64() TEMPLATE_PUSH(I64)
#define PUSH_F64() TEMPLATE_PUSH(F64)
#define PUSH_V128() TEMPLATE_PUSH(V128)
#define PUSH_FUNCREF() TEMPLATE_PUSH(FUNCREF)
#define PUSH_EXTERNREF() TEMPLATE_PUSH(EXTERNREF)
#define PUSH_REF(Type) TEMPLATE_PUSH_REF(Type)
#define POP_REF(Type) TEMPLATE_POP_REF(Type)

#define POP_I32() TEMPLATE_POP(I32)
#define POP_F32() TEMPLATE_POP(F32)
#define POP_I64() TEMPLATE_POP(I64)
#define POP_F64() TEMPLATE_POP(F64)
#define POP_V128() TEMPLATE_POP(V128)
#define POP_FUNCREF() TEMPLATE_POP(FUNCREF)
#define POP_EXTERNREF() TEMPLATE_POP(EXTERNREF)

#if WASM_ENABLE_FAST_INTERP != 0

static bool
reserve_block_ret(WASMLoaderContext *loader_ctx, uint8 opcode,
                  bool disable_emit, char *error_buf, uint32 error_buf_size)
{
    int16 operand_offset = 0;
    BranchBlock *block = (opcode == WASM_OP_ELSE) ? loader_ctx->frame_csp - 1
                                                  : loader_ctx->frame_csp;
    BlockType *block_type = &block->block_type;
    uint8 *return_types = NULL;
#if WASM_ENABLE_GC != 0
    WASMRefTypeMap *reftype_maps = NULL;
    uint32 reftype_map_count;
#endif
    uint32 return_count = 0, value_count = 0, total_cel_num = 0;
    int32 i = 0;
    int16 dynamic_offset, dynamic_offset_org, *frame_offset = NULL,
                                              *frame_offset_org = NULL;

#if WASM_ENABLE_GC == 0
    return_count = block_type_get_result_types(block_type, &return_types);
#else
    return_count = block_type_get_result_types(
        block_type, &return_types, &reftype_maps, &reftype_map_count);
#endif

    /* If there is only one return value, use EXT_OP_COPY_STACK_TOP/_I64 instead
     * of EXT_OP_COPY_STACK_VALUES for interpreter performance. */
    if (return_count == 1) {
        uint8 cell = (uint8)wasm_value_type_cell_num(return_types[0]);
        if (cell <= 2 /* V128 isn't supported whose cell num is 4 */
            && block->dynamic_offset != *(loader_ctx->frame_offset - cell)) {
            /* insert op_copy before else opcode */
            if (opcode == WASM_OP_ELSE)
                skip_label();
            emit_label(cell == 1 ? EXT_OP_COPY_STACK_TOP
                                 : EXT_OP_COPY_STACK_TOP_I64);
            emit_operand(loader_ctx, *(loader_ctx->frame_offset - cell));
            emit_operand(loader_ctx, block->dynamic_offset);

            if (opcode == WASM_OP_ELSE) {
                *(loader_ctx->frame_offset - cell) = block->dynamic_offset;
            }
            else {
                loader_ctx->frame_offset -= cell;
                loader_ctx->dynamic_offset = block->dynamic_offset;
                PUSH_OFFSET_TYPE(return_types[0]);
                wasm_loader_emit_backspace(loader_ctx, sizeof(int16));
            }
            if (opcode == WASM_OP_ELSE)
                emit_label(opcode);
        }
        return true;
    }

    /* Copy stack top values to block's results which are in dynamic space.
     * The instruction format:
     *   Part a: values count
     *   Part b: all values total cell num
     *   Part c: each value's cell_num, src offset and dst offset
     *   Part d: each value's src offset and dst offset
     *   Part e: each value's dst offset
     */
    frame_offset = frame_offset_org = loader_ctx->frame_offset;
    dynamic_offset = dynamic_offset_org =
        block->dynamic_offset + wasm_get_cell_num(return_types, return_count);

    /* First traversal to get the count of values needed to be copied. */
    for (i = (int32)return_count - 1; i >= 0; i--) {
        uint8 cells = (uint8)wasm_value_type_cell_num(return_types[i]);

        frame_offset -= cells;
        dynamic_offset -= cells;
        if (dynamic_offset != *frame_offset) {
            value_count++;
            total_cel_num += cells;
        }
    }

    if (value_count) {
        uint32 j = 0;
        uint8 *emit_data = NULL, *cells = NULL;
        int16 *src_offsets = NULL;
        uint16 *dst_offsets = NULL;
        uint64 size =
            (uint64)value_count
            * (sizeof(*cells) + sizeof(*src_offsets) + sizeof(*dst_offsets));

        /* Allocate memory for the emit data */
        if (!(emit_data = loader_malloc(size, error_buf, error_buf_size)))
            return false;

        cells = emit_data;
        src_offsets = (int16 *)(cells + value_count);
        dst_offsets = (uint16 *)(src_offsets + value_count);

        /* insert op_copy before else opcode */
        if (opcode == WASM_OP_ELSE)
            skip_label();
        emit_label(EXT_OP_COPY_STACK_VALUES);
        /* Part a) */
        emit_uint32(loader_ctx, value_count);
        /* Part b) */
        emit_uint32(loader_ctx, total_cel_num);

        /* Second traversal to get each value's cell num,  src offset and dst
         * offset. */
        frame_offset = frame_offset_org;
        dynamic_offset = dynamic_offset_org;
        for (i = (int32)return_count - 1, j = 0; i >= 0; i--) {
            uint8 cell = (uint8)wasm_value_type_cell_num(return_types[i]);
            frame_offset -= cell;
            dynamic_offset -= cell;
            if (dynamic_offset != *frame_offset) {
                /* cell num */
                cells[j] = cell;
                /* src offset */
                src_offsets[j] = *frame_offset;
                /* dst offset */
                dst_offsets[j] = dynamic_offset;
                j++;
            }
            if (opcode == WASM_OP_ELSE) {
                *frame_offset = dynamic_offset;
            }
            else {
                loader_ctx->frame_offset = frame_offset;
                loader_ctx->dynamic_offset = dynamic_offset;
                PUSH_OFFSET_TYPE(return_types[i]);
                wasm_loader_emit_backspace(loader_ctx, sizeof(int16));
                loader_ctx->frame_offset = frame_offset_org;
                loader_ctx->dynamic_offset = dynamic_offset_org;
            }
        }

        bh_assert(j == value_count);

        /* Emit the cells, src_offsets and dst_offsets */
        for (j = 0; j < value_count; j++)
            emit_byte(loader_ctx, cells[j]);
        for (j = 0; j < value_count; j++)
            emit_operand(loader_ctx, src_offsets[j]);
        for (j = 0; j < value_count; j++)
            emit_operand(loader_ctx, dst_offsets[j]);

        if (opcode == WASM_OP_ELSE)
            emit_label(opcode);

        wasm_runtime_free(emit_data);
    }

    return true;

fail:
    return false;
}
#endif /* WASM_ENABLE_FAST_INTERP */

#define RESERVE_BLOCK_RET()                                                 \
    do {                                                                    \
        if (!reserve_block_ret(loader_ctx, opcode, disable_emit, error_buf, \
                               error_buf_size))                             \
            goto fail;                                                      \
    } while (0)

#define PUSH_TYPE(type)                                               \
    do {                                                              \
        if (!(wasm_loader_push_frame_ref(loader_ctx, type, error_buf, \
                                         error_buf_size)))            \
            goto fail;                                                \
    } while (0)

#define POP_TYPE(type)                                               \
    do {                                                             \
        if (!(wasm_loader_pop_frame_ref(loader_ctx, type, error_buf, \
                                        error_buf_size)))            \
            goto fail;                                               \
    } while (0)

#define PUSH_CSP(label_type, block_type, _start_addr)                       \
    do {                                                                    \
        if (!wasm_loader_push_frame_csp(loader_ctx, label_type, block_type, \
                                        _start_addr, error_buf,             \
                                        error_buf_size))                    \
            goto fail;                                                      \
    } while (0)

#define POP_CSP()                                                              \
    do {                                                                       \
        if (!wasm_loader_pop_frame_csp(loader_ctx, error_buf, error_buf_size)) \
            goto fail;                                                         \
    } while (0)

#if WASM_ENABLE_GC == 0
#define GET_LOCAL_REFTYPE() (void)0
#else
#define GET_LOCAL_REFTYPE()                                                  \
    do {                                                                     \
        if (wasm_is_type_multi_byte_type(local_type)) {                      \
            WASMRefType *_ref_type;                                          \
            if (local_idx < param_count)                                     \
                _ref_type = wasm_reftype_map_find(                           \
                    param_reftype_maps, param_reftype_map_count, local_idx); \
            else                                                             \
                _ref_type = wasm_reftype_map_find(local_reftype_maps,        \
                                                  local_reftype_map_count,   \
                                                  local_idx - param_count);  \
            bh_assert(_ref_type);                                            \
            bh_memcpy_s(&wasm_ref_type, sizeof(WASMRefType), _ref_type,      \
                        wasm_reftype_struct_size(_ref_type));                \
        }                                                                    \
    } while (0)
#endif

#define GET_LOCAL_INDEX_TYPE_AND_OFFSET()                              \
    do {                                                               \
        read_leb_uint32(p, p_end, local_idx);                          \
        if (local_idx >= param_count + local_count) {                  \
            set_error_buf(error_buf, error_buf_size, "unknown local"); \
            goto fail;                                                 \
        }                                                              \
        local_type = local_idx < param_count                           \
                         ? param_types[local_idx]                      \
                         : local_types[local_idx - param_count];       \
        local_offset = local_offsets[local_idx];                       \
        GET_LOCAL_REFTYPE();                                           \
    } while (0)

static bool
check_memory(WASMModule *module, char *error_buf, uint32 error_buf_size)
{
    if (module->memory_count == 0 && module->import_memory_count == 0) {
        set_error_buf(error_buf, error_buf_size, "unknown memory");
        return false;
    }
    return true;
}

#define CHECK_MEMORY()                                        \
    do {                                                      \
        if (!check_memory(module, error_buf, error_buf_size)) \
            goto fail;                                        \
    } while (0)

static bool
check_memory_access_align(uint8 opcode, uint32 align, char *error_buf,
                          uint32 error_buf_size)
{
    uint8 mem_access_aligns[] = {
        2, 3, 2, 3, 0, 0, 1, 1, 0, 0, 1, 1, 2, 2, /* loads */
        2, 3, 2, 3, 0, 1, 0, 1, 2                 /* stores */
    };
    bh_assert(opcode >= WASM_OP_I32_LOAD && opcode <= WASM_OP_I64_STORE32);
    if (align > mem_access_aligns[opcode - WASM_OP_I32_LOAD]) {
        set_error_buf(error_buf, error_buf_size,
                      "alignment must not be larger than natural");
        return false;
    }
    return true;
}

#if WASM_ENABLE_SIMD != 0
#if (WASM_ENABLE_WAMR_COMPILER != 0) || (WASM_ENABLE_JIT != 0)
static bool
check_simd_memory_access_align(uint8 opcode, uint32 align, char *error_buf,
                               uint32 error_buf_size)
{
    uint8 mem_access_aligns[] = {
        4,                /* load */
        3, 3, 3, 3, 3, 3, /* load and extend */
        0, 1, 2, 3,       /* load and splat */
        4,                /* store */
    };

    uint8 mem_access_aligns_load_lane[] = {
        0, 1, 2, 3, /* load lane */
        0, 1, 2, 3, /* store lane */
        2, 3        /* store zero */
    };

    if (!((opcode <= SIMD_v128_store)
          || (SIMD_v128_load8_lane <= opcode
              && opcode <= SIMD_v128_load64_zero))) {
        set_error_buf(error_buf, error_buf_size,
                      "the opcode doesn't include memarg");
        return false;
    }

    if ((opcode <= SIMD_v128_store
         && align > mem_access_aligns[opcode - SIMD_v128_load])
        || (SIMD_v128_load8_lane <= opcode && opcode <= SIMD_v128_load64_zero
            && align > mem_access_aligns_load_lane[opcode
                                                   - SIMD_v128_load8_lane])) {
        set_error_buf(error_buf, error_buf_size,
                      "alignment must not be larger than natural");
        return false;
    }

    return true;
}

static bool
check_simd_access_lane(uint8 opcode, uint8 lane, char *error_buf,
                       uint32 error_buf_size)
{
    switch (opcode) {
        case SIMD_i8x16_extract_lane_s:
        case SIMD_i8x16_extract_lane_u:
        case SIMD_i8x16_replace_lane:
            if (lane >= 16) {
                goto fail;
            }
            break;
        case SIMD_i16x8_extract_lane_s:
        case SIMD_i16x8_extract_lane_u:
        case SIMD_i16x8_replace_lane:
            if (lane >= 8) {
                goto fail;
            }
            break;
        case SIMD_i32x4_extract_lane:
        case SIMD_i32x4_replace_lane:
        case SIMD_f32x4_extract_lane:
        case SIMD_f32x4_replace_lane:
            if (lane >= 4) {
                goto fail;
            }
            break;
        case SIMD_i64x2_extract_lane:
        case SIMD_i64x2_replace_lane:
        case SIMD_f64x2_extract_lane:
        case SIMD_f64x2_replace_lane:
            if (lane >= 2) {
                goto fail;
            }
            break;

        case SIMD_v128_load8_lane:
        case SIMD_v128_load16_lane:
        case SIMD_v128_load32_lane:
        case SIMD_v128_load64_lane:
        case SIMD_v128_store8_lane:
        case SIMD_v128_store16_lane:
        case SIMD_v128_store32_lane:
        case SIMD_v128_store64_lane:
        case SIMD_v128_load32_zero:
        case SIMD_v128_load64_zero:
        {
            uint8 max_lanes[] = { 16, 8, 4, 2, 16, 8, 4, 2, 4, 2 };
            if (lane >= max_lanes[opcode - SIMD_v128_load8_lane]) {
                goto fail;
            }
            break;
        }
        default:
            goto fail;
    }

    return true;
fail:
    set_error_buf(error_buf, error_buf_size, "invalid lane index");
    return false;
}

static bool
check_simd_shuffle_mask(V128 mask, char *error_buf, uint32 error_buf_size)
{
    uint8 i;
    for (i = 0; i != 16; ++i) {
        if (mask.i8x16[i] < 0 || mask.i8x16[i] >= 32) {
            set_error_buf(error_buf, error_buf_size, "invalid lane index");
            return false;
        }
    }
    return true;
}
#endif /* end of (WASM_ENABLE_WAMR_COMPILER != 0) || (WASM_ENABLE_JIT != 0) */
#endif /* end of WASM_ENABLE_SIMD */

#if WASM_ENABLE_SHARED_MEMORY != 0
static bool
check_memory_align_equal(uint8 opcode, uint32 align, char *error_buf,
                         uint32 error_buf_size)
{
    uint8 wait_notify_aligns[] = { 2, 2, 3 };
    uint8 mem_access_aligns[] = {
        2, 3, 0, 1, 0, 1, 2,
    };
    uint8 expect;

    bh_assert((opcode <= WASM_OP_ATOMIC_WAIT64)
              || (opcode >= WASM_OP_ATOMIC_I32_LOAD
                  && opcode <= WASM_OP_ATOMIC_RMW_I64_CMPXCHG32_U));
    if (opcode <= WASM_OP_ATOMIC_WAIT64) {
        expect = wait_notify_aligns[opcode - WASM_OP_ATOMIC_NOTIFY];
    }
    else {
        /* 7 opcodes in every group */
        expect = mem_access_aligns[(opcode - WASM_OP_ATOMIC_I32_LOAD) % 7];
    }
    if (align != expect) {
        set_error_buf(error_buf, error_buf_size,
                      "alignment isn't equal to natural");
        return false;
    }
    return true;
}
#endif /* end of WASM_ENABLE_SHARED_MEMORY */

static bool
wasm_loader_check_br(WASMLoaderContext *loader_ctx, uint32 depth,
                     bool is_br_table, char *error_buf, uint32 error_buf_size)
{
    BranchBlock *target_block, *cur_block;
    BlockType *target_block_type;
    uint8 type, *types = NULL, *frame_ref;
    uint32 arity = 0;
    int32 i, available_stack_cell;
    uint16 cell_num;
#if WASM_ENABLE_GC != 0
    WASMRefTypeMap *frame_reftype_map;
    WASMRefTypeMap *reftype_maps = NULL, *reftype_map = NULL;
    WASMRefType *ref_type;
    uint32 reftype_map_count = 0;
    int32 available_reftype_map;
    bool is_type_multi_byte;
#endif

    if (loader_ctx->csp_num < depth + 1) {
        set_error_buf(error_buf, error_buf_size,
                      "unknown label, "
                      "unexpected end of section or function");
        return false;
    }

    cur_block = loader_ctx->frame_csp - 1;
    target_block = loader_ctx->frame_csp - (depth + 1);
    target_block_type = &target_block->block_type;
    frame_ref = loader_ctx->frame_ref;
#if WASM_ENABLE_GC != 0
    frame_reftype_map = loader_ctx->frame_reftype_map;
#endif

    /* Note: loop's arity is different from if and block. loop's arity is
     * its parameter count while if and block arity is result count.
     */
#if WASM_ENABLE_GC == 0
    if (target_block->label_type == LABEL_TYPE_LOOP)
        arity = block_type_get_param_types(target_block_type, &types);
    else
        arity = block_type_get_result_types(target_block_type, &types);
#else
    if (target_block->label_type == LABEL_TYPE_LOOP)
        arity = block_type_get_param_types(target_block_type, &types,
                                           &reftype_maps, &reftype_map_count);
    else
        arity = block_type_get_result_types(target_block_type, &types,
                                            &reftype_maps, &reftype_map_count);
#endif

    /* If the stack is in polymorphic state, just clear the stack
     * and then re-push the values to make the stack top values
     * match block type. */
    if (cur_block->is_stack_polymorphic && !is_br_table) {
#if WASM_ENABLE_GC != 0
        int32 j = reftype_map_count - 1;
#endif
        for (i = (int32)arity - 1; i >= 0; i--) {
#if WASM_ENABLE_GC != 0
            if (wasm_is_type_multi_byte_type(types[i])) {
                bh_assert(reftype_maps[j].index == i);
                bh_memcpy_s(loader_ctx->ref_type_tmp, sizeof(WASMRefType),
                            reftype_maps[j].ref_type,
                            wasm_reftype_struct_size(reftype_maps[j].ref_type));
                j--;
            }
#endif
#if WASM_ENABLE_FAST_INTERP != 0
            POP_OFFSET_TYPE(types[i]);
#endif
            POP_TYPE(types[i]);
        }
#if WASM_ENABLE_GC != 0
        j = 0;
#endif
        for (i = 0; i < (int32)arity; i++) {
#if WASM_ENABLE_GC != 0
            if (wasm_is_type_multi_byte_type(types[i])) {
                bh_assert(reftype_maps[j].index == i);
                bh_memcpy_s(loader_ctx->ref_type_tmp, sizeof(WASMRefType),
                            reftype_maps[j].ref_type,
                            wasm_reftype_struct_size(reftype_maps[j].ref_type));
                j++;
            }
#endif
#if WASM_ENABLE_FAST_INTERP != 0
            bool disable_emit = true;
            int16 operand_offset = 0;
            PUSH_OFFSET_TYPE(types[i]);
#endif
            PUSH_TYPE(types[i]);
        }
        return true;
    }

    available_stack_cell =
        (int32)(loader_ctx->stack_cell_num - cur_block->stack_cell_num);
#if WASM_ENABLE_GC != 0
    available_reftype_map =
        (int32)(loader_ctx->reftype_map_num
                - (loader_ctx->frame_csp - 1)->reftype_map_num);
    reftype_map = reftype_maps ? reftype_maps + reftype_map_count - 1 : NULL;
#endif

    /* Check stack top values match target block type */
    for (i = (int32)arity - 1; i >= 0; i--) {
        type = types[i];
#if WASM_ENABLE_GC != 0
        is_type_multi_byte = wasm_is_type_multi_byte_type(type);
        ref_type = is_type_multi_byte ? reftype_map->ref_type : NULL;
#endif

        if (available_stack_cell <= 0 && cur_block->is_stack_polymorphic)
            break;

        if (!check_stack_top_values(loader_ctx, frame_ref, available_stack_cell,
#if WASM_ENABLE_GC != 0
                                    frame_reftype_map, available_reftype_map,
#endif
                                    type,
#if WASM_ENABLE_GC != 0
                                    ref_type,
#endif
                                    error_buf, error_buf_size)) {
            return false;
        }
        cell_num = wasm_value_type_cell_num(types[i]);
        frame_ref -= cell_num;
        available_stack_cell -= cell_num;
#if WASM_ENABLE_GC != 0
        if (is_type_multi_byte) {
            frame_reftype_map--;
            available_reftype_map--;
            reftype_map--;
        }
#endif
    }

    return true;

fail:
    return false;
}

static BranchBlock *
check_branch_block(WASMLoaderContext *loader_ctx, uint8 **p_buf, uint8 *buf_end,
                   bool is_br_table, char *error_buf, uint32 error_buf_size)
{
    uint8 *p = *p_buf, *p_end = buf_end;
    BranchBlock *frame_csp_tmp;
    uint32 depth;

    read_leb_uint32(p, p_end, depth);
    if (!wasm_loader_check_br(loader_ctx, depth, is_br_table, error_buf,
                              error_buf_size)) {
        goto fail;
    }

    frame_csp_tmp = loader_ctx->frame_csp - depth - 1;
#if WASM_ENABLE_FAST_INTERP != 0
    emit_br_info(frame_csp_tmp);
#endif

    *p_buf = p;
    return frame_csp_tmp;
fail:
    return NULL;
}

static bool
check_block_stack(WASMLoaderContext *loader_ctx, BranchBlock *block,
                  char *error_buf, uint32 error_buf_size)
{
    BlockType *block_type = &block->block_type;
    uint8 *return_types = NULL;
    uint32 return_count = 0;
    int32 available_stack_cell, return_cell_num, i;
    uint8 *frame_ref = NULL;
#if WASM_ENABLE_GC != 0
    WASMRefTypeMap *frame_reftype_map;
    WASMRefTypeMap *return_reftype_maps = NULL, *return_reftype_map;
    WASMRefType *ref_type;
    uint32 param_count, return_reftype_map_count = 0;
    int32 available_reftype_map =
        (int32)(loader_ctx->reftype_map_num - block->reftype_map_num);
#endif

    available_stack_cell =
        (int32)(loader_ctx->stack_cell_num - block->stack_cell_num);

#if WASM_ENABLE_GC == 0
    return_count = block_type_get_result_types(block_type, &return_types);
#else
    return_count = block_type_get_result_types(block_type, &return_types,
                                               &return_reftype_maps,
                                               &return_reftype_map_count);
    param_count =
        block_type->is_value_type ? 0 : block_type->u.type->param_count;
    (void)param_count;
#endif
    return_cell_num =
        return_count > 0 ? wasm_get_cell_num(return_types, return_count) : 0;

    /* If the stack is in polymorphic state, just clear the stack
     * and then re-push the values to make the stack top values
     * match block type. */
    if (block->is_stack_polymorphic) {
#if WASM_ENABLE_GC != 0
        int32 j = return_reftype_map_count - 1;
#endif
        for (i = (int32)return_count - 1; i >= 0; i--) {
#if WASM_ENABLE_GC != 0
            if (wasm_is_type_multi_byte_type(return_types[i])) {
                bh_assert(return_reftype_maps[j].index == i + param_count);
                bh_memcpy_s(
                    loader_ctx->ref_type_tmp, sizeof(WASMRefType),
                    return_reftype_maps[j].ref_type,
                    wasm_reftype_struct_size(return_reftype_maps[j].ref_type));
                j--;
            }
#endif
#if WASM_ENABLE_FAST_INTERP != 0
            POP_OFFSET_TYPE(return_types[i]);
#endif
            POP_TYPE(return_types[i]);
        }

        /* Check stack is empty */
        if (loader_ctx->stack_cell_num != block->stack_cell_num) {
            set_error_buf(
                error_buf, error_buf_size,
                "type mismatch: stack size does not match block type");
            goto fail;
        }

#if WASM_ENABLE_GC != 0
        j = 0;
#endif
        for (i = 0; i < (int32)return_count; i++) {
#if WASM_ENABLE_GC != 0
            if (wasm_is_type_multi_byte_type(return_types[i])) {
                bh_assert(return_reftype_maps[j].index == i + param_count);
                bh_memcpy_s(
                    loader_ctx->ref_type_tmp, sizeof(WASMRefType),
                    return_reftype_maps[j].ref_type,
                    wasm_reftype_struct_size(return_reftype_maps[j].ref_type));
                j++;
            }
#endif
#if WASM_ENABLE_FAST_INTERP != 0
            bool disable_emit = true;
            int16 operand_offset = 0;
            PUSH_OFFSET_TYPE(return_types[i]);
#endif
            PUSH_TYPE(return_types[i]);
        }
        return true;
    }

    /* Check stack cell num equals return cell num */
    if (available_stack_cell != return_cell_num) {
        set_error_buf(error_buf, error_buf_size,
                      "type mismatch: stack size does not match block type");
        goto fail;
    }

    /* Check stack values match return types */
    frame_ref = loader_ctx->frame_ref;
#if WASM_ENABLE_GC != 0
    frame_reftype_map = loader_ctx->frame_reftype_map;
    return_reftype_map =
        return_reftype_map_count
            ? return_reftype_maps + return_reftype_map_count - 1
            : NULL;
#endif
    for (i = (int32)return_count - 1; i >= 0; i--) {
        uint8 type = return_types[i];
#if WASM_ENABLE_GC != 0
        bool is_type_multi_byte = wasm_is_type_multi_byte_type(type);
        ref_type = is_type_multi_byte ? return_reftype_map->ref_type : NULL;
#endif
        if (!check_stack_top_values(loader_ctx, frame_ref, available_stack_cell,
#if WASM_ENABLE_GC != 0
                                    frame_reftype_map, available_reftype_map,
#endif
                                    type,
#if WASM_ENABLE_GC != 0
                                    ref_type,
#endif
                                    error_buf, error_buf_size))
            return false;
        frame_ref -= wasm_value_type_cell_num(return_types[i]);
        available_stack_cell -= wasm_value_type_cell_num(return_types[i]);
#if WASM_ENABLE_GC != 0
        if (is_type_multi_byte) {
            frame_reftype_map--;
            available_reftype_map--;
            return_reftype_map--;
        }
#endif
    }

    return true;

fail:
    return false;
}

#if WASM_ENABLE_FAST_INTERP != 0
/* Copy parameters to dynamic space.
 * 1) POP original parameter out;
 * 2) Push and copy original values to dynamic space.
 * The copy instruction format:
 *   Part a: param count
 *   Part b: all param total cell num
 *   Part c: each param's cell_num, src offset and dst offset
 *   Part d: each param's src offset
 *   Part e: each param's dst offset
 */
static bool
copy_params_to_dynamic_space(WASMLoaderContext *loader_ctx, bool is_if_block,
                             char *error_buf, uint32 error_buf_size)
{
    int16 *frame_offset = NULL;
    uint8 *cells = NULL, cell;
    int16 *src_offsets = NULL;
    uint8 *emit_data = NULL;
    uint32 i;
    BranchBlock *block = loader_ctx->frame_csp - 1;
    BlockType *block_type = &block->block_type;
    WASMFuncType *func_type = block_type->u.type;
    uint32 param_count = block_type->u.type->param_count;
    int16 condition_offset = 0;
    bool disable_emit = false;
    int16 operand_offset = 0;

    uint64 size = (uint64)param_count * (sizeof(*cells) + sizeof(*src_offsets));

    /* For if block, we also need copy the condition operand offset. */
    if (is_if_block)
        size += sizeof(*cells) + sizeof(*src_offsets);

    /* Allocate memory for the emit data */
    if (!(emit_data = loader_malloc(size, error_buf, error_buf_size)))
        return false;

    cells = emit_data;
    src_offsets = (int16 *)(cells + param_count);

    if (is_if_block)
        condition_offset = *loader_ctx->frame_offset;

    /* POP original parameter out */
    for (i = 0; i < param_count; i++) {
        POP_OFFSET_TYPE(func_type->types[param_count - i - 1]);
        wasm_loader_emit_backspace(loader_ctx, sizeof(int16));
    }
    frame_offset = loader_ctx->frame_offset;

    /* Get each param's cell num and src offset */
    for (i = 0; i < param_count; i++) {
        cell = (uint8)wasm_value_type_cell_num(func_type->types[i]);
        cells[i] = cell;
        src_offsets[i] = *frame_offset;
        frame_offset += cell;
    }

    /* emit copy instruction */
    emit_label(EXT_OP_COPY_STACK_VALUES);
    /* Part a) */
    emit_uint32(loader_ctx, is_if_block ? param_count + 1 : param_count);
    /* Part b) */
    emit_uint32(loader_ctx, is_if_block ? func_type->param_cell_num + 1
                                        : func_type->param_cell_num);
    /* Part c) */
    for (i = 0; i < param_count; i++)
        emit_byte(loader_ctx, cells[i]);
    if (is_if_block)
        emit_byte(loader_ctx, 1);

    /* Part d) */
    for (i = 0; i < param_count; i++)
        emit_operand(loader_ctx, src_offsets[i]);
    if (is_if_block)
        emit_operand(loader_ctx, condition_offset);

    /* Part e) */
    /* Push to dynamic space. The push will emit the dst offset. */
    for (i = 0; i < param_count; i++)
        PUSH_OFFSET_TYPE(func_type->types[i]);
    if (is_if_block)
        PUSH_OFFSET_TYPE(VALUE_TYPE_I32);

    /* Free the emit data */
    wasm_runtime_free(emit_data);

    return true;

fail:
    return false;
}
#endif

#if WASM_ENABLE_GC == 0
#define RESET_REFTYPE_MAP_STACK() (void)0
#else
#define RESET_REFTYPE_MAP_STACK()                                            \
    do {                                                                     \
        loader_ctx->reftype_map_num =                                        \
            (loader_ctx->frame_csp - 1)->reftype_map_num;                    \
        loader_ctx->frame_reftype_map = loader_ctx->frame_reftype_map_bottom \
                                        + loader_ctx->reftype_map_num;       \
    } while (0)
#endif

/* reset the stack to the state of before entering the last block */
#if WASM_ENABLE_FAST_INTERP != 0
#define RESET_STACK()                                                     \
    do {                                                                  \
        loader_ctx->stack_cell_num =                                      \
            (loader_ctx->frame_csp - 1)->stack_cell_num;                  \
        loader_ctx->frame_ref =                                           \
            loader_ctx->frame_ref_bottom + loader_ctx->stack_cell_num;    \
        loader_ctx->frame_offset =                                        \
            loader_ctx->frame_offset_bottom + loader_ctx->stack_cell_num; \
        RESET_REFTYPE_MAP_STACK();                                        \
    } while (0)
#else
#define RESET_STACK()                                                  \
    do {                                                               \
        loader_ctx->stack_cell_num =                                   \
            (loader_ctx->frame_csp - 1)->stack_cell_num;               \
        loader_ctx->frame_ref =                                        \
            loader_ctx->frame_ref_bottom + loader_ctx->stack_cell_num; \
        RESET_REFTYPE_MAP_STACK();                                     \
    } while (0)
#endif

/* set current block's stack polymorphic state */
#define SET_CUR_BLOCK_STACK_POLYMORPHIC_STATE(flag)          \
    do {                                                     \
        BranchBlock *_cur_block = loader_ctx->frame_csp - 1; \
        _cur_block->is_stack_polymorphic = flag;             \
    } while (0)

#define BLOCK_HAS_PARAM(block_type) \
    (!block_type.is_value_type && block_type.u.type->param_count > 0)

#define PRESERVE_LOCAL_FOR_BLOCK()                                    \
    do {                                                              \
        if (!(preserve_local_for_block(loader_ctx, opcode, error_buf, \
                                       error_buf_size))) {            \
            goto fail;                                                \
        }                                                             \
    } while (0)

#if (WASM_ENABLE_GC != 0) || (WASM_ENABLE_REF_TYPES != 0)
static bool
get_table_elem_type(const WASMModule *module, uint32 table_idx,
                    uint8 *p_elem_type, void **p_ref_type, char *error_buf,
                    uint32 error_buf_size)
{
    if (!check_table_index(module, table_idx, error_buf, error_buf_size)) {
        return false;
    }

    if (table_idx < module->import_table_count) {
        if (p_elem_type)
            *p_elem_type = module->import_tables[table_idx].u.table.elem_type;
#if WASM_ENABLE_GC != 0
        if (p_ref_type)
            *((WASMRefType **)p_ref_type) =
                module->import_tables[table_idx].u.table.elem_ref_type;
#endif
    }
    else {
        if (p_elem_type)
            *p_elem_type =
                module->tables[module->import_table_count + table_idx]
                    .elem_type;
#if WASM_ENABLE_GC != 0
        if (p_ref_type)
            *((WASMRefType **)p_ref_type) =
                module->tables[module->import_table_count + table_idx]
                    .elem_ref_type;
#endif
    }
    return true;
}

static bool
get_table_seg_elem_type(const WASMModule *module, uint32 table_seg_idx,
                        uint8 *p_elem_type, void **p_elem_ref_type,
                        char *error_buf, uint32 error_buf_size)
{
    if (table_seg_idx >= module->table_seg_count) {
        set_error_buf_v(error_buf, error_buf_size, "unknown elem segment %u",
                        table_seg_idx);
        return false;
    }

    if (p_elem_type) {
        *p_elem_type = module->table_segments[table_seg_idx].elem_type;
    }
#if WASM_ENABLE_GC != 0
    if (p_elem_ref_type)
        *((WASMRefType **)p_elem_ref_type) =
            module->table_segments[table_seg_idx].elem_ref_type;
#endif
    return true;
}
#endif /* (WASM_ENABLE_GC != 0) || (WASM_ENABLE_REF_TYPES != 0) */

#if WASM_ENABLE_LOAD_CUSTOM_SECTION != 0
const uint8 *
wasm_loader_get_custom_section(WASMModule *module, const char *name,
                               uint32 *len)
{
    WASMCustomSection *section = module->custom_section_list;

    while (section) {
        if ((section->name_len == strlen(name))
            && (memcmp(section->name_addr, name, section->name_len) == 0)) {
            if (len) {
                *len = section->content_len;
            }
            return section->content_addr;
        }

        section = section->next;
    }

    return false;
}
#endif

static bool
wasm_loader_prepare_bytecode(WASMModule *module, WASMFunction *func,
                             uint32 cur_func_idx, char *error_buf,
                             uint32 error_buf_size)
{
    uint8 *p = func->code, *p_end = func->code + func->code_size, *p_org;
    uint32 param_count, local_count, global_count;
    uint8 *param_types, *local_types, local_type, global_type;
    BlockType func_block_type;
    uint16 *local_offsets, local_offset;
    uint32 type_idx, func_idx, local_idx, global_idx, table_idx;
    uint32 table_seg_idx, data_seg_idx, count, align, mem_offset, i;
    int32 i32_const = 0;
    int64 i64_const;
    uint8 opcode;
    bool return_value = false;
    WASMLoaderContext *loader_ctx;
    BranchBlock *frame_csp_tmp;
#if WASM_ENABLE_GC != 0
    WASMRefTypeMap *param_reftype_maps, *local_reftype_maps;
    uint32 param_reftype_map_count, local_reftype_map_count;
    int32 heap_type;
    WASMRefType wasm_ref_type = { 0 };
    bool need_ref_type_map;
#endif
#if WASM_ENABLE_FAST_INTERP != 0
    uint8 *func_const_end, *func_const = NULL;
    int16 operand_offset = 0;
    uint8 last_op = 0;
    bool disable_emit, preserve_local = false;
    float32 f32_const;
    float64 f64_const;

    LOG_OP("\nProcessing func | [%d] params | [%d] locals | [%d] return\n",
           func->param_cell_num, func->local_cell_num, func->ret_cell_num);
#endif

    global_count = module->import_global_count + module->global_count;

    param_count = func->func_type->param_count;
    param_types = func->func_type->types;

    func_block_type.is_value_type = false;
    func_block_type.u.type = func->func_type;

    local_count = func->local_count;
    local_types = func->local_types;
    local_offsets = func->local_offsets;

#if WASM_ENABLE_GC != 0
    param_reftype_maps = func->func_type->ref_type_maps;
    param_reftype_map_count = func->func_type->ref_type_map_count;
    local_reftype_maps = func->local_ref_type_maps;
    local_reftype_map_count = func->local_ref_type_map_count;
#endif

    if (!(loader_ctx = wasm_loader_ctx_init(func, error_buf, error_buf_size))) {
        set_error_buf(error_buf, error_buf_size, "allocate memory failed");
        goto fail;
    }
#if WASM_ENABLE_GC != 0
    loader_ctx->module = module;
    loader_ctx->ref_type_set = module->ref_type_set;
    loader_ctx->ref_type_tmp = &wasm_ref_type;
#endif

#if WASM_ENABLE_FAST_INTERP != 0
    /* For the first traverse, the initial value of preserved_local_offset has
     * not been determined, we use the INT16_MAX to represent that a slot has
     * been copied to preserve space. For second traverse, this field will be
     * set to the appropriate value in wasm_loader_ctx_reinit.
     * This is for Issue #1230,
     * https://github.com/bytecodealliance/wasm-micro-runtime/issues/1230, the
     * drop opcodes need to know which slots are preserved, so those slots will
     * not be treated as dynamically allocated slots */
    loader_ctx->preserved_local_offset = INT16_MAX;

re_scan:
    if (loader_ctx->code_compiled_size > 0) {
        if (!wasm_loader_ctx_reinit(loader_ctx)) {
            set_error_buf(error_buf, error_buf_size, "allocate memory failed");
            goto fail;
        }
        p = func->code;
        func->code_compiled = loader_ctx->p_code_compiled;
        func->code_compiled_size = loader_ctx->code_compiled_size;
    }
#endif

    PUSH_CSP(LABEL_TYPE_FUNCTION, func_block_type, p);

    while (p < p_end) {
        opcode = *p++;
#if WASM_ENABLE_FAST_INTERP != 0
        p_org = p;
        disable_emit = false;
        emit_label(opcode);
#endif

        switch (opcode) {
            case WASM_OP_UNREACHABLE:
                RESET_STACK();
                SET_CUR_BLOCK_STACK_POLYMORPHIC_STATE(true);
                break;

            case WASM_OP_NOP:
#if WASM_ENABLE_FAST_INTERP != 0
                skip_label();
#endif
                break;

            case WASM_OP_IF:
            case WASM_OP_BLOCK:
            case WASM_OP_LOOP:
            {
                uint8 value_type;
                BlockType block_type;

#if WASM_ENABLE_FAST_INTERP != 0
                PRESERVE_LOCAL_FOR_BLOCK();
#endif
                CHECK_BUF(p, p_end, 1);
                value_type = read_uint8(p);
                if (is_byte_a_type(value_type)) {
                    /* If the first byte is one of these special values:
                     * 0x40/0x7F/0x7E/0x7D/0x7C, take it as the type of
                     * the single return value. */
                    block_type.is_value_type = true;
                    block_type.u.value_type.type = value_type;
#if WASM_ENABLE_GC != 0
                    if (value_type != VALUE_TYPE_VOID) {
                        p_org = p;
                        p--;
                        if (!resolve_value_type((const uint8 **)&p, p_end,
                                                module, &need_ref_type_map,
                                                &wasm_ref_type, false,
                                                error_buf, error_buf_size)) {
                            goto fail;
                        }
                        if (need_ref_type_map) {
                            block_type.u.value_type.ref_type_map.index = 0;
                            if (!(block_type.u.value_type.ref_type_map
                                      .ref_type = reftype_set_insert(
                                      module->ref_type_set, &wasm_ref_type,
                                      error_buf, error_buf_size))) {
                                goto fail;
                            }
                        }
                        /* Set again as the type might be changed, e.g.
                           (ref null any) to anyref */
                        block_type.u.value_type.type = wasm_ref_type.ref_type;
#if WASM_ENABLE_FAST_INTERP == 0
                        while (p_org < p) {
#if WASM_ENABLE_DEBUG_INTERP != 0
                            if (!record_fast_op(module, p_org, *p_org,
                                                error_buf, error_buf_size)) {
                                goto fail;
                            }
#endif
                            /* Ignore extra bytes for interpreter */
                            *p_org++ = WASM_OP_NOP;
                        }
#endif
                    }
#endif /* end of WASM_ENABLE_GC != 0 */
                }
                else {
                    uint32 type_index;
                    /* Resolve the leb128 encoded type index as block type */
                    p--;
                    p_org = p - 1;
                    read_leb_uint32(p, p_end, type_index);
                    if (type_index >= module->type_count) {
                        set_error_buf(error_buf, error_buf_size,
                                      "unknown type");
                        goto fail;
                    }
                    block_type.is_value_type = false;
                    block_type.u.type =
                        (WASMFuncType *)module->types[type_index];
#if WASM_ENABLE_FAST_INTERP == 0 && WASM_ENABLE_WAMR_COMPILER == 0 \
    && WASM_ENABLE_JIT == 0
                    /* If block use type index as block type, change the opcode
                     * to new extended opcode so that interpreter can resolve
                     * the block quickly.
                     */
#if WASM_ENABLE_DEBUG_INTERP != 0
                    if (!record_fast_op(module, p_org, *p_org, error_buf,
                                        error_buf_size)) {
                        goto fail;
                    }
#endif
                    *p_org = EXT_OP_BLOCK + (opcode - WASM_OP_BLOCK);
#endif
                }

                if (opcode == WASM_OP_IF)
                    POP_I32();

                /* Pop block parameters from stack */
                if (BLOCK_HAS_PARAM(block_type)) {
                    WASMFuncType *func_type = block_type.u.type;
                    for (i = 0; i < block_type.u.type->param_count; i++)
                        POP_TYPE(
                            func_type->types[func_type->param_count - i - 1]);
                }

                PUSH_CSP(LABEL_TYPE_BLOCK + (opcode - WASM_OP_BLOCK),
                         block_type, p);

                /* Pass parameters to block */
                if (BLOCK_HAS_PARAM(block_type)) {
                    for (i = 0; i < block_type.u.type->param_count; i++)
                        PUSH_TYPE(block_type.u.type->types[i]);
                }

#if WASM_ENABLE_FAST_INTERP != 0
                if (opcode == WASM_OP_BLOCK) {
                    skip_label();
                }
                else if (opcode == WASM_OP_LOOP) {
                    skip_label();
                    if (BLOCK_HAS_PARAM(block_type)) {
                        /* Make sure params are in dynamic space */
                        if (!copy_params_to_dynamic_space(
                                loader_ctx, false, error_buf, error_buf_size))
                            goto fail;
                    }
                    (loader_ctx->frame_csp - 1)->code_compiled =
                        loader_ctx->p_code_compiled;
                }
                else if (opcode == WASM_OP_IF) {
                    /* If block has parameters, we should make sure they are in
                     * dynamic space. Otherwise, when else branch is missing,
                     * the later opcode may consume incorrect operand offset.
                     * Spec case:
                     *   (func (export "params-id") (param i32) (result i32)
                     *       (i32.const 1)
                     *       (i32.const 2)
                     *       (if (param i32 i32) (result i32 i32) (local.get 0)
                     *       (then)) (i32.add)
                     *   )
                     *
                     * So we should emit a copy instruction before the if.
                     *
                     * And we also need to save the parameter offsets and
                     * recover them before entering else branch.
                     *
                     */
                    if (BLOCK_HAS_PARAM(block_type)) {
                        BranchBlock *block = loader_ctx->frame_csp - 1;
                        uint64 size;

                        /* skip the if condition operand offset */
                        wasm_loader_emit_backspace(loader_ctx, sizeof(int16));
                        /* skip the if label */
                        skip_label();
                        /* Emit a copy instruction */
                        if (!copy_params_to_dynamic_space(
                                loader_ctx, true, error_buf, error_buf_size))
                            goto fail;

                        /* Emit the if instruction */
                        emit_label(opcode);
                        /* Emit the new condition operand offset */
                        POP_OFFSET_TYPE(VALUE_TYPE_I32);

                        /* Save top param_count values of frame_offset stack, so
                         * that we can recover it before executing else branch
                         */
                        size = sizeof(int16)
                               * (uint64)block_type.u.type->param_cell_num;
                        if (!(block->param_frame_offsets = loader_malloc(
                                  size, error_buf, error_buf_size)))
                            goto fail;
                        bh_memcpy_s(block->param_frame_offsets, (uint32)size,
                                    loader_ctx->frame_offset
                                        - size / sizeof(int16),
                                    (uint32)size);
                    }

                    emit_empty_label_addr_and_frame_ip(PATCH_ELSE);
                    emit_empty_label_addr_and_frame_ip(PATCH_END);
                }
#endif
                break;
            }

            case WASM_OP_ELSE:
            {
                BlockType block_type = (loader_ctx->frame_csp - 1)->block_type;

                if (loader_ctx->csp_num < 2
                    || (loader_ctx->frame_csp - 1)->label_type
                           != LABEL_TYPE_IF) {
                    set_error_buf(
                        error_buf, error_buf_size,
                        "opcode else found without matched opcode if");
                    goto fail;
                }

                /* check whether if branch's stack matches its result type */
                if (!check_block_stack(loader_ctx, loader_ctx->frame_csp - 1,
                                       error_buf, error_buf_size))
                    goto fail;

                (loader_ctx->frame_csp - 1)->else_addr = p - 1;

#if WASM_ENABLE_FAST_INTERP != 0
                /* if the result of if branch is in local or const area, add a
                 * copy op */
                RESERVE_BLOCK_RET();

                emit_empty_label_addr_and_frame_ip(PATCH_END);
                apply_label_patch(loader_ctx, 1, PATCH_ELSE);
#endif
                RESET_STACK();
                SET_CUR_BLOCK_STACK_POLYMORPHIC_STATE(false);

                /* Pass parameters to if-false branch */
                if (BLOCK_HAS_PARAM(block_type)) {
                    for (i = 0; i < block_type.u.type->param_count; i++)
                        PUSH_TYPE(block_type.u.type->types[i]);
                }

#if WASM_ENABLE_FAST_INTERP != 0
                /* Recover top param_count values of frame_offset stack */
                if (BLOCK_HAS_PARAM((block_type))) {
                    uint32 size;
                    BranchBlock *block = loader_ctx->frame_csp - 1;
                    size = sizeof(int16) * block_type.u.type->param_cell_num;
                    bh_memcpy_s(loader_ctx->frame_offset, size,
                                block->param_frame_offsets, size);
                    loader_ctx->frame_offset += (size / sizeof(int16));
                }
#endif

                break;
            }

            case WASM_OP_END:
            {
                BranchBlock *cur_block = loader_ctx->frame_csp - 1;

                /* check whether block stack matches its result type */
                if (!check_block_stack(loader_ctx, cur_block, error_buf,
                                       error_buf_size))
                    goto fail;

                /* if no else branch, and return types do not match param types,
                   report failure */
                if (cur_block->label_type == LABEL_TYPE_IF
                    && !cur_block->else_addr) {
                    uint32 block_param_count = 0, block_ret_count = 0;
                    uint8 *block_param_types = NULL, *block_ret_types = NULL;
                    BlockType *cur_block_type = &cur_block->block_type;
#if WASM_ENABLE_GC != 0
                    uint32 block_param_reftype_map_count;
                    uint32 block_ret_reftype_map_count;
                    WASMRefTypeMap *block_param_reftype_maps;
                    WASMRefTypeMap *block_ret_reftype_maps;
#endif

                    block_param_count = block_type_get_param_types(
                        cur_block_type, &block_param_types
#if WASM_ENABLE_GC != 0
                        ,
                        &block_param_reftype_maps,
                        &block_param_reftype_map_count
#endif
                    );
                    block_ret_count = block_type_get_result_types(
                        cur_block_type, &block_ret_types
#if WASM_ENABLE_GC != 0
                        ,
                        &block_ret_reftype_maps, &block_ret_reftype_map_count
#endif
                    );

                    if (block_param_count != block_ret_count
                        || (block_param_count
                            && memcmp(block_param_types, block_ret_types,
                                      block_param_count))) {
                        set_error_buf(error_buf, error_buf_size,
                                      "type mismatch: else branch missing");
                        goto fail;
                    }
#if WASM_ENABLE_GC != 0
                    if (block_param_reftype_map_count
                            != block_ret_reftype_map_count
                        || (block_param_reftype_map_count
                            && memcmp(block_param_reftype_maps,
                                      block_ret_reftype_maps,
                                      sizeof(WASMRefTypeMap)
                                          * block_param_reftype_map_count))) {
                        set_error_buf(error_buf, error_buf_size,
                                      "type mismatch: else branch missing");
                        goto fail;
                    }
#endif
                }

                POP_CSP();

#if WASM_ENABLE_FAST_INTERP != 0
                skip_label();
                /* copy the result to the block return address */
                RESERVE_BLOCK_RET();

                apply_label_patch(loader_ctx, 0, PATCH_END);
                free_label_patch_list(loader_ctx->frame_csp);
                if (loader_ctx->frame_csp->label_type == LABEL_TYPE_FUNCTION) {
                    int32 idx;
                    uint8 ret_type;

                    emit_label(WASM_OP_RETURN);
                    for (idx = (int32)func->func_type->result_count - 1;
                         idx >= 0; idx--) {
                        ret_type = *(func->func_type->types
                                     + func->func_type->param_count + idx);
                        POP_OFFSET_TYPE(ret_type);
                    }
                }
#endif
                if (loader_ctx->csp_num > 0) {
                    loader_ctx->frame_csp->end_addr = p - 1;
                }
                else {
                    /* end of function block, function will return,
                       ignore the following bytecodes */
                    p = p_end;

                    continue;
                }

                SET_CUR_BLOCK_STACK_POLYMORPHIC_STATE(false);
                break;
            }

            case WASM_OP_BR:
            {
                if (!(frame_csp_tmp =
                          check_branch_block(loader_ctx, &p, p_end, false,
                                             error_buf, error_buf_size)))
                    goto fail;

                RESET_STACK();
                SET_CUR_BLOCK_STACK_POLYMORPHIC_STATE(true);
                break;
            }

            case WASM_OP_BR_IF:
            {
                POP_I32();

                if (!(frame_csp_tmp =
                          check_branch_block(loader_ctx, &p, p_end, false,
                                             error_buf, error_buf_size)))
                    goto fail;

                break;
            }

            case WASM_OP_BR_TABLE:
            {
                uint32 depth, default_arity, arity = 0;
                BranchBlock *target_block;
                BlockType *target_block_type;
#if WASM_ENABLE_FAST_INTERP == 0
                BrTableCache *br_table_cache = NULL;
                uint8 *p_depth_begin, *p_depth, *p_opcode = p - 1;
                uint32 j;
#endif

                read_leb_uint32(p, p_end, count);
#if WASM_ENABLE_FAST_INTERP != 0
                emit_uint32(loader_ctx, count);
#endif
                POP_I32();

                /* Get the default depth and check it */
                p_org = p;
                for (i = 0; i <= count; i++) {
                    read_leb_uint32(p, p_end, depth);
                }
                if (loader_ctx->csp_num < depth + 1) {
                    set_error_buf(error_buf, error_buf_size,
                                  "unknown label, "
                                  "unexpected end of section or function");
                    goto fail;
                }
                p = p_org;

                /* Get the default block's arity */
                target_block = loader_ctx->frame_csp - (depth + 1);
                target_block_type = &target_block->block_type;
                default_arity = block_type_get_arity(target_block_type,
                                                     target_block->label_type);

#if WASM_ENABLE_FAST_INTERP == 0
                p_depth_begin = p_depth = p;
#endif
                for (i = 0; i <= count; i++) {
                    p_org = p;
                    read_leb_uint32(p, p_end, depth);
                    if (loader_ctx->csp_num < depth + 1) {
                        set_error_buf(error_buf, error_buf_size,
                                      "unknown label, "
                                      "unexpected end of section or function");
                        goto fail;
                    }
                    p = p_org;

                    /* Get the target block's arity and check it */
                    target_block = loader_ctx->frame_csp - (depth + 1);
                    target_block_type = &target_block->block_type;
                    arity = block_type_get_arity(target_block_type,
                                                 target_block->label_type);
                    if (arity != default_arity) {
                        set_error_buf(error_buf, error_buf_size,
                                      "type mismatch: br_table targets must "
                                      "all use same result type");
                        goto fail;
                    }

                    if (!(frame_csp_tmp =
                              check_branch_block(loader_ctx, &p, p_end, true,
                                                 error_buf, error_buf_size))) {
                        goto fail;
                    }

#if WASM_ENABLE_FAST_INTERP == 0
                    if (br_table_cache) {
                        br_table_cache->br_depths[i] = depth;
                    }
                    else {
                        if (depth > 255) {
                            /* The depth cannot be stored in one byte,
                               create br_table cache to store each depth */
#if WASM_ENABLE_DEBUG_INTERP != 0
                            if (!record_fast_op(module, p_opcode, *p_opcode,
                                                error_buf, error_buf_size)) {
                                goto fail;
                            }
#endif
                            if (!(br_table_cache = loader_malloc(
                                      offsetof(BrTableCache, br_depths)
                                          + sizeof(uint32)
                                                * (uint64)(count + 1),
                                      error_buf, error_buf_size))) {
                                goto fail;
                            }
                            *p_opcode = EXT_OP_BR_TABLE_CACHE;
                            br_table_cache->br_table_op_addr = p_opcode;
                            br_table_cache->br_count = count;
                            /* Copy previous depths which are one byte */
                            for (j = 0; j < i; j++) {
                                br_table_cache->br_depths[j] = p_depth_begin[j];
                            }
                            br_table_cache->br_depths[i] = depth;
                            bh_list_insert(module->br_table_cache_list,
                                           br_table_cache);
                        }
                        else {
                            /* The depth can be stored in one byte, use the
                               byte of the leb to store it */
                            *p_depth++ = (uint8)depth;
                        }
                    }
#endif
                }

#if WASM_ENABLE_FAST_INTERP == 0
                /* Set the tailing bytes to nop */
                if (br_table_cache)
                    p_depth = p_depth_begin;
                while (p_depth < p)
                    *p_depth++ = WASM_OP_NOP;
#endif

                RESET_STACK();
                SET_CUR_BLOCK_STACK_POLYMORPHIC_STATE(true);
                break;
            }

            case WASM_OP_RETURN:
            {
                int32 idx;
                uint8 ret_type;
                for (idx = (int32)func->func_type->result_count - 1; idx >= 0;
                     idx--) {
                    ret_type = *(func->func_type->types
                                 + func->func_type->param_count + idx);
                    POP_TYPE(ret_type);
#if WASM_ENABLE_FAST_INTERP != 0
                    /* emit the offset after return opcode */
                    POP_OFFSET_TYPE(ret_type);
#endif
                }

                RESET_STACK();
                SET_CUR_BLOCK_STACK_POLYMORPHIC_STATE(true);

                break;
            }

            case WASM_OP_CALL:
#if WASM_ENABLE_TAIL_CALL != 0
            case WASM_OP_RETURN_CALL:
#endif
#if WASM_ENABLE_GC != 0
            case WASM_OP_CALL_REF:
            case WASM_OP_RETURN_CALL_REF:
#endif
            {
                WASMFuncType *func_type;
                uint8 type;
                int32 idx;
#if WASM_ENABLE_GC != 0
                WASMRefType *ref_type;
                int32 j;
#endif

#if WASM_ENABLE_GC != 0
                if (opcode == WASM_OP_CALL_REF
                    || opcode == WASM_OP_RETURN_CALL_REF) {
                    if (!wasm_loader_pop_nullable_typeidx(loader_ctx, &type,
                                                          &type_idx, error_buf,
                                                          error_buf_size)) {
                        goto fail;
                    }
                    if (type == VALUE_TYPE_ANY) {
                        break;
                    }
                    if (!check_type_index(module, type_idx, error_buf,
                                          error_buf_size)) {
                        goto fail;
                    }
                    if (module->types[type_idx]->type_flag != WASM_TYPE_FUNC) {
                        set_error_buf(error_buf, error_buf_size,
                                      "unkown function type");
                        goto fail;
                    }
                    func_type = (WASMFuncType *)module->types[type_idx];
                }
                else
#endif
                {
                    read_leb_uint32(p, p_end, func_idx);
#if WASM_ENABLE_FAST_INTERP != 0
                    /* we need to emit func_idx before arguments */
                    emit_uint32(loader_ctx, func_idx);
#endif

                    if (!check_function_index(module, func_idx, error_buf,
                                              error_buf_size)) {
                        goto fail;
                    }

                    if (func_idx < module->import_function_count)
                        func_type = module->import_functions[func_idx]
                                        .u.function.func_type;
                    else
                        func_type =
                            module
                                ->functions[func_idx
                                            - module->import_function_count]
                                ->func_type;
                }

                if (func_type->param_count > 0) {
#if WASM_ENABLE_GC != 0
                    j = (int32)(func_type->result_ref_type_maps
                                - func_type->ref_type_maps - 1);
#endif
                    for (idx = (int32)(func_type->param_count - 1); idx >= 0;
                         idx--) {
#if WASM_ENABLE_GC != 0
                        if (wasm_is_type_multi_byte_type(
                                func_type->types[idx])) {
                            ref_type = func_type->ref_type_maps[j].ref_type;
                            bh_memcpy_s(&wasm_ref_type, sizeof(WASMRefType),
                                        ref_type,
                                        wasm_reftype_struct_size(ref_type));
                            j--;
                        }
#endif
                        POP_TYPE(func_type->types[idx]);
#if WASM_ENABLE_FAST_INTERP != 0
                        POP_OFFSET_TYPE(func_type->types[idx]);
#endif
                    }
                }

#if WASM_ENABLE_TAIL_CALL != 0 || WASM_ENABLE_GC != 0
                if (opcode == WASM_OP_CALL || opcode == WASM_OP_CALL_REF) {
#endif
#if WASM_ENABLE_GC != 0
                    j = (int32)(func_type->result_ref_type_maps
                                - func_type->ref_type_maps);
#endif
                    for (i = 0; i < func_type->result_count; i++) {
#if WASM_ENABLE_GC != 0
                        if (wasm_is_type_multi_byte_type(
                                func_type->types[func_type->param_count + i])) {
                            ref_type = func_type->ref_type_maps[j].ref_type;
                            bh_memcpy_s(&wasm_ref_type, sizeof(WASMRefType),
                                        ref_type,
                                        wasm_reftype_struct_size(ref_type));
                            j++;
                        }
#endif
                        PUSH_TYPE(func_type->types[func_type->param_count + i]);
#if WASM_ENABLE_FAST_INTERP != 0
                        /* Here we emit each return value's dynamic_offset. But
                         * in fact these offsets are continuous, so interpreter
                         * only need to get the first return value's offset.
                         */
                        PUSH_OFFSET_TYPE(
                            func_type->types[func_type->param_count + i]);
#endif
                    }
#if WASM_ENABLE_TAIL_CALL != 0 || WASM_ENABLE_GC != 0
                }
                else {
#if WASM_ENABLE_GC == 0
                    if (func_type->result_count
                        != func->func_type->result_count) {
                        set_error_buf_v(error_buf, error_buf_size, "%s%u%s",
                                        "type mismatch: expect ",
                                        func->func_type->result_count,
                                        " return values but got other");
                        goto fail;
                    }
                    for (i = 0; i < func_type->result_count; i++) {
                        type = func->func_type
                                   ->types[func->func_type->param_count + i];
                        if (func_type->types[func_type->param_count + i]
                            != type) {
                            set_error_buf_v(error_buf, error_buf_size, "%s%s%s",
                                            "type mismatch: expect ",
                                            type2str(type), " but got other");
                            goto fail;
                        }
                    }
#else
                    if (!wasm_func_type_result_is_subtype_of(
                            func_type, func->func_type, module->types,
                            module->type_count)) {
                        set_error_buf(
                            error_buf, error_buf_size,
                            "type mismatch: invalid func result types");
                        goto fail;
                    }
#endif
                    RESET_STACK();
                    SET_CUR_BLOCK_STACK_POLYMORPHIC_STATE(true);
                }
#endif
                (void)type;
                func->has_op_func_call = true;
                break;
            }

            /*
             * if disable reference type: call_indirect typeidx, 0x00
             * if enable reference type:  call_indirect typeidx, tableidx
             */
            case WASM_OP_CALL_INDIRECT:
#if WASM_ENABLE_TAIL_CALL != 0
            case WASM_OP_RETURN_CALL_INDIRECT:
#endif
            {
                int32 idx;
                WASMFuncType *func_type;

                read_leb_uint32(p, p_end, type_idx);
#if (WASM_ENABLE_GC != 0) || (WASM_ENABLE_REF_TYPES != 0)
                read_leb_uint32(p, p_end, table_idx);
#else
                CHECK_BUF(p, p_end, 1);
                table_idx = read_uint8(p);
#endif
                if (!check_table_index(module, table_idx, error_buf,
                                       error_buf_size)) {
                    goto fail;
                }

#if WASM_ENABLE_FAST_INTERP != 0
                /* we need to emit before arguments */
#if WASM_ENABLE_TAIL_CALL != 0
                emit_byte(loader_ctx, opcode);
#endif
                emit_uint32(loader_ctx, type_idx);
                emit_uint32(loader_ctx, table_idx);
#endif

                /* skip elem idx */
                POP_I32();

                if (type_idx >= module->type_count) {
                    set_error_buf(error_buf, error_buf_size, "unknown type");
                    goto fail;
                }

                func_type = (WASMFuncType *)module->types[type_idx];

                if (func_type->param_count > 0) {
                    for (idx = (int32)(func_type->param_count - 1); idx >= 0;
                         idx--) {
                        POP_TYPE(func_type->types[idx]);
#if WASM_ENABLE_FAST_INTERP != 0
                        POP_OFFSET_TYPE(func_type->types[idx]);
#endif
                    }
                }

#if WASM_ENABLE_TAIL_CALL != 0
                if (opcode == WASM_OP_CALL_INDIRECT) {
#endif
                    for (i = 0; i < func_type->result_count; i++) {
                        PUSH_TYPE(func_type->types[func_type->param_count + i]);
#if WASM_ENABLE_FAST_INTERP != 0
                        PUSH_OFFSET_TYPE(
                            func_type->types[func_type->param_count + i]);
#endif
                    }
#if WASM_ENABLE_TAIL_CALL != 0
                }
                else {
                    uint8 type;
                    if (func_type->result_count
                        != func->func_type->result_count) {
                        set_error_buf_v(error_buf, error_buf_size, "%s%u%s",
                                        "type mismatch: expect ",
                                        func->func_type->result_count,
                                        " return values but got other");
                        goto fail;
                    }
                    for (i = 0; i < func_type->result_count; i++) {
                        type = func->func_type
                                   ->types[func->func_type->param_count + i];
                        if (func_type->types[func_type->param_count + i]
                            != type) {
                            set_error_buf_v(error_buf, error_buf_size, "%s%s%s",
                                            "type mismatch: expect ",
                                            type2str(type), " but got other");
                            goto fail;
                        }
                    }
                    RESET_STACK();
                    SET_CUR_BLOCK_STACK_POLYMORPHIC_STATE(true);
                }
#endif
                func->has_op_func_call = true;
                break;
            }

            case WASM_OP_DROP:
            {
                BranchBlock *cur_block = loader_ctx->frame_csp - 1;
                int32 available_stack_cell =
                    (int32)(loader_ctx->stack_cell_num
                            - cur_block->stack_cell_num);

                if (available_stack_cell <= 0
                    && !cur_block->is_stack_polymorphic) {
                    set_error_buf(error_buf, error_buf_size,
                                  "type mismatch, opcode drop was found "
                                  "but stack was empty");
                    goto fail;
                }

                if (available_stack_cell > 0) {
#if WASM_ENABLE_GC != 0
                    if (wasm_is_type_multi_byte_type(
                            *(loader_ctx->frame_ref - 1))) {
                        bh_assert((int32)(loader_ctx->reftype_map_num
                                          - cur_block->reftype_map_num)
                                  > 0);
                        loader_ctx->frame_reftype_map--;
                        loader_ctx->reftype_map_num--;
                    }
#endif
                    if (is_32bit_type(*(loader_ctx->frame_ref - 1))) {
                        loader_ctx->frame_ref--;
                        loader_ctx->stack_cell_num--;
#if WASM_ENABLE_FAST_INTERP != 0
                        skip_label();
                        loader_ctx->frame_offset--;
                        if ((*(loader_ctx->frame_offset)
                             > loader_ctx->start_dynamic_offset)
                            && (*(loader_ctx->frame_offset)
                                < loader_ctx->max_dynamic_offset))
                            loader_ctx->dynamic_offset--;
#endif
                    }
                    else if (is_64bit_type(*(loader_ctx->frame_ref - 1))) {
                        loader_ctx->frame_ref -= 2;
                        loader_ctx->stack_cell_num -= 2;
#if (WASM_ENABLE_FAST_INTERP == 0) || (WASM_ENABLE_JIT != 0)
                        *(p - 1) = WASM_OP_DROP_64;
#endif
#if WASM_ENABLE_FAST_INTERP != 0
                        skip_label();
                        loader_ctx->frame_offset -= 2;
                        if ((*(loader_ctx->frame_offset)
                             > loader_ctx->start_dynamic_offset)
                            && (*(loader_ctx->frame_offset)
                                < loader_ctx->max_dynamic_offset))
                            loader_ctx->dynamic_offset -= 2;
#endif
                    }
#if WASM_ENABLE_SIMD != 0
#if (WASM_ENABLE_WAMR_COMPILER != 0) || (WASM_ENABLE_JIT != 0)
                    else if (*(loader_ctx->frame_ref - 1) == VALUE_TYPE_V128) {
                        loader_ctx->frame_ref -= 4;
                        loader_ctx->stack_cell_num -= 4;
                    }
#endif
#endif
                    else {
                        set_error_buf(error_buf, error_buf_size,
                                      "type mismatch");
                        goto fail;
                    }
                }
                else {
#if WASM_ENABLE_FAST_INTERP != 0
                    skip_label();
#endif
                }
                break;
            }

            case WASM_OP_SELECT:
            {
                uint8 ref_type;
                BranchBlock *cur_block = loader_ctx->frame_csp - 1;
                int32 available_stack_cell;

                POP_I32();

                available_stack_cell = (int32)(loader_ctx->stack_cell_num
                                               - cur_block->stack_cell_num);

                if (available_stack_cell <= 0
                    && !cur_block->is_stack_polymorphic) {
                    set_error_buf(error_buf, error_buf_size,
                                  "type mismatch or invalid result arity, "
                                  "opcode select was found "
                                  "but stack was empty");
                    goto fail;
                }

                if (available_stack_cell > 0) {
                    switch (*(loader_ctx->frame_ref - 1)) {
                        case VALUE_TYPE_I32:
                        case VALUE_TYPE_F32:
                            break;
                        case VALUE_TYPE_I64:
                        case VALUE_TYPE_F64:
#if (WASM_ENABLE_FAST_INTERP == 0) || (WASM_ENABLE_JIT != 0)
                            *(p - 1) = WASM_OP_SELECT_64;
#endif
#if WASM_ENABLE_FAST_INTERP != 0
                            if (loader_ctx->p_code_compiled) {
                                uint8 opcode_tmp = WASM_OP_SELECT_64;
                                uint8 *p_code_compiled_tmp =
                                    loader_ctx->p_code_compiled - 2;
#if WASM_ENABLE_LABELS_AS_VALUES != 0
#if WASM_CPU_SUPPORTS_UNALIGNED_ADDR_ACCESS != 0
                                *(void **)(p_code_compiled_tmp
                                           - sizeof(void *)) =
                                    handle_table[opcode_tmp];
#else
                                int32 offset =
                                    (int32)((uint8 *)handle_table[opcode_tmp]
                                            - (uint8 *)handle_table[0]);
                                if (!(offset >= INT16_MIN
                                      && offset < INT16_MAX)) {
                                    set_error_buf(error_buf, error_buf_size,
                                                  "pre-compiled label offset "
                                                  "out of range");
                                    goto fail;
                                }
                                *(int16 *)(p_code_compiled_tmp
                                           - sizeof(int16)) = (int16)offset;
#endif /* end of WASM_CPU_SUPPORTS_UNALIGNED_ADDR_ACCESS */
#else  /* else of WASM_ENABLE_LABELS_AS_VALUES */
#if WASM_CPU_SUPPORTS_UNALIGNED_ADDR_ACCESS != 0
                                *(p_code_compiled_tmp - 1) = opcode_tmp;
#else
                                *(p_code_compiled_tmp - 2) = opcode_tmp;
#endif /* end of WASM_CPU_SUPPORTS_UNALIGNED_ADDR_ACCESS */
#endif /* end of WASM_ENABLE_LABELS_AS_VALUES */
                            }
#endif /* end of WASM_ENABLE_FAST_INTERP */
                            break;
#if WASM_ENABLE_SIMD != 0
#if (WASM_ENABLE_WAMR_COMPILER != 0) || (WASM_ENABLE_JIT != 0)
                        case VALUE_TYPE_V128:
                            break;
#endif /* (WASM_ENABLE_WAMR_COMPILER != 0) || (WASM_ENABLE_JIT != 0) */
#endif /* WASM_ENABLE_SIMD != 0 */
                        default:
                        {
                            set_error_buf(error_buf, error_buf_size,
                                          "type mismatch");
                            goto fail;
                        }
                    }

                    ref_type = *(loader_ctx->frame_ref - 1);
#if WASM_ENABLE_FAST_INTERP != 0
                    POP_OFFSET_TYPE(ref_type);
                    POP_TYPE(ref_type);
                    POP_OFFSET_TYPE(ref_type);
                    POP_TYPE(ref_type);
                    PUSH_OFFSET_TYPE(ref_type);
                    PUSH_TYPE(ref_type);
#else
                    POP2_AND_PUSH(ref_type, ref_type);
#endif
                }
                else {
#if WASM_ENABLE_FAST_INTERP != 0
                    PUSH_OFFSET_TYPE(VALUE_TYPE_ANY);
#endif
                    PUSH_TYPE(VALUE_TYPE_ANY);
                }
                break;
            }

#if WASM_ENABLE_GC != 0 || WASM_ENABLE_REF_TYPES != 0
            case WASM_OP_SELECT_T:
            {
                uint8 vec_len, type;
#if WASM_ENABLE_GC != 0
                WASMRefType *ref_type = NULL;
#endif

                read_leb_uint32(p, p_end, vec_len);
                if (!vec_len) {
                    set_error_buf(error_buf, error_buf_size,
                                  "invalid result arity");
                    goto fail;
                }

#if WASM_ENABLE_GC == 0
                CHECK_BUF(p, p_end, 1);
                type = read_uint8(p);
                if (!is_value_type(type)) {
                    set_error_buf(error_buf, error_buf_size, "type mismatch");
                    goto fail;
                }
#else
                p_org = p + 1;
                if (!resolve_value_type((const uint8 **)&p, p_end, module,
                                        &need_ref_type_map, &wasm_ref_type,
                                        false, error_buf, error_buf_size)) {
                    goto fail;
                }
                type = wasm_ref_type.ref_type;
                if (need_ref_type_map) {
                    if (!(ref_type = reftype_set_insert(
                              module->ref_type_set, &wasm_ref_type, error_buf,
                              error_buf_size))) {
                        goto fail;
                    }
                }
#if WASM_ENABLE_FAST_INTERP == 0
                while (p_org < p) {
#if WASM_ENABLE_DEBUG_INTERP != 0
                    if (!record_fast_op(module, p_org, *p_org, error_buf,
                                        error_buf_size)) {
                        goto fail;
                    }
#endif
                    /* Ignore extra bytes for interpreter */
                    *p_org++ = WASM_OP_NOP;
                }
#endif
#endif /* end of WASM_ENABLE_GC == 0 */

                POP_I32();

#if WASM_ENABLE_FAST_INTERP != 0
                if (loader_ctx->p_code_compiled) {
                    uint8 opcode_tmp = WASM_OP_SELECT;
                    uint8 *p_code_compiled_tmp =
                        loader_ctx->p_code_compiled - 2;

                    if (type == VALUE_TYPE_V128) {
#if (WASM_ENABLE_SIMD == 0) \
    || ((WASM_ENABLE_WAMR_COMPILER == 0) && (WASM_ENABLE_JIT == 0))
                        set_error_buf(error_buf, error_buf_size,
                                      "SIMD v128 type isn't supported");
                        goto fail;
#endif
                    }
                    else {
                        if (type == VALUE_TYPE_F64 || type == VALUE_TYPE_I64)
                            opcode_tmp = WASM_OP_SELECT_64;
#if WASM_ENABLE_GC != 0
                        if (wasm_is_type_reftype(type))
                            opcode_tmp = WASM_OP_SELECT_T;
#endif
#if WASM_ENABLE_LABELS_AS_VALUES != 0
#if WASM_CPU_SUPPORTS_UNALIGNED_ADDR_ACCESS != 0
                        *(void **)(p_code_compiled_tmp - sizeof(void *)) =
                            handle_table[opcode_tmp];
#else
                        int32 offset = (int32)((uint8 *)handle_table[opcode_tmp]
                                               - (uint8 *)handle_table[0]);
                        if (!(offset >= INT16_MIN && offset < INT16_MAX)) {
                            set_error_buf(
                                error_buf, error_buf_size,
                                "pre-compiled label offset out of range");
                            goto fail;
                        }
                        *(int16 *)(p_code_compiled_tmp - sizeof(int16)) =
                            (int16)offset;
#endif /* end of WASM_CPU_SUPPORTS_UNALIGNED_ADDR_ACCESS */
#else  /* else of WASM_ENABLE_LABELS_AS_VALUES */
#if WASM_CPU_SUPPORTS_UNALIGNED_ADDR_ACCESS != 0
                        *(p_code_compiled_tmp - 1) = opcode_tmp;
#else
                        *(p_code_compiled_tmp - 2) = opcode_tmp;
#endif /* end of WASM_CPU_SUPPORTS_UNALIGNED_ADDR_ACCESS */
#endif /* end of WASM_ENABLE_LABELS_AS_VALUES */
                    }
                }
#endif /* WASM_ENABLE_FAST_INTERP != 0 */

                POP_REF(type);

#if WASM_ENABLE_GC != 0
                if (need_ref_type_map) {
                    bh_memcpy_s(&wasm_ref_type, sizeof(WASMRefType), ref_type,
                                wasm_reftype_struct_size(ref_type));
                }
#endif
                POP_REF(type);

#if WASM_ENABLE_GC != 0
                if (need_ref_type_map) {
                    bh_memcpy_s(&wasm_ref_type, sizeof(WASMRefType), ref_type,
                                wasm_reftype_struct_size(ref_type));
                }
#endif
                PUSH_REF(type);

                (void)vec_len;
                break;
            }

            /* table.get x. tables[x]. [i32] -> [t] */
            /* table.set x. tables[x]. [i32 t] -> [] */
            case WASM_OP_TABLE_GET:
            case WASM_OP_TABLE_SET:
            {
                uint8 decl_ref_type;
#if WASM_ENABLE_GC != 0
                WASMRefType *ref_type;
#endif

                read_leb_uint32(p, p_end, table_idx);
                if (!get_table_elem_type(module, table_idx, &decl_ref_type,
#if WASM_ENABLE_GC != 0
                                         (void **)&ref_type,
#else
                                         NULL,
#endif
                                         error_buf, error_buf_size))
                    goto fail;

#if WASM_ENABLE_GC != 0
                if (wasm_is_type_multi_byte_type(decl_ref_type)) {
                    bh_assert(ref_type);
                    bh_memcpy_s(&wasm_ref_type, (uint32)sizeof(WASMRefType),
                                ref_type, wasm_reftype_struct_size(ref_type));
                }
#endif

#if WASM_ENABLE_FAST_INTERP != 0
                emit_uint32(loader_ctx, table_idx);
#endif

                if (opcode == WASM_OP_TABLE_GET) {
                    POP_I32();
#if WASM_ENABLE_FAST_INTERP != 0
                    PUSH_OFFSET_TYPE(decl_ref_type);
#endif
                    PUSH_TYPE(decl_ref_type);
                }
                else {
#if WASM_ENABLE_FAST_INTERP != 0
                    POP_OFFSET_TYPE(decl_ref_type);
#endif
                    POP_TYPE(decl_ref_type);
                    POP_I32();
                }
                break;
            }
            case WASM_OP_REF_NULL:
            {
                uint8 ref_type;

                CHECK_BUF(p, p_end, 1);
                ref_type = read_uint8(p);
#if WASM_ENABLE_GC == 0
                if (ref_type != VALUE_TYPE_FUNCREF
                    && ref_type != VALUE_TYPE_EXTERNREF) {
                    set_error_buf(error_buf, error_buf_size, "type mismatch");
                    goto fail;
                }
#else
                p--;
                if (is_byte_a_type(ref_type)) {
                    p_org = p + 1;
                    if (!resolve_value_type((const uint8 **)&p, p_end, module,
                                            &need_ref_type_map, &wasm_ref_type,
                                            false, error_buf, error_buf_size)) {
                        goto fail;
                    }
                    ref_type = wasm_ref_type.ref_type;
#if WASM_ENABLE_FAST_INTERP == 0
                    while (p_org < p) {
#if WASM_ENABLE_DEBUG_INTERP != 0
                        if (!record_fast_op(module, p_org, *p_org, error_buf,
                                            error_buf_size)) {
                            goto fail;
                        }
#endif
                        /* Ignore extra bytes for interpreter */
                        *p_org++ = WASM_OP_NOP;
                    }
#endif
                }
                else {
                    read_leb_uint32(p, p_end, type_idx);
                    if (!check_type_index(module, type_idx, error_buf,
                                          error_buf_size)) {
                        goto fail;
                    }
                    wasm_set_refheaptype_typeidx(&wasm_ref_type.ref_ht_typeidx,
                                                 true, type_idx);
                    ref_type = wasm_ref_type.ref_type;
                }
#endif /* end of WASM_ENABLE_GC == 0 */

#if WASM_ENABLE_FAST_INTERP != 0
                PUSH_OFFSET_TYPE(ref_type);
#endif
                PUSH_TYPE(ref_type);
                break;
            }
            case WASM_OP_REF_IS_NULL:
            {
#if WASM_ENABLE_GC == 0
#if WASM_ENABLE_FAST_INTERP != 0
                if (!wasm_loader_pop_frame_ref_offset(loader_ctx,
                                                      VALUE_TYPE_FUNCREF,
                                                      error_buf, error_buf_size)
                    && !wasm_loader_pop_frame_ref_offset(
                        loader_ctx, VALUE_TYPE_EXTERNREF, error_buf,
                        error_buf_size)) {
                    goto fail;
                }
#else
                if (!wasm_loader_pop_frame_ref(loader_ctx, VALUE_TYPE_FUNCREF,
                                               error_buf, error_buf_size)
                    && !wasm_loader_pop_frame_ref(loader_ctx,
                                                  VALUE_TYPE_EXTERNREF,
                                                  error_buf, error_buf_size)) {
                    goto fail;
                }
#endif
#else
                POP_REF(REF_TYPE_ANYREF);
#endif
                PUSH_I32();
                break;
            }
            case WASM_OP_REF_FUNC:
            {
#if WASM_ENABLE_GC != 0
                WASMFuncType *type;
#endif

                read_leb_uint32(p, p_end, func_idx);

                if (!check_function_index(module, func_idx, error_buf,
                                          error_buf_size)) {
                    goto fail;
                }

                if (func_idx == cur_func_idx) {
                    WASMTableSeg *table_seg = module->table_segments;
                    bool func_declared = false;
                    uint32 j;

                    /* Check whether current function is declared */
                    for (i = 0; i < module->table_seg_count; i++, table_seg++) {
                        if (table_seg->elem_type == VALUE_TYPE_FUNCREF
                            && wasm_elem_is_declarative(table_seg->mode)) {
                            for (j = 0; j < table_seg->function_count; j++) {
                                if (table_seg->func_indexes[j]
                                    == cur_func_idx) {
                                    func_declared = true;
                                    break;
                                }
                            }
                        }
                    }
                    if (!func_declared) {
                        set_error_buf(error_buf, error_buf_size,
                                      "undeclared function reference");
                        goto fail;
                    }
                }

#if WASM_ENABLE_FAST_INTERP != 0
                emit_uint32(loader_ctx, func_idx);
#endif
#if WASM_ENABLE_GC == 0
                PUSH_FUNCREF();
#else
                if (func_idx < module->import_function_count)
                    type =
                        module->import_functions[func_idx].u.function.func_type;
                else
                    type = module
                               ->functions[func_idx
                                           - module->import_function_count]
                               ->func_type;
                wasm_set_refheaptype_typeidx(&wasm_ref_type.ref_ht_typeidx,
                                             false, type->type_idx);
                PUSH_REF(wasm_ref_type.ref_type);
#endif
                break;
            }
#endif /* (WASM_ENABLE_GC != 0) || (WASM_ENABLE_REF_TYPES != 0) */

#if WASM_ENABLE_GC != 0
            case WASM_OP_REF_AS_NON_NULL:
            case WASM_OP_BR_ON_NULL:
            {
                uint8 type;
                WASMRefType ref_type;

                /* POP (ref null ht) and get the converted (ref ht) */
                if (!wasm_loader_pop_nullable_ht(loader_ctx, &type, &ref_type,
                                                 error_buf, error_buf_size)) {
                    goto fail;
                }

                if (opcode == WASM_OP_BR_ON_NULL) {
                    if (!(frame_csp_tmp =
                              check_branch_block(loader_ctx, &p, p_end, false,
                                                 error_buf, error_buf_size))) {
                        goto fail;
                    }
                }

#if WASM_ENABLE_FAST_INTERP != 0
                disable_emit = true;
#endif

                /* PUSH the converted (ref ht) */
                if (type != VALUE_TYPE_ANY) {
                    bh_memcpy_s(&wasm_ref_type, sizeof(WASMRefType), &ref_type,
                                sizeof(WASMRefType));
                }
                PUSH_REF(type);
                break;
            }

            case WASM_OP_BR_ON_NON_NULL:
            {
                uint8 type;
                WASMRefType ref_type;

                /* POP (ref null ht) and get the converted (ref ht) */
                if (!wasm_loader_pop_nullable_ht(loader_ctx, &type, &ref_type,
                                                 error_buf, error_buf_size)) {
                    goto fail;
                }

#if WASM_ENABLE_FAST_INTERP != 0
                disable_emit = true;
#endif

                /* Temporarily PUSH back (ref ht), check brach block and
                   then POP it */
                if (type != VALUE_TYPE_ANY) {
                    bh_memcpy_s(&wasm_ref_type, sizeof(WASMRefType), &ref_type,
                                sizeof(WASMRefType));
                }
                PUSH_REF(type);
                if (!(frame_csp_tmp =
                          check_branch_block(loader_ctx, &p, p_end, false,
                                             error_buf, error_buf_size))) {
                    goto fail;
                }
                POP_REF(type);
                break;
            }

            case WASM_OP_REF_EQ:
                POP_REF(REF_TYPE_EQREF);
                POP_REF(REF_TYPE_EQREF);
                PUSH_I32();
                break;

            case WASM_OP_FUNC_BIND:
            {
                WASMFuncType *func_type_src, *func_type_dst;
                WASMRefTypeMap *ref_type_map_src;
                WASMRefType *ref_type_src;
                uint32 type_idx_src, type_idx_dst, pop_count;
                int32 j, idx;
                uint8 type_src;

                /* Get the dest function type */
                read_leb_uint32(p, p_end, type_idx_dst);
#if WASM_ENABLE_FAST_INTERP != 0
                emit_uint32(loader_ctx, type_idx_dst);
#endif
                if (!check_type_index(module, type_idx_dst, error_buf,
                                      error_buf_size)) {
                    goto fail;
                }
                if (module->types[type_idx_dst]->type_flag != WASM_TYPE_FUNC) {
                    set_error_buf(error_buf, error_buf_size,
                                  "unkown function type");
                    goto fail;
                }
                func_type_dst = (WASMFuncType *)module->types[type_idx_dst];

                /* Get the src function type */
                if (!wasm_loader_pop_nullable_typeidx(loader_ctx, &type_src,
                                                      &type_idx_src, error_buf,
                                                      error_buf_size)) {
                    goto fail;
                }
                if (!check_type_index(module, type_idx_src, error_buf,
                                      error_buf_size)) {
                    goto fail;
                }
                if (module->types[type_idx_src]->type_flag != WASM_TYPE_FUNC) {
                    set_error_buf(error_buf, error_buf_size,
                                  "unkown function type");
                    goto fail;
                }

                func_type_src = (WASMFuncType *)module->types[type_idx_src];

                /* Check function types */
                if (func_type_src->param_count < func_type_dst->param_count
                    || func_type_src->result_count
                           != func_type_dst->result_count) {
                    set_error_buf(error_buf, error_buf_size,
                                  "function type mismatch");
                    goto fail;
                }

                /* Calculate the begin ref_type_map of the non-pop arguments */
                ref_type_map_src = func_type_src->ref_type_maps;
                pop_count =
                    func_type_src->param_count - func_type_dst->param_count;
                for (i = 0; i < pop_count; i++) {
                    if (wasm_is_type_multi_byte_type(func_type_src->types[i])) {
                        ref_type_map_src++;
                    }
                }

                /* Check the subtype relationship of parameter types
                   (contravariance) and the subtype relationship of
                   result types (covariance) */
                if (!wasm_value_types_is_subtype_of(
                        func_type_dst->types, func_type_dst->ref_type_maps,
                        func_type_src->types + pop_count, ref_type_map_src,
                        func_type_dst->param_count, module->types,
                        module->type_count)
                    || !wasm_value_types_is_subtype_of(
                        func_type_src->types + func_type_src->param_count,
                        func_type_src->result_ref_type_maps,
                        func_type_dst->types + func_type_dst->param_count,
                        func_type_dst->result_ref_type_maps,
                        func_type_dst->result_count, module->types,
                        module->type_count)) {
                    set_error_buf(error_buf, error_buf_size,
                                  "function type mismatch");
                    goto fail;
                }

                /* Pop arguments */
                j = ref_type_map_src - func_type_src->ref_type_maps - 1;
                for (idx = (int32)(pop_count - 1); idx >= 0; idx--) {
                    if (wasm_is_type_multi_byte_type(
                            func_type_src->types[idx])) {
                        ref_type_src = func_type_src->ref_type_maps[j].ref_type;
                        bh_memcpy_s(&wasm_ref_type, sizeof(WASMRefType),
                                    ref_type_src,
                                    wasm_reftype_struct_size(ref_type_src));
                        j--;
                    }
                    POP_TYPE(func_type_src->types[idx]);
#if WASM_ENABLE_FAST_INTERP != 0
                    POP_OFFSET_TYPE(func_type_src->types[idx]);
#endif
                }

                /* PUSH (ref type_idx_dst) */
                wasm_set_refheaptype_typeidx(&wasm_ref_type.ref_ht_typeidx,
                                             false, type_idx_dst);
                PUSH_REF(wasm_ref_type.ref_type);
                break;
            }

            case WASM_OP_LET:
                /* TODO */
                set_error_buf_v(error_buf, error_buf_size,
                                "unsupported opcode %02x", opcode);
                goto fail;
#endif

            case WASM_OP_GET_LOCAL:
            {
                p_org = p - 1;
                GET_LOCAL_INDEX_TYPE_AND_OFFSET();
                PUSH_TYPE(local_type);

#if WASM_ENABLE_FAST_INTERP != 0
                /* Get Local is optimized out */
                skip_label();
                disable_emit = true;
                operand_offset = local_offset;
                PUSH_OFFSET_TYPE(local_type);
#else
#if (WASM_ENABLE_WAMR_COMPILER == 0) && (WASM_ENABLE_JIT == 0) \
    && (WASM_ENABLE_DEBUG_INTERP == 0)
                if (local_offset < 0x80
#if WASM_ENABLE_GC != 0
                    && !wasm_is_type_reftype(local_type)
#endif
                ) {
                    *p_org++ = EXT_OP_GET_LOCAL_FAST;
                    if (is_32bit_type(local_type)) {
                        *p_org++ = (uint8)local_offset;
                    }
                    else {
                        *p_org++ = (uint8)(local_offset | 0x80);
                    }
                    while (p_org < p) {
                        *p_org++ = WASM_OP_NOP;
                    }
                }
#endif
#endif /* end of WASM_ENABLE_FAST_INTERP != 0 */
                break;
            }

            case WASM_OP_SET_LOCAL:
            {
                p_org = p - 1;
                GET_LOCAL_INDEX_TYPE_AND_OFFSET();
                POP_TYPE(local_type);

#if WASM_ENABLE_FAST_INTERP != 0
                if (!(preserve_referenced_local(
                        loader_ctx, opcode, local_offset, local_type,
                        &preserve_local, error_buf, error_buf_size)))
                    goto fail;

                if (local_offset < 256
#if WASM_ENABLE_GC != 0
                    && !wasm_is_type_reftype(local_type)
#endif
                ) {
                    skip_label();
                    if ((!preserve_local) && (LAST_OP_OUTPUT_I32())) {
                        if (loader_ctx->p_code_compiled)
                            STORE_U16(loader_ctx->p_code_compiled - 2,
                                      local_offset);
                        loader_ctx->frame_offset--;
                        loader_ctx->dynamic_offset--;
                    }
                    else if ((!preserve_local) && (LAST_OP_OUTPUT_I64())) {
                        if (loader_ctx->p_code_compiled)
                            STORE_U16(loader_ctx->p_code_compiled - 2,
                                      local_offset);
                        loader_ctx->frame_offset -= 2;
                        loader_ctx->dynamic_offset -= 2;
                    }
                    else {
                        if (is_32bit_type(local_type)) {
                            emit_label(EXT_OP_SET_LOCAL_FAST);
                            emit_byte(loader_ctx, (uint8)local_offset);
                        }
                        else {
                            emit_label(EXT_OP_SET_LOCAL_FAST_I64);
                            emit_byte(loader_ctx, (uint8)local_offset);
                        }
                        POP_OFFSET_TYPE(local_type);
                    }
                }
                else { /* local index larger than 255, reserve leb */
                    emit_uint32(loader_ctx, local_idx);
                    POP_OFFSET_TYPE(local_type);
                }
#else
#if (WASM_ENABLE_WAMR_COMPILER == 0) && (WASM_ENABLE_JIT == 0) \
    && (WASM_ENABLE_DEBUG_INTERP == 0)

                if (local_offset < 0x80
#if WASM_ENABLE_GC != 0
                    && !wasm_is_type_reftype(local_type)
#endif
                ) {
                    *p_org++ = EXT_OP_SET_LOCAL_FAST;
                    if (is_32bit_type(local_type)) {
                        *p_org++ = (uint8)local_offset;
                    }
                    else {
                        *p_org++ = (uint8)(local_offset | 0x80);
                    }
                    while (p_org < p) {
                        *p_org++ = WASM_OP_NOP;
                    }
                }
#endif
#endif /* end of WASM_ENABLE_FAST_INTERP != 0 */
                break;
            }

            case WASM_OP_TEE_LOCAL:
            {
                p_org = p - 1;
                GET_LOCAL_INDEX_TYPE_AND_OFFSET();
#if WASM_ENABLE_FAST_INTERP != 0
                /* If the stack is in polymorphic state, do fake pop and push on
                   offset stack to keep the depth of offset stack to be the same
                   with ref stack */
                BranchBlock *cur_block = loader_ctx->frame_csp - 1;
                if (cur_block->is_stack_polymorphic) {
                    POP_OFFSET_TYPE(local_type);
                    PUSH_OFFSET_TYPE(local_type);
                }
#endif
                POP_TYPE(local_type);
                PUSH_TYPE(local_type);

#if WASM_ENABLE_FAST_INTERP != 0
                if (!(preserve_referenced_local(
                        loader_ctx, opcode, local_offset, local_type,
                        &preserve_local, error_buf, error_buf_size)))
                    goto fail;

                if (local_offset < 256
#if WASM_ENABLE_GC != 0
                    && !wasm_is_type_reftype(local_type)
#endif
                ) {
                    skip_label();
                    if (is_32bit_type(local_type)) {
                        emit_label(EXT_OP_TEE_LOCAL_FAST);
                        emit_byte(loader_ctx, (uint8)local_offset);
                    }
                    else {
                        emit_label(EXT_OP_TEE_LOCAL_FAST_I64);
                        emit_byte(loader_ctx, (uint8)local_offset);
                    }
                }
                else { /* local index larger than 255, reserve leb */
                    emit_uint32(loader_ctx, local_idx);
                }
                emit_operand(loader_ctx,
                             *(loader_ctx->frame_offset
                               - wasm_value_type_cell_num(local_type)));
#else
#if (WASM_ENABLE_WAMR_COMPILER == 0) && (WASM_ENABLE_JIT == 0) \
    && (WASM_ENABLE_DEBUG_INTERP == 0)
                if (local_offset < 0x80
#if WASM_ENABLE_GC != 0
                    && !wasm_is_type_reftype(local_type)
#endif
                ) {
                    *p_org++ = EXT_OP_TEE_LOCAL_FAST;
                    if (is_32bit_type(local_type)) {
                        *p_org++ = (uint8)local_offset;
                    }
                    else {
                        *p_org++ = (uint8)(local_offset | 0x80);
                    }
                    while (p_org < p) {
                        *p_org++ = WASM_OP_NOP;
                    }
                }
#endif
#endif /* end of WASM_ENABLE_FAST_INTERP != 0 */
                break;
            }

            case WASM_OP_GET_GLOBAL:
            {
#if WASM_ENABLE_GC != 0
                WASMRefType *ref_type;
#endif

                p_org = p - 1;
                read_leb_uint32(p, p_end, global_idx);
                if (global_idx >= global_count) {
                    set_error_buf(error_buf, error_buf_size, "unknown global");
                    goto fail;
                }

                global_type =
                    global_idx < module->import_global_count
                        ? module->import_globals[global_idx].u.global.type
                        : module
                              ->globals[global_idx
                                        - module->import_global_count]
                              .type;
#if WASM_ENABLE_GC != 0
                ref_type =
                    global_idx < module->import_global_count
                        ? module->import_globals[global_idx].u.global.ref_type
                        : module
                              ->globals[global_idx
                                        - module->import_global_count]
                              .ref_type;
                if (wasm_is_type_multi_byte_type(global_type)) {
                    bh_memcpy_s(&wasm_ref_type, sizeof(WASMRefType), ref_type,
                                wasm_reftype_struct_size(ref_type));
                }
#endif

                PUSH_TYPE(global_type);

#if WASM_ENABLE_FAST_INTERP == 0
                if (global_type == VALUE_TYPE_I64
                    || global_type == VALUE_TYPE_F64) {
#if WASM_ENABLE_DEBUG_INTERP != 0
                    if (!record_fast_op(module, p_org, *p_org, error_buf,
                                        error_buf_size)) {
                        goto fail;
                    }
#endif
                    *p_org = WASM_OP_GET_GLOBAL_64;
                }
#else  /* else of WASM_ENABLE_FAST_INTERP */
                if (global_type == VALUE_TYPE_I64
                    || global_type == VALUE_TYPE_F64) {
                    skip_label();
                    emit_label(WASM_OP_GET_GLOBAL_64);
                }
                emit_uint32(loader_ctx, global_idx);
                PUSH_OFFSET_TYPE(global_type);
#endif /* end of WASM_ENABLE_FAST_INTERP */
                break;
            }

            case WASM_OP_SET_GLOBAL:
            {
                bool is_mutable = false;
#if WASM_ENABLE_GC != 0
                WASMRefType *ref_type;
#endif

                p_org = p - 1;
                read_leb_uint32(p, p_end, global_idx);
                if (global_idx >= global_count) {
                    set_error_buf(error_buf, error_buf_size, "unknown global");
                    goto fail;
                }

                is_mutable =
                    global_idx < module->import_global_count
                        ? module->import_globals[global_idx].u.global.is_mutable
                        : module
                              ->globals[global_idx
                                        - module->import_global_count]
                              .is_mutable;
                if (!is_mutable) {
                    set_error_buf(error_buf, error_buf_size,
                                  "global is immutable");
                    goto fail;
                }

                global_type =
                    global_idx < module->import_global_count
                        ? module->import_globals[global_idx].u.global.type
                        : module
                              ->globals[global_idx
                                        - module->import_global_count]
                              .type;
#if WASM_ENABLE_GC != 0
                ref_type =
                    global_idx < module->import_global_count
                        ? module->import_globals[global_idx].u.global.ref_type
                        : module
                              ->globals[global_idx
                                        - module->import_global_count]
                              .ref_type;
                if (wasm_is_type_multi_byte_type(global_type)) {
                    bh_memcpy_s(&wasm_ref_type, sizeof(WASMRefType), ref_type,
                                wasm_reftype_struct_size(ref_type));
                }
#endif

                POP_TYPE(global_type);

#if WASM_ENABLE_FAST_INTERP == 0
                if (global_type == VALUE_TYPE_I64
                    || global_type == VALUE_TYPE_F64) {
#if WASM_ENABLE_DEBUG_INTERP != 0
                    if (!record_fast_op(module, p_org, *p_org, error_buf,
                                        error_buf_size)) {
                        goto fail;
                    }
#endif
                    *p_org = WASM_OP_SET_GLOBAL_64;
                }
                else if (module->aux_stack_size > 0
                         && global_idx == module->aux_stack_top_global_index) {
#if WASM_ENABLE_DEBUG_INTERP != 0
                    if (!record_fast_op(module, p_org, *p_org, error_buf,
                                        error_buf_size)) {
                        goto fail;
                    }
#endif
                    *p_org = WASM_OP_SET_GLOBAL_AUX_STACK;
                }
#else  /* else of WASM_ENABLE_FAST_INTERP */
                if (global_type == VALUE_TYPE_I64
                    || global_type == VALUE_TYPE_F64) {
                    skip_label();
                    emit_label(WASM_OP_SET_GLOBAL_64);
                }
                else if (module->aux_stack_size > 0
                         && global_idx == module->aux_stack_top_global_index) {
                    skip_label();
                    emit_label(WASM_OP_SET_GLOBAL_AUX_STACK);
                }
                emit_uint32(loader_ctx, global_idx);
                POP_OFFSET_TYPE(global_type);
#endif /* end of WASM_ENABLE_FAST_INTERP */
                break;
            }

            /* load */
            case WASM_OP_I32_LOAD:
            case WASM_OP_I32_LOAD8_S:
            case WASM_OP_I32_LOAD8_U:
            case WASM_OP_I32_LOAD16_S:
            case WASM_OP_I32_LOAD16_U:
            case WASM_OP_I64_LOAD:
            case WASM_OP_I64_LOAD8_S:
            case WASM_OP_I64_LOAD8_U:
            case WASM_OP_I64_LOAD16_S:
            case WASM_OP_I64_LOAD16_U:
            case WASM_OP_I64_LOAD32_S:
            case WASM_OP_I64_LOAD32_U:
            case WASM_OP_F32_LOAD:
            case WASM_OP_F64_LOAD:
            /* store */
            case WASM_OP_I32_STORE:
            case WASM_OP_I32_STORE8:
            case WASM_OP_I32_STORE16:
            case WASM_OP_I64_STORE:
            case WASM_OP_I64_STORE8:
            case WASM_OP_I64_STORE16:
            case WASM_OP_I64_STORE32:
            case WASM_OP_F32_STORE:
            case WASM_OP_F64_STORE:
            {
#if WASM_ENABLE_FAST_INTERP != 0
                /* change F32/F64 into I32/I64 */
                if (opcode == WASM_OP_F32_LOAD) {
                    skip_label();
                    emit_label(WASM_OP_I32_LOAD);
                }
                else if (opcode == WASM_OP_F64_LOAD) {
                    skip_label();
                    emit_label(WASM_OP_I64_LOAD);
                }
                else if (opcode == WASM_OP_F32_STORE) {
                    skip_label();
                    emit_label(WASM_OP_I32_STORE);
                }
                else if (opcode == WASM_OP_F64_STORE) {
                    skip_label();
                    emit_label(WASM_OP_I64_STORE);
                }
#endif
                CHECK_MEMORY();
                read_leb_uint32(p, p_end, align);      /* align */
                read_leb_uint32(p, p_end, mem_offset); /* offset */
                if (!check_memory_access_align(opcode, align, error_buf,
                                               error_buf_size)) {
                    goto fail;
                }
#if WASM_ENABLE_FAST_INTERP != 0
                emit_uint32(loader_ctx, mem_offset);
#endif
                switch (opcode) {
                    /* load */
                    case WASM_OP_I32_LOAD:
                    case WASM_OP_I32_LOAD8_S:
                    case WASM_OP_I32_LOAD8_U:
                    case WASM_OP_I32_LOAD16_S:
                    case WASM_OP_I32_LOAD16_U:
                        POP_AND_PUSH(VALUE_TYPE_I32, VALUE_TYPE_I32);
                        break;
                    case WASM_OP_I64_LOAD:
                    case WASM_OP_I64_LOAD8_S:
                    case WASM_OP_I64_LOAD8_U:
                    case WASM_OP_I64_LOAD16_S:
                    case WASM_OP_I64_LOAD16_U:
                    case WASM_OP_I64_LOAD32_S:
                    case WASM_OP_I64_LOAD32_U:
                        POP_AND_PUSH(VALUE_TYPE_I32, VALUE_TYPE_I64);
                        break;
                    case WASM_OP_F32_LOAD:
                        POP_AND_PUSH(VALUE_TYPE_I32, VALUE_TYPE_F32);
                        break;
                    case WASM_OP_F64_LOAD:
                        POP_AND_PUSH(VALUE_TYPE_I32, VALUE_TYPE_F64);
                        break;
                    /* store */
                    case WASM_OP_I32_STORE:
                    case WASM_OP_I32_STORE8:
                    case WASM_OP_I32_STORE16:
                        POP_I32();
                        POP_I32();
                        break;
                    case WASM_OP_I64_STORE:
                    case WASM_OP_I64_STORE8:
                    case WASM_OP_I64_STORE16:
                    case WASM_OP_I64_STORE32:
                        POP_I64();
                        POP_I32();
                        break;
                    case WASM_OP_F32_STORE:
                        POP_F32();
                        POP_I32();
                        break;
                    case WASM_OP_F64_STORE:
                        POP_F64();
                        POP_I32();
                        break;
                    default:
                        break;
                }
                break;
            }

            case WASM_OP_MEMORY_SIZE:
                CHECK_MEMORY();
                /* reserved byte 0x00 */
                if (*p++ != 0x00) {
                    set_error_buf(error_buf, error_buf_size,
                                  "zero byte expected");
                    goto fail;
                }
                PUSH_I32();

                module->possible_memory_grow = true;
                break;

            case WASM_OP_MEMORY_GROW:
                CHECK_MEMORY();
                /* reserved byte 0x00 */
                if (*p++ != 0x00) {
                    set_error_buf(error_buf, error_buf_size,
                                  "zero byte expected");
                    goto fail;
                }
                POP_AND_PUSH(VALUE_TYPE_I32, VALUE_TYPE_I32);

                func->has_op_memory_grow = true;
                module->possible_memory_grow = true;
                break;

            case WASM_OP_I32_CONST:
                read_leb_int32(p, p_end, i32_const);
#if WASM_ENABLE_FAST_INTERP != 0
                skip_label();
                disable_emit = true;
                GET_CONST_OFFSET(VALUE_TYPE_I32, i32_const);

                if (operand_offset == 0) {
                    disable_emit = false;
                    emit_label(WASM_OP_I32_CONST);
                    emit_uint32(loader_ctx, i32_const);
                }
#else
                (void)i32_const;
#endif
                PUSH_I32();
                break;

            case WASM_OP_I64_CONST:
                read_leb_int64(p, p_end, i64_const);
#if WASM_ENABLE_FAST_INTERP != 0
                skip_label();
                disable_emit = true;
                GET_CONST_OFFSET(VALUE_TYPE_I64, i64_const);

                if (operand_offset == 0) {
                    disable_emit = false;
                    emit_label(WASM_OP_I64_CONST);
                    emit_uint64(loader_ctx, i64_const);
                }
#endif
                PUSH_I64();
                break;

            case WASM_OP_F32_CONST:
                p += sizeof(float32);
#if WASM_ENABLE_FAST_INTERP != 0
                skip_label();
                disable_emit = true;
                bh_memcpy_s((uint8 *)&f32_const, sizeof(float32), p_org,
                            sizeof(float32));
                GET_CONST_F32_OFFSET(VALUE_TYPE_F32, f32_const);

                if (operand_offset == 0) {
                    disable_emit = false;
                    emit_label(WASM_OP_F32_CONST);
                    emit_float32(loader_ctx, f32_const);
                }
#endif
                PUSH_F32();
                break;

            case WASM_OP_F64_CONST:
                p += sizeof(float64);
#if WASM_ENABLE_FAST_INTERP != 0
                skip_label();
                disable_emit = true;
                /* Some MCU may require 8-byte align */
                bh_memcpy_s((uint8 *)&f64_const, sizeof(float64), p_org,
                            sizeof(float64));
                GET_CONST_F64_OFFSET(VALUE_TYPE_F64, f64_const);

                if (operand_offset == 0) {
                    disable_emit = false;
                    emit_label(WASM_OP_F64_CONST);
                    emit_float64(loader_ctx, f64_const);
                }
#endif
                PUSH_F64();
                break;

            case WASM_OP_I32_EQZ:
                POP_AND_PUSH(VALUE_TYPE_I32, VALUE_TYPE_I32);
                break;

            case WASM_OP_I32_EQ:
            case WASM_OP_I32_NE:
            case WASM_OP_I32_LT_S:
            case WASM_OP_I32_LT_U:
            case WASM_OP_I32_GT_S:
            case WASM_OP_I32_GT_U:
            case WASM_OP_I32_LE_S:
            case WASM_OP_I32_LE_U:
            case WASM_OP_I32_GE_S:
            case WASM_OP_I32_GE_U:
                POP2_AND_PUSH(VALUE_TYPE_I32, VALUE_TYPE_I32);
                break;

            case WASM_OP_I64_EQZ:
                POP_AND_PUSH(VALUE_TYPE_I64, VALUE_TYPE_I32);
                break;

            case WASM_OP_I64_EQ:
            case WASM_OP_I64_NE:
            case WASM_OP_I64_LT_S:
            case WASM_OP_I64_LT_U:
            case WASM_OP_I64_GT_S:
            case WASM_OP_I64_GT_U:
            case WASM_OP_I64_LE_S:
            case WASM_OP_I64_LE_U:
            case WASM_OP_I64_GE_S:
            case WASM_OP_I64_GE_U:
                POP2_AND_PUSH(VALUE_TYPE_I64, VALUE_TYPE_I32);
                break;

            case WASM_OP_F32_EQ:
            case WASM_OP_F32_NE:
            case WASM_OP_F32_LT:
            case WASM_OP_F32_GT:
            case WASM_OP_F32_LE:
            case WASM_OP_F32_GE:
                POP2_AND_PUSH(VALUE_TYPE_F32, VALUE_TYPE_I32);
                break;

            case WASM_OP_F64_EQ:
            case WASM_OP_F64_NE:
            case WASM_OP_F64_LT:
            case WASM_OP_F64_GT:
            case WASM_OP_F64_LE:
            case WASM_OP_F64_GE:
                POP2_AND_PUSH(VALUE_TYPE_F64, VALUE_TYPE_I32);
                break;

            case WASM_OP_I32_CLZ:
            case WASM_OP_I32_CTZ:
            case WASM_OP_I32_POPCNT:
                POP_AND_PUSH(VALUE_TYPE_I32, VALUE_TYPE_I32);
                break;

            case WASM_OP_I32_ADD:
            case WASM_OP_I32_SUB:
            case WASM_OP_I32_MUL:
            case WASM_OP_I32_DIV_S:
            case WASM_OP_I32_DIV_U:
            case WASM_OP_I32_REM_S:
            case WASM_OP_I32_REM_U:
            case WASM_OP_I32_AND:
            case WASM_OP_I32_OR:
            case WASM_OP_I32_XOR:
            case WASM_OP_I32_SHL:
            case WASM_OP_I32_SHR_S:
            case WASM_OP_I32_SHR_U:
            case WASM_OP_I32_ROTL:
            case WASM_OP_I32_ROTR:
                POP2_AND_PUSH(VALUE_TYPE_I32, VALUE_TYPE_I32);
                break;

            case WASM_OP_I64_CLZ:
            case WASM_OP_I64_CTZ:
            case WASM_OP_I64_POPCNT:
                POP_AND_PUSH(VALUE_TYPE_I64, VALUE_TYPE_I64);
                break;

            case WASM_OP_I64_ADD:
            case WASM_OP_I64_SUB:
            case WASM_OP_I64_MUL:
            case WASM_OP_I64_DIV_S:
            case WASM_OP_I64_DIV_U:
            case WASM_OP_I64_REM_S:
            case WASM_OP_I64_REM_U:
            case WASM_OP_I64_AND:
            case WASM_OP_I64_OR:
            case WASM_OP_I64_XOR:
            case WASM_OP_I64_SHL:
            case WASM_OP_I64_SHR_S:
            case WASM_OP_I64_SHR_U:
            case WASM_OP_I64_ROTL:
            case WASM_OP_I64_ROTR:
                POP2_AND_PUSH(VALUE_TYPE_I64, VALUE_TYPE_I64);
                break;

            case WASM_OP_F32_ABS:
            case WASM_OP_F32_NEG:
            case WASM_OP_F32_CEIL:
            case WASM_OP_F32_FLOOR:
            case WASM_OP_F32_TRUNC:
            case WASM_OP_F32_NEAREST:
            case WASM_OP_F32_SQRT:
                POP_AND_PUSH(VALUE_TYPE_F32, VALUE_TYPE_F32);
                break;

            case WASM_OP_F32_ADD:
            case WASM_OP_F32_SUB:
            case WASM_OP_F32_MUL:
            case WASM_OP_F32_DIV:
            case WASM_OP_F32_MIN:
            case WASM_OP_F32_MAX:
            case WASM_OP_F32_COPYSIGN:
                POP2_AND_PUSH(VALUE_TYPE_F32, VALUE_TYPE_F32);
                break;

            case WASM_OP_F64_ABS:
            case WASM_OP_F64_NEG:
            case WASM_OP_F64_CEIL:
            case WASM_OP_F64_FLOOR:
            case WASM_OP_F64_TRUNC:
            case WASM_OP_F64_NEAREST:
            case WASM_OP_F64_SQRT:
                POP_AND_PUSH(VALUE_TYPE_F64, VALUE_TYPE_F64);
                break;

            case WASM_OP_F64_ADD:
            case WASM_OP_F64_SUB:
            case WASM_OP_F64_MUL:
            case WASM_OP_F64_DIV:
            case WASM_OP_F64_MIN:
            case WASM_OP_F64_MAX:
            case WASM_OP_F64_COPYSIGN:
                POP2_AND_PUSH(VALUE_TYPE_F64, VALUE_TYPE_F64);
                break;

            case WASM_OP_I32_WRAP_I64:
                POP_AND_PUSH(VALUE_TYPE_I64, VALUE_TYPE_I32);
                break;

            case WASM_OP_I32_TRUNC_S_F32:
            case WASM_OP_I32_TRUNC_U_F32:
                POP_AND_PUSH(VALUE_TYPE_F32, VALUE_TYPE_I32);
                break;

            case WASM_OP_I32_TRUNC_S_F64:
            case WASM_OP_I32_TRUNC_U_F64:
                POP_AND_PUSH(VALUE_TYPE_F64, VALUE_TYPE_I32);
                break;

            case WASM_OP_I64_EXTEND_S_I32:
            case WASM_OP_I64_EXTEND_U_I32:
                POP_AND_PUSH(VALUE_TYPE_I32, VALUE_TYPE_I64);
                break;

            case WASM_OP_I64_TRUNC_S_F32:
            case WASM_OP_I64_TRUNC_U_F32:
                POP_AND_PUSH(VALUE_TYPE_F32, VALUE_TYPE_I64);
                break;

            case WASM_OP_I64_TRUNC_S_F64:
            case WASM_OP_I64_TRUNC_U_F64:
                POP_AND_PUSH(VALUE_TYPE_F64, VALUE_TYPE_I64);
                break;

            case WASM_OP_F32_CONVERT_S_I32:
            case WASM_OP_F32_CONVERT_U_I32:
                POP_AND_PUSH(VALUE_TYPE_I32, VALUE_TYPE_F32);
                break;

            case WASM_OP_F32_CONVERT_S_I64:
            case WASM_OP_F32_CONVERT_U_I64:
                POP_AND_PUSH(VALUE_TYPE_I64, VALUE_TYPE_F32);
                break;

            case WASM_OP_F32_DEMOTE_F64:
                POP_AND_PUSH(VALUE_TYPE_F64, VALUE_TYPE_F32);
                break;

            case WASM_OP_F64_CONVERT_S_I32:
            case WASM_OP_F64_CONVERT_U_I32:
                POP_AND_PUSH(VALUE_TYPE_I32, VALUE_TYPE_F64);
                break;

            case WASM_OP_F64_CONVERT_S_I64:
            case WASM_OP_F64_CONVERT_U_I64:
                POP_AND_PUSH(VALUE_TYPE_I64, VALUE_TYPE_F64);
                break;

            case WASM_OP_F64_PROMOTE_F32:
                POP_AND_PUSH(VALUE_TYPE_F32, VALUE_TYPE_F64);
                break;

            case WASM_OP_I32_REINTERPRET_F32:
                POP_AND_PUSH(VALUE_TYPE_F32, VALUE_TYPE_I32);
                break;

            case WASM_OP_I64_REINTERPRET_F64:
                POP_AND_PUSH(VALUE_TYPE_F64, VALUE_TYPE_I64);
                break;

            case WASM_OP_F32_REINTERPRET_I32:
                POP_AND_PUSH(VALUE_TYPE_I32, VALUE_TYPE_F32);
                break;

            case WASM_OP_F64_REINTERPRET_I64:
                POP_AND_PUSH(VALUE_TYPE_I64, VALUE_TYPE_F64);
                break;

            case WASM_OP_I32_EXTEND8_S:
            case WASM_OP_I32_EXTEND16_S:
                POP_AND_PUSH(VALUE_TYPE_I32, VALUE_TYPE_I32);
                break;

            case WASM_OP_I64_EXTEND8_S:
            case WASM_OP_I64_EXTEND16_S:
            case WASM_OP_I64_EXTEND32_S:
                POP_AND_PUSH(VALUE_TYPE_I64, VALUE_TYPE_I64);
                break;

#if WASM_ENABLE_GC != 0
            case WASM_OP_GC_PREFIX:
            {
                uint32 opcode1;

                read_leb_uint32(p, p_end, opcode1);
#if WASM_ENABLE_FAST_INTERP != 0
                emit_byte(loader_ctx, ((uint8)opcode1));
#endif
                switch (opcode1) {
                    case WASM_OP_STRUCT_NEW_WITH_RTT:
                    case WASM_OP_STRUCT_NEW_DEFAULT_WITH_RTT:
                    {
                        read_leb_uint32(p, p_end, type_idx);
#if WASM_ENABLE_FAST_INTERP != 0
                        emit_uint32(loader_ctx, type_idx);
#endif
                        if (!check_type_index(module, type_idx, error_buf,
                                              error_buf_size)) {
                            goto fail;
                        }
                        if (module->types[type_idx]->type_flag
                            != WASM_TYPE_STRUCT) {
                            set_error_buf(error_buf, error_buf_size,
                                          "unkown struct type");
                            goto fail;
                        }

                        /* POP (rtt n $t) */
                        wasm_set_refheaptype_rttn(&wasm_ref_type.ref_ht_rttn,
                                                  false, 0, type_idx);
                        POP_REF(wasm_ref_type.ref_type);

                        if (opcode1 == WASM_OP_STRUCT_NEW_WITH_RTT) {
                            int32 j, k;
                            uint8 value_type;
                            uint32 ref_type_struct_size;
                            WASMStructType *struct_type =
                                (WASMStructType *)module->types[type_idx];

                            k = struct_type->ref_type_map_count - 1;
                            for (j = struct_type->field_count - 1; j >= 0;
                                 j--) {
                                value_type = struct_type->fields[j].field_type;
                                if (wasm_is_type_reftype(value_type)) {
                                    if (wasm_is_type_multi_byte_type(
                                            value_type)) {
                                        ref_type_struct_size =
                                            wasm_reftype_struct_size(
                                                struct_type->ref_type_maps[k]
                                                    .ref_type);
                                        bh_memcpy_s(
                                            &wasm_ref_type,
                                            (uint32)sizeof(WASMRefType),
                                            struct_type->ref_type_maps[k]
                                                .ref_type,
                                            ref_type_struct_size);
                                        k--;
                                    }
                                    POP_REF(value_type);
                                }
                                else {
                                    switch (value_type) {
                                        case VALUE_TYPE_I32:
                                        case PACKED_TYPE_I8:
                                        case PACKED_TYPE_I16:
                                            POP_I32();
                                            break;
                                        case VALUE_TYPE_I64:
                                            POP_I64();
                                            break;
                                        case VALUE_TYPE_F32:
                                            POP_F32();
                                            break;
                                        case VALUE_TYPE_F64:
                                            POP_F64();
                                            break;
                                        default:
                                            set_error_buf(error_buf,
                                                          error_buf_size,
                                                          "unknown type");
                                            goto fail;
                                    }
                                }
                            }
                        }

                        /* PUSH struct obj, (ref $t) */
                        wasm_set_refheaptype_typeidx(
                            &wasm_ref_type.ref_ht_typeidx, false, type_idx);
                        PUSH_REF(wasm_ref_type.ref_type);
                        break;
                    }

                    case WASM_OP_STRUCT_GET:
                    case WASM_OP_STRUCT_GET_S:
                    case WASM_OP_STRUCT_GET_U:
                    case WASM_OP_STRUCT_SET:
                    {
                        WASMStructType *struct_type;
                        WASMRefType *ref_type = NULL;
                        uint32 field_idx;
                        uint8 field_type;

                        read_leb_uint32(p, p_end, type_idx);
#if WASM_ENABLE_FAST_INTERP != 0
                        emit_uint32(loader_ctx, type_idx);
#endif
                        if (!check_type_index(module, type_idx, error_buf,
                                              error_buf_size)) {
                            goto fail;
                        }
                        if (module->types[type_idx]->type_flag
                            != WASM_TYPE_STRUCT) {
                            set_error_buf(error_buf, error_buf_size,
                                          "unknown struct type");
                            goto fail;
                        }
                        struct_type = (WASMStructType *)module->types[type_idx];

                        read_leb_uint32(p, p_end, field_idx);
#if WASM_ENABLE_FAST_INTERP != 0
                        emit_uint32(loader_ctx, field_idx);
#endif
                        if (field_idx >= struct_type->field_count) {
                            set_error_buf(error_buf, error_buf_size,
                                          "unknown struct field");
                            goto fail;
                        }

                        if (opcode1 == WASM_OP_STRUCT_SET
                            && !(struct_type->fields[field_idx].field_flags
                                 & 1)) {
                            set_error_buf(error_buf, error_buf_size,
                                          "field is immutable");
                            goto fail;
                        }

                        field_type = struct_type->fields[field_idx].field_type;
                        if (is_packed_type(field_type)) {
                            if (opcode1 != WASM_OP_STRUCT_GET_S
                                && opcode1 != WASM_OP_STRUCT_GET_U) {
                                set_error_buf(error_buf, error_buf_size,
                                              "type mismatch");
                                goto fail;
                            }
                            else {
                                field_type = VALUE_TYPE_I32;
                            }
                        }
                        if (wasm_is_type_multi_byte_type(field_type)) {
                            ref_type = wasm_reftype_map_find(
                                struct_type->ref_type_maps,
                                struct_type->ref_type_map_count, field_idx);
                            bh_assert(ref_type);
                        }
                        if (opcode1 == WASM_OP_STRUCT_SET) {
                            /* POP field */
                            if (wasm_is_type_multi_byte_type(field_type)) {
                                bh_memcpy_s(&wasm_ref_type,
                                            (uint32)sizeof(WASMRefType),
                                            ref_type,
                                            wasm_reftype_struct_size(ref_type));
                            }
                            POP_REF(field_type);
                            /* POP struct obj, (ref null $t) */
                            wasm_set_refheaptype_typeidx(
                                &wasm_ref_type.ref_ht_typeidx, true, type_idx);
                            POP_REF(wasm_ref_type.ref_type);
                        }
                        else {
                            /* POP struct obj, (ref null $t) */
                            wasm_set_refheaptype_typeidx(
                                &wasm_ref_type.ref_ht_typeidx, true, type_idx);
                            POP_REF(wasm_ref_type.ref_type);
                            /* PUSH field */
                            if (wasm_is_type_multi_byte_type(field_type)) {
                                bh_memcpy_s(&wasm_ref_type,
                                            (uint32)sizeof(WASMRefType),
                                            ref_type,
                                            wasm_reftype_struct_size(ref_type));
                            }
                            PUSH_REF(field_type);
                        }
                        break;
                    }

                    case WASM_OP_ARRAY_NEW_WITH_RTT:
                    case WASM_OP_ARRAY_NEW_DEFAULT_WITH_RTT:
                    {
                        read_leb_uint32(p, p_end, type_idx);
#if WASM_ENABLE_FAST_INTERP != 0
                        emit_uint32(loader_ctx, type_idx);
#endif
                        if (!check_type_index(module, type_idx, error_buf,
                                              error_buf_size)) {
                            goto fail;
                        }
                        if (module->types[type_idx]->type_flag
                            != WASM_TYPE_ARRAY) {
                            set_error_buf(error_buf, error_buf_size,
                                          "unkown array type");
                            goto fail;
                        }

                        /* POP (rtt n $t) */
                        wasm_set_refheaptype_rttn(&wasm_ref_type.ref_ht_rttn,
                                                  false, 0, type_idx);
                        POP_REF(wasm_ref_type.ref_type);
                        /* length */
                        POP_I32();

                        if (opcode1 == WASM_OP_ARRAY_NEW_WITH_RTT) {
                            WASMArrayType *array_type =
                                (WASMArrayType *)module->types[type_idx];
                            uint8 elem_type = array_type->elem_type;

                            if (wasm_is_type_multi_byte_type(elem_type)) {
                                bh_memcpy_s(&wasm_ref_type, sizeof(WASMRefType),
                                            array_type->elem_ref_type,
                                            wasm_reftype_struct_size(
                                                array_type->elem_ref_type));
                            }
                            if (is_packed_type(elem_type)) {
                                elem_type = VALUE_TYPE_I32;
                            }
                            POP_REF(elem_type);
                        }

                        /* PUSH array obj, (ref $t) */
                        wasm_set_refheaptype_typeidx(
                            &wasm_ref_type.ref_ht_typeidx, false, type_idx);
                        PUSH_REF(wasm_ref_type.ref_type);
                        break;
                    }

                    case WASM_OP_ARRAY_GET:
                    case WASM_OP_ARRAY_GET_S:
                    case WASM_OP_ARRAY_GET_U:
                    case WASM_OP_ARRAY_SET:
                    {
                        uint8 elem_type;
                        WASMArrayType *array_type;
                        WASMRefType *ref_type = NULL;

                        read_leb_uint32(p, p_end, type_idx);
#if WASM_ENABLE_FAST_INTERP != 0
                        emit_uint32(loader_ctx, type_idx);
#endif
                        if (!check_type_index(module, type_idx, error_buf,
                                              error_buf_size)) {
                            goto fail;
                        }
                        if (module->types[type_idx]->type_flag
                            != WASM_TYPE_ARRAY) {
                            set_error_buf(error_buf, error_buf_size,
                                          "unkown array type");
                            goto fail;
                        }
                        array_type = (WASMArrayType *)module->types[type_idx];

                        if (opcode1 == WASM_OP_ARRAY_SET
                            && !(array_type->elem_flags & 1)) {
                            set_error_buf(error_buf, error_buf_size,
                                          "array is immutable");
                            goto fail;
                        }

                        elem_type = array_type->elem_type;
                        if (is_packed_type(elem_type)) {
                            if (opcode1 != WASM_OP_ARRAY_GET_S
                                && opcode1 != WASM_OP_ARRAY_GET_U) {
                                set_error_buf(error_buf, error_buf_size,
                                              "type mismatch");
                                goto fail;
                            }
                            else {
                                elem_type = VALUE_TYPE_I32;
                            }
                        }
                        ref_type = array_type->elem_ref_type;

                        if (opcode1 == WASM_OP_ARRAY_SET) {
                            /* POP elem to set */
                            if (wasm_is_type_multi_byte_type(elem_type)) {
                                bh_memcpy_s(&wasm_ref_type, sizeof(WASMRefType),
                                            ref_type,
                                            wasm_reftype_struct_size(ref_type));
                            }
                            POP_REF(elem_type);
                        }
                        /* elem idx */
                        POP_I32();
                        /* POP array obj, (ref null $t) */
                        wasm_set_refheaptype_typeidx(
                            &wasm_ref_type.ref_ht_typeidx, true, type_idx);
                        POP_REF(wasm_ref_type.ref_type);
                        if (opcode1 != WASM_OP_ARRAY_SET) {
                            /* PUSH elem */
                            if (wasm_is_type_multi_byte_type(elem_type)) {
                                bh_memcpy_s(&wasm_ref_type, sizeof(WASMRefType),
                                            ref_type,
                                            wasm_reftype_struct_size(ref_type));
                            }
                            PUSH_REF(elem_type);
                        }
                        break;
                    }

                    case WASM_OP_ARRAY_LEN:
                    {
                        /* TODO: remove this line for latest GC MVP */
                        read_leb_uint32(p, p_end, type_idx);
#if WASM_ENABLE_FAST_INTERP != 0
                        emit_uint32(loader_ctx, type_idx);
#endif

                        POP_REF(REF_TYPE_ARRAYREF);
                        /* length */
                        PUSH_I32();
                        break;
                    }

                    case WASM_OP_I31_NEW:
                        POP_I32();
                        wasm_set_refheaptype_common(
                            &wasm_ref_type.ref_ht_common, false, HEAP_TYPE_I31);
                        PUSH_REF(wasm_ref_type.ref_type);
                        break;
                    case WASM_OP_I31_GET_S:
                    case WASM_OP_I31_GET_U:
                        POP_REF(REF_TYPE_I31REF);
                        PUSH_I32();
                        break;

                    case WASM_OP_RTT_CANON:
                    {
                        read_leb_uint32(p, p_end, type_idx);
#if WASM_ENABLE_FAST_INTERP != 0
                        emit_uint32(loader_ctx, type_idx);
#endif
                        if (!check_type_index(module, type_idx, error_buf,
                                              error_buf_size)) {
                            goto fail;
                        }
                        wasm_set_refheaptype_rttn(&wasm_ref_type.ref_ht_rttn,
                                                  false, 0, type_idx);
                        PUSH_REF(wasm_ref_type.ref_type);
                        break;
                    }

                    case WASM_OP_RTT_SUB:
                    {
                        uint8 type;
                        uint32 type_idx_super;
                        WASMRefType *ref_type = NULL;

                        read_leb_uint32(p, p_end, type_idx);
#if WASM_ENABLE_FAST_INTERP != 0
                        emit_uint32(loader_ctx, type_idx);
#endif
                        if (!check_type_index(module, type_idx, error_buf,
                                              error_buf_size)) {
                            goto fail;
                        }

                        /* Get the stack top element */
                        if (!wasm_loader_get_frame_ref_top(loader_ctx, &type,
                                                           &ref_type, error_buf,
                                                           error_buf_size)) {
                            goto fail;
                        }

                        if (type == VALUE_TYPE_ANY) {
                            /* do nothing */
                            break;
                        }

                        /* The stack top elem must be (rtt $t) or (rtt n $t) */
                        if (!(type == REF_TYPE_HT_NON_NULLABLE
                              && (wasm_is_refheaptype_rtt(
                                      &ref_type->ref_ht_common)
                                  || wasm_is_refheaptype_rttn(
                                      &ref_type->ref_ht_common)))) {
                            set_error_buf(error_buf, error_buf_size,
                                          "type mismatch");
                            goto fail;
                        }

                        /* Check the type index relationship */
                        type_idx_super =
                            wasm_is_refheaptype_rtt(&ref_type->ref_ht_common)
                                ? ref_type->ref_ht_rtt.type_idx
                                : ref_type->ref_ht_rttn.type_idx;
                        if (!wasm_type_is_subtype_of(
                                module->types[type_idx],
                                module->types[type_idx_super], module->types,
                                module->type_count)) {
                            set_error_buf(error_buf, error_buf_size,
                                          "type mismatch");
                            goto fail;
                        }

                        /* Pop current stack top element */
                        bh_memcpy_s(&wasm_ref_type, sizeof(WASMRefType),
                                    ref_type,
                                    wasm_reftype_struct_size(ref_type));
                        POP_REF(ref_type->ref_type);

                        /* Push (rtt (n + 1)? $t) */
                        if (wasm_is_refheaptype_rtt(&ref_type->ref_ht_common)) {
                            wasm_set_refheaptype_rtt(&wasm_ref_type.ref_ht_rtt,
                                                     false, type_idx);
                        }
                        else {
                            wasm_set_refheaptype_rttn(
                                &wasm_ref_type.ref_ht_rttn, false,
                                wasm_ref_type.ref_ht_rttn.n + 1, type_idx);
                        }
                        PUSH_REF(wasm_ref_type.ref_type);
                        break;
                    }

                    case WASM_OP_REF_TEST:
                    {
                        uint8 type;
                        int32 rtt_type_idx;

                        /* POP (ref (rtt n type_idx)) or (ref (rtt type_idx)) */
                        if (!wasm_loader_pop_rttn_or_rtt(
                                loader_ctx, &type, &rtt_type_idx, error_buf,
                                error_buf_size)) {
                            goto fail;
                        }
                        (void)type;
                        (void)rtt_type_idx;
                        /* POP (ref null data) or (ref null func) */
                        if (!wasm_loader_pop_nullable_data_or_func(
                                loader_ctx, error_buf, error_buf_size)) {
                            goto fail;
                        }
                        PUSH_I32();
                        break;
                    }

                    case WASM_OP_REF_CAST:
                    {
                        uint8 type1, type2;
                        int32 rtt_type_idx;
                        bool nullable = false;

                        /* POP (ref (rtt n type_idx)) or (ref (rtt type_idx))
                           and get the type_idx */
                        if (!wasm_loader_pop_rttn_or_rtt(
                                loader_ctx, &type1, &rtt_type_idx, error_buf,
                                error_buf_size)) {
                            goto fail;
                        }

                        /* POP (ref null? data) or (ref null? func) and get
                           the null? flag */
                        if (!wasm_loader_pop_data_or_func(loader_ctx, &type2,
                                                          &nullable, error_buf,
                                                          error_buf_size)) {
                            goto fail;
                        }
                        (void)type2;
                        /* PUSH (ref null? type_idx) */
                        if (type1 != VALUE_TYPE_ANY) {
                            wasm_set_refheaptype_typeidx(
                                &wasm_ref_type.ref_ht_typeidx, nullable,
                                rtt_type_idx);
                            type1 = wasm_ref_type.ref_type;
                        }
                        PUSH_REF(type1);
                        break;
                    }

                    case WASM_OP_BR_ON_CAST:
                    {
                        uint8 type1, type2;
                        int32 rtt_type_idx;
                        WASMRefType *ref_type2 = NULL;

                        /* POP (rtt n type_idx) or (rtt type_idx) and
                           get the type_idx */
                        if (!wasm_loader_pop_rttn_or_rtt(
                                loader_ctx, &type1, &rtt_type_idx, error_buf,
                                error_buf_size)) {
                            goto fail;
                        }

#if WASM_ENABLE_FAST_INTERP != 0
                        disable_emit = true;
#endif

                        /* Backup the stack top elem */
                        if (!wasm_loader_get_frame_ref_top(
                                loader_ctx, &type2, &ref_type2, error_buf,
                                error_buf_size)) {
                            goto fail;
                        }

                        /* POP (ref null data) or (ref null func) */
                        if (!wasm_loader_pop_nullable_data_or_func(
                                loader_ctx, error_buf, error_buf_size)) {
                            goto fail;
                        }

                        /* Temporarily PUSH (ref type_idx) and check
                           branch block */
                        if (type1 != VALUE_TYPE_ANY) {
                            wasm_set_refheaptype_typeidx(
                                &wasm_ref_type.ref_ht_typeidx, false,
                                rtt_type_idx);
                            type1 = wasm_ref_type.ref_type;
                        }
                        PUSH_REF(type1);
                        if (!(frame_csp_tmp = check_branch_block(
                                  loader_ctx, &p, p_end, false, error_buf,
                                  error_buf_size))) {
                            goto fail;
                        }
                        POP_REF(type1);

                        /* Push back the original stack top elem */
                        if (wasm_is_type_multi_byte_type(type2)) {
                            bh_memcpy_s(&wasm_ref_type,
                                        (uint32)sizeof(WASMRefType), ref_type2,
                                        wasm_reftype_struct_size(ref_type2));
                        }
                        PUSH_REF(type2);
                        break;
                    }

                    case WASM_OP_BR_ON_CAST_FAIL:
                    {
                        uint8 type;
                        int32 rtt_type_idx;
                        WASMRefType *ref_type = NULL;

                        /* POP (rtt n type_idx) or (rtt type_idx) and
                           get the type_idx */
                        if (!wasm_loader_pop_rttn_or_rtt(
                                loader_ctx, &type, &rtt_type_idx, error_buf,
                                error_buf_size)) {
                            goto fail;
                        }

                        /* Check branch block */
                        if (!(frame_csp_tmp = check_branch_block(
                                  loader_ctx, &p, p_end, false, error_buf,
                                  error_buf_size))) {
                            goto fail;
                        }

#if WASM_ENABLE_FAST_INTERP != 0
                        disable_emit = true;
#endif

                        /* Backup the stack top elem */
                        if (!wasm_loader_get_frame_ref_top(loader_ctx, &type,
                                                           &ref_type, error_buf,
                                                           error_buf_size)) {
                            goto fail;
                        }

                        /* POP (ref null data) or (ref null func) */
                        if (!wasm_loader_pop_nullable_data_or_func(
                                loader_ctx, error_buf, error_buf_size)) {
                            goto fail;
                        }

                        /* PUSH back the original stack top */
                        if (wasm_is_type_multi_byte_type(type)) {
                            bh_memcpy_s(&wasm_ref_type, sizeof(WASMRefType),
                                        ref_type,
                                        wasm_reftype_struct_size(ref_type));
                        }
                        PUSH_REF(type);
                        break;
                    }

                    case WASM_OP_REF_IS_FUNC:
                    case WASM_OP_REF_IS_DATA:
                    case WASM_OP_REF_IS_I31:
                    case WASM_OP_REF_IS_ARRAY:
                        POP_REF(REF_TYPE_ANYREF);
                        PUSH_I32();
                        break;

                    case WASM_OP_REF_AS_FUNC:
                        heap_type = HEAP_TYPE_FUNC;
                        goto handle_ref_as;
                    case WASM_OP_REF_AS_DATA:
                        heap_type = HEAP_TYPE_DATA;
                        goto handle_ref_as;
                    case WASM_OP_REF_AS_I31:
                        heap_type = HEAP_TYPE_I31;
                        goto handle_ref_as;
                    case WASM_OP_REF_AS_ARRAY:
                        heap_type = HEAP_TYPE_ARRAY;
                        goto handle_ref_as;
                    handle_ref_as:
                    {
                        POP_REF(REF_TYPE_ANYREF);
                        wasm_set_refheaptype_common(
                            &wasm_ref_type.ref_ht_common, false, heap_type);
                        PUSH_REF(wasm_ref_type.ref_type);
                        break;
                    }

                    case WASM_OP_BR_ON_FUNC:
                        heap_type = HEAP_TYPE_FUNC;
                        goto handle_br_on;
                    case WASM_OP_BR_ON_DATA:
                        heap_type = HEAP_TYPE_DATA;
                        goto handle_br_on;
                    case WASM_OP_BR_ON_I31:
                        heap_type = HEAP_TYPE_I31;
                        goto handle_br_on;
                    case WASM_OP_BR_ON_ARRAY:
                        heap_type = HEAP_TYPE_ARRAY;
                        goto handle_br_on;
                    handle_br_on:
                    {
                        uint8 type;
                        WASMRefType *ref_type = NULL;

#if WASM_ENABLE_FAST_INTERP != 0
                        disable_emit = true;
#endif

                        /* Backup the stack top elem */
                        if (!wasm_loader_get_frame_ref_top(loader_ctx, &type,
                                                           &ref_type, error_buf,
                                                           error_buf_size)) {
                            goto fail;
                        }

                        /* Check whether the stack top belongs to anyref */
                        POP_REF(REF_TYPE_ANYREF);

                        /* Temporarily PUSH (ref func/data/i31), check target
                           block and then POP it */
                        wasm_set_refheaptype_common(
                            &wasm_ref_type.ref_ht_common, false, heap_type);
                        PUSH_REF(wasm_ref_type.ref_type);
                        if (!(frame_csp_tmp = check_branch_block(
                                  loader_ctx, &p, p_end, false, error_buf,
                                  error_buf_size))) {
                            goto fail;
                        }
                        POP_REF(wasm_ref_type.ref_type);

                        /* PUSH back the original stack top elem */
                        if (wasm_is_type_multi_byte_type(type)) {
                            bh_memcpy_s(&wasm_ref_type, sizeof(WASMRefType),
                                        ref_type,
                                        wasm_reftype_struct_size(ref_type));
                        }
                        PUSH_REF(type);
                        break;
                    }

                    case WASM_OP_BR_ON_NON_FUNC:
                        heap_type = HEAP_TYPE_FUNC;
                        goto handle_br_on_non;
                    case WASM_OP_BR_ON_NON_DATA:
                        heap_type = HEAP_TYPE_DATA;
                        goto handle_br_on_non;
                    case WASM_OP_BR_ON_NON_I31:
                        heap_type = HEAP_TYPE_I31;
                        goto handle_br_on_non;
                    case WASM_OP_BR_ON_NON_ARRAY:
                        heap_type = HEAP_TYPE_ARRAY;
                        goto handle_br_on_non;
                    handle_br_on_non:
                    {
                        uint8 type;
                        WASMRefType *ref_type;

                        if (!(frame_csp_tmp = check_branch_block(
                                  loader_ctx, &p, p_end, false, error_buf,
                                  error_buf_size))) {
                            goto fail;
                        }

#if WASM_ENABLE_FAST_INTERP != 0
                        disable_emit = true;
#endif

                        /* Backup the stack top elem */
                        if (!wasm_loader_get_frame_ref_top(loader_ctx, &type,
                                                           &ref_type, error_buf,
                                                           error_buf_size)) {
                            goto fail;
                        }

                        /* Check whether the stack top belongs to anyref */
                        POP_REF(REF_TYPE_ANYREF);

                        /* PUSH (ref func/data/i31) */
                        wasm_set_refheaptype_common(
                            &wasm_ref_type.ref_ht_common, false, heap_type);
                        PUSH_REF(wasm_ref_type.ref_type);
                        break;
                    }

                    default:
                        set_error_buf_v(error_buf, error_buf_size,
                                        "%s %02x %02x", "unsupported opcode",
                                        WASM_OP_GC_PREFIX, opcode1);
                        goto fail;
                }
                break;
            }
#endif /* end of WASM_ENABLE_GC */

            case WASM_OP_MISC_PREFIX:
            {
                uint32 opcode1;

                read_leb_uint32(p, p_end, opcode1);
#if WASM_ENABLE_FAST_INTERP != 0
                emit_byte(loader_ctx, ((uint8)opcode1));
#endif
                switch (opcode1) {
                    case WASM_OP_I32_TRUNC_SAT_S_F32:
                    case WASM_OP_I32_TRUNC_SAT_U_F32:
                        POP_AND_PUSH(VALUE_TYPE_F32, VALUE_TYPE_I32);
                        break;
                    case WASM_OP_I32_TRUNC_SAT_S_F64:
                    case WASM_OP_I32_TRUNC_SAT_U_F64:
                        POP_AND_PUSH(VALUE_TYPE_F64, VALUE_TYPE_I32);
                        break;
                    case WASM_OP_I64_TRUNC_SAT_S_F32:
                    case WASM_OP_I64_TRUNC_SAT_U_F32:
                        POP_AND_PUSH(VALUE_TYPE_F32, VALUE_TYPE_I64);
                        break;
                    case WASM_OP_I64_TRUNC_SAT_S_F64:
                    case WASM_OP_I64_TRUNC_SAT_U_F64:
                        POP_AND_PUSH(VALUE_TYPE_F64, VALUE_TYPE_I64);
                        break;
#if WASM_ENABLE_BULK_MEMORY != 0
                    case WASM_OP_MEMORY_INIT:
                    {
                        read_leb_uint32(p, p_end, data_seg_idx);
#if WASM_ENABLE_FAST_INTERP != 0
                        emit_uint32(loader_ctx, data_seg_idx);
#endif
                        if (module->import_memory_count == 0
                            && module->memory_count == 0)
                            goto fail_unknown_memory;

                        if (*p++ != 0x00)
                            goto fail_zero_byte_expected;

                        if (data_seg_idx >= module->data_seg_count) {
                            set_error_buf_v(error_buf, error_buf_size,
                                            "unknown data segment %d",
                                            data_seg_idx);
                            goto fail;
                        }

                        if (module->data_seg_count1 == 0)
                            goto fail_data_cnt_sec_require;

                        POP_I32();
                        POP_I32();
                        POP_I32();
                        break;
                    }
                    case WASM_OP_DATA_DROP:
                    {
                        read_leb_uint32(p, p_end, data_seg_idx);
#if WASM_ENABLE_FAST_INTERP != 0
                        emit_uint32(loader_ctx, data_seg_idx);
#endif
                        if (data_seg_idx >= module->data_seg_count) {
                            set_error_buf(error_buf, error_buf_size,
                                          "unknown data segment");
                            goto fail;
                        }

                        if (module->data_seg_count1 == 0)
                            goto fail_data_cnt_sec_require;

                        break;
                    }
                    case WASM_OP_MEMORY_COPY:
                    {
                        /* both src and dst memory index should be 0 */
                        if (*(int16 *)p != 0x0000)
                            goto fail_zero_byte_expected;
                        p += 2;

                        if (module->import_memory_count == 0
                            && module->memory_count == 0)
                            goto fail_unknown_memory;

                        POP_I32();
                        POP_I32();
                        POP_I32();
                        break;
                    }
                    case WASM_OP_MEMORY_FILL:
                    {
                        if (*p++ != 0x00) {
                            goto fail_zero_byte_expected;
                        }
                        if (module->import_memory_count == 0
                            && module->memory_count == 0) {
                            goto fail_unknown_memory;
                        }

                        POP_I32();
                        POP_I32();
                        POP_I32();
                        break;
                    fail_zero_byte_expected:
                        set_error_buf(error_buf, error_buf_size,
                                      "zero byte expected");
                        goto fail;

                    fail_unknown_memory:
                        set_error_buf(error_buf, error_buf_size,
                                      "unknown memory 0");
                        goto fail;
                    fail_data_cnt_sec_require:
                        set_error_buf(error_buf, error_buf_size,
                                      "data count section required");
                        goto fail;
                    }
#endif /* WASM_ENABLE_BULK_MEMORY */
#if (WASM_ENABLE_GC != 0) || (WASM_ENABLE_REF_TYPES != 0)
                    case WASM_OP_TABLE_INIT:
                    {
                        uint8 seg_type = 0, tbl_type = 0;
#if WASM_ENABLE_GC != 0
                        WASMRefType *seg_ref_type = NULL, *tbl_ref_type = NULL;
#endif

                        read_leb_uint32(p, p_end, table_seg_idx);
                        read_leb_uint32(p, p_end, table_idx);

                        if (!get_table_elem_type(module, table_idx, &tbl_type,
#if WASM_ENABLE_GC != 0
                                                 (void **)&tbl_ref_type,
#else
                                                 NULL,
#endif
                                                 error_buf, error_buf_size))
                            goto fail;

                        if (!get_table_seg_elem_type(module, table_seg_idx,
                                                     &seg_type,
#if WASM_ENABLE_GC != 0
                                                     (void **)&seg_ref_type,
#else
                                                     NULL,
#endif
                                                     error_buf, error_buf_size))
                            goto fail;

#if WASM_ENABLE_GC == 0
                        if (seg_type != tbl_type) {
                            set_error_buf(error_buf, error_buf_size,
                                          "type mismatch");
                            goto fail;
                        }
#else
                        if (!wasm_reftype_is_subtype_of(
                                seg_type, seg_ref_type, tbl_type, tbl_ref_type,
                                module->types, module->type_count)) {
                            set_error_buf(error_buf, error_buf_size,
                                          "type mismatch");
                            goto fail;
                        }
#endif

#if WASM_ENABLE_FAST_INTERP != 0
                        emit_uint32(loader_ctx, table_seg_idx);
                        emit_uint32(loader_ctx, table_idx);
#endif
                        POP_I32();
                        POP_I32();
                        POP_I32();
                        break;
                    }
                    case WASM_OP_ELEM_DROP:
                    {
                        read_leb_uint32(p, p_end, table_seg_idx);
                        if (!get_table_seg_elem_type(module, table_seg_idx,
                                                     NULL, NULL, error_buf,
                                                     error_buf_size))
                            goto fail;
#if WASM_ENABLE_FAST_INTERP != 0
                        emit_uint32(loader_ctx, table_seg_idx);
#endif
                        break;
                    }
                    case WASM_OP_TABLE_COPY:
                    {
                        uint8 src_type, dst_type;
#if WASM_ENABLE_GC != 0
                        WASMRefType *src_ref_type = NULL, *dst_ref_type = NULL;
#endif
                        uint32 src_tbl_idx, dst_tbl_idx;

                        read_leb_uint32(p, p_end, dst_tbl_idx);
                        if (!get_table_elem_type(module, dst_tbl_idx, &dst_type,
#if WASM_ENABLE_GC != 0
                                                 (void **)&dst_ref_type,
#else
                                                 NULL,
#endif
                                                 error_buf, error_buf_size))
                            goto fail;

                        read_leb_uint32(p, p_end, src_tbl_idx);
                        if (!get_table_elem_type(module, src_tbl_idx, &src_type,
#if WASM_ENABLE_GC != 0
                                                 (void **)&src_ref_type,
#else
                                                 NULL,
#endif
                                                 error_buf, error_buf_size))
                            goto fail;

#if WASM_ENABLE_GC == 0
                        if (src_type != dst_type) {
                            set_error_buf(error_buf, error_buf_size,
                                          "type mismatch");
                            goto fail;
                        }
#else
                        if (!wasm_reftype_is_subtype_of(
                                src_type, src_ref_type, dst_type, dst_ref_type,
                                module->types, module->type_count)) {
                            set_error_buf(error_buf, error_buf_size,
                                          "type mismatch");
                            goto fail;
                        }
#endif

#if WASM_ENABLE_FAST_INTERP != 0
                        emit_uint32(loader_ctx, dst_tbl_idx);
                        emit_uint32(loader_ctx, src_tbl_idx);
#endif
                        POP_I32();
                        POP_I32();
                        POP_I32();
                        break;
                    }
                    case WASM_OP_TABLE_SIZE:
                    {
                        read_leb_uint32(p, p_end, table_idx);
                        /* TODO: shall we create a new function to check
                                 table idx instead of using below function? */
                        if (!get_table_elem_type(module, table_idx, NULL, NULL,
                                                 error_buf, error_buf_size))
                            goto fail;

#if WASM_ENABLE_FAST_INTERP != 0
                        emit_uint32(loader_ctx, table_idx);
#endif

                        PUSH_I32();
                        break;
                    }
                    case WASM_OP_TABLE_GROW:
                    case WASM_OP_TABLE_FILL:
                    {
                        uint8 decl_type;
#if WASM_ENABLE_GC != 0
                        WASMRefType *ref_type = NULL;
#endif

                        read_leb_uint32(p, p_end, table_idx);
                        if (!get_table_elem_type(module, table_idx, &decl_type,
#if WASM_ENABLE_GC != 0
                                                 (void **)&ref_type,
#else
                                                 NULL,
#endif
                                                 error_buf, error_buf_size))
                            goto fail;
#if WASM_ENABLE_GC != 0
                        if (wasm_is_type_multi_byte_type(decl_type)) {
                            bh_memcpy_s(&wasm_ref_type, sizeof(WASMRefType),
                                        ref_type,
                                        wasm_reftype_struct_size(ref_type));
                        }
#endif

                        if (opcode1 == WASM_OP_TABLE_GROW) {
                            if (table_idx < module->import_table_count) {
                                module->import_tables[table_idx]
                                    .u.table.possible_grow = true;
                            }
                            else {
                                module
                                    ->tables[table_idx
                                             - module->import_table_count]
                                    .possible_grow = true;
                            }
                        }

#if WASM_ENABLE_FAST_INTERP != 0
                        emit_uint32(loader_ctx, table_idx);
#endif

                        POP_I32();
#if WASM_ENABLE_FAST_INTERP != 0
                        POP_OFFSET_TYPE(decl_type);
#endif
                        POP_TYPE(decl_type);
                        if (opcode1 == WASM_OP_TABLE_GROW)
                            PUSH_I32();
                        else
                            POP_I32();
                        break;
                    }
#endif /* (WASM_ENABLE_GC != 0) || (WASM_ENABLE_REF_TYPES != 0) */
                    default:
                        set_error_buf_v(error_buf, error_buf_size,
                                        "%s %02x %02x", "unsupported opcode",
                                        0xfc, opcode1);
                        goto fail;
                }
                break;
            }

#if WASM_ENABLE_SIMD != 0
#if (WASM_ENABLE_WAMR_COMPILER != 0) || (WASM_ENABLE_JIT != 0)
            case WASM_OP_SIMD_PREFIX:
            {
                opcode = read_uint8(p);
                /* follow the order of enum WASMSimdEXTOpcode in wasm_opcode.h
                 */
                switch (opcode) {
                    /* memory instruction */
                    case SIMD_v128_load:
                    case SIMD_v128_load8x8_s:
                    case SIMD_v128_load8x8_u:
                    case SIMD_v128_load16x4_s:
                    case SIMD_v128_load16x4_u:
                    case SIMD_v128_load32x2_s:
                    case SIMD_v128_load32x2_u:
                    case SIMD_v128_load8_splat:
                    case SIMD_v128_load16_splat:
                    case SIMD_v128_load32_splat:
                    case SIMD_v128_load64_splat:
                    {
                        CHECK_MEMORY();

                        read_leb_uint32(p, p_end, align); /* align */
                        if (!check_simd_memory_access_align(
                                opcode, align, error_buf, error_buf_size)) {
                            goto fail;
                        }

                        read_leb_uint32(p, p_end, mem_offset); /* offset */

                        POP_AND_PUSH(VALUE_TYPE_I32, VALUE_TYPE_V128);
                        break;
                    }

                    case SIMD_v128_store:
                    {
                        CHECK_MEMORY();

                        read_leb_uint32(p, p_end, align); /* align */
                        if (!check_simd_memory_access_align(
                                opcode, align, error_buf, error_buf_size)) {
                            goto fail;
                        }

                        read_leb_uint32(p, p_end, mem_offset); /* offset */

                        POP_V128();
                        POP_I32();
                        break;
                    }

                    /* basic operation */
                    case SIMD_v128_const:
                    {
                        CHECK_BUF1(p, p_end, 16);
                        p += 16;
                        PUSH_V128();
                        break;
                    }

                    case SIMD_v8x16_shuffle:
                    {
                        V128 mask;

                        CHECK_BUF1(p, p_end, 16);
                        mask = read_i8x16(p, error_buf, error_buf_size);
                        p += 16;
                        if (!check_simd_shuffle_mask(mask, error_buf,
                                                     error_buf_size)) {
                            goto fail;
                        }

                        POP2_AND_PUSH(VALUE_TYPE_V128, VALUE_TYPE_V128);
                        break;
                    }

                    case SIMD_v8x16_swizzle:
                    {
                        POP2_AND_PUSH(VALUE_TYPE_V128, VALUE_TYPE_V128);
                        break;
                    }

                    /* splat operation */
                    case SIMD_i8x16_splat:
                    case SIMD_i16x8_splat:
                    case SIMD_i32x4_splat:
                    case SIMD_i64x2_splat:
                    case SIMD_f32x4_splat:
                    case SIMD_f64x2_splat:
                    {
                        uint8 pop_type[] = { VALUE_TYPE_I32, VALUE_TYPE_I32,
                                             VALUE_TYPE_I32, VALUE_TYPE_I64,
                                             VALUE_TYPE_F32, VALUE_TYPE_F64 };
                        POP_AND_PUSH(pop_type[opcode - SIMD_i8x16_splat],
                                     VALUE_TYPE_V128);
                        break;
                    }

                    /* lane operation */
                    case SIMD_i8x16_extract_lane_s:
                    case SIMD_i8x16_extract_lane_u:
                    case SIMD_i8x16_replace_lane:
                    case SIMD_i16x8_extract_lane_s:
                    case SIMD_i16x8_extract_lane_u:
                    case SIMD_i16x8_replace_lane:
                    case SIMD_i32x4_extract_lane:
                    case SIMD_i32x4_replace_lane:
                    case SIMD_i64x2_extract_lane:
                    case SIMD_i64x2_replace_lane:
                    case SIMD_f32x4_extract_lane:
                    case SIMD_f32x4_replace_lane:
                    case SIMD_f64x2_extract_lane:
                    case SIMD_f64x2_replace_lane:
                    {
                        uint8 lane;
                        /* clang-format off */
                        uint8 replace[] = {
                            /*i8x16*/ 0x0, 0x0, VALUE_TYPE_I32,
                            /*i16x8*/ 0x0, 0x0, VALUE_TYPE_I32,
                            /*i32x4*/ 0x0, VALUE_TYPE_I32,
                            /*i64x2*/ 0x0, VALUE_TYPE_I64,
                            /*f32x4*/ 0x0, VALUE_TYPE_F32,
                            /*f64x2*/ 0x0, VALUE_TYPE_F64,
                        };
                        uint8 push_type[] = {
                            /*i8x16*/ VALUE_TYPE_I32, VALUE_TYPE_I32,
                                      VALUE_TYPE_V128,
                            /*i16x8*/ VALUE_TYPE_I32, VALUE_TYPE_I32,
                                      VALUE_TYPE_V128,
                            /*i32x4*/ VALUE_TYPE_I32, VALUE_TYPE_V128,
                            /*i64x2*/ VALUE_TYPE_I64, VALUE_TYPE_V128,
                            /*f32x4*/ VALUE_TYPE_F32, VALUE_TYPE_V128,
                            /*f64x2*/ VALUE_TYPE_F64, VALUE_TYPE_V128,
                        };
                        /* clang-format on */

                        CHECK_BUF(p, p_end, 1);
                        lane = read_uint8(p);
                        if (!check_simd_access_lane(opcode, lane, error_buf,
                                                    error_buf_size)) {
                            goto fail;
                        }

                        if (replace[opcode - SIMD_i8x16_extract_lane_s]) {
                            if (!(wasm_loader_pop_frame_ref(
                                    loader_ctx,
                                    replace[opcode - SIMD_i8x16_extract_lane_s],
                                    error_buf, error_buf_size)))
                                goto fail;
                        }

                        POP_AND_PUSH(
                            VALUE_TYPE_V128,
                            push_type[opcode - SIMD_i8x16_extract_lane_s]);
                        break;
                    }

                    /* i8x16 compare operation */
                    case SIMD_i8x16_eq:
                    case SIMD_i8x16_ne:
                    case SIMD_i8x16_lt_s:
                    case SIMD_i8x16_lt_u:
                    case SIMD_i8x16_gt_s:
                    case SIMD_i8x16_gt_u:
                    case SIMD_i8x16_le_s:
                    case SIMD_i8x16_le_u:
                    case SIMD_i8x16_ge_s:
                    case SIMD_i8x16_ge_u:
                    /* i16x8 compare operation */
                    case SIMD_i16x8_eq:
                    case SIMD_i16x8_ne:
                    case SIMD_i16x8_lt_s:
                    case SIMD_i16x8_lt_u:
                    case SIMD_i16x8_gt_s:
                    case SIMD_i16x8_gt_u:
                    case SIMD_i16x8_le_s:
                    case SIMD_i16x8_le_u:
                    case SIMD_i16x8_ge_s:
                    case SIMD_i16x8_ge_u:
                    /* i32x4 compare operation */
                    case SIMD_i32x4_eq:
                    case SIMD_i32x4_ne:
                    case SIMD_i32x4_lt_s:
                    case SIMD_i32x4_lt_u:
                    case SIMD_i32x4_gt_s:
                    case SIMD_i32x4_gt_u:
                    case SIMD_i32x4_le_s:
                    case SIMD_i32x4_le_u:
                    case SIMD_i32x4_ge_s:
                    case SIMD_i32x4_ge_u:
                    /* f32x4 compare operation */
                    case SIMD_f32x4_eq:
                    case SIMD_f32x4_ne:
                    case SIMD_f32x4_lt:
                    case SIMD_f32x4_gt:
                    case SIMD_f32x4_le:
                    case SIMD_f32x4_ge:
                    /* f64x2 compare operation */
                    case SIMD_f64x2_eq:
                    case SIMD_f64x2_ne:
                    case SIMD_f64x2_lt:
                    case SIMD_f64x2_gt:
                    case SIMD_f64x2_le:
                    case SIMD_f64x2_ge:
                    {
                        POP2_AND_PUSH(VALUE_TYPE_V128, VALUE_TYPE_V128);
                        break;
                    }

                    /* v128 operation */
                    case SIMD_v128_not:
                    {
                        POP_AND_PUSH(VALUE_TYPE_V128, VALUE_TYPE_V128);
                        break;
                    }

                    case SIMD_v128_and:
                    case SIMD_v128_andnot:
                    case SIMD_v128_or:
                    case SIMD_v128_xor:
                    {
                        POP2_AND_PUSH(VALUE_TYPE_V128, VALUE_TYPE_V128);
                        break;
                    }

                    case SIMD_v128_bitselect:
                    {
                        POP_V128();
                        POP2_AND_PUSH(VALUE_TYPE_V128, VALUE_TYPE_V128);
                        break;
                    }

                    case SIMD_v128_any_true:
                    {
                        POP_AND_PUSH(VALUE_TYPE_V128, VALUE_TYPE_I32);
                        break;
                    }

                    /* Load Lane Operation */
                    case SIMD_v128_load8_lane:
                    case SIMD_v128_load16_lane:
                    case SIMD_v128_load32_lane:
                    case SIMD_v128_load64_lane:
                    case SIMD_v128_store8_lane:
                    case SIMD_v128_store16_lane:
                    case SIMD_v128_store32_lane:
                    case SIMD_v128_store64_lane:
                    {
                        uint8 lane;

                        CHECK_MEMORY();

                        read_leb_uint32(p, p_end, align); /* align */
                        if (!check_simd_memory_access_align(
                                opcode, align, error_buf, error_buf_size)) {
                            goto fail;
                        }

                        read_leb_uint32(p, p_end, mem_offset); /* offset */

                        CHECK_BUF(p, p_end, 1);
                        lane = read_uint8(p);
                        if (!check_simd_access_lane(opcode, lane, error_buf,
                                                    error_buf_size)) {
                            goto fail;
                        }

                        POP_V128();
                        POP_I32();
                        if (opcode < SIMD_v128_store8_lane) {
                            PUSH_V128();
                        }
                        break;
                    }

                    case SIMD_v128_load32_zero:
                    case SIMD_v128_load64_zero:
                    {
                        CHECK_MEMORY();

                        read_leb_uint32(p, p_end, align); /* align */
                        if (!check_simd_memory_access_align(
                                opcode, align, error_buf, error_buf_size)) {
                            goto fail;
                        }

                        read_leb_uint32(p, p_end, mem_offset); /* offset */

                        POP_AND_PUSH(VALUE_TYPE_I32, VALUE_TYPE_V128);
                        break;
                    }

                    /* Float conversion */
                    case SIMD_f32x4_demote_f64x2_zero:
                    case SIMD_f64x2_promote_low_f32x4_zero:
                    {
                        POP_AND_PUSH(VALUE_TYPE_V128, VALUE_TYPE_V128);
                        break;
                    }

                    /* i8x16 Operation */
                    case SIMD_i8x16_abs:
                    case SIMD_i8x16_neg:
                    case SIMD_i8x16_popcnt:
                    {
                        POP_AND_PUSH(VALUE_TYPE_V128, VALUE_TYPE_V128);
                        break;
                    }

                    case SIMD_i8x16_all_true:
                    case SIMD_i8x16_bitmask:
                    {
                        POP_AND_PUSH(VALUE_TYPE_V128, VALUE_TYPE_I32);
                        break;
                    }

                    case SIMD_i8x16_narrow_i16x8_s:
                    case SIMD_i8x16_narrow_i16x8_u:
                    {
                        POP2_AND_PUSH(VALUE_TYPE_V128, VALUE_TYPE_V128);
                        break;
                    }

                    case SIMD_f32x4_ceil:
                    case SIMD_f32x4_floor:
                    case SIMD_f32x4_trunc:
                    case SIMD_f32x4_nearest:
                    {
                        POP_AND_PUSH(VALUE_TYPE_V128, VALUE_TYPE_V128);
                        break;
                    }

                    case SIMD_i8x16_shl:
                    case SIMD_i8x16_shr_s:
                    case SIMD_i8x16_shr_u:
                    {
                        POP_I32();
                        POP_AND_PUSH(VALUE_TYPE_V128, VALUE_TYPE_V128);
                        break;
                    }

                    case SIMD_i8x16_add:
                    case SIMD_i8x16_add_sat_s:
                    case SIMD_i8x16_add_sat_u:
                    case SIMD_i8x16_sub:
                    case SIMD_i8x16_sub_sat_s:
                    case SIMD_i8x16_sub_sat_u:
                    {
                        POP2_AND_PUSH(VALUE_TYPE_V128, VALUE_TYPE_V128);
                        break;
                    }

                    case SIMD_f64x2_ceil:
                    case SIMD_f64x2_floor:
                    {
                        POP_AND_PUSH(VALUE_TYPE_V128, VALUE_TYPE_V128);
                        break;
                    }

                    case SIMD_i8x16_min_s:
                    case SIMD_i8x16_min_u:
                    case SIMD_i8x16_max_s:
                    case SIMD_i8x16_max_u:
                    {
                        POP2_AND_PUSH(VALUE_TYPE_V128, VALUE_TYPE_V128);
                        break;
                    }

                    case SIMD_f64x2_trunc:
                    {
                        POP_AND_PUSH(VALUE_TYPE_V128, VALUE_TYPE_V128);
                        break;
                    }

                    case SIMD_i8x16_avgr_u:
                    {
                        POP2_AND_PUSH(VALUE_TYPE_V128, VALUE_TYPE_V128);
                        break;
                    }

                    case SIMD_i16x8_extadd_pairwise_i8x16_s:
                    case SIMD_i16x8_extadd_pairwise_i8x16_u:
                    case SIMD_i32x4_extadd_pairwise_i16x8_s:
                    case SIMD_i32x4_extadd_pairwise_i16x8_u:
                    /* i16x8 operation */
                    case SIMD_i16x8_abs:
                    case SIMD_i16x8_neg:
                    {
                        POP_AND_PUSH(VALUE_TYPE_V128, VALUE_TYPE_V128);
                        break;
                    }

                    case SIMD_i16x8_q15mulr_sat_s:
                    {
                        POP2_AND_PUSH(VALUE_TYPE_V128, VALUE_TYPE_V128);
                        break;
                    }

                    case SIMD_i16x8_all_true:
                    case SIMD_i16x8_bitmask:
                    {
                        POP_AND_PUSH(VALUE_TYPE_V128, VALUE_TYPE_I32);
                        break;
                    }

                    case SIMD_i16x8_narrow_i32x4_s:
                    case SIMD_i16x8_narrow_i32x4_u:
                    {
                        POP2_AND_PUSH(VALUE_TYPE_V128, VALUE_TYPE_V128);
                        break;
                    }

                    case SIMD_i16x8_extend_low_i8x16_s:
                    case SIMD_i16x8_extend_high_i8x16_s:
                    case SIMD_i16x8_extend_low_i8x16_u:
                    case SIMD_i16x8_extend_high_i8x16_u:
                    {
                        POP_AND_PUSH(VALUE_TYPE_V128, VALUE_TYPE_V128);
                        break;
                    }

                    case SIMD_i16x8_shl:
                    case SIMD_i16x8_shr_s:
                    case SIMD_i16x8_shr_u:
                    {
                        POP_I32();
                        POP_AND_PUSH(VALUE_TYPE_V128, VALUE_TYPE_V128);
                        break;
                    }

                    case SIMD_i16x8_add:
                    case SIMD_i16x8_add_sat_s:
                    case SIMD_i16x8_add_sat_u:
                    case SIMD_i16x8_sub:
                    case SIMD_i16x8_sub_sat_s:
                    case SIMD_i16x8_sub_sat_u:
                    {
                        POP2_AND_PUSH(VALUE_TYPE_V128, VALUE_TYPE_V128);
                        break;
                    }

                    case SIMD_f64x2_nearest:
                    {
                        POP_AND_PUSH(VALUE_TYPE_V128, VALUE_TYPE_V128);
                        break;
                    }

                    case SIMD_i16x8_mul:
                    case SIMD_i16x8_min_s:
                    case SIMD_i16x8_min_u:
                    case SIMD_i16x8_max_s:
                    case SIMD_i16x8_max_u:
                    case SIMD_i16x8_avgr_u:
                    case SIMD_i16x8_extmul_low_i8x16_s:
                    case SIMD_i16x8_extmul_high_i8x16_s:
                    case SIMD_i16x8_extmul_low_i8x16_u:
                    case SIMD_i16x8_extmul_high_i8x16_u:
                    {
                        POP2_AND_PUSH(VALUE_TYPE_V128, VALUE_TYPE_V128);
                        break;
                    }

                    /* i32x4 operation */
                    case SIMD_i32x4_abs:
                    case SIMD_i32x4_neg:
                    {
                        POP_AND_PUSH(VALUE_TYPE_V128, VALUE_TYPE_V128);
                        break;
                    }

                    case SIMD_i32x4_all_true:
                    case SIMD_i32x4_bitmask:
                    {
                        POP_AND_PUSH(VALUE_TYPE_V128, VALUE_TYPE_I32);
                        break;
                    }

                    case SIMD_i32x4_narrow_i64x2_s:
                    case SIMD_i32x4_narrow_i64x2_u:
                    {
                        POP2_AND_PUSH(VALUE_TYPE_V128, VALUE_TYPE_V128);
                        break;
                    }

                    case SIMD_i32x4_extend_low_i16x8_s:
                    case SIMD_i32x4_extend_high_i16x8_s:
                    case SIMD_i32x4_extend_low_i16x8_u:
                    case SIMD_i32x4_extend_high_i16x8_u:
                    {
                        POP_AND_PUSH(VALUE_TYPE_V128, VALUE_TYPE_V128);
                        break;
                    }

                    case SIMD_i32x4_shl:
                    case SIMD_i32x4_shr_s:
                    case SIMD_i32x4_shr_u:
                    {
                        POP_I32();
                        POP_AND_PUSH(VALUE_TYPE_V128, VALUE_TYPE_V128);
                        break;
                    }

                    case SIMD_i32x4_add:
                    case SIMD_i32x4_sub:
                    case SIMD_i32x4_mul:
                    case SIMD_i32x4_min_s:
                    case SIMD_i32x4_min_u:
                    case SIMD_i32x4_max_s:
                    case SIMD_i32x4_max_u:
                    case SIMD_i32x4_dot_i16x8_s:
                    case SIMD_i32x4_avgr_u:
                    case SIMD_i32x4_extmul_low_i16x8_s:
                    case SIMD_i32x4_extmul_high_i16x8_s:
                    case SIMD_i32x4_extmul_low_i16x8_u:
                    case SIMD_i32x4_extmul_high_i16x8_u:
                    {
                        POP2_AND_PUSH(VALUE_TYPE_V128, VALUE_TYPE_V128);
                        break;
                    }

                    /* i64x2 operation */
                    case SIMD_i64x2_abs:
                    case SIMD_i64x2_neg:
                    {
                        POP_AND_PUSH(VALUE_TYPE_V128, VALUE_TYPE_V128);
                        break;
                    }

                    case SIMD_i64x2_all_true:
                    case SIMD_i64x2_bitmask:
                    {
                        POP_AND_PUSH(VALUE_TYPE_V128, VALUE_TYPE_I32);
                        break;
                    }

                    case SIMD_i64x2_extend_low_i32x4_s:
                    case SIMD_i64x2_extend_high_i32x4_s:
                    case SIMD_i64x2_extend_low_i32x4_u:
                    case SIMD_i64x2_extend_high_i32x4_u:
                    {
                        POP_AND_PUSH(VALUE_TYPE_V128, VALUE_TYPE_V128);
                        break;
                    }

                    case SIMD_i64x2_shl:
                    case SIMD_i64x2_shr_s:
                    case SIMD_i64x2_shr_u:
                    {
                        POP_I32();
                        POP_AND_PUSH(VALUE_TYPE_V128, VALUE_TYPE_V128);
                        break;
                    }

                    case SIMD_i64x2_add:
                    case SIMD_i64x2_sub:
                    case SIMD_i64x2_mul:
                    case SIMD_i64x2_eq:
                    case SIMD_i64x2_ne:
                    case SIMD_i64x2_lt_s:
                    case SIMD_i64x2_gt_s:
                    case SIMD_i64x2_le_s:
                    case SIMD_i64x2_ge_s:
                    case SIMD_i64x2_extmul_low_i32x4_s:
                    case SIMD_i64x2_extmul_high_i32x4_s:
                    case SIMD_i64x2_extmul_low_i32x4_u:
                    case SIMD_i64x2_extmul_high_i32x4_u:
                    {
                        POP2_AND_PUSH(VALUE_TYPE_V128, VALUE_TYPE_V128);
                        break;
                    }

                    /* f32x4 operation */
                    case SIMD_f32x4_abs:
                    case SIMD_f32x4_neg:
                    case SIMD_f32x4_round:
                    case SIMD_f32x4_sqrt:
                    {
                        POP_AND_PUSH(VALUE_TYPE_V128, VALUE_TYPE_V128);
                        break;
                    }

                    case SIMD_f32x4_add:
                    case SIMD_f32x4_sub:
                    case SIMD_f32x4_mul:
                    case SIMD_f32x4_div:
                    case SIMD_f32x4_min:
                    case SIMD_f32x4_max:
                    case SIMD_f32x4_pmin:
                    case SIMD_f32x4_pmax:
                    {
                        POP2_AND_PUSH(VALUE_TYPE_V128, VALUE_TYPE_V128);
                        break;
                    }

                    /* f64x2 operation */
                    case SIMD_f64x2_abs:
                    case SIMD_f64x2_neg:
                    case SIMD_f64x2_round:
                    case SIMD_f64x2_sqrt:
                    {
                        POP_AND_PUSH(VALUE_TYPE_V128, VALUE_TYPE_V128);
                        break;
                    }

                    case SIMD_f64x2_add:
                    case SIMD_f64x2_sub:
                    case SIMD_f64x2_mul:
                    case SIMD_f64x2_div:
                    case SIMD_f64x2_min:
                    case SIMD_f64x2_max:
                    case SIMD_f64x2_pmin:
                    case SIMD_f64x2_pmax:
                    {
                        POP2_AND_PUSH(VALUE_TYPE_V128, VALUE_TYPE_V128);
                        break;
                    }

                    case SIMD_i32x4_trunc_sat_f32x4_s:
                    case SIMD_i32x4_trunc_sat_f32x4_u:
                    case SIMD_f32x4_convert_i32x4_s:
                    case SIMD_f32x4_convert_i32x4_u:
                    case SIMD_i32x4_trunc_sat_f64x2_s_zero:
                    case SIMD_i32x4_trunc_sat_f64x2_u_zero:
                    case SIMD_f64x2_convert_low_i32x4_s:
                    case SIMD_f64x2_convert_low_i32x4_u:
                    {
                        POP_AND_PUSH(VALUE_TYPE_V128, VALUE_TYPE_V128);
                        break;
                    }

                    default:
                    {
                        if (error_buf != NULL) {
                            snprintf(error_buf, error_buf_size,
                                     "WASM module load failed: "
                                     "invalid opcode 0xfd %02x.",
                                     opcode);
                        }
                        goto fail;
                    }
                }
                break;
            }
#endif /* end of (WASM_ENABLE_WAMR_COMPILER != 0) || (WASM_ENABLE_JIT != 0) */
#endif /* end of WASM_ENABLE_SIMD */

#if WASM_ENABLE_SHARED_MEMORY != 0
            case WASM_OP_ATOMIC_PREFIX:
            {
                opcode = read_uint8(p);
#if WASM_ENABLE_FAST_INTERP != 0
                emit_byte(loader_ctx, opcode);
#endif
                if (opcode != WASM_OP_ATOMIC_FENCE) {
                    CHECK_MEMORY();
                    read_leb_uint32(p, p_end, align);      /* align */
                    read_leb_uint32(p, p_end, mem_offset); /* offset */
                    if (!check_memory_align_equal(opcode, align, error_buf,
                                                  error_buf_size)) {
                        goto fail;
                    }
#if WASM_ENABLE_FAST_INTERP != 0
                    emit_uint32(loader_ctx, mem_offset);
#endif
                }
                switch (opcode) {
                    case WASM_OP_ATOMIC_NOTIFY:
                        POP2_AND_PUSH(VALUE_TYPE_I32, VALUE_TYPE_I32);
                        break;
                    case WASM_OP_ATOMIC_WAIT32:
                        POP_I64();
                        POP_I32();
                        POP_I32();
                        PUSH_I32();
                        break;
                    case WASM_OP_ATOMIC_WAIT64:
                        POP_I64();
                        POP_I64();
                        POP_I32();
                        PUSH_I32();
                        break;
                    case WASM_OP_ATOMIC_FENCE:
                        /* reserved byte 0x00 */
                        if (*p++ != 0x00) {
                            set_error_buf(error_buf, error_buf_size,
                                          "zero byte expected");
                            goto fail;
                        }
                        break;
                    case WASM_OP_ATOMIC_I32_LOAD:
                    case WASM_OP_ATOMIC_I32_LOAD8_U:
                    case WASM_OP_ATOMIC_I32_LOAD16_U:
                        POP_AND_PUSH(VALUE_TYPE_I32, VALUE_TYPE_I32);
                        break;
                    case WASM_OP_ATOMIC_I32_STORE:
                    case WASM_OP_ATOMIC_I32_STORE8:
                    case WASM_OP_ATOMIC_I32_STORE16:
                        POP_I32();
                        POP_I32();
                        break;
                    case WASM_OP_ATOMIC_I64_LOAD:
                    case WASM_OP_ATOMIC_I64_LOAD8_U:
                    case WASM_OP_ATOMIC_I64_LOAD16_U:
                    case WASM_OP_ATOMIC_I64_LOAD32_U:
                        POP_AND_PUSH(VALUE_TYPE_I32, VALUE_TYPE_I64);
                        break;
                    case WASM_OP_ATOMIC_I64_STORE:
                    case WASM_OP_ATOMIC_I64_STORE8:
                    case WASM_OP_ATOMIC_I64_STORE16:
                    case WASM_OP_ATOMIC_I64_STORE32:
                        POP_I64();
                        POP_I32();
                        break;
                    case WASM_OP_ATOMIC_RMW_I32_ADD:
                    case WASM_OP_ATOMIC_RMW_I32_ADD8_U:
                    case WASM_OP_ATOMIC_RMW_I32_ADD16_U:
                    case WASM_OP_ATOMIC_RMW_I32_SUB:
                    case WASM_OP_ATOMIC_RMW_I32_SUB8_U:
                    case WASM_OP_ATOMIC_RMW_I32_SUB16_U:
                    case WASM_OP_ATOMIC_RMW_I32_AND:
                    case WASM_OP_ATOMIC_RMW_I32_AND8_U:
                    case WASM_OP_ATOMIC_RMW_I32_AND16_U:
                    case WASM_OP_ATOMIC_RMW_I32_OR:
                    case WASM_OP_ATOMIC_RMW_I32_OR8_U:
                    case WASM_OP_ATOMIC_RMW_I32_OR16_U:
                    case WASM_OP_ATOMIC_RMW_I32_XOR:
                    case WASM_OP_ATOMIC_RMW_I32_XOR8_U:
                    case WASM_OP_ATOMIC_RMW_I32_XOR16_U:
                    case WASM_OP_ATOMIC_RMW_I32_XCHG:
                    case WASM_OP_ATOMIC_RMW_I32_XCHG8_U:
                    case WASM_OP_ATOMIC_RMW_I32_XCHG16_U:
                        POP2_AND_PUSH(VALUE_TYPE_I32, VALUE_TYPE_I32);
                        break;
                    case WASM_OP_ATOMIC_RMW_I64_ADD:
                    case WASM_OP_ATOMIC_RMW_I64_ADD8_U:
                    case WASM_OP_ATOMIC_RMW_I64_ADD16_U:
                    case WASM_OP_ATOMIC_RMW_I64_ADD32_U:
                    case WASM_OP_ATOMIC_RMW_I64_SUB:
                    case WASM_OP_ATOMIC_RMW_I64_SUB8_U:
                    case WASM_OP_ATOMIC_RMW_I64_SUB16_U:
                    case WASM_OP_ATOMIC_RMW_I64_SUB32_U:
                    case WASM_OP_ATOMIC_RMW_I64_AND:
                    case WASM_OP_ATOMIC_RMW_I64_AND8_U:
                    case WASM_OP_ATOMIC_RMW_I64_AND16_U:
                    case WASM_OP_ATOMIC_RMW_I64_AND32_U:
                    case WASM_OP_ATOMIC_RMW_I64_OR:
                    case WASM_OP_ATOMIC_RMW_I64_OR8_U:
                    case WASM_OP_ATOMIC_RMW_I64_OR16_U:
                    case WASM_OP_ATOMIC_RMW_I64_OR32_U:
                    case WASM_OP_ATOMIC_RMW_I64_XOR:
                    case WASM_OP_ATOMIC_RMW_I64_XOR8_U:
                    case WASM_OP_ATOMIC_RMW_I64_XOR16_U:
                    case WASM_OP_ATOMIC_RMW_I64_XOR32_U:
                    case WASM_OP_ATOMIC_RMW_I64_XCHG:
                    case WASM_OP_ATOMIC_RMW_I64_XCHG8_U:
                    case WASM_OP_ATOMIC_RMW_I64_XCHG16_U:
                    case WASM_OP_ATOMIC_RMW_I64_XCHG32_U:
                        POP_I64();
                        POP_I32();
                        PUSH_I64();
                        break;
                    case WASM_OP_ATOMIC_RMW_I32_CMPXCHG:
                    case WASM_OP_ATOMIC_RMW_I32_CMPXCHG8_U:
                    case WASM_OP_ATOMIC_RMW_I32_CMPXCHG16_U:
                        POP_I32();
                        POP_I32();
                        POP_I32();
                        PUSH_I32();
                        break;
                    case WASM_OP_ATOMIC_RMW_I64_CMPXCHG:
                    case WASM_OP_ATOMIC_RMW_I64_CMPXCHG8_U:
                    case WASM_OP_ATOMIC_RMW_I64_CMPXCHG16_U:
                    case WASM_OP_ATOMIC_RMW_I64_CMPXCHG32_U:
                        POP_I64();
                        POP_I64();
                        POP_I32();
                        PUSH_I64();
                        break;
                    default:
                        set_error_buf_v(error_buf, error_buf_size,
                                        "%s %02x %02x", "unsupported opcode",
                                        0xfe, opcode);
                        goto fail;
                }
                break;
            }
#endif /* end of WASM_ENABLE_SHARED_MEMORY */

            default:
                set_error_buf_v(error_buf, error_buf_size, "%s %02x",
                                "unsupported opcode", opcode);
                goto fail;
        }

#if WASM_ENABLE_FAST_INTERP != 0
        last_op = opcode;
#endif
    }

    if (loader_ctx->csp_num > 0) {
<<<<<<< HEAD
        if (cur_func_idx
            < module->import_function_count + module->function_count - 1) {
            set_error_buf(error_buf, error_buf_size, "END opcode expected");
        }
        else {
            set_error_buf(error_buf, error_buf_size,
                          "unexpected end of section or function, "
                          "or section size mismatch");
        }
=======
        if (cur_func_idx < module->function_count - 1)
            /* Function with missing end marker (between two functions) */
            set_error_buf(error_buf, error_buf_size, "END opcode expected");
        else
            /* Function with missing end marker
               (at EOF or end of code sections) */
            set_error_buf(error_buf, error_buf_size,
                          "unexpected end of section or function, "
                          "or section size mismatch");
>>>>>>> 625d5919
        goto fail;
    }

#if WASM_ENABLE_FAST_INTERP != 0
    if (loader_ctx->p_code_compiled == NULL)
        goto re_scan;

    func->const_cell_num = loader_ctx->const_cell_num;
    if (func->const_cell_num > 0) {
        int32 j;

        if (!(func->consts = func_const = loader_malloc(
                  func->const_cell_num * 4, error_buf, error_buf_size)))
            goto fail;

        func_const_end = func->consts + func->const_cell_num * 4;
        /* reverse the const buf */
        for (j = loader_ctx->num_const - 1; j >= 0; j--) {
            Const *c = (Const *)(loader_ctx->const_buf + j * sizeof(Const));
            if (c->value_type == VALUE_TYPE_F64
                || c->value_type == VALUE_TYPE_I64) {
                bh_memcpy_s(func_const, (uint32)(func_const_end - func_const),
                            &(c->value.f64), (uint32)sizeof(int64));
                func_const += sizeof(int64);
            }
            else {
                bh_memcpy_s(func_const, (uint32)(func_const_end - func_const),
                            &(c->value.f32), (uint32)sizeof(int32));
                func_const += sizeof(int32);
            }
        }
    }

    func->max_stack_cell_num = loader_ctx->preserved_local_offset
                               - loader_ctx->start_dynamic_offset + 1;
#else
    func->max_stack_cell_num = loader_ctx->max_stack_cell_num;
#endif
    func->max_block_num = loader_ctx->max_csp_num;
    return_value = true;

fail:
    wasm_loader_ctx_destroy(loader_ctx);

    (void)table_idx;
    (void)table_seg_idx;
    (void)data_seg_idx;
    (void)i64_const;
    (void)local_offset;
    (void)p_org;
    (void)mem_offset;
    (void)align;
    return return_value;
}<|MERGE_RESOLUTION|>--- conflicted
+++ resolved
@@ -2613,23 +2613,7 @@
             return false;
         }
 
-<<<<<<< HEAD
         p_old = p;
-=======
-        export = module->exports;
-        for (i = 0; i < export_count; i++, export ++) {
-#if WASM_ENABLE_THREAD_MGR == 0
-            if (p == p_end) {
-                /* export section with inconsistent count:
-                   n export declared, but less than n given */
-                set_error_buf(error_buf, error_buf_size,
-                              "length out of bounds");
-                return false;
-            }
-#endif
-            read_leb_uint32(p, p_end, str_len);
-            CHECK_BUF(p, p_end, str_len);
->>>>>>> 625d5919
 
         /* Scan firstly to get import count of each type */
         for (i = 0; i < import_count; i++) {
@@ -3318,6 +3302,15 @@
 
         export = module->exports;
         for (i = 0; i < export_count; i++, export ++) {
+#if WASM_ENABLE_THREAD_MGR == 0 && WASM_ENABLE_GC == 0
+            if (p == p_end) {
+                /* export section with inconsistent count:
+                   n export declared, but less than n given */
+                set_error_buf(error_buf, error_buf_size,
+                              "length out of bounds");
+                return false;
+            }
+#endif
             read_leb_uint32(p, p_end, str_len);
             CHECK_BUF(p, p_end, str_len);
 
@@ -12719,17 +12712,6 @@
     }
 
     if (loader_ctx->csp_num > 0) {
-<<<<<<< HEAD
-        if (cur_func_idx
-            < module->import_function_count + module->function_count - 1) {
-            set_error_buf(error_buf, error_buf_size, "END opcode expected");
-        }
-        else {
-            set_error_buf(error_buf, error_buf_size,
-                          "unexpected end of section or function, "
-                          "or section size mismatch");
-        }
-=======
         if (cur_func_idx < module->function_count - 1)
             /* Function with missing end marker (between two functions) */
             set_error_buf(error_buf, error_buf_size, "END opcode expected");
@@ -12739,7 +12721,6 @@
             set_error_buf(error_buf, error_buf_size,
                           "unexpected end of section or function, "
                           "or section size mismatch");
->>>>>>> 625d5919
         goto fail;
     }
 
