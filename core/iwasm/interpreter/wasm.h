--- conflicted
+++ resolved
@@ -831,9 +831,6 @@
     return cell_num;
 }
 
-<<<<<<< HEAD
-#if WASM_ENABLE_GC == 0
-=======
 #if WASM_ENABLE_REF_TYPES != 0
 inline static uint16
 wasm_value_type_cell_num_outside(uint8 value_type)
@@ -847,7 +844,7 @@
 }
 #endif
 
->>>>>>> 59282f7d
+#if WASM_ENABLE_GC == 0
 inline static bool
 wasm_type_equal(const WASMType *type1, const WASMType *type2)
 {
