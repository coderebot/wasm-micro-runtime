--- conflicted
+++ resolved
@@ -336,21 +336,18 @@
     uint16 result_count;
     uint16 param_cell_num;
     uint16 ret_cell_num;
-<<<<<<< HEAD
 
 #if WASM_ENABLE_GC != 0
     uint16 ref_type_map_count;
     WASMRefTypeMap *ref_type_maps;
     WASMRefTypeMap *result_ref_type_maps;
+#else
+    uint16 ref_count;
 #endif
 
     /* types of params and results, only store the first byte
      * of the type, if it cannot be described with one byte,
      * then the full type info is stored in ref_type_maps */
-=======
-    uint16 ref_count;
-    /* types of params and results */
->>>>>>> 717e8a48
     uint8 types[1];
 } WASMFuncType;
 
@@ -937,23 +934,18 @@
 wasm_type_equal(const WASMType *type1, const WASMType *type2,
                 const WASMTypePtr *types, uint32 type_count)
 {
-<<<<<<< HEAD
     const WASMFuncType *func_type1 = (const WASMFuncType *)type1;
     const WASMFuncType *func_type2 = (const WASMFuncType *)type2;
+
+    if (type1 == type2) {
+        return true;
+    }
+
     return (func_type1->param_count == func_type2->param_count
             && func_type1->result_count == func_type2->result_count
             && memcmp(
                    func_type1->types, func_type2->types,
                    (uint32)(func_type1->param_count + func_type1->result_count))
-=======
-    if (type1 == type2) {
-        return true;
-    }
-    return (type1->param_count == type2->param_count
-            && type1->result_count == type2->result_count
-            && memcmp(type1->types, type2->types,
-                      (uint32)(type1->param_count + type1->result_count))
->>>>>>> 717e8a48
                    == 0)
                ? true
                : false;
