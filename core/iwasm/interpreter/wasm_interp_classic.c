/*
 * Copyright (C) 2019 Intel Corporation.  All rights reserved.
 * SPDX-License-Identifier: Apache-2.0 WITH LLVM-exception
 */

#include "wasm_interp.h"
#include "bh_log.h"
#include "wasm_runtime.h"
#include "wasm_opcode.h"
#include "wasm_loader.h"
#include "../common/wasm_exec_env.h"
#if WASM_ENABLE_GC != 0
#include "../common/gc/gc_object.h"
#endif
#if WASM_ENABLE_SHARED_MEMORY != 0
#include "../common/wasm_shared_memory.h"
#endif
#if WASM_ENABLE_THREAD_MGR != 0 && WASM_ENABLE_DEBUG_INTERP != 0
#include "../libraries/thread-mgr/thread_manager.h"
#endif

typedef int32 CellType_I32;
typedef int64 CellType_I64;
typedef float32 CellType_F32;
typedef float64 CellType_F64;

#define BR_TABLE_TMP_BUF_LEN 32

#define CHECK_MEMORY_OVERFLOW(bytes)                            \
    do {                                                        \
        uint64 offset1 = (uint64)offset + (uint64)addr;         \
        if (offset1 + bytes <= (uint64)linear_mem_size)         \
            /* If offset1 is in valid range, maddr must also    \
               be in valid range, no need to check it again. */ \
            maddr = memory->memory_data + offset1;              \
        else                                                    \
            goto out_of_bounds;                                 \
    } while (0)

#define CHECK_BULK_MEMORY_OVERFLOW(start, bytes, maddr) \
    do {                                                \
        uint64 offset1 = (uint32)(start);               \
        if (offset1 + bytes <= (uint64)linear_mem_size) \
            /* App heap space is not valid space for    \
             bulk memory operation */                   \
            maddr = memory->memory_data + offset1;      \
        else                                            \
            goto out_of_bounds;                         \
    } while (0)

#define CHECK_ATOMIC_MEMORY_ACCESS()                                 \
    do {                                                             \
        if (((uintptr_t)maddr & (((uintptr_t)1 << align) - 1)) != 0) \
            goto unaligned_atomic;                                   \
    } while (0)

static inline uint32
rotl32(uint32 n, uint32 c)
{
    const uint32 mask = (31);
    c = c % 32;
    c &= mask;
    return (n << c) | (n >> ((0 - c) & mask));
}

static inline uint32
rotr32(uint32 n, uint32 c)
{
    const uint32 mask = (31);
    c = c % 32;
    c &= mask;
    return (n >> c) | (n << ((0 - c) & mask));
}

static inline uint64
rotl64(uint64 n, uint64 c)
{
    const uint64 mask = (63);
    c = c % 64;
    c &= mask;
    return (n << c) | (n >> ((0 - c) & mask));
}

static inline uint64
rotr64(uint64 n, uint64 c)
{
    const uint64 mask = (63);
    c = c % 64;
    c &= mask;
    return (n >> c) | (n << ((0 - c) & mask));
}

static inline double
wa_fmax(double a, double b)
{
    double c = fmax(a, b);
    if (c == 0 && a == b)
        return signbit(a) ? b : a;
    return c;
}

static inline double
wa_fmin(double a, double b)
{
    double c = fmin(a, b);
    if (c == 0 && a == b)
        return signbit(a) ? a : b;
    return c;
}

static inline uint32
clz32(uint32 type)
{
    uint32 num = 0;
    if (type == 0)
        return 32;
    while (!(type & 0x80000000)) {
        num++;
        type <<= 1;
    }
    return num;
}

static inline uint32
clz64(uint64 type)
{
    uint32 num = 0;
    if (type == 0)
        return 64;
    while (!(type & 0x8000000000000000LL)) {
        num++;
        type <<= 1;
    }
    return num;
}

static inline uint32
ctz32(uint32 type)
{
    uint32 num = 0;
    if (type == 0)
        return 32;
    while (!(type & 1)) {
        num++;
        type >>= 1;
    }
    return num;
}

static inline uint32
ctz64(uint64 type)
{
    uint32 num = 0;
    if (type == 0)
        return 64;
    while (!(type & 1)) {
        num++;
        type >>= 1;
    }
    return num;
}

static inline uint32
popcount32(uint32 u)
{
    uint32 ret = 0;
    while (u) {
        u = (u & (u - 1));
        ret++;
    }
    return ret;
}

static inline uint32
popcount64(uint64 u)
{
    uint32 ret = 0;
    while (u) {
        u = (u & (u - 1));
        ret++;
    }
    return ret;
}

static uint64
read_leb(const uint8 *buf, uint32 *p_offset, uint32 maxbits, bool sign)
{
    uint64 result = 0, byte;
    uint32 offset = *p_offset;
    uint32 shift = 0;

    while (true) {
        byte = buf[offset++];
        result |= ((byte & 0x7f) << shift);
        shift += 7;
        if ((byte & 0x80) == 0) {
            break;
        }
    }
    if (sign && (shift < maxbits) && (byte & 0x40)) {
        /* Sign extend */
        result |= (~((uint64)0)) << shift;
    }
    *p_offset = offset;
    return result;
}

#if WASM_ENABLE_GC != 0
static uint8 *
get_frame_ref(WASMInterpFrame *frame)
{
    WASMFunctionInstance *cur_func = frame->function;
    unsigned all_cell_num;

    if (!cur_func) {
        /* it's a glue frame created in wasm_interp_call_wasm,
           set all_cell_num since frame->sp == frame->lp and
           no GC object will be traversed */
        all_cell_num = 0;
    }
    else if (!frame->ip) {
        /* it's a native method frame created in
           wasm_interp_call_func_native */
        all_cell_num =
            cur_func->param_cell_num > 2 ? cur_func->param_cell_num : 2;
    }
    else {
        /* it's a wasm bytecode function frame */
        WASMFunction *cur_wasm_func = cur_func->u.func;
        all_cell_num = cur_func->param_cell_num + cur_func->local_cell_num
                       + cur_wasm_func->max_stack_cell_num
                       + cur_wasm_func->max_block_num
                             * (uint32)sizeof(WASMBranchBlock) / 4;
    }

    return (uint8 *)(frame->lp + all_cell_num);
}

static void
init_frame_refs(uint8 *frame_ref, uint32 cell_num, WASMFuncType *func_type)
{
    uint32 i, j;

    memset(frame_ref, 0, cell_num);

    for (i = 0, j = 0; i < func_type->param_count; i++) {
        if (wasm_is_type_reftype(func_type->types[i])) {
            frame_ref[j++] = 1;
#if UINTPTR_MAX == UINT64_MAX
            frame_ref[j++] = 1;
#endif
        }
        else if (func_type->types[i] == VALUE_TYPE_I32
                 || func_type->types[i] == VALUE_TYPE_F32)
            j++;
        else
            j += 2;
    }
}

/* Return the corresponding ref slot of the given address of local
   variable or stack pointer. */

#define COMPUTE_FRAME_REF(ref, lp, p) (ref + (unsigned)((uint32 *)p - lp))

#define FRAME_REF(p) COMPUTE_FRAME_REF(frame_ref, frame_lp, p)

#define FRAME_REF_FOR(frame, p) \
    COMPUTE_FRAME_REF(get_frame_ref(frame), frame->lp, p)

#define CLEAR_FRAME_REF(p, n)                   \
    do {                                        \
        int32 ref_i, ref_n = (int32)(n);        \
        uint8 *ref = FRAME_REF(p);              \
        for (ref_i = 0; ref_i < ref_n; ref_i++) \
            ref[ref_i] = 0;                     \
    } while (0)
#else
#define CLEAR_FRAME_REF(p, n) (void)0
#endif /* end of WASM_ENABLE_GC != 0 */

#define skip_leb(p) while (*p++ & 0x80)

#define PUSH_I32(value)                        \
    do {                                       \
        *(int32 *)frame_sp++ = (int32)(value); \
    } while (0)

#define PUSH_F32(value)                            \
    do {                                           \
        *(float32 *)frame_sp++ = (float32)(value); \
    } while (0)

#define PUSH_I64(value)                   \
    do {                                  \
        PUT_I64_TO_ADDR(frame_sp, value); \
        frame_sp += 2;                    \
    } while (0)

#define PUSH_F64(value)                   \
    do {                                  \
        PUT_F64_TO_ADDR(frame_sp, value); \
        frame_sp += 2;                    \
    } while (0)

#if UINTPTR_MAX == UINT64_MAX
#define PUSH_REF(value)                            \
    do {                                           \
        PUT_REF_TO_ADDR(frame_sp, value);          \
        frame_ref_tmp = FRAME_REF(frame_sp);       \
        *frame_ref_tmp = *(frame_ref_tmp + 1) = 1; \
        frame_sp += 2;                             \
    } while (0)
#else
#define PUSH_REF(value)                      \
    do {                                     \
        PUT_REF_TO_ADDR(frame_sp, value);    \
        frame_ref_tmp = FRAME_REF(frame_sp); \
        *frame_ref_tmp = 1;                  \
        frame_sp++;                          \
    } while (0)
#endif

#define PUSH_CSP(_label_type, param_cell_num, cell_num, _target_addr) \
    do {                                                              \
        bh_assert(frame_csp < frame->csp_boundary);                   \
        /* frame_csp->label_type = _label_type; */                    \
        frame_csp->cell_num = cell_num;                               \
        frame_csp->begin_addr = frame_ip;                             \
        frame_csp->target_addr = _target_addr;                        \
        frame_csp->frame_sp = frame_sp - param_cell_num;              \
        frame_csp++;                                                  \
    } while (0)

#define POP_I32() (--frame_sp, *(int32 *)frame_sp)

#define POP_F32() (--frame_sp, *(float32 *)frame_sp)

#define POP_I64() (frame_sp -= 2, GET_I64_FROM_ADDR(frame_sp))

#define POP_F64() (frame_sp -= 2, GET_F64_FROM_ADDR(frame_sp))

#if UINTPTR_MAX == UINT64_MAX
#define POP_REF()                                        \
    (frame_sp -= 2, frame_ref_tmp = FRAME_REF(frame_sp), \
     *frame_ref_tmp = *(frame_ref_tmp + 1) = 0, GET_REF_FROM_ADDR(frame_sp))
#else
#define POP_REF()                                                         \
    (frame_sp--, frame_ref_tmp = FRAME_REF(frame_sp), *frame_ref_tmp = 0, \
     GET_REF_FROM_ADDR(frame_sp))
#endif

#define POP_CSP_CHECK_OVERFLOW(n)                      \
    do {                                               \
        bh_assert(frame_csp - n >= frame->csp_bottom); \
    } while (0)

#define POP_CSP()                  \
    do {                           \
        POP_CSP_CHECK_OVERFLOW(1); \
        --frame_csp;               \
    } while (0)

<<<<<<< HEAD
#define POP_CSP_N(n)                                               \
    do {                                                           \
        uint32 *frame_sp_old = frame_sp;                           \
        uint32 cell_num_to_copy;                                   \
        POP_CSP_CHECK_OVERFLOW(n + 1);                             \
        frame_csp -= n;                                            \
        frame_ip = (frame_csp - 1)->target_addr;                   \
        /* copy arity values of block */                           \
        frame_sp = (frame_csp - 1)->frame_sp;                      \
        cell_num_to_copy = (frame_csp - 1)->cell_num;              \
        word_copy(frame_sp, frame_sp_old - cell_num_to_copy,       \
                  cell_num_to_copy);                               \
        frame_ref_copy(FRAME_REF(frame_sp),                        \
                       FRAME_REF(frame_sp_old - cell_num_to_copy), \
                       cell_num_to_copy);                          \
        frame_sp += cell_num_to_copy;                              \
        CLEAR_FRAME_REF(frame_sp, frame_sp_old - frame_sp);        \
=======
#define POP_CSP_N(n)                                             \
    do {                                                         \
        uint32 *frame_sp_old = frame_sp;                         \
        uint32 cell_num_to_copy;                                 \
        POP_CSP_CHECK_OVERFLOW(n + 1);                           \
        frame_csp -= n;                                          \
        frame_ip = (frame_csp - 1)->target_addr;                 \
        /* copy arity values of block */                         \
        frame_sp = (frame_csp - 1)->frame_sp;                    \
        cell_num_to_copy = (frame_csp - 1)->cell_num;            \
        if (cell_num_to_copy > 0) {                              \
            word_copy(frame_sp, frame_sp_old - cell_num_to_copy, \
                      cell_num_to_copy);                         \
        }                                                        \
        frame_sp += cell_num_to_copy;                            \
>>>>>>> 9b858c43
    } while (0)

/* Pop the given number of elements from the given frame's stack.  */
#define POP(N)                        \
    do {                              \
        int n = (N);                  \
        frame_sp -= n;                \
        CLEAR_FRAME_REF(frame_sp, n); \
    } while (0)

#define SYNC_ALL_TO_FRAME()     \
    do {                        \
        frame->sp = frame_sp;   \
        frame->ip = frame_ip;   \
        frame->csp = frame_csp; \
    } while (0)

#define UPDATE_ALL_FROM_FRAME() \
    do {                        \
        frame_sp = frame->sp;   \
        frame_ip = frame->ip;   \
        frame_csp = frame->csp; \
    } while (0)

#define read_leb_int64(p, p_end, res)              \
    do {                                           \
        uint8 _val = *p;                           \
        if (!(_val & 0x80)) {                      \
            res = (int64)_val;                     \
            if (_val & 0x40)                       \
                /* sign extend */                  \
                res |= 0xFFFFFFFFFFFFFF80LL;       \
            p++;                                   \
            break;                                 \
        }                                          \
        uint32 _off = 0;                           \
        res = (int64)read_leb(p, &_off, 64, true); \
        p += _off;                                 \
    } while (0)

#define read_leb_uint32(p, p_end, res)               \
    do {                                             \
        uint8 _val = *p;                             \
        if (!(_val & 0x80)) {                        \
            res = _val;                              \
            p++;                                     \
            break;                                   \
        }                                            \
        uint32 _off = 0;                             \
        res = (uint32)read_leb(p, &_off, 32, false); \
        p += _off;                                   \
    } while (0)

#define read_leb_int32(p, p_end, res)              \
    do {                                           \
        uint8 _val = *p;                           \
        if (!(_val & 0x80)) {                      \
            res = (int32)_val;                     \
            if (_val & 0x40)                       \
                /* sign extend */                  \
                res |= 0xFFFFFF80;                 \
            p++;                                   \
            break;                                 \
        }                                          \
        uint32 _off = 0;                           \
        res = (int32)read_leb(p, &_off, 32, true); \
        p += _off;                                 \
    } while (0)

#if WASM_ENABLE_LABELS_AS_VALUES == 0
#define RECOVER_FRAME_IP_END() frame_ip_end = wasm_get_func_code_end(cur_func)
#else
#define RECOVER_FRAME_IP_END() (void)0
#endif

#define RECOVER_CONTEXT(new_frame)      \
    do {                                \
        frame = (new_frame);            \
        cur_func = frame->function;     \
        prev_frame = frame->prev_frame; \
        frame_ip = frame->ip;           \
        RECOVER_FRAME_IP_END();         \
        frame_lp = frame->lp;           \
        frame_sp = frame->sp;           \
        frame_csp = frame->csp;         \
    } while (0)

#if WASM_ENABLE_LABELS_AS_VALUES != 0
#define GET_OPCODE() opcode = *(frame_ip - 1);
#else
#define GET_OPCODE() (void)0
#endif

#define DEF_OP_I_CONST(ctype, src_op_type)              \
    do {                                                \
        ctype cval;                                     \
        read_leb_##ctype(frame_ip, frame_ip_end, cval); \
        PUSH_##src_op_type(cval);                       \
    } while (0)

#define DEF_OP_EQZ(src_op_type)             \
    do {                                    \
        int32 pop_val;                      \
        pop_val = POP_##src_op_type() == 0; \
        PUSH_I32(pop_val);                  \
    } while (0)

#define DEF_OP_CMP(src_type, src_op_type, cond) \
    do {                                        \
        uint32 res;                             \
        src_type val1, val2;                    \
        val2 = (src_type)POP_##src_op_type();   \
        val1 = (src_type)POP_##src_op_type();   \
        res = val1 cond val2;                   \
        PUSH_I32(res);                          \
    } while (0)

#define DEF_OP_BIT_COUNT(src_type, src_op_type, operation) \
    do {                                                   \
        src_type val1, val2;                               \
        val1 = (src_type)POP_##src_op_type();              \
        val2 = (src_type)operation(val1);                  \
        PUSH_##src_op_type(val2);                          \
    } while (0)

#define DEF_OP_NUMERIC(src_type1, src_type2, src_op_type, operation)  \
    do {                                                              \
        frame_sp -= sizeof(src_type2) / sizeof(uint32);               \
        *(src_type1 *)(frame_sp - sizeof(src_type1) / sizeof(uint32)) \
            operation## = *(src_type2 *)(frame_sp);                   \
    } while (0)

#if WASM_CPU_SUPPORTS_UNALIGNED_ADDR_ACCESS != 0
#define DEF_OP_NUMERIC_64 DEF_OP_NUMERIC
#else
#define DEF_OP_NUMERIC_64(src_type1, src_type2, src_op_type, operation) \
    do {                                                                \
        src_type1 val1;                                                 \
        src_type2 val2;                                                 \
        frame_sp -= 2;                                                  \
        val1 = (src_type1)GET_##src_op_type##_FROM_ADDR(frame_sp - 2);  \
        val2 = (src_type2)GET_##src_op_type##_FROM_ADDR(frame_sp);      \
        val1 operation## = val2;                                        \
        PUT_##src_op_type##_TO_ADDR(frame_sp - 2, val1);                \
    } while (0)
#endif

#define DEF_OP_NUMERIC2(src_type1, src_type2, src_op_type, operation) \
    do {                                                              \
        frame_sp -= sizeof(src_type2) / sizeof(uint32);               \
        *(src_type1 *)(frame_sp - sizeof(src_type1) / sizeof(uint32)) \
            operation## = (*(src_type2 *)(frame_sp) % 32);            \
    } while (0)

#define DEF_OP_NUMERIC2_64(src_type1, src_type2, src_op_type, operation) \
    do {                                                                 \
        src_type1 val1;                                                  \
        src_type2 val2;                                                  \
        frame_sp -= 2;                                                   \
        val1 = (src_type1)GET_##src_op_type##_FROM_ADDR(frame_sp - 2);   \
        val2 = (src_type2)GET_##src_op_type##_FROM_ADDR(frame_sp);       \
        val1 operation## = (val2 % 64);                                  \
        PUT_##src_op_type##_TO_ADDR(frame_sp - 2, val1);                 \
    } while (0)

#define DEF_OP_MATH(src_type, src_op_type, method) \
    do {                                           \
        src_type src_val;                          \
        src_val = POP_##src_op_type();             \
        PUSH_##src_op_type(method(src_val));       \
    } while (0)

#define TRUNC_FUNCTION(func_name, src_type, dst_type, signed_type)  \
    static dst_type func_name(src_type src_value, src_type src_min, \
                              src_type src_max, dst_type dst_min,   \
                              dst_type dst_max, bool is_sign)       \
    {                                                               \
        dst_type dst_value = 0;                                     \
        if (!isnan(src_value)) {                                    \
            if (src_value <= src_min)                               \
                dst_value = dst_min;                                \
            else if (src_value >= src_max)                          \
                dst_value = dst_max;                                \
            else {                                                  \
                if (is_sign)                                        \
                    dst_value = (dst_type)(signed_type)src_value;   \
                else                                                \
                    dst_value = (dst_type)src_value;                \
            }                                                       \
        }                                                           \
        return dst_value;                                           \
    }

TRUNC_FUNCTION(trunc_f32_to_i32, float32, uint32, int32)
TRUNC_FUNCTION(trunc_f32_to_i64, float32, uint64, int64)
TRUNC_FUNCTION(trunc_f64_to_i32, float64, uint32, int32)
TRUNC_FUNCTION(trunc_f64_to_i64, float64, uint64, int64)

static bool
trunc_f32_to_int(WASMModuleInstance *module, uint32 *frame_sp, float32 src_min,
                 float32 src_max, bool saturating, bool is_i32, bool is_sign)
{
    float32 src_value = POP_F32();
    uint64 dst_value_i64;
    uint32 dst_value_i32;

    if (!saturating) {
        if (isnan(src_value)) {
            wasm_set_exception(module, "invalid conversion to integer");
            return true;
        }
        else if (src_value <= src_min || src_value >= src_max) {
            wasm_set_exception(module, "integer overflow");
            return true;
        }
    }

    if (is_i32) {
        uint32 dst_min = is_sign ? INT32_MIN : 0;
        uint32 dst_max = is_sign ? INT32_MAX : UINT32_MAX;
        dst_value_i32 = trunc_f32_to_i32(src_value, src_min, src_max, dst_min,
                                         dst_max, is_sign);
        PUSH_I32(dst_value_i32);
    }
    else {
        uint64 dst_min = is_sign ? INT64_MIN : 0;
        uint64 dst_max = is_sign ? INT64_MAX : UINT64_MAX;
        dst_value_i64 = trunc_f32_to_i64(src_value, src_min, src_max, dst_min,
                                         dst_max, is_sign);
        PUSH_I64(dst_value_i64);
    }
    return false;
}

static bool
trunc_f64_to_int(WASMModuleInstance *module, uint32 *frame_sp, float64 src_min,
                 float64 src_max, bool saturating, bool is_i32, bool is_sign)
{
    float64 src_value = POP_F64();
    uint64 dst_value_i64;
    uint32 dst_value_i32;

    if (!saturating) {
        if (isnan(src_value)) {
            wasm_set_exception(module, "invalid conversion to integer");
            return true;
        }
        else if (src_value <= src_min || src_value >= src_max) {
            wasm_set_exception(module, "integer overflow");
            return true;
        }
    }

    if (is_i32) {
        uint32 dst_min = is_sign ? INT32_MIN : 0;
        uint32 dst_max = is_sign ? INT32_MAX : UINT32_MAX;
        dst_value_i32 = trunc_f64_to_i32(src_value, src_min, src_max, dst_min,
                                         dst_max, is_sign);
        PUSH_I32(dst_value_i32);
    }
    else {
        uint64 dst_min = is_sign ? INT64_MIN : 0;
        uint64 dst_max = is_sign ? INT64_MAX : UINT64_MAX;
        dst_value_i64 = trunc_f64_to_i64(src_value, src_min, src_max, dst_min,
                                         dst_max, is_sign);
        PUSH_I64(dst_value_i64);
    }
    return false;
}

#define DEF_OP_TRUNC_F32(min, max, is_i32, is_sign)                     \
    do {                                                                \
        if (trunc_f32_to_int(module, frame_sp, min, max, false, is_i32, \
                             is_sign))                                  \
            goto got_exception;                                         \
    } while (0)

#define DEF_OP_TRUNC_F64(min, max, is_i32, is_sign)                     \
    do {                                                                \
        if (trunc_f64_to_int(module, frame_sp, min, max, false, is_i32, \
                             is_sign))                                  \
            goto got_exception;                                         \
    } while (0)

#define DEF_OP_TRUNC_SAT_F32(min, max, is_i32, is_sign)                  \
    do {                                                                 \
        (void)trunc_f32_to_int(module, frame_sp, min, max, true, is_i32, \
                               is_sign);                                 \
    } while (0)

#define DEF_OP_TRUNC_SAT_F64(min, max, is_i32, is_sign)                  \
    do {                                                                 \
        (void)trunc_f64_to_int(module, frame_sp, min, max, true, is_i32, \
                               is_sign);                                 \
    } while (0)

#define DEF_OP_CONVERT(dst_type, dst_op_type, src_type, src_op_type) \
    do {                                                             \
        dst_type value = (dst_type)(src_type)POP_##src_op_type();    \
        PUSH_##dst_op_type(value);                                   \
    } while (0)

#define GET_LOCAL_INDEX_TYPE_AND_OFFSET()                                \
    do {                                                                 \
        uint32 param_count = cur_func->param_count;                      \
        read_leb_uint32(frame_ip, frame_ip_end, local_idx);              \
        bh_assert(local_idx < param_count + cur_func->local_count);      \
        local_offset = cur_func->local_offsets[local_idx];               \
        if (local_idx < param_count)                                     \
            local_type = cur_func->param_types[local_idx];               \
        else                                                             \
            local_type = cur_func->local_types[local_idx - param_count]; \
    } while (0)

#define DEF_ATOMIC_RMW_OPCODE(OP_NAME, op)                           \
    case WASM_OP_ATOMIC_RMW_I32_##OP_NAME:                           \
    case WASM_OP_ATOMIC_RMW_I32_##OP_NAME##8_U:                      \
    case WASM_OP_ATOMIC_RMW_I32_##OP_NAME##16_U:                     \
    {                                                                \
        uint32 readv, sval;                                          \
                                                                     \
        sval = POP_I32();                                            \
        addr = POP_I32();                                            \
                                                                     \
        if (opcode == WASM_OP_ATOMIC_RMW_I32_##OP_NAME##8_U) {       \
            CHECK_BULK_MEMORY_OVERFLOW(addr + offset, 1, maddr);     \
            CHECK_ATOMIC_MEMORY_ACCESS();                            \
                                                                     \
            os_mutex_lock(&memory->mem_lock);                        \
            readv = (uint32)(*(uint8 *)maddr);                       \
            *(uint8 *)maddr = (uint8)(readv op sval);                \
            os_mutex_unlock(&memory->mem_lock);                      \
        }                                                            \
        else if (opcode == WASM_OP_ATOMIC_RMW_I32_##OP_NAME##16_U) { \
            CHECK_BULK_MEMORY_OVERFLOW(addr + offset, 2, maddr);     \
            CHECK_ATOMIC_MEMORY_ACCESS();                            \
                                                                     \
            os_mutex_lock(&memory->mem_lock);                        \
            readv = (uint32)LOAD_U16(maddr);                         \
            STORE_U16(maddr, (uint16)(readv op sval));               \
            os_mutex_unlock(&memory->mem_lock);                      \
        }                                                            \
        else {                                                       \
            CHECK_BULK_MEMORY_OVERFLOW(addr + offset, 4, maddr);     \
            CHECK_ATOMIC_MEMORY_ACCESS();                            \
                                                                     \
            os_mutex_lock(&memory->mem_lock);                        \
            readv = LOAD_I32(maddr);                                 \
            STORE_U32(maddr, readv op sval);                         \
            os_mutex_unlock(&memory->mem_lock);                      \
        }                                                            \
        PUSH_I32(readv);                                             \
        break;                                                       \
    }                                                                \
    case WASM_OP_ATOMIC_RMW_I64_##OP_NAME:                           \
    case WASM_OP_ATOMIC_RMW_I64_##OP_NAME##8_U:                      \
    case WASM_OP_ATOMIC_RMW_I64_##OP_NAME##16_U:                     \
    case WASM_OP_ATOMIC_RMW_I64_##OP_NAME##32_U:                     \
    {                                                                \
        uint64 readv, sval;                                          \
                                                                     \
        sval = (uint64)POP_I64();                                    \
        addr = POP_I32();                                            \
                                                                     \
        if (opcode == WASM_OP_ATOMIC_RMW_I64_##OP_NAME##8_U) {       \
            CHECK_BULK_MEMORY_OVERFLOW(addr + offset, 1, maddr);     \
            CHECK_ATOMIC_MEMORY_ACCESS();                            \
                                                                     \
            os_mutex_lock(&memory->mem_lock);                        \
            readv = (uint64)(*(uint8 *)maddr);                       \
            *(uint8 *)maddr = (uint8)(readv op sval);                \
            os_mutex_unlock(&memory->mem_lock);                      \
        }                                                            \
        else if (opcode == WASM_OP_ATOMIC_RMW_I64_##OP_NAME##16_U) { \
            CHECK_BULK_MEMORY_OVERFLOW(addr + offset, 2, maddr);     \
            CHECK_ATOMIC_MEMORY_ACCESS();                            \
                                                                     \
            os_mutex_lock(&memory->mem_lock);                        \
            readv = (uint64)LOAD_U16(maddr);                         \
            STORE_U16(maddr, (uint16)(readv op sval));               \
            os_mutex_unlock(&memory->mem_lock);                      \
        }                                                            \
        else if (opcode == WASM_OP_ATOMIC_RMW_I64_##OP_NAME##32_U) { \
            CHECK_BULK_MEMORY_OVERFLOW(addr + offset, 4, maddr);     \
            CHECK_ATOMIC_MEMORY_ACCESS();                            \
                                                                     \
            os_mutex_lock(&memory->mem_lock);                        \
            readv = (uint64)LOAD_U32(maddr);                         \
            STORE_U32(maddr, (uint32)(readv op sval));               \
            os_mutex_unlock(&memory->mem_lock);                      \
        }                                                            \
        else {                                                       \
            uint64 op_result;                                        \
            CHECK_BULK_MEMORY_OVERFLOW(addr + offset, 8, maddr);     \
            CHECK_ATOMIC_MEMORY_ACCESS();                            \
                                                                     \
            os_mutex_lock(&memory->mem_lock);                        \
            readv = (uint64)LOAD_I64(maddr);                         \
            op_result = readv op sval;                               \
            STORE_I64(maddr, op_result);                             \
            os_mutex_unlock(&memory->mem_lock);                      \
        }                                                            \
        PUSH_I64(readv);                                             \
        break;                                                       \
    }

static inline int32
sign_ext_8_32(int8 val)
{
    if (val & 0x80)
        return (int32)val | (int32)0xffffff00;
    return val;
}

static inline int32
sign_ext_16_32(int16 val)
{
    if (val & 0x8000)
        return (int32)val | (int32)0xffff0000;
    return val;
}

static inline int64
sign_ext_8_64(int8 val)
{
    if (val & 0x80)
        return (int64)val | (int64)0xffffffffffffff00LL;
    return val;
}

static inline int64
sign_ext_16_64(int16 val)
{
    if (val & 0x8000)
        return (int64)val | (int64)0xffffffffffff0000LL;
    return val;
}

static inline int64
sign_ext_32_64(int32 val)
{
    if (val & (int32)0x80000000)
        return (int64)val | (int64)0xffffffff00000000LL;
    return val;
}

static inline void
word_copy(uint32 *dest, uint32 *src, unsigned num)
{
<<<<<<< HEAD
    if (dest != src)
        for (; num > 0; num--)
            *dest++ = *src++;
=======
    bh_assert(dest != NULL);
    bh_assert(src != NULL);
    bh_assert(num > 0);
    if (dest != src) {
        /* No overlap buffer */
        bh_assert(!((src < dest) && (dest < src + num)));
        for (; num > 0; num--)
            *dest++ = *src++;
    }
>>>>>>> 9b858c43
}

#if WASM_ENABLE_GC != 0
static inline void
frame_ref_copy(uint8 *frame_ref_dest, uint8 *frame_ref_src, unsigned num)
{
    if (frame_ref_dest != frame_ref_src)
        for (; num > 0; num--)
            *frame_ref_dest++ = *frame_ref_src++;
}
#else
#define frame_ref_copy(frame_ref_dst, frame_ref_src, num) (void)0
#endif

static inline WASMInterpFrame *
ALLOC_FRAME(WASMExecEnv *exec_env, uint32 size, WASMInterpFrame *prev_frame)
{
    WASMInterpFrame *frame = wasm_exec_env_alloc_wasm_frame(exec_env, size);

    if (frame) {
        frame->prev_frame = prev_frame;
#if WASM_ENABLE_PERF_PROFILING != 0
        frame->time_started = os_time_get_boot_microsecond();
#endif
    }
    else {
        wasm_set_exception((WASMModuleInstance *)exec_env->module_inst,
                           "wasm operand stack overflow");
    }

    return frame;
}

static inline void
FREE_FRAME(WASMExecEnv *exec_env, WASMInterpFrame *frame)
{
#if WASM_ENABLE_PERF_PROFILING != 0
    if (frame->function) {
        frame->function->total_exec_time +=
            os_time_get_boot_microsecond() - frame->time_started;
        frame->function->total_exec_cnt++;
    }
#endif
    wasm_exec_env_free_wasm_frame(exec_env, frame);
}

static void
wasm_interp_call_func_native(WASMModuleInstance *module_inst,
                             WASMExecEnv *exec_env,
                             WASMFunctionInstance *cur_func,
                             WASMInterpFrame *prev_frame)
{
    WASMFunctionImport *func_import = cur_func->u.func_import;
    unsigned local_cell_num =
        cur_func->param_cell_num > 2 ? cur_func->param_cell_num : 2;
    unsigned all_cell_num;
    WASMInterpFrame *frame;
    uint32 argv_ret[2];
    char buf[128];
    bool ret;
#if WASM_ENABLE_GC != 0
    uint8 *frame_ref;
#endif

    all_cell_num = local_cell_num;
#if WASM_ENABLE_GC != 0
    all_cell_num += (local_cell_num + 3) / 4;
#endif

    if (!(frame =
              ALLOC_FRAME(exec_env, wasm_interp_interp_frame_size(all_cell_num),
                          prev_frame)))
        return;

    frame->function = cur_func;
    frame->ip = NULL;
    frame->sp = frame->lp + local_cell_num;
#if WASM_ENABLE_GC != 0
    /* native function doesn't have operand stack and label stack */
    frame_ref = (uint8 *)frame->sp;
    init_frame_refs(frame_ref, local_cell_num, func_import->func_type);
#endif

    wasm_exec_env_set_cur_frame(exec_env, frame);

    if (!func_import->func_ptr_linked) {
        snprintf(buf, sizeof(buf),
                 "failed to call unlinked import function (%s, %s)",
                 func_import->module_name, func_import->field_name);
        wasm_set_exception(module_inst, buf);
        return;
    }

    if (func_import->call_conv_wasm_c_api) {
        ret = wasm_runtime_invoke_c_api_native(
            (WASMModuleInstanceCommon *)module_inst,
            func_import->func_ptr_linked, func_import->func_type,
            cur_func->param_cell_num, frame->lp,
            func_import->wasm_c_api_with_env, func_import->attachment);
        if (ret) {
            argv_ret[0] = frame->lp[0];
            argv_ret[1] = frame->lp[1];
        }
    }
    else if (!func_import->call_conv_raw) {
        ret = wasm_runtime_invoke_native(
            exec_env, func_import->func_ptr_linked, func_import->func_type,
            func_import->signature, func_import->attachment, frame->lp,
            cur_func->param_cell_num, argv_ret);
    }
    else {
        ret = wasm_runtime_invoke_native_raw(
            exec_env, func_import->func_ptr_linked, func_import->func_type,
            func_import->signature, func_import->attachment, frame->lp,
            cur_func->param_cell_num, argv_ret);
    }

    if (!ret)
        return;

    if (cur_func->ret_cell_num == 1) {
        prev_frame->sp[0] = argv_ret[0];
        prev_frame->sp++;
    }
    else if (cur_func->ret_cell_num == 2) {
        prev_frame->sp[0] = argv_ret[0];
        prev_frame->sp[1] = argv_ret[1];
        prev_frame->sp += 2;
    }

    FREE_FRAME(exec_env, frame);
    wasm_exec_env_set_cur_frame(exec_env, prev_frame);
}

#if WASM_ENABLE_MULTI_MODULE != 0
static void
wasm_interp_call_func_bytecode(WASMModuleInstance *module,
                               WASMExecEnv *exec_env,
                               WASMFunctionInstance *cur_func,
                               WASMInterpFrame *prev_frame);

static void
wasm_interp_call_func_import(WASMModuleInstance *module_inst,
                             WASMExecEnv *exec_env,
                             WASMFunctionInstance *cur_func,
                             WASMInterpFrame *prev_frame)
{
    WASMModuleInstance *sub_module_inst = cur_func->import_module_inst;
    WASMFunctionInstance *sub_func_inst = cur_func->import_func_inst;
    WASMFunctionImport *func_import = cur_func->u.func_import;
    uint8 *ip = prev_frame->ip;
    char buf[128];

    if (!sub_func_inst) {
        snprintf(buf, sizeof(buf),
                 "failed to call unlinked import function (%s, %s)",
                 func_import->module_name, func_import->field_name);
        wasm_set_exception(module_inst, buf);
        return;
    }

    /* set ip NULL to make call_func_bytecode return after executing
       this function */
    prev_frame->ip = NULL;

    /* replace exec_env's module_inst with sub_module_inst so we can
       call it */
    exec_env->module_inst = (WASMModuleInstanceCommon *)sub_module_inst;

    /* call function of sub-module*/
    wasm_interp_call_func_bytecode(sub_module_inst, exec_env, sub_func_inst,
                                   prev_frame);

    /* restore ip and module_inst */
    prev_frame->ip = ip;
    exec_env->module_inst = (WASMModuleInstanceCommon *)module_inst;

    /* transfer exception if it is thrown */
    if (wasm_get_exception(sub_module_inst)) {
        bh_memcpy_s(module_inst->cur_exception,
                    sizeof(module_inst->cur_exception),
                    sub_module_inst->cur_exception,
                    sizeof(sub_module_inst->cur_exception));
    }
}
#endif

#if WASM_ENABLE_THREAD_MGR != 0
#if WASM_ENABLE_DEBUG_INTERP != 0
#define CHECK_SUSPEND_FLAGS()                                          \
    do {                                                               \
        if (IS_WAMR_TERM_SIG(exec_env->current_status->signal_flag)) { \
            return;                                                    \
        }                                                              \
        if (IS_WAMR_STOP_SIG(exec_env->current_status->signal_flag)) { \
            SYNC_ALL_TO_FRAME();                                       \
            wasm_cluster_thread_stopped(exec_env);                     \
            wasm_cluster_thread_waiting_run(exec_env);                 \
        }                                                              \
    } while (0)
#else
#define CHECK_SUSPEND_FLAGS()                                             \
    do {                                                                  \
        if (exec_env->suspend_flags.flags != 0) {                         \
            if (exec_env->suspend_flags.flags & 0x01) {                   \
                /* terminate current thread */                            \
                return;                                                   \
            }                                                             \
            while (exec_env->suspend_flags.flags & 0x02) {                \
                /* suspend current thread */                              \
                os_cond_wait(&exec_env->wait_cond, &exec_env->wait_lock); \
            }                                                             \
        }                                                                 \
    } while (0)
#endif /* WASM_ENABLE_DEBUG_INTERP */
#endif /* WASM_ENABLE_THREAD_MGR */

#if WASM_ENABLE_LABELS_AS_VALUES != 0

#define HANDLE_OP(opcode) HANDLE_##opcode:
#define FETCH_OPCODE_AND_DISPATCH() goto *handle_table[*frame_ip++]

#if WASM_ENABLE_THREAD_MGR != 0 && WASM_ENABLE_DEBUG_INTERP != 0
#define HANDLE_OP_END()                                                   \
    do {                                                                  \
        while (exec_env->current_status->signal_flag == WAMR_SIG_SINGSTEP \
               && exec_env->current_status->step_count++ == 1) {          \
            exec_env->current_status->step_count = 0;                     \
            SYNC_ALL_TO_FRAME();                                          \
            wasm_cluster_thread_stopped(exec_env);                        \
            wasm_cluster_thread_waiting_run(exec_env);                    \
        }                                                                 \
        goto *handle_table[*frame_ip++];                                  \
    } while (0)
#else
#define HANDLE_OP_END() FETCH_OPCODE_AND_DISPATCH()
#endif

#else /* else of WASM_ENABLE_LABELS_AS_VALUES */
#define HANDLE_OP(opcode) case opcode:
#if WASM_ENABLE_THREAD_MGR != 0 && WASM_ENABLE_DEBUG_INTERP != 0
#define HANDLE_OP_END()                                            \
    if (exec_env->current_status->signal_flag == WAMR_SIG_SINGSTEP \
        && exec_env->current_status->step_count++ == 2) {          \
        exec_env->current_status->step_count = 0;                  \
        SYNC_ALL_TO_FRAME();                                       \
        wasm_cluster_thread_stopped(exec_env);                     \
        wasm_cluster_thread_waiting_run(exec_env);                 \
    }                                                              \
    continue
#else
#define HANDLE_OP_END() continue
#endif

#endif /* end of WASM_ENABLE_LABELS_AS_VALUES */

static inline uint8 *
get_global_addr(uint8 *global_data, WASMGlobalInstance *global)
{
#if WASM_ENABLE_MULTI_MODULE == 0
    return global_data + global->data_offset;
#else
    return global->import_global_inst
               ? global->import_module_inst->global_data
                     + global->import_global_inst->data_offset
               : global_data + global->data_offset;
#endif
}

static void
wasm_interp_call_func_bytecode(WASMModuleInstance *module,
                               WASMExecEnv *exec_env,
                               WASMFunctionInstance *cur_func,
                               WASMInterpFrame *prev_frame)
{
    WASMMemoryInstance *memory = module->default_memory;
    uint32 num_bytes_per_page = memory ? memory->num_bytes_per_page : 0;
    uint8 *global_data = module->global_data;
    uint32 linear_mem_size =
        memory ? num_bytes_per_page * memory->cur_page_count : 0;
    WASMType **wasm_types = module->module->types;
    WASMGlobalInstance *globals = module->globals, *global;
    uint8 opcode_IMPDEP = WASM_OP_IMPDEP;
    WASMInterpFrame *frame = NULL;
    /* Points to this special opcode so as to jump to the
     * call_method_from_entry.  */
    register uint8 *frame_ip = &opcode_IMPDEP; /* cache of frame->ip */
    register uint32 *frame_lp = NULL;          /* cache of frame->lp */
    register uint32 *frame_sp = NULL;          /* cache of frame->sp */
#if WASM_ENABLE_GC != 0
    register uint8 *frame_ref = NULL; /* cache of frame->ref */
    uint8 *frame_ref_tmp;
#endif
    WASMBranchBlock *frame_csp = NULL;
    BlockAddr *cache_items;
    uint8 *frame_ip_end = frame_ip + 1;
    uint8 opcode;
    uint32 i, depth, cond, count, fidx, tidx, lidx, frame_size = 0;
    uint64 all_cell_num = 0;
    int32 val;
    uint8 *else_addr, *end_addr, *maddr = NULL;
    uint32 local_idx, local_offset, global_idx;
    uint8 local_type, *global_addr;
    uint32 cache_index, type_index, param_cell_num, cell_num;
    uint8 value_type;
#if WASM_ENABLE_GC != 0
    WASMObjectRef gc_obj;
    WASMRttObjectRef rtt_obj;
    WASMStructObjectRef struct_obj;
    WASMArrayObjectRef array_obj;
    WASMFuncObjectRef func_obj;
    WASMI31ObjectRef i31_obj;
#endif

#if WASM_ENABLE_LABELS_AS_VALUES != 0
#define HANDLE_OPCODE(op) &&HANDLE_##op
    DEFINE_GOTO_TABLE(const void *, handle_table);
#undef HANDLE_OPCODE
#endif

#if WASM_ENABLE_LABELS_AS_VALUES == 0
    while (frame_ip < frame_ip_end) {
        opcode = *frame_ip++;
        switch (opcode) {
#else
    FETCH_OPCODE_AND_DISPATCH();
#endif
            /* control instructions */
            HANDLE_OP(WASM_OP_UNREACHABLE)
            {
                wasm_set_exception(module, "unreachable");
                goto got_exception;
            }

            HANDLE_OP(WASM_OP_NOP) { HANDLE_OP_END(); }

            HANDLE_OP(EXT_OP_BLOCK)
            {
                read_leb_uint32(frame_ip, frame_ip_end, type_index);
                param_cell_num =
                    ((WASMFuncType *)wasm_types[type_index])->param_cell_num;
                cell_num =
                    ((WASMFuncType *)wasm_types[type_index])->ret_cell_num;
                goto handle_op_block;
            }

            HANDLE_OP(WASM_OP_BLOCK)
            {
                value_type = *frame_ip++;
                param_cell_num = 0;
                cell_num = wasm_value_type_cell_num(value_type);
            handle_op_block:
                cache_index = ((uintptr_t)frame_ip)
                              & (uintptr_t)(BLOCK_ADDR_CACHE_SIZE - 1);
                cache_items = exec_env->block_addr_cache[cache_index];
                if (cache_items[0].start_addr == frame_ip) {
                    end_addr = cache_items[0].end_addr;
                }
                else if (cache_items[1].start_addr == frame_ip) {
                    end_addr = cache_items[1].end_addr;
                }
#if WASM_ENABLE_DEBUG_INTERP != 0
                else if (!wasm_loader_find_block_addr(
                             exec_env, (BlockAddr *)exec_env->block_addr_cache,
                             frame_ip, (uint8 *)-1, LABEL_TYPE_BLOCK,
                             &else_addr, &end_addr)) {
                    wasm_set_exception(module, "find block address failed");
                    goto got_exception;
                }
#endif
                else {
                    end_addr = NULL;
                }
                PUSH_CSP(LABEL_TYPE_BLOCK, param_cell_num, cell_num, end_addr);
                HANDLE_OP_END();
            }

            HANDLE_OP(EXT_OP_LOOP)
            {
                read_leb_uint32(frame_ip, frame_ip_end, type_index);
                param_cell_num =
                    ((WASMFuncType *)wasm_types[type_index])->param_cell_num;
                cell_num =
                    ((WASMFuncType *)wasm_types[type_index])->param_cell_num;
                goto handle_op_loop;
            }

            HANDLE_OP(WASM_OP_LOOP)
            {
                value_type = *frame_ip++;
                param_cell_num = 0;
                cell_num = 0;
            handle_op_loop:
                PUSH_CSP(LABEL_TYPE_LOOP, param_cell_num, cell_num, frame_ip);
                HANDLE_OP_END();
            }

            HANDLE_OP(EXT_OP_IF)
            {
                read_leb_uint32(frame_ip, frame_ip_end, type_index);
                param_cell_num =
                    ((WASMFuncType *)wasm_types[type_index])->param_cell_num;
                cell_num =
                    ((WASMFuncType *)wasm_types[type_index])->ret_cell_num;
                goto handle_op_if;
            }

            HANDLE_OP(WASM_OP_IF)
            {
                value_type = *frame_ip++;
                param_cell_num = 0;
                cell_num = wasm_value_type_cell_num(value_type);
            handle_op_if:
                cache_index = ((uintptr_t)frame_ip)
                              & (uintptr_t)(BLOCK_ADDR_CACHE_SIZE - 1);
                cache_items = exec_env->block_addr_cache[cache_index];
                if (cache_items[0].start_addr == frame_ip) {
                    else_addr = cache_items[0].else_addr;
                    end_addr = cache_items[0].end_addr;
                }
                else if (cache_items[1].start_addr == frame_ip) {
                    else_addr = cache_items[1].else_addr;
                    end_addr = cache_items[1].end_addr;
                }
                else if (!wasm_loader_find_block_addr(
                             exec_env, (BlockAddr *)exec_env->block_addr_cache,
                             frame_ip, (uint8 *)-1, LABEL_TYPE_IF, &else_addr,
                             &end_addr)) {
                    wasm_set_exception(module, "find block address failed");
                    goto got_exception;
                }

                cond = (uint32)POP_I32();

                if (cond) { /* if branch is met */
                    PUSH_CSP(LABEL_TYPE_IF, param_cell_num, cell_num, end_addr);
                }
                else { /* if branch is not met */
                    /* if there is no else branch, go to the end addr */
                    if (else_addr == NULL) {
                        frame_ip = end_addr + 1;
                    }
                    /* if there is an else branch, go to the else addr */
                    else {
                        PUSH_CSP(LABEL_TYPE_IF, param_cell_num, cell_num,
                                 end_addr);
                        frame_ip = else_addr + 1;
                    }
                }
                HANDLE_OP_END();
            }

            HANDLE_OP(WASM_OP_ELSE)
            {
                /* comes from the if branch in WASM_OP_IF */
                frame_ip = (frame_csp - 1)->target_addr;
                HANDLE_OP_END();
            }

            HANDLE_OP(WASM_OP_END)
            {
                if (frame_csp > frame->csp_bottom + 1) {
                    POP_CSP();
                }
                else { /* end of function, treat as WASM_OP_RETURN */
                    frame_sp -= cur_func->ret_cell_num;
                    for (i = 0; i < cur_func->ret_cell_num; i++) {
#if WASM_ENABLE_GC != 0
                        if (prev_frame->ip) {
                            /* prev frame is not a glue frame and has
                               the frame ref area */
                            *FRAME_REF_FOR(prev_frame, prev_frame->sp) =
                                *FRAME_REF(frame_sp + i);
                        }
#endif
                        *prev_frame->sp++ = frame_sp[i];
                    }
                    goto return_func;
                }
                HANDLE_OP_END();
            }

            HANDLE_OP(WASM_OP_BR)
            {
#if WASM_ENABLE_THREAD_MGR != 0
                CHECK_SUSPEND_FLAGS();
#endif
                read_leb_uint32(frame_ip, frame_ip_end, depth);
            label_pop_csp_n:
                POP_CSP_N(depth);
                if (!frame_ip) { /* must be label pushed by WASM_OP_BLOCK */
                    if (!wasm_loader_find_block_addr(
                            exec_env, (BlockAddr *)exec_env->block_addr_cache,
                            (frame_csp - 1)->begin_addr, (uint8 *)-1,
                            LABEL_TYPE_BLOCK, &else_addr, &end_addr)) {
                        wasm_set_exception(module, "find block address failed");
                        goto got_exception;
                    }
                    frame_ip = end_addr;
                }
                HANDLE_OP_END();
            }

            HANDLE_OP(WASM_OP_BR_IF)
            {
#if WASM_ENABLE_THREAD_MGR != 0
                CHECK_SUSPEND_FLAGS();
#endif
                read_leb_uint32(frame_ip, frame_ip_end, depth);
                cond = (uint32)POP_I32();
                if (cond)
                    goto label_pop_csp_n;
                HANDLE_OP_END();
            }

            HANDLE_OP(WASM_OP_BR_TABLE)
            {
#if WASM_ENABLE_THREAD_MGR != 0
                CHECK_SUSPEND_FLAGS();
#endif
                read_leb_uint32(frame_ip, frame_ip_end, count);
                lidx = POP_I32();
                if (lidx > count)
                    lidx = count;
                depth = frame_ip[lidx];
                goto label_pop_csp_n;
            }

            HANDLE_OP(EXT_OP_BR_TABLE_CACHE)
            {
                BrTableCache *node =
                    bh_list_first_elem(module->module->br_table_cache_list);
                BrTableCache *node_next;

#if WASM_ENABLE_THREAD_MGR != 0
                CHECK_SUSPEND_FLAGS();
#endif
                lidx = POP_I32();

                while (node) {
                    node_next = bh_list_elem_next(node);
                    if (node->br_table_op_addr == frame_ip - 1) {
                        depth = node->br_depths[lidx];
                        goto label_pop_csp_n;
                    }
                    node = node_next;
                }
                bh_assert(0);
                HANDLE_OP_END();
            }

            HANDLE_OP(WASM_OP_RETURN)
            {
                frame_sp -= cur_func->ret_cell_num;
                for (i = 0; i < cur_func->ret_cell_num; i++) {
#if WASM_ENABLE_GC != 0
                    if (prev_frame->ip) {
                        /* prev frame is not a glue frame and has
                           the frame ref area */
                        *FRAME_REF_FOR(prev_frame, prev_frame->sp) =
                            *FRAME_REF(frame_sp + i);
                    }
#endif
                    *prev_frame->sp++ = frame_sp[i];
                }
                goto return_func;
            }

            HANDLE_OP(WASM_OP_CALL)
            {
#if WASM_ENABLE_THREAD_MGR != 0
                CHECK_SUSPEND_FLAGS();
#endif
                read_leb_uint32(frame_ip, frame_ip_end, fidx);
#if WASM_ENABLE_MULTI_MODULE != 0
                if (fidx >= module->function_count) {
                    wasm_set_exception(module, "unknown function");
                    goto got_exception;
                }
#endif
                cur_func = module->functions + fidx;
                goto call_func_from_interp;
            }

#if WASM_ENABLE_TAIL_CALL != 0
            HANDLE_OP(WASM_OP_RETURN_CALL)
            {
#if WASM_ENABLE_THREAD_MGR != 0
                CHECK_SUSPEND_FLAGS();
#endif
                read_leb_uint32(frame_ip, frame_ip_end, fidx);
#if WASM_ENABLE_MULTI_MODULE != 0
                if (fidx >= module->function_count) {
                    wasm_set_exception(module, "unknown function");
                    goto got_exception;
                }
#endif
                cur_func = module->functions + fidx;
                goto call_func_from_return_call;
            }
#endif /* WASM_ENABLE_TAIL_CALL */

            HANDLE_OP(WASM_OP_CALL_INDIRECT)
#if WASM_ENABLE_TAIL_CALL != 0
            HANDLE_OP(WASM_OP_RETURN_CALL_INDIRECT)
#endif
            {
                WASMFuncType *cur_type, *cur_func_type;
                WASMTableInstance *tbl_inst;
                uint32 tbl_idx;

#if WASM_ENABLE_TAIL_CALL != 0
                opcode = *(frame_ip - 1);
#endif
#if WASM_ENABLE_THREAD_MGR != 0
                CHECK_SUSPEND_FLAGS();
#endif

                /**
                 * type check. compiler will make sure all like
                 * (call_indirect (type $x) (i32.const 1))
                 * the function type has to be defined in the module also
                 * no matter it is used or not
                 */
                read_leb_uint32(frame_ip, frame_ip_end, tidx);
                bh_assert(tidx < module->module->type_count);
                cur_type = (WASMFuncType *)wasm_types[tidx];

                read_leb_uint32(frame_ip, frame_ip_end, tbl_idx);
                bh_assert(tbl_idx < module->table_count);

                tbl_inst = wasm_get_table_inst(module, tbl_idx);

                val = POP_I32();
                if (val < 0 || val >= (int32)tbl_inst->cur_size) {
                    wasm_set_exception(module, "undefined element");
                    goto got_exception;
                }

                /* clang-format off */
#if WASM_ENABLE_GC == 0
                fidx = ((uint32 *)tbl_inst->base_addr)[val];
                if (fidx == (uint32)-1) {
                    wasm_set_exception(module, "uninitialized element");
                    goto got_exception;
                }
#else
                func_obj = ((WASMFuncObjectRef *)tbl_inst->base_addr)[val];
                if (!func_obj) {
                    wasm_set_exception(module, "uninitialized element");
                    goto got_exception;
                }
                fidx = func_obj->func_idx;
#endif
                /* clang-format on */

                /*
                 * we might be using a table injected by host or
                 * another module. In that case, we don't validate
                 * the elem value while loading
                 */
                if (fidx >= module->function_count) {
                    wasm_set_exception(module, "unknown function");
                    goto got_exception;
                }

                /* always call module own functions */
                cur_func = module->functions + fidx;

                if (cur_func->is_import_func)
                    cur_func_type = cur_func->u.func_import->func_type;
                else
                    cur_func_type = cur_func->u.func->func_type;
                if (!wasm_type_equal(
                        (WASMType *)cur_type, (WASMType *)cur_func_type,
                        module->module->types, module->module->type_count)) {
                    wasm_set_exception(module, "indirect call type mismatch");
                    goto got_exception;
                }
#if WASM_ENABLE_TAIL_CALL != 0
                if (opcode == WASM_OP_RETURN_CALL_INDIRECT)
                    goto call_func_from_return_call;
#endif
                goto call_func_from_interp;
            }

            /* parametric instructions */
            HANDLE_OP(WASM_OP_DROP)
            {
                frame_sp--;
                HANDLE_OP_END();
            }

            HANDLE_OP(WASM_OP_DROP_64)
            {
                frame_sp -= 2;
                HANDLE_OP_END();
            }

            HANDLE_OP(WASM_OP_SELECT)
            {
                cond = (uint32)POP_I32();
                frame_sp--;
                if (!cond)
                    *(frame_sp - 1) = *frame_sp;
                HANDLE_OP_END();
            }

            HANDLE_OP(WASM_OP_SELECT_64)
            {
                cond = (uint32)POP_I32();
                frame_sp -= 2;
                if (!cond) {
                    *(frame_sp - 2) = *frame_sp;
                    *(frame_sp - 1) = *(frame_sp + 1);
                }
                HANDLE_OP_END();
            }

#if (WASM_ENABLE_GC != 0) || (WASM_ENABLE_REF_TYPES != 0)
            HANDLE_OP(WASM_OP_SELECT_T)
            {
                uint32 vec_len;
                uint8 type;

                read_leb_uint32(frame_ip, frame_ip_end, vec_len);
                type = *frame_ip++;

                cond = (uint32)POP_I32();
                if (type == VALUE_TYPE_I64 || type == VALUE_TYPE_F64
#if WASM_ENABLE_GC != 0 && UINTPTR_MAX == UINT64_MAX
                    || wasm_is_type_reftype(type)
#endif
                ) {
                    frame_sp -= 2;
                    if (!cond) {
                        *(frame_sp - 2) = *frame_sp;
                        *(frame_sp - 1) = *(frame_sp + 1);
                    }
                }
                else {
                    frame_sp--;
                    if (!cond)
                        *(frame_sp - 1) = *frame_sp;
                }

                (void)vec_len;
                HANDLE_OP_END();
            }

            HANDLE_OP(WASM_OP_TABLE_GET)
            {
                uint32 tbl_idx, elem_idx;
                WASMTableInstance *tbl_inst;

                read_leb_uint32(frame_ip, frame_ip_end, tbl_idx);
                bh_assert(tbl_idx < module->table_count);

                tbl_inst = wasm_get_table_inst(module, tbl_idx);

                elem_idx = POP_I32();
                if (elem_idx >= tbl_inst->cur_size) {
                    wasm_set_exception(module, "out of bounds table access");
                    goto got_exception;
                }

#if WASM_ENABLE_GC == 0
                PUSH_I32(((uint32 *)tbl_inst->base_addr)[elem_idx]);
#else
                PUSH_REF(((table_elem_type_t *)tbl_inst->base_addr)[elem_idx]);
#endif
                HANDLE_OP_END();
            }

            HANDLE_OP(WASM_OP_TABLE_SET)
            {
                WASMTableInstance *tbl_inst;
                uint32 tbl_idx, elem_idx;
                table_elem_type_t elem_val;

                read_leb_uint32(frame_ip, frame_ip_end, tbl_idx);
                bh_assert(tbl_idx < module->table_count);

                tbl_inst = wasm_get_table_inst(module, tbl_idx);

#if WASM_ENABLE_GC == 0
                elem_val = POP_I32();
#else
                elem_val = POP_REF();
#endif
                elem_idx = POP_I32();
                if (elem_idx >= tbl_inst->cur_size) {
                    wasm_set_exception(module, "out of bounds table access");
                    goto got_exception;
                }

                ((table_elem_type_t *)(tbl_inst->base_addr))[elem_idx] =
                    elem_val;
                HANDLE_OP_END();
            }

            HANDLE_OP(WASM_OP_REF_NULL)
            {
                frame_ip++;
#if WASM_ENABLE_GC == 0
                PUSH_I32(NULL_REF);
#else
                PUSH_REF(NULL_REF);
#endif
                HANDLE_OP_END();
            }

            HANDLE_OP(WASM_OP_REF_IS_NULL)
            {
#if WASM_ENABLE_GC == 0
                uint32 ref_val;
                ref_val = POP_I32();
#else
                void *ref_val;
                ref_val = POP_REF();
#endif
                PUSH_I32(ref_val == NULL_REF ? 1 : 0);
                HANDLE_OP_END();
            }

            HANDLE_OP(WASM_OP_REF_FUNC)
            {
                uint32 func_idx;
                read_leb_uint32(frame_ip, frame_ip_end, func_idx);
#if WASM_ENABLE_GC == 0
                PUSH_I32(func_idx);
#else
                if (!(gc_obj = wasm_create_func_obj(module, func_idx, true,
                                                    NULL, 0))) {
                    goto got_exception;
                }
                PUSH_REF(gc_obj);
#endif
                HANDLE_OP_END();
            }
#endif /* (WASM_ENABLE_GC != 0) || (WASM_ENABLE_REF_TYPES != 0) */

#if WASM_ENABLE_GC != 0
            HANDLE_OP(WASM_OP_CALL_REF)
            {
#if WASM_ENABLE_THREAD_MGR != 0
                CHECK_SUSPEND_FLAGS();
#endif
                func_obj = POP_REF();
                if (!func_obj) {
                    wasm_set_exception(module, "null function object");
                    goto got_exception;
                }

                cur_func = module->functions + func_obj->func_idx;
                goto call_func_from_interp;
            }

            HANDLE_OP(WASM_OP_RETURN_CALL_REF)
            {
#if WASM_ENABLE_THREAD_MGR != 0
                CHECK_SUSPEND_FLAGS();
#endif
                func_obj = POP_REF();
                if (!func_obj) {
                    wasm_set_exception(module, "null function object");
                    goto got_exception;
                }

                cur_func = module->functions + func_obj->func_idx;
                goto call_func_from_return_call;
            }

            HANDLE_OP(WASM_OP_FUNC_BIND)
            HANDLE_OP(WASM_OP_LET)
            {
                wasm_set_exception(module, "unsupported opcode");
                goto got_exception;
            }

            HANDLE_OP(WASM_OP_REF_EQ)
            {
                WASMObjectRef gc_obj1, gc_obj2;
                gc_obj2 = POP_REF();
                gc_obj1 = POP_REF();
                val = wasm_obj_equal(gc_obj1, gc_obj2);
                PUSH_I32(val);
                HANDLE_OP_END();
            }

            HANDLE_OP(WASM_OP_REF_AS_NON_NULL)
            {
                gc_obj = GET_REF_FROM_ADDR(frame_sp - REF_CELL_NUM);
                if (gc_obj == NULL_REF) {
                    wasm_set_exception(module, "null reference");
                    goto got_exception;
                }
                HANDLE_OP_END();
            }

            HANDLE_OP(WASM_OP_BR_ON_NULL)
            {
#if WASM_ENABLE_THREAD_MGR != 0
                CHECK_SUSPEND_FLAGS();
#endif
                read_leb_uint32(frame_ip, frame_ip_end, depth);
                gc_obj = GET_REF_FROM_ADDR(frame_sp - REF_CELL_NUM);
                if (gc_obj == NULL_REF) {
                    frame_sp -= REF_CELL_NUM;
                    CLEAR_FRAME_REF(frame_sp, REF_CELL_NUM);
                    goto label_pop_csp_n;
                }
                HANDLE_OP_END();
            }

            HANDLE_OP(WASM_OP_BR_ON_NON_NULL)
            {
#if WASM_ENABLE_THREAD_MGR != 0
                CHECK_SUSPEND_FLAGS();
#endif
                read_leb_uint32(frame_ip, frame_ip_end, depth);
                gc_obj = GET_REF_FROM_ADDR(frame_sp - REF_CELL_NUM);
                if (gc_obj != NULL_REF) {
                    goto label_pop_csp_n;
                }
                else {
                    frame_sp -= REF_CELL_NUM;
                    CLEAR_FRAME_REF(frame_sp, REF_CELL_NUM);
                }
                HANDLE_OP_END();
            }

            HANDLE_OP(WASM_OP_GC_PREFIX)
            {
                uint32 opcode1;

                read_leb_uint32(frame_ip, frame_ip_end, opcode1);
                opcode = (uint8)opcode1;

                switch (opcode) {
                    case WASM_OP_STRUCT_NEW_WITH_RTT:
                    case WASM_OP_STRUCT_NEW_DEFAULT_WITH_RTT:
                    {
                        WASMStructType *struct_type;
                        WASMValue field_value = { 0 };

                        read_leb_uint32(frame_ip, frame_ip_end, type_index);
                        struct_type =
                            (WASMStructType *)module->module->types[type_index];

                        rtt_obj = POP_REF();
                        struct_obj = wasm_struct_obj_new(NULL, rtt_obj);
                        if (!struct_obj) {
                            wasm_set_exception(module,
                                               "create struct object failed");
                            goto got_exception;
                        }
                        if (opcode == WASM_OP_STRUCT_NEW_WITH_RTT) {
                            WASMStructFieldType *fields = struct_type->fields;
                            int32 field_count = (int32)struct_type->field_count;
                            int32 field_idx;
                            uint8 field_type;

                            for (field_idx = field_count - 1; field_idx >= 0;
                                 field_idx--) {
                                field_type = fields[field_idx].field_type;
                                if (wasm_is_type_reftype(field_type)) {
                                    field_value.gc_obj = POP_REF();
                                }
                                else if (field_type == VALUE_TYPE_I32
                                         || field_type == VALUE_TYPE_F32
                                         || field_type == PACKED_TYPE_I8
                                         || field_type == PACKED_TYPE_I16) {
                                    field_value.i32 = POP_I32();
                                }
                                else {
                                    field_value.i64 = POP_I64();
                                }
                                wasm_struct_obj_set_field(struct_obj, field_idx,
                                                          &field_value);
                            }
                        }
                        PUSH_REF(struct_obj);
                        HANDLE_OP_END();
                    }
                    case WASM_OP_STRUCT_GET:
                    case WASM_OP_STRUCT_GET_S:
                    case WASM_OP_STRUCT_GET_U:
                    {
                        WASMStructType *struct_type;
                        WASMValue field_value = { 0 };
                        uint32 field_idx;
                        uint8 field_type;

                        read_leb_uint32(frame_ip, frame_ip_end, type_index);
                        read_leb_uint32(frame_ip, frame_ip_end, field_idx);
                        struct_type =
                            (WASMStructType *)module->module->types[type_index];

                        struct_obj = POP_REF();

                        if (!struct_obj) {
                            wasm_set_exception(module, "null structure object");
                            goto got_exception;
                        }
                        if (field_idx >= struct_type->field_count) {
                            wasm_set_exception(
                                module, "struct field index out of bounds");
                            goto got_exception;
                        }

                        wasm_struct_obj_get_field(
                            struct_obj, field_idx,
                            opcode == WASM_OP_STRUCT_GET_S ? true : false,
                            &field_value);

                        field_type = struct_type->fields[field_idx].field_type;
                        if (wasm_is_type_reftype(field_type)) {
                            PUSH_REF(field_value.gc_obj);
                        }
                        else if (field_type == VALUE_TYPE_I32
                                 || field_type == VALUE_TYPE_F32
                                 || field_type == PACKED_TYPE_I8
                                 || field_type == PACKED_TYPE_I16) {
                            PUSH_I32(field_value.i32);
                        }
                        else {
                            PUSH_I64(field_value.i64);
                        }
                        HANDLE_OP_END();
                    }
                    case WASM_OP_STRUCT_SET:
                    {
                        WASMStructType *struct_type;
                        WASMValue field_value = { 0 };
                        uint32 field_idx;
                        uint8 field_type;

                        read_leb_uint32(frame_ip, frame_ip_end, type_index);
                        read_leb_uint32(frame_ip, frame_ip_end, field_idx);

                        struct_type =
                            (WASMStructType *)module->module->types[type_index];
                        field_type = struct_type->fields[field_idx].field_type;

                        if (wasm_is_type_reftype(field_type)) {
                            field_value.gc_obj = POP_REF();
                        }
                        else if (field_type == VALUE_TYPE_I32
                                 || field_type == VALUE_TYPE_F32
                                 || field_type == PACKED_TYPE_I8
                                 || field_type == PACKED_TYPE_I16) {
                            field_value.i32 = POP_I32();
                        }
                        else {
                            field_value.i64 = POP_I64();
                        }

                        struct_obj = POP_REF();
                        if (!struct_obj) {
                            wasm_set_exception(module, "null structure object");
                            goto got_exception;
                        }
                        if (field_idx >= struct_type->field_count) {
                            wasm_set_exception(
                                module, "struct field index out of bounds");
                            goto got_exception;
                        }

                        wasm_struct_obj_set_field(struct_obj, field_idx,
                                                  &field_value);
                        HANDLE_OP_END();
                    }

                    case WASM_OP_ARRAY_NEW_WITH_RTT:
                    case WASM_OP_ARRAY_NEW_DEFAULT_WITH_RTT:
                    {
                        WASMArrayType *array_type;
                        WASMValue array_elem = { 0 };
                        uint32 array_len;

                        read_leb_uint32(frame_ip, frame_ip_end, type_index);
                        array_type =
                            (WASMArrayType *)module->module->types[type_index];

                        rtt_obj = POP_REF();
                        array_len = POP_I32();

                        if (opcode == WASM_OP_ARRAY_NEW_WITH_RTT) {
                            if (wasm_is_type_reftype(array_type->elem_type)) {
                                array_elem.gc_obj = POP_REF();
                            }
                            else if (array_type->elem_type == VALUE_TYPE_I32
                                     || array_type->elem_type == VALUE_TYPE_F32
                                     || array_type->elem_type == PACKED_TYPE_I8
                                     || array_type->elem_type
                                            == PACKED_TYPE_I16) {
                                array_elem.i32 = POP_I32();
                            }
                            else {
                                array_elem.i64 = POP_I64();
                            }
                        }

                        array_obj = wasm_array_obj_new(NULL, rtt_obj, array_len,
                                                       &array_elem);
                        if (!array_obj) {
                            wasm_set_exception(module,
                                               "create array object failed");
                            goto got_exception;
                        }
                        PUSH_REF(array_obj);
                        HANDLE_OP_END();
                    }
                    case WASM_OP_ARRAY_GET:
                    case WASM_OP_ARRAY_GET_S:
                    case WASM_OP_ARRAY_GET_U:
                    {
                        WASMArrayType *array_type;
                        WASMValue array_elem = { 0 };
                        uint32 elem_idx, elem_size_log;

                        read_leb_uint32(frame_ip, frame_ip_end, type_index);
                        array_type =
                            (WASMArrayType *)module->module->types[type_index];

                        elem_idx = POP_I32();
                        array_obj = POP_REF();

                        if (!array_obj) {
                            wasm_set_exception(module, "null array object");
                            goto got_exception;
                        }
                        if (elem_idx >= wasm_array_obj_length(array_obj)) {
                            wasm_set_exception(module,
                                               "array index out of bounds");
                            goto got_exception;
                        }

                        wasm_array_obj_get_elem(
                            array_obj, elem_idx,
                            opcode == WASM_OP_ARRAY_GET_S ? true : false,
                            &array_elem);
                        elem_size_log = wasm_array_obj_elem_size_log(array_obj);

                        if (wasm_is_type_reftype(array_type->elem_type)) {
                            PUSH_REF(array_elem.gc_obj);
                        }
                        else if (elem_size_log < 3) {
                            PUSH_I32(array_elem.i32);
                        }
                        else {
                            PUSH_I64(array_elem.i64);
                        }
                        HANDLE_OP_END();
                    }
                    case WASM_OP_ARRAY_SET:
                    {
                        WASMArrayType *array_type;
                        WASMValue array_elem = { 0 };
                        uint32 elem_idx;

                        read_leb_uint32(frame_ip, frame_ip_end, type_index);
                        array_type =
                            (WASMArrayType *)module->module->types[type_index];
                        if (wasm_is_type_reftype(array_type->elem_type)) {
                            array_elem.gc_obj = POP_REF();
                        }
                        else if (array_type->elem_type == VALUE_TYPE_I32
                                 || array_type->elem_type == VALUE_TYPE_F32
                                 || array_type->elem_type == PACKED_TYPE_I8
                                 || array_type->elem_type == PACKED_TYPE_I16) {
                            array_elem.i32 = POP_I32();
                        }
                        else {
                            array_elem.i64 = POP_I64();
                        }

                        elem_idx = POP_I32();
                        array_obj = POP_REF();

                        if (!array_obj) {
                            wasm_set_exception(module, "null array object");
                            goto got_exception;
                        }
                        if (elem_idx >= wasm_array_obj_length(array_obj)) {
                            wasm_set_exception(module,
                                               "array index out of bounds");
                            goto got_exception;
                        }

                        wasm_array_obj_set_elem(array_obj, elem_idx,
                                                &array_elem);
                        HANDLE_OP_END();
                    }
                    case WASM_OP_ARRAY_LEN:
                    {
                        uint32 array_len;

                        /* TODO: remove this line for latest GC MVP */
                        read_leb_uint32(frame_ip, frame_ip_end, type_index);

                        array_obj = POP_REF();
                        if (!array_obj) {
                            wasm_set_exception(module, "null array object");
                            goto got_exception;
                        }
                        array_len = wasm_array_obj_length(array_obj);
                        PUSH_I32(array_len);
                        HANDLE_OP_END();
                    }

                    case WASM_OP_I31_NEW:
                    {
                        uint32 i31_val;

                        i31_val = POP_I32();
                        i31_obj = wasm_i31_obj_new(i31_val);
                        PUSH_REF(i31_obj);
                        HANDLE_OP_END();
                    }
                    case WASM_OP_I31_GET_S:
                    case WASM_OP_I31_GET_U:
                    {
                        uint32 i31_val;

                        i31_obj = (WASMI31ObjectRef)POP_REF();
                        if (!i31_obj) {
                            wasm_set_exception(module, "null i31 reference");
                            goto got_exception;
                        }
                        i31_val = wasm_i31_obj_get_value(
                            i31_obj,
                            opcode == WASM_OP_I31_GET_S ? true : false);
                        PUSH_I32(i31_val);
                        HANDLE_OP_END();
                    }

                    case WASM_OP_RTT_CANON:
                    case WASM_OP_RTT_SUB:
                    {
                        WASMModule *wasm_module = module->module;
                        WASMRttObjectRef rtt_obj_parent = NULL;

                        if (opcode == WASM_OP_RTT_SUB)
                            rtt_obj_parent = POP_REF();

                        read_leb_uint32(frame_ip, frame_ip_end, type_index);

                        rtt_obj = wasm_rtt_obj_new(
                            wasm_module->rtt_obj_set, rtt_obj_parent,
                            wasm_module->types[type_index], type_index);
                        if (!rtt_obj) {
                            wasm_set_exception(module,
                                               "create rtt object failed");
                            goto got_exception;
                        }
                        PUSH_REF(rtt_obj);
                        HANDLE_OP_END();
                    }

                    case WASM_OP_REF_TEST:
                    {
                        rtt_obj = POP_REF();
                        gc_obj = POP_REF();
                        if (gc_obj && rtt_obj
                            && wasm_obj_is_instance_of(gc_obj, rtt_obj))
                            val = 1;
                        else
                            val = 0;
                        PUSH_I32(val);
                        HANDLE_OP_END();
                    }

                    case WASM_OP_REF_CAST:
                    {
                        rtt_obj = POP_REF();
                        gc_obj = GET_REF_FROM_ADDR(frame_sp - REF_CELL_NUM);

                        if (gc_obj
                            && (!rtt_obj
                                || !wasm_obj_is_instance_of(gc_obj, rtt_obj))) {
                            wasm_set_exception(module,
                                               "gc object cast failure");
                            goto got_exception;
                        }
                        HANDLE_OP_END();
                    }
                    case WASM_OP_BR_ON_CAST:
                    {
#if WASM_ENABLE_THREAD_MGR != 0
                        CHECK_SUSPEND_FLAGS();
#endif
                        read_leb_uint32(frame_ip, frame_ip_end, depth);
                        rtt_obj = POP_REF();
                        gc_obj = GET_REF_FROM_ADDR(frame_sp - REF_CELL_NUM);

                        if (gc_obj
                            && (rtt_obj
                                && wasm_obj_is_instance_of(gc_obj, rtt_obj))) {
                            goto label_pop_csp_n;
                        }
                        HANDLE_OP_END();
                    }

                    case WASM_OP_BR_ON_CAST_FAIL:
                    {
#if WASM_ENABLE_THREAD_MGR != 0
                        CHECK_SUSPEND_FLAGS();
#endif
                        read_leb_uint32(frame_ip, frame_ip_end, depth);
                        rtt_obj = POP_REF();
                        gc_obj = GET_REF_FROM_ADDR(frame_sp - REF_CELL_NUM);

                        if (!gc_obj
                            || (!rtt_obj
                                || !wasm_obj_is_instance_of(gc_obj, rtt_obj))) {
                            goto label_pop_csp_n;
                        }
                        HANDLE_OP_END();
                    }

                    case WASM_OP_REF_IS_FUNC:
                    {
                        gc_obj = POP_REF();
                        val = gc_obj && wasm_obj_is_func_obj(gc_obj) ? 1 : 0;
                        PUSH_I32(val);
                        HANDLE_OP_END();
                    }
                    case WASM_OP_REF_IS_DATA:
                    {
                        gc_obj = POP_REF();
                        val = gc_obj && wasm_obj_is_data_obj(gc_obj) ? 1 : 0;
                        PUSH_I32(val);
                        HANDLE_OP_END();
                    }
                    case WASM_OP_REF_IS_I31:
                    {
                        gc_obj = POP_REF();
                        val = gc_obj && wasm_obj_is_i31_obj(gc_obj) ? 1 : 0;
                        PUSH_I32(val);
                        HANDLE_OP_END();
                    }
                    case WASM_OP_REF_IS_ARRAY:
                    {
                        gc_obj = POP_REF();
                        val = gc_obj && wasm_obj_is_array_obj(gc_obj) ? 1 : 0;
                        PUSH_I32(val);
                        HANDLE_OP_END();
                    }

                    case WASM_OP_REF_AS_FUNC:
                    {
                        gc_obj = GET_REF_FROM_ADDR(frame_sp - REF_CELL_NUM);
                        if (!gc_obj || !wasm_obj_is_func_obj(gc_obj)) {
                            wasm_set_exception(module,
                                               "gc object cast failure");
                            goto got_exception;
                        }
                        HANDLE_OP_END();
                    }
                    case WASM_OP_REF_AS_DATA:
                    {
                        gc_obj = GET_REF_FROM_ADDR(frame_sp - REF_CELL_NUM);
                        if (!gc_obj || !wasm_obj_is_data_obj(gc_obj)) {
                            wasm_set_exception(module,
                                               "gc object cast failure");
                            goto got_exception;
                        }
                        HANDLE_OP_END();
                    }
                    case WASM_OP_REF_AS_I31:
                    {
                        gc_obj = GET_REF_FROM_ADDR(frame_sp - REF_CELL_NUM);
                        if (!gc_obj || !wasm_obj_is_i31_obj(gc_obj)) {
                            wasm_set_exception(module,
                                               "gc object cast failure");
                            goto got_exception;
                        }
                        HANDLE_OP_END();
                    }
                    case WASM_OP_REF_AS_ARRAY:
                    {
                        gc_obj = GET_REF_FROM_ADDR(frame_sp - REF_CELL_NUM);
                        if (!gc_obj || !wasm_obj_is_array_obj(gc_obj)) {
                            wasm_set_exception(module,
                                               "gc object cast failure");
                            goto got_exception;
                        }
                        HANDLE_OP_END();
                    }

                    case WASM_OP_BR_ON_FUNC:
                    {
#if WASM_ENABLE_THREAD_MGR != 0
                        CHECK_SUSPEND_FLAGS();
#endif
                        read_leb_uint32(frame_ip, frame_ip_end, depth);
                        gc_obj = GET_REF_FROM_ADDR(frame_sp - REF_CELL_NUM);
                        if (gc_obj && wasm_obj_is_func_obj(gc_obj)) {
                            goto label_pop_csp_n;
                        }
                        HANDLE_OP_END();
                    }
                    case WASM_OP_BR_ON_DATA:
                    {
#if WASM_ENABLE_THREAD_MGR != 0
                        CHECK_SUSPEND_FLAGS();
#endif
                        read_leb_uint32(frame_ip, frame_ip_end, depth);
                        gc_obj = GET_REF_FROM_ADDR(frame_sp - REF_CELL_NUM);
                        if (gc_obj && wasm_obj_is_data_obj(gc_obj)) {
                            goto label_pop_csp_n;
                        }
                        HANDLE_OP_END();
                    }
                    case WASM_OP_BR_ON_I31:
                    {
#if WASM_ENABLE_THREAD_MGR != 0
                        CHECK_SUSPEND_FLAGS();
#endif
                        read_leb_uint32(frame_ip, frame_ip_end, depth);
                        gc_obj = GET_REF_FROM_ADDR(frame_sp - REF_CELL_NUM);
                        if (gc_obj && wasm_obj_is_i31_obj(gc_obj)) {
                            goto label_pop_csp_n;
                        }
                        HANDLE_OP_END();
                    }
                    case WASM_OP_BR_ON_ARRAY:
                    {
#if WASM_ENABLE_THREAD_MGR != 0
                        CHECK_SUSPEND_FLAGS();
#endif
                        read_leb_uint32(frame_ip, frame_ip_end, depth);
                        gc_obj = GET_REF_FROM_ADDR(frame_sp - REF_CELL_NUM);
                        if (gc_obj && wasm_obj_is_array_obj(gc_obj)) {
                            goto label_pop_csp_n;
                        }
                        HANDLE_OP_END();
                    }

                    case WASM_OP_BR_ON_NON_FUNC:
                    {
#if WASM_ENABLE_THREAD_MGR != 0
                        CHECK_SUSPEND_FLAGS();
#endif
                        read_leb_uint32(frame_ip, frame_ip_end, depth);
                        gc_obj = GET_REF_FROM_ADDR(frame_sp - REF_CELL_NUM);
                        if (!gc_obj || !wasm_obj_is_func_obj(gc_obj)) {
                            goto label_pop_csp_n;
                        }
                        HANDLE_OP_END();
                    }
                    case WASM_OP_BR_ON_NON_DATA:
                    {
#if WASM_ENABLE_THREAD_MGR != 0
                        CHECK_SUSPEND_FLAGS();
#endif
                        read_leb_uint32(frame_ip, frame_ip_end, depth);
                        gc_obj = GET_REF_FROM_ADDR(frame_sp - REF_CELL_NUM);
                        if (!gc_obj || !wasm_obj_is_data_obj(gc_obj)) {
                            goto label_pop_csp_n;
                        }
                        HANDLE_OP_END();
                    }
                    case WASM_OP_BR_ON_NON_I31:
                    {
#if WASM_ENABLE_THREAD_MGR != 0
                        CHECK_SUSPEND_FLAGS();
#endif
                        read_leb_uint32(frame_ip, frame_ip_end, depth);
                        gc_obj = GET_REF_FROM_ADDR(frame_sp - REF_CELL_NUM);
                        if (!gc_obj || !wasm_obj_is_i31_obj(gc_obj)) {
                            goto label_pop_csp_n;
                        }
                        HANDLE_OP_END();
                    }
                    case WASM_OP_BR_ON_NON_ARRAY:
                    {
#if WASM_ENABLE_THREAD_MGR != 0
                        CHECK_SUSPEND_FLAGS();
#endif
                        read_leb_uint32(frame_ip, frame_ip_end, depth);
                        gc_obj = GET_REF_FROM_ADDR(frame_sp - REF_CELL_NUM);
                        if (!gc_obj || !wasm_obj_is_array_obj(gc_obj)) {
                            goto label_pop_csp_n;
                        }
                        HANDLE_OP_END();
                    }
                    default:
                    {
                        wasm_set_exception(module, "unsupported opcode");
                        goto got_exception;
                    }
                }
            }
#endif /* end of WASM_ENABLE_GC != 0 */

            /* variable instructions */
            HANDLE_OP(WASM_OP_GET_LOCAL)
            {
                GET_LOCAL_INDEX_TYPE_AND_OFFSET();

                switch (local_type) {
                    case VALUE_TYPE_I32:
                    case VALUE_TYPE_F32:
#if WASM_ENABLE_GC == 0 && WASM_ENABLE_REF_TYPES != 0
                    case VALUE_TYPE_FUNCREF:
                    case VALUE_TYPE_EXTERNREF:
#endif
                        PUSH_I32(*(int32 *)(frame_lp + local_offset));
                        break;
                    case VALUE_TYPE_I64:
                    case VALUE_TYPE_F64:
                        PUSH_I64(GET_I64_FROM_ADDR(frame_lp + local_offset));
                        break;
                    default:
#if WASM_ENABLE_GC != 0
                        if (wasm_is_type_reftype(local_type)) {
                            PUSH_REF(
                                GET_REF_FROM_ADDR(frame_lp + local_offset));
                        }
                        else
#endif
                        {
                            wasm_set_exception(module, "invalid local type");
                            goto got_exception;
                        }
                }

                HANDLE_OP_END();
            }

            HANDLE_OP(EXT_OP_GET_LOCAL_FAST)
            {
                local_offset = *frame_ip++;
                if (local_offset & 0x80)
                    PUSH_I64(
                        GET_I64_FROM_ADDR(frame_lp + (local_offset & 0x7F)));
                else
                    PUSH_I32(*(int32 *)(frame_lp + local_offset));
                HANDLE_OP_END();
            }

            HANDLE_OP(WASM_OP_SET_LOCAL)
            {
                GET_LOCAL_INDEX_TYPE_AND_OFFSET();

                switch (local_type) {
                    case VALUE_TYPE_I32:
                    case VALUE_TYPE_F32:
#if (WASM_ENABLE_GC != 0) || (WASM_ENABLE_REF_TYPES != 0)
                    case VALUE_TYPE_FUNCREF:
                    case VALUE_TYPE_EXTERNREF:
#endif
                        *(int32 *)(frame_lp + local_offset) = POP_I32();
                        break;
                    case VALUE_TYPE_I64:
                    case VALUE_TYPE_F64:
                        PUT_I64_TO_ADDR((uint32 *)(frame_lp + local_offset),
                                        POP_I64());
                        break;
                    default:
#if WASM_ENABLE_GC != 0
                        if (wasm_is_type_reftype(local_type)) {
                            PUT_REF_TO_ADDR(frame_lp + local_offset, POP_REF());
                        }
                        else
#endif
                        {
                            wasm_set_exception(module, "invalid local type");
                            goto got_exception;
                        }
                }

                HANDLE_OP_END();
            }

            HANDLE_OP(EXT_OP_SET_LOCAL_FAST)
            {
                local_offset = *frame_ip++;
                if (local_offset & 0x80)
                    PUT_I64_TO_ADDR(
                        (uint32 *)(frame_lp + (local_offset & 0x7F)),
                        POP_I64());
                else
                    *(int32 *)(frame_lp + local_offset) = POP_I32();
                HANDLE_OP_END();
            }

            HANDLE_OP(WASM_OP_TEE_LOCAL)
            {
                GET_LOCAL_INDEX_TYPE_AND_OFFSET();

                switch (local_type) {
                    case VALUE_TYPE_I32:
                    case VALUE_TYPE_F32:
#if (WASM_ENABLE_GC != 0) || (WASM_ENABLE_REF_TYPES != 0)
                    case VALUE_TYPE_FUNCREF:
                    case VALUE_TYPE_EXTERNREF:
#endif
                        *(int32 *)(frame_lp + local_offset) =
                            *(int32 *)(frame_sp - 1);
                        break;
                    case VALUE_TYPE_I64:
                    case VALUE_TYPE_F64:
                        PUT_I64_TO_ADDR((uint32 *)(frame_lp + local_offset),
                                        GET_I64_FROM_ADDR(frame_sp - 2));
                        break;
                    default:
                        wasm_set_exception(module, "invalid local type");
                        goto got_exception;
                }

                HANDLE_OP_END();
            }

            HANDLE_OP(EXT_OP_TEE_LOCAL_FAST)
            {
                local_offset = *frame_ip++;
                if (local_offset & 0x80)
                    PUT_I64_TO_ADDR(
                        (uint32 *)(frame_lp + (local_offset & 0x7F)),
                        GET_I64_FROM_ADDR(frame_sp - 2));
                else
                    *(int32 *)(frame_lp + local_offset) =
                        *(int32 *)(frame_sp - 1);
                HANDLE_OP_END();
            }

            HANDLE_OP(WASM_OP_GET_GLOBAL)
            {
                read_leb_uint32(frame_ip, frame_ip_end, global_idx);
                bh_assert(global_idx < module->global_count);
                global = globals + global_idx;
                global_addr = get_global_addr(global_data, global);
                /* clang-format off */
#if WASM_ENABLE_GC == 0
                PUSH_I32(*(uint32 *)global_addr);
#else
                if (!wasm_is_type_reftype(global->type))
                    PUSH_I32(*(uint32 *)global_addr);
                else
                    PUSH_REF(GET_REF_FROM_ADDR((uint32 *)global_addr));
#endif
                /* clang-format on */
                HANDLE_OP_END();
            }

            HANDLE_OP(WASM_OP_GET_GLOBAL_64)
            {
                read_leb_uint32(frame_ip, frame_ip_end, global_idx);
                bh_assert(global_idx < module->global_count);
                global = globals + global_idx;
                global_addr = get_global_addr(global_data, global);
                PUSH_I64(GET_I64_FROM_ADDR((uint32 *)global_addr));
                HANDLE_OP_END();
            }

            HANDLE_OP(WASM_OP_SET_GLOBAL)
            {
                read_leb_uint32(frame_ip, frame_ip_end, global_idx);
                bh_assert(global_idx < module->global_count);
                global = globals + global_idx;
                global_addr = get_global_addr(global_data, global);
                /* clang-format off */
#if WASM_ENABLE_GC == 0
                *(int32 *)global_addr = POP_I32();
#else
                if (!wasm_is_type_reftype(global->type))
                    *(int32 *)global_addr = POP_I32();
                else
                    PUT_REF_TO_ADDR((uint32 *)global_addr, POP_REF());
#endif
                /* clang-format on */
                HANDLE_OP_END();
            }

            HANDLE_OP(WASM_OP_SET_GLOBAL_AUX_STACK)
            {
                uint32 aux_stack_top;

                read_leb_uint32(frame_ip, frame_ip_end, global_idx);
                bh_assert(global_idx < module->global_count);
                global = globals + global_idx;
                global_addr = get_global_addr(global_data, global);
                aux_stack_top = *(uint32 *)(frame_sp - 1);
                if (aux_stack_top <= exec_env->aux_stack_boundary.boundary) {
                    wasm_set_exception(module, "wasm auxiliary stack overflow");
                    goto got_exception;
                }
                if (aux_stack_top > exec_env->aux_stack_bottom.bottom) {
                    wasm_set_exception(module,
                                       "wasm auxiliary stack underflow");
                    goto got_exception;
                }
                *(int32 *)global_addr = aux_stack_top;
                frame_sp--;
#if WASM_ENABLE_MEMORY_PROFILING != 0
                if (module->module->aux_stack_top_global_index != (uint32)-1) {
                    uint32 aux_stack_used = module->module->aux_stack_bottom
                                            - *(uint32 *)global_addr;
                    if (aux_stack_used > module->max_aux_stack_used)
                        module->max_aux_stack_used = aux_stack_used;
                }
#endif
                HANDLE_OP_END();
            }

            HANDLE_OP(WASM_OP_SET_GLOBAL_64)
            {
                read_leb_uint32(frame_ip, frame_ip_end, global_idx);
                bh_assert(global_idx < module->global_count);
                global = globals + global_idx;
                global_addr = get_global_addr(global_data, global);
                PUT_I64_TO_ADDR((uint32 *)global_addr, POP_I64());
                HANDLE_OP_END();
            }

            /* memory load instructions */
            HANDLE_OP(WASM_OP_I32_LOAD)
            HANDLE_OP(WASM_OP_F32_LOAD)
            {
                uint32 offset, flags, addr;

                read_leb_uint32(frame_ip, frame_ip_end, flags);
                read_leb_uint32(frame_ip, frame_ip_end, offset);
                addr = POP_I32();
                CHECK_MEMORY_OVERFLOW(4);
                PUSH_I32(LOAD_I32(maddr));
                (void)flags;
                HANDLE_OP_END();
            }

            HANDLE_OP(WASM_OP_I64_LOAD)
            HANDLE_OP(WASM_OP_F64_LOAD)
            {
                uint32 offset, flags, addr;

                read_leb_uint32(frame_ip, frame_ip_end, flags);
                read_leb_uint32(frame_ip, frame_ip_end, offset);
                addr = POP_I32();
                CHECK_MEMORY_OVERFLOW(8);
                PUSH_I64(LOAD_I64(maddr));
                (void)flags;
                HANDLE_OP_END();
            }

            HANDLE_OP(WASM_OP_I32_LOAD8_S)
            {
                uint32 offset, flags, addr;

                read_leb_uint32(frame_ip, frame_ip_end, flags);
                read_leb_uint32(frame_ip, frame_ip_end, offset);
                addr = POP_I32();
                CHECK_MEMORY_OVERFLOW(1);
                PUSH_I32(sign_ext_8_32(*(int8 *)maddr));
                (void)flags;
                HANDLE_OP_END();
            }

            HANDLE_OP(WASM_OP_I32_LOAD8_U)
            {
                uint32 offset, flags, addr;

                read_leb_uint32(frame_ip, frame_ip_end, flags);
                read_leb_uint32(frame_ip, frame_ip_end, offset);
                addr = POP_I32();
                CHECK_MEMORY_OVERFLOW(1);
                PUSH_I32((uint32)(*(uint8 *)maddr));
                (void)flags;
                HANDLE_OP_END();
            }

            HANDLE_OP(WASM_OP_I32_LOAD16_S)
            {
                uint32 offset, flags, addr;

                read_leb_uint32(frame_ip, frame_ip_end, flags);
                read_leb_uint32(frame_ip, frame_ip_end, offset);
                addr = POP_I32();
                CHECK_MEMORY_OVERFLOW(2);
                PUSH_I32(sign_ext_16_32(LOAD_I16(maddr)));
                (void)flags;
                HANDLE_OP_END();
            }

            HANDLE_OP(WASM_OP_I32_LOAD16_U)
            {
                uint32 offset, flags, addr;

                read_leb_uint32(frame_ip, frame_ip_end, flags);
                read_leb_uint32(frame_ip, frame_ip_end, offset);
                addr = POP_I32();
                CHECK_MEMORY_OVERFLOW(2);
                PUSH_I32((uint32)(LOAD_U16(maddr)));
                (void)flags;
                HANDLE_OP_END();
            }

            HANDLE_OP(WASM_OP_I64_LOAD8_S)
            {
                uint32 offset, flags, addr;

                read_leb_uint32(frame_ip, frame_ip_end, flags);
                read_leb_uint32(frame_ip, frame_ip_end, offset);
                addr = POP_I32();
                CHECK_MEMORY_OVERFLOW(1);
                PUSH_I64(sign_ext_8_64(*(int8 *)maddr));
                (void)flags;
                HANDLE_OP_END();
            }

            HANDLE_OP(WASM_OP_I64_LOAD8_U)
            {
                uint32 offset, flags, addr;

                read_leb_uint32(frame_ip, frame_ip_end, flags);
                read_leb_uint32(frame_ip, frame_ip_end, offset);
                addr = POP_I32();
                CHECK_MEMORY_OVERFLOW(1);
                PUSH_I64((uint64)(*(uint8 *)maddr));
                (void)flags;
                HANDLE_OP_END();
            }

            HANDLE_OP(WASM_OP_I64_LOAD16_S)
            {
                uint32 offset, flags, addr;

                read_leb_uint32(frame_ip, frame_ip_end, flags);
                read_leb_uint32(frame_ip, frame_ip_end, offset);
                addr = POP_I32();
                CHECK_MEMORY_OVERFLOW(2);
                PUSH_I64(sign_ext_16_64(LOAD_I16(maddr)));
                (void)flags;
                HANDLE_OP_END();
            }

            HANDLE_OP(WASM_OP_I64_LOAD16_U)
            {
                uint32 offset, flags, addr;

                read_leb_uint32(frame_ip, frame_ip_end, flags);
                read_leb_uint32(frame_ip, frame_ip_end, offset);
                addr = POP_I32();
                CHECK_MEMORY_OVERFLOW(2);
                PUSH_I64((uint64)(LOAD_U16(maddr)));
                (void)flags;
                HANDLE_OP_END();
            }

            HANDLE_OP(WASM_OP_I64_LOAD32_S)
            {
                uint32 offset, flags, addr;

                opcode = *(frame_ip - 1);
                read_leb_uint32(frame_ip, frame_ip_end, flags);
                read_leb_uint32(frame_ip, frame_ip_end, offset);
                addr = POP_I32();
                CHECK_MEMORY_OVERFLOW(4);
                PUSH_I64(sign_ext_32_64(LOAD_I32(maddr)));
                (void)flags;
                HANDLE_OP_END();
            }

            HANDLE_OP(WASM_OP_I64_LOAD32_U)
            {
                uint32 offset, flags, addr;

                read_leb_uint32(frame_ip, frame_ip_end, flags);
                read_leb_uint32(frame_ip, frame_ip_end, offset);
                addr = POP_I32();
                CHECK_MEMORY_OVERFLOW(4);
                PUSH_I64((uint64)(LOAD_U32(maddr)));
                (void)flags;
                HANDLE_OP_END();
            }

            /* memory store instructions */
            HANDLE_OP(WASM_OP_I32_STORE)
            HANDLE_OP(WASM_OP_F32_STORE)
            {
                uint32 offset, flags, addr;

                read_leb_uint32(frame_ip, frame_ip_end, flags);
                read_leb_uint32(frame_ip, frame_ip_end, offset);
                frame_sp--;
                addr = POP_I32();
                CHECK_MEMORY_OVERFLOW(4);
                STORE_U32(maddr, frame_sp[1]);
                (void)flags;
                HANDLE_OP_END();
            }

            HANDLE_OP(WASM_OP_I64_STORE)
            HANDLE_OP(WASM_OP_F64_STORE)
            {
                uint32 offset, flags, addr;

                read_leb_uint32(frame_ip, frame_ip_end, flags);
                read_leb_uint32(frame_ip, frame_ip_end, offset);
                frame_sp -= 2;
                addr = POP_I32();
                CHECK_MEMORY_OVERFLOW(8);
                STORE_U32(maddr, frame_sp[1]);
                STORE_U32(maddr + 4, frame_sp[2]);
                (void)flags;
                HANDLE_OP_END();
            }

            HANDLE_OP(WASM_OP_I32_STORE8)
            HANDLE_OP(WASM_OP_I32_STORE16)
            {
                uint32 offset, flags, addr;
                uint32 sval;

                opcode = *(frame_ip - 1);
                read_leb_uint32(frame_ip, frame_ip_end, flags);
                read_leb_uint32(frame_ip, frame_ip_end, offset);
                sval = (uint32)POP_I32();
                addr = POP_I32();

                if (opcode == WASM_OP_I32_STORE8) {
                    CHECK_MEMORY_OVERFLOW(1);
                    *(uint8 *)maddr = (uint8)sval;
                }
                else {
                    CHECK_MEMORY_OVERFLOW(2);
                    STORE_U16(maddr, (uint16)sval);
                }

                (void)flags;
                HANDLE_OP_END();
            }

            HANDLE_OP(WASM_OP_I64_STORE8)
            HANDLE_OP(WASM_OP_I64_STORE16)
            HANDLE_OP(WASM_OP_I64_STORE32)
            {
                uint32 offset, flags, addr;
                uint64 sval;

                opcode = *(frame_ip - 1);
                read_leb_uint32(frame_ip, frame_ip_end, flags);
                read_leb_uint32(frame_ip, frame_ip_end, offset);
                sval = (uint64)POP_I64();
                addr = POP_I32();

                if (opcode == WASM_OP_I64_STORE8) {
                    CHECK_MEMORY_OVERFLOW(1);
                    *(uint8 *)maddr = (uint8)sval;
                }
                else if (opcode == WASM_OP_I64_STORE16) {
                    CHECK_MEMORY_OVERFLOW(2);
                    STORE_U16(maddr, (uint16)sval);
                }
                else {
                    CHECK_MEMORY_OVERFLOW(4);
                    STORE_U32(maddr, (uint32)sval);
                }
                (void)flags;
                HANDLE_OP_END();
            }

            /* memory size and memory grow instructions */
            HANDLE_OP(WASM_OP_MEMORY_SIZE)
            {
                uint32 reserved;
                read_leb_uint32(frame_ip, frame_ip_end, reserved);
                PUSH_I32(memory->cur_page_count);
                (void)reserved;
                HANDLE_OP_END();
            }

            HANDLE_OP(WASM_OP_MEMORY_GROW)
            {
                uint32 reserved, delta,
                    prev_page_count = memory->cur_page_count;

                read_leb_uint32(frame_ip, frame_ip_end, reserved);
                delta = (uint32)POP_I32();

                if (!wasm_enlarge_memory(module, delta)) {
                    /* failed to memory.grow, return -1 */
                    PUSH_I32(-1);
                }
                else {
                    /* success, return previous page count */
                    PUSH_I32(prev_page_count);
                    /* update memory instance ptr and memory size */
                    memory = module->default_memory;
                    linear_mem_size =
                        num_bytes_per_page * memory->cur_page_count;
                }

                (void)reserved;
                HANDLE_OP_END();
            }

            /* constant instructions */
            HANDLE_OP(WASM_OP_I32_CONST)
            DEF_OP_I_CONST(int32, I32);
            HANDLE_OP_END();

            HANDLE_OP(WASM_OP_I64_CONST)
            DEF_OP_I_CONST(int64, I64);
            HANDLE_OP_END();

            HANDLE_OP(WASM_OP_F32_CONST)
            {
                uint8 *p_float = (uint8 *)frame_sp++;
                for (i = 0; i < sizeof(float32); i++)
                    *p_float++ = *frame_ip++;
                HANDLE_OP_END();
            }

            HANDLE_OP(WASM_OP_F64_CONST)
            {
                uint8 *p_float = (uint8 *)frame_sp++;
                frame_sp++;
                for (i = 0; i < sizeof(float64); i++)
                    *p_float++ = *frame_ip++;
                HANDLE_OP_END();
            }

            /* comparison instructions of i32 */
            HANDLE_OP(WASM_OP_I32_EQZ)
            {
                DEF_OP_EQZ(I32);
                HANDLE_OP_END();
            }

            HANDLE_OP(WASM_OP_I32_EQ)
            {
                DEF_OP_CMP(uint32, I32, ==);
                HANDLE_OP_END();
            }

            HANDLE_OP(WASM_OP_I32_NE)
            {
                DEF_OP_CMP(uint32, I32, !=);
                HANDLE_OP_END();
            }

            HANDLE_OP(WASM_OP_I32_LT_S)
            {
                DEF_OP_CMP(int32, I32, <);
                HANDLE_OP_END();
            }

            HANDLE_OP(WASM_OP_I32_LT_U)
            {
                DEF_OP_CMP(uint32, I32, <);
                HANDLE_OP_END();
            }

            HANDLE_OP(WASM_OP_I32_GT_S)
            {
                DEF_OP_CMP(int32, I32, >);
                HANDLE_OP_END();
            }

            HANDLE_OP(WASM_OP_I32_GT_U)
            {
                DEF_OP_CMP(uint32, I32, >);
                HANDLE_OP_END();
            }

            HANDLE_OP(WASM_OP_I32_LE_S)
            {
                DEF_OP_CMP(int32, I32, <=);
                HANDLE_OP_END();
            }

            HANDLE_OP(WASM_OP_I32_LE_U)
            {
                DEF_OP_CMP(uint32, I32, <=);
                HANDLE_OP_END();
            }

            HANDLE_OP(WASM_OP_I32_GE_S)
            {
                DEF_OP_CMP(int32, I32, >=);
                HANDLE_OP_END();
            }

            HANDLE_OP(WASM_OP_I32_GE_U)
            {
                DEF_OP_CMP(uint32, I32, >=);
                HANDLE_OP_END();
            }

            /* comparison instructions of i64 */
            HANDLE_OP(WASM_OP_I64_EQZ)
            {
                DEF_OP_EQZ(I64);
                HANDLE_OP_END();
            }

            HANDLE_OP(WASM_OP_I64_EQ)
            {
                DEF_OP_CMP(uint64, I64, ==);
                HANDLE_OP_END();
            }

            HANDLE_OP(WASM_OP_I64_NE)
            {
                DEF_OP_CMP(uint64, I64, !=);
                HANDLE_OP_END();
            }

            HANDLE_OP(WASM_OP_I64_LT_S)
            {
                DEF_OP_CMP(int64, I64, <);
                HANDLE_OP_END();
            }

            HANDLE_OP(WASM_OP_I64_LT_U)
            {
                DEF_OP_CMP(uint64, I64, <);
                HANDLE_OP_END();
            }

            HANDLE_OP(WASM_OP_I64_GT_S)
            {
                DEF_OP_CMP(int64, I64, >);
                HANDLE_OP_END();
            }

            HANDLE_OP(WASM_OP_I64_GT_U)
            {
                DEF_OP_CMP(uint64, I64, >);
                HANDLE_OP_END();
            }

            HANDLE_OP(WASM_OP_I64_LE_S)
            {
                DEF_OP_CMP(int64, I64, <=);
                HANDLE_OP_END();
            }

            HANDLE_OP(WASM_OP_I64_LE_U)
            {
                DEF_OP_CMP(uint64, I64, <=);
                HANDLE_OP_END();
            }

            HANDLE_OP(WASM_OP_I64_GE_S)
            {
                DEF_OP_CMP(int64, I64, >=);
                HANDLE_OP_END();
            }

            HANDLE_OP(WASM_OP_I64_GE_U)
            {
                DEF_OP_CMP(uint64, I64, >=);
                HANDLE_OP_END();
            }

            /* comparison instructions of f32 */
            HANDLE_OP(WASM_OP_F32_EQ)
            {
                DEF_OP_CMP(float32, F32, ==);
                HANDLE_OP_END();
            }

            HANDLE_OP(WASM_OP_F32_NE)
            {
                DEF_OP_CMP(float32, F32, !=);
                HANDLE_OP_END();
            }

            HANDLE_OP(WASM_OP_F32_LT)
            {
                DEF_OP_CMP(float32, F32, <);
                HANDLE_OP_END();
            }

            HANDLE_OP(WASM_OP_F32_GT)
            {
                DEF_OP_CMP(float32, F32, >);
                HANDLE_OP_END();
            }

            HANDLE_OP(WASM_OP_F32_LE)
            {
                DEF_OP_CMP(float32, F32, <=);
                HANDLE_OP_END();
            }

            HANDLE_OP(WASM_OP_F32_GE)
            {
                DEF_OP_CMP(float32, F32, >=);
                HANDLE_OP_END();
            }

            /* comparison instructions of f64 */
            HANDLE_OP(WASM_OP_F64_EQ)
            {
                DEF_OP_CMP(float64, F64, ==);
                HANDLE_OP_END();
            }

            HANDLE_OP(WASM_OP_F64_NE)
            {
                DEF_OP_CMP(float64, F64, !=);
                HANDLE_OP_END();
            }

            HANDLE_OP(WASM_OP_F64_LT)
            {
                DEF_OP_CMP(float64, F64, <);
                HANDLE_OP_END();
            }

            HANDLE_OP(WASM_OP_F64_GT)
            {
                DEF_OP_CMP(float64, F64, >);
                HANDLE_OP_END();
            }

            HANDLE_OP(WASM_OP_F64_LE)
            {
                DEF_OP_CMP(float64, F64, <=);
                HANDLE_OP_END();
            }

            HANDLE_OP(WASM_OP_F64_GE)
            {
                DEF_OP_CMP(float64, F64, >=);
                HANDLE_OP_END();
            }

            /* numberic instructions of i32 */
            HANDLE_OP(WASM_OP_I32_CLZ)
            {
                DEF_OP_BIT_COUNT(uint32, I32, clz32);
                HANDLE_OP_END();
            }

            HANDLE_OP(WASM_OP_I32_CTZ)
            {
                DEF_OP_BIT_COUNT(uint32, I32, ctz32);
                HANDLE_OP_END();
            }

            HANDLE_OP(WASM_OP_I32_POPCNT)
            {
                DEF_OP_BIT_COUNT(uint32, I32, popcount32);
                HANDLE_OP_END();
            }

            HANDLE_OP(WASM_OP_I32_ADD)
            {
                DEF_OP_NUMERIC(uint32, uint32, I32, +);
                HANDLE_OP_END();
            }

            HANDLE_OP(WASM_OP_I32_SUB)
            {
                DEF_OP_NUMERIC(uint32, uint32, I32, -);
                HANDLE_OP_END();
            }

            HANDLE_OP(WASM_OP_I32_MUL)
            {
                DEF_OP_NUMERIC(uint32, uint32, I32, *);
                HANDLE_OP_END();
            }

            HANDLE_OP(WASM_OP_I32_DIV_S)
            {
                int32 a, b;

                b = POP_I32();
                a = POP_I32();
                if (a == (int32)0x80000000 && b == -1) {
                    wasm_set_exception(module, "integer overflow");
                    goto got_exception;
                }
                if (b == 0) {
                    wasm_set_exception(module, "integer divide by zero");
                    goto got_exception;
                }
                PUSH_I32(a / b);
                HANDLE_OP_END();
            }

            HANDLE_OP(WASM_OP_I32_DIV_U)
            {
                uint32 a, b;

                b = (uint32)POP_I32();
                a = (uint32)POP_I32();
                if (b == 0) {
                    wasm_set_exception(module, "integer divide by zero");
                    goto got_exception;
                }
                PUSH_I32(a / b);
                HANDLE_OP_END();
            }

            HANDLE_OP(WASM_OP_I32_REM_S)
            {
                int32 a, b;

                b = POP_I32();
                a = POP_I32();
                if (a == (int32)0x80000000 && b == -1) {
                    PUSH_I32(0);
                    HANDLE_OP_END();
                }
                if (b == 0) {
                    wasm_set_exception(module, "integer divide by zero");
                    goto got_exception;
                }
                PUSH_I32(a % b);
                HANDLE_OP_END();
            }

            HANDLE_OP(WASM_OP_I32_REM_U)
            {
                uint32 a, b;

                b = (uint32)POP_I32();
                a = (uint32)POP_I32();
                if (b == 0) {
                    wasm_set_exception(module, "integer divide by zero");
                    goto got_exception;
                }
                PUSH_I32(a % b);
                HANDLE_OP_END();
            }

            HANDLE_OP(WASM_OP_I32_AND)
            {
                DEF_OP_NUMERIC(uint32, uint32, I32, &);
                HANDLE_OP_END();
            }

            HANDLE_OP(WASM_OP_I32_OR)
            {
                DEF_OP_NUMERIC(uint32, uint32, I32, |);
                HANDLE_OP_END();
            }

            HANDLE_OP(WASM_OP_I32_XOR)
            {
                DEF_OP_NUMERIC(uint32, uint32, I32, ^);
                HANDLE_OP_END();
            }

            HANDLE_OP(WASM_OP_I32_SHL)
            {
                DEF_OP_NUMERIC2(uint32, uint32, I32, <<);
                HANDLE_OP_END();
            }

            HANDLE_OP(WASM_OP_I32_SHR_S)
            {
                DEF_OP_NUMERIC2(int32, uint32, I32, >>);
                HANDLE_OP_END();
            }

            HANDLE_OP(WASM_OP_I32_SHR_U)
            {
                DEF_OP_NUMERIC2(uint32, uint32, I32, >>);
                HANDLE_OP_END();
            }

            HANDLE_OP(WASM_OP_I32_ROTL)
            {
                uint32 a, b;

                b = (uint32)POP_I32();
                a = (uint32)POP_I32();
                PUSH_I32(rotl32(a, b));
                HANDLE_OP_END();
            }

            HANDLE_OP(WASM_OP_I32_ROTR)
            {
                uint32 a, b;

                b = (uint32)POP_I32();
                a = (uint32)POP_I32();
                PUSH_I32(rotr32(a, b));
                HANDLE_OP_END();
            }

            /* numberic instructions of i64 */
            HANDLE_OP(WASM_OP_I64_CLZ)
            {
                DEF_OP_BIT_COUNT(uint64, I64, clz64);
                HANDLE_OP_END();
            }

            HANDLE_OP(WASM_OP_I64_CTZ)
            {
                DEF_OP_BIT_COUNT(uint64, I64, ctz64);
                HANDLE_OP_END();
            }

            HANDLE_OP(WASM_OP_I64_POPCNT)
            {
                DEF_OP_BIT_COUNT(uint64, I64, popcount64);
                HANDLE_OP_END();
            }

            HANDLE_OP(WASM_OP_I64_ADD)
            {
                DEF_OP_NUMERIC_64(uint64, uint64, I64, +);
                HANDLE_OP_END();
            }

            HANDLE_OP(WASM_OP_I64_SUB)
            {
                DEF_OP_NUMERIC_64(uint64, uint64, I64, -);
                HANDLE_OP_END();
            }

            HANDLE_OP(WASM_OP_I64_MUL)
            {
                DEF_OP_NUMERIC_64(uint64, uint64, I64, *);
                HANDLE_OP_END();
            }

            HANDLE_OP(WASM_OP_I64_DIV_S)
            {
                int64 a, b;

                b = POP_I64();
                a = POP_I64();
                if (a == (int64)0x8000000000000000LL && b == -1) {
                    wasm_set_exception(module, "integer overflow");
                    goto got_exception;
                }
                if (b == 0) {
                    wasm_set_exception(module, "integer divide by zero");
                    goto got_exception;
                }
                PUSH_I64(a / b);
                HANDLE_OP_END();
            }

            HANDLE_OP(WASM_OP_I64_DIV_U)
            {
                uint64 a, b;

                b = (uint64)POP_I64();
                a = (uint64)POP_I64();
                if (b == 0) {
                    wasm_set_exception(module, "integer divide by zero");
                    goto got_exception;
                }
                PUSH_I64(a / b);
                HANDLE_OP_END();
            }

            HANDLE_OP(WASM_OP_I64_REM_S)
            {
                int64 a, b;

                b = POP_I64();
                a = POP_I64();
                if (a == (int64)0x8000000000000000LL && b == -1) {
                    PUSH_I64(0);
                    HANDLE_OP_END();
                }
                if (b == 0) {
                    wasm_set_exception(module, "integer divide by zero");
                    goto got_exception;
                }
                PUSH_I64(a % b);
                HANDLE_OP_END();
            }

            HANDLE_OP(WASM_OP_I64_REM_U)
            {
                uint64 a, b;

                b = (uint64)POP_I64();
                a = (uint64)POP_I64();
                if (b == 0) {
                    wasm_set_exception(module, "integer divide by zero");
                    goto got_exception;
                }
                PUSH_I64(a % b);
                HANDLE_OP_END();
            }

            HANDLE_OP(WASM_OP_I64_AND)
            {
                DEF_OP_NUMERIC_64(uint64, uint64, I64, &);
                HANDLE_OP_END();
            }

            HANDLE_OP(WASM_OP_I64_OR)
            {
                DEF_OP_NUMERIC_64(uint64, uint64, I64, |);
                HANDLE_OP_END();
            }

            HANDLE_OP(WASM_OP_I64_XOR)
            {
                DEF_OP_NUMERIC_64(uint64, uint64, I64, ^);
                HANDLE_OP_END();
            }

            HANDLE_OP(WASM_OP_I64_SHL)
            {
                DEF_OP_NUMERIC2_64(uint64, uint64, I64, <<);
                HANDLE_OP_END();
            }

            HANDLE_OP(WASM_OP_I64_SHR_S)
            {
                DEF_OP_NUMERIC2_64(int64, uint64, I64, >>);
                HANDLE_OP_END();
            }

            HANDLE_OP(WASM_OP_I64_SHR_U)
            {
                DEF_OP_NUMERIC2_64(uint64, uint64, I64, >>);
                HANDLE_OP_END();
            }

            HANDLE_OP(WASM_OP_I64_ROTL)
            {
                uint64 a, b;

                b = (uint64)POP_I64();
                a = (uint64)POP_I64();
                PUSH_I64(rotl64(a, b));
                HANDLE_OP_END();
            }

            HANDLE_OP(WASM_OP_I64_ROTR)
            {
                uint64 a, b;

                b = (uint64)POP_I64();
                a = (uint64)POP_I64();
                PUSH_I64(rotr64(a, b));
                HANDLE_OP_END();
            }

            /* numberic instructions of f32 */
            HANDLE_OP(WASM_OP_F32_ABS)
            {
                DEF_OP_MATH(float32, F32, fabs);
                HANDLE_OP_END();
            }

            HANDLE_OP(WASM_OP_F32_NEG)
            {
                uint32 u32 = frame_sp[-1];
                uint32 sign_bit = u32 & ((uint32)1 << 31);
                if (sign_bit)
                    frame_sp[-1] = u32 & ~((uint32)1 << 31);
                else
                    frame_sp[-1] = u32 | ((uint32)1 << 31);
                HANDLE_OP_END();
            }

            HANDLE_OP(WASM_OP_F32_CEIL)
            {
                DEF_OP_MATH(float32, F32, ceil);
                HANDLE_OP_END();
            }

            HANDLE_OP(WASM_OP_F32_FLOOR)
            {
                DEF_OP_MATH(float32, F32, floor);
                HANDLE_OP_END();
            }

            HANDLE_OP(WASM_OP_F32_TRUNC)
            {
                DEF_OP_MATH(float32, F32, trunc);
                HANDLE_OP_END();
            }

            HANDLE_OP(WASM_OP_F32_NEAREST)
            {
                DEF_OP_MATH(float32, F32, rint);
                HANDLE_OP_END();
            }

            HANDLE_OP(WASM_OP_F32_SQRT)
            {
                DEF_OP_MATH(float32, F32, sqrt);
                HANDLE_OP_END();
            }

            HANDLE_OP(WASM_OP_F32_ADD)
            {
                DEF_OP_NUMERIC(float32, float32, F32, +);
                HANDLE_OP_END();
            }

            HANDLE_OP(WASM_OP_F32_SUB)
            {
                DEF_OP_NUMERIC(float32, float32, F32, -);
                HANDLE_OP_END();
            }

            HANDLE_OP(WASM_OP_F32_MUL)
            {
                DEF_OP_NUMERIC(float32, float32, F32, *);
                HANDLE_OP_END();
            }

            HANDLE_OP(WASM_OP_F32_DIV)
            {
                DEF_OP_NUMERIC(float32, float32, F32, /);
                HANDLE_OP_END();
            }

            HANDLE_OP(WASM_OP_F32_MIN)
            {
                float32 a, b;

                b = POP_F32();
                a = POP_F32();

                if (isnan(a))
                    PUSH_F32(a);
                else if (isnan(b))
                    PUSH_F32(b);
                else
                    PUSH_F32(wa_fmin(a, b));
                HANDLE_OP_END();
            }

            HANDLE_OP(WASM_OP_F32_MAX)
            {
                float32 a, b;

                b = POP_F32();
                a = POP_F32();

                if (isnan(a))
                    PUSH_F32(a);
                else if (isnan(b))
                    PUSH_F32(b);
                else
                    PUSH_F32(wa_fmax(a, b));
                HANDLE_OP_END();
            }

            HANDLE_OP(WASM_OP_F32_COPYSIGN)
            {
                float32 a, b;

                b = POP_F32();
                a = POP_F32();
                PUSH_F32(signbit(b) ? -fabs(a) : fabs(a));
                HANDLE_OP_END();
            }

            /* numberic instructions of f64 */
            HANDLE_OP(WASM_OP_F64_ABS)
            {
                DEF_OP_MATH(float64, F64, fabs);
                HANDLE_OP_END();
            }

            HANDLE_OP(WASM_OP_F64_NEG)
            {
                uint64 u64 = GET_I64_FROM_ADDR(frame_sp - 2);
                uint64 sign_bit = u64 & (((uint64)1) << 63);
                if (sign_bit)
                    PUT_I64_TO_ADDR(frame_sp - 2, (u64 & ~(((uint64)1) << 63)));
                else
                    PUT_I64_TO_ADDR(frame_sp - 2, (u64 | (((uint64)1) << 63)));
                HANDLE_OP_END();
            }

            HANDLE_OP(WASM_OP_F64_CEIL)
            {
                DEF_OP_MATH(float64, F64, ceil);
                HANDLE_OP_END();
            }

            HANDLE_OP(WASM_OP_F64_FLOOR)
            {
                DEF_OP_MATH(float64, F64, floor);
                HANDLE_OP_END();
            }

            HANDLE_OP(WASM_OP_F64_TRUNC)
            {
                DEF_OP_MATH(float64, F64, trunc);
                HANDLE_OP_END();
            }

            HANDLE_OP(WASM_OP_F64_NEAREST)
            {
                DEF_OP_MATH(float64, F64, rint);
                HANDLE_OP_END();
            }

            HANDLE_OP(WASM_OP_F64_SQRT)
            {
                DEF_OP_MATH(float64, F64, sqrt);
                HANDLE_OP_END();
            }

            HANDLE_OP(WASM_OP_F64_ADD)
            {
                DEF_OP_NUMERIC_64(float64, float64, F64, +);
                HANDLE_OP_END();
            }

            HANDLE_OP(WASM_OP_F64_SUB)
            {
                DEF_OP_NUMERIC_64(float64, float64, F64, -);
                HANDLE_OP_END();
            }

            HANDLE_OP(WASM_OP_F64_MUL)
            {
                DEF_OP_NUMERIC_64(float64, float64, F64, *);
                HANDLE_OP_END();
            }

            HANDLE_OP(WASM_OP_F64_DIV)
            {
                DEF_OP_NUMERIC_64(float64, float64, F64, /);
                HANDLE_OP_END();
            }

            HANDLE_OP(WASM_OP_F64_MIN)
            {
                float64 a, b;

                b = POP_F64();
                a = POP_F64();

                if (isnan(a))
                    PUSH_F64(a);
                else if (isnan(b))
                    PUSH_F64(b);
                else
                    PUSH_F64(wa_fmin(a, b));
                HANDLE_OP_END();
            }

            HANDLE_OP(WASM_OP_F64_MAX)
            {
                float64 a, b;

                b = POP_F64();
                a = POP_F64();

                if (isnan(a))
                    PUSH_F64(a);
                else if (isnan(b))
                    PUSH_F64(b);
                else
                    PUSH_F64(wa_fmax(a, b));
                HANDLE_OP_END();
            }

            HANDLE_OP(WASM_OP_F64_COPYSIGN)
            {
                float64 a, b;

                b = POP_F64();
                a = POP_F64();
                PUSH_F64(signbit(b) ? -fabs(a) : fabs(a));
                HANDLE_OP_END();
            }

            /* conversions of i32 */
            HANDLE_OP(WASM_OP_I32_WRAP_I64)
            {
                int32 value = (int32)(POP_I64() & 0xFFFFFFFFLL);
                PUSH_I32(value);
                HANDLE_OP_END();
            }

            HANDLE_OP(WASM_OP_I32_TRUNC_S_F32)
            {
                /* We don't use INT32_MIN/INT32_MAX/UINT32_MIN/UINT32_MAX,
                   since float/double values of ieee754 cannot precisely
                   represent all int32/uint32/int64/uint64 values, e.g.
                   UINT32_MAX is 4294967295, but (float32)4294967295 is
                   4294967296.0f, but not 4294967295.0f. */
                DEF_OP_TRUNC_F32(-2147483904.0f, 2147483648.0f, true, true);
                HANDLE_OP_END();
            }

            HANDLE_OP(WASM_OP_I32_TRUNC_U_F32)
            {
                DEF_OP_TRUNC_F32(-1.0f, 4294967296.0f, true, false);
                HANDLE_OP_END();
            }

            HANDLE_OP(WASM_OP_I32_TRUNC_S_F64)
            {
                DEF_OP_TRUNC_F64(-2147483649.0, 2147483648.0, true, true);
                /* frame_sp can't be moved in trunc function, we need to
                  manually adjust it if src and dst op's cell num is
                  different */
                frame_sp--;
                HANDLE_OP_END();
            }

            HANDLE_OP(WASM_OP_I32_TRUNC_U_F64)
            {
                DEF_OP_TRUNC_F64(-1.0, 4294967296.0, true, false);
                frame_sp--;
                HANDLE_OP_END();
            }

            /* conversions of i64 */
            HANDLE_OP(WASM_OP_I64_EXTEND_S_I32)
            {
                DEF_OP_CONVERT(int64, I64, int32, I32);
                HANDLE_OP_END();
            }

            HANDLE_OP(WASM_OP_I64_EXTEND_U_I32)
            {
                DEF_OP_CONVERT(int64, I64, uint32, I32);
                HANDLE_OP_END();
            }

            HANDLE_OP(WASM_OP_I64_TRUNC_S_F32)
            {
                DEF_OP_TRUNC_F32(-9223373136366403584.0f,
                                 9223372036854775808.0f, false, true);
                frame_sp++;
                HANDLE_OP_END();
            }

            HANDLE_OP(WASM_OP_I64_TRUNC_U_F32)
            {
                DEF_OP_TRUNC_F32(-1.0f, 18446744073709551616.0f, false, false);
                frame_sp++;
                HANDLE_OP_END();
            }

            HANDLE_OP(WASM_OP_I64_TRUNC_S_F64)
            {
                DEF_OP_TRUNC_F64(-9223372036854777856.0, 9223372036854775808.0,
                                 false, true);
                HANDLE_OP_END();
            }

            HANDLE_OP(WASM_OP_I64_TRUNC_U_F64)
            {
                DEF_OP_TRUNC_F64(-1.0, 18446744073709551616.0, false, false);
                HANDLE_OP_END();
            }

            /* conversions of f32 */
            HANDLE_OP(WASM_OP_F32_CONVERT_S_I32)
            {
                DEF_OP_CONVERT(float32, F32, int32, I32);
                HANDLE_OP_END();
            }

            HANDLE_OP(WASM_OP_F32_CONVERT_U_I32)
            {
                DEF_OP_CONVERT(float32, F32, uint32, I32);
                HANDLE_OP_END();
            }

            HANDLE_OP(WASM_OP_F32_CONVERT_S_I64)
            {
                DEF_OP_CONVERT(float32, F32, int64, I64);
                HANDLE_OP_END();
            }

            HANDLE_OP(WASM_OP_F32_CONVERT_U_I64)
            {
                DEF_OP_CONVERT(float32, F32, uint64, I64);
                HANDLE_OP_END();
            }

            HANDLE_OP(WASM_OP_F32_DEMOTE_F64)
            {
                DEF_OP_CONVERT(float32, F32, float64, F64);
                HANDLE_OP_END();
            }

            /* conversions of f64 */
            HANDLE_OP(WASM_OP_F64_CONVERT_S_I32)
            {
                DEF_OP_CONVERT(float64, F64, int32, I32);
                HANDLE_OP_END();
            }

            HANDLE_OP(WASM_OP_F64_CONVERT_U_I32)
            {
                DEF_OP_CONVERT(float64, F64, uint32, I32);
                HANDLE_OP_END();
            }

            HANDLE_OP(WASM_OP_F64_CONVERT_S_I64)
            {
                DEF_OP_CONVERT(float64, F64, int64, I64);
                HANDLE_OP_END();
            }

            HANDLE_OP(WASM_OP_F64_CONVERT_U_I64)
            {
                DEF_OP_CONVERT(float64, F64, uint64, I64);
                HANDLE_OP_END();
            }

            HANDLE_OP(WASM_OP_F64_PROMOTE_F32)
            {
                DEF_OP_CONVERT(float64, F64, float32, F32);
                HANDLE_OP_END();
            }

            /* reinterpretations */
            HANDLE_OP(WASM_OP_I32_REINTERPRET_F32)
            HANDLE_OP(WASM_OP_I64_REINTERPRET_F64)
            HANDLE_OP(WASM_OP_F32_REINTERPRET_I32)
            HANDLE_OP(WASM_OP_F64_REINTERPRET_I64) { HANDLE_OP_END(); }

            HANDLE_OP(WASM_OP_I32_EXTEND8_S)
            {
                DEF_OP_CONVERT(int32, I32, int8, I32);
                HANDLE_OP_END();
            }

            HANDLE_OP(WASM_OP_I32_EXTEND16_S)
            {
                DEF_OP_CONVERT(int32, I32, int16, I32);
                HANDLE_OP_END();
            }

            HANDLE_OP(WASM_OP_I64_EXTEND8_S)
            {
                DEF_OP_CONVERT(int64, I64, int8, I64);
                HANDLE_OP_END();
            }

            HANDLE_OP(WASM_OP_I64_EXTEND16_S)
            {
                DEF_OP_CONVERT(int64, I64, int16, I64);
                HANDLE_OP_END();
            }

            HANDLE_OP(WASM_OP_I64_EXTEND32_S)
            {
                DEF_OP_CONVERT(int64, I64, int32, I64);
                HANDLE_OP_END();
            }

            HANDLE_OP(WASM_OP_MISC_PREFIX)
            {
                uint32 opcode1;

                read_leb_uint32(frame_ip, frame_ip_end, opcode1);
                opcode = (uint8)opcode1;

                switch (opcode) {
                    case WASM_OP_I32_TRUNC_SAT_S_F32:
                        DEF_OP_TRUNC_SAT_F32(-2147483904.0f, 2147483648.0f,
                                             true, true);
                        break;
                    case WASM_OP_I32_TRUNC_SAT_U_F32:
                        DEF_OP_TRUNC_SAT_F32(-1.0f, 4294967296.0f, true, false);
                        break;
                    case WASM_OP_I32_TRUNC_SAT_S_F64:
                        DEF_OP_TRUNC_SAT_F64(-2147483649.0, 2147483648.0, true,
                                             true);
                        frame_sp--;
                        break;
                    case WASM_OP_I32_TRUNC_SAT_U_F64:
                        DEF_OP_TRUNC_SAT_F64(-1.0, 4294967296.0, true, false);
                        frame_sp--;
                        break;
                    case WASM_OP_I64_TRUNC_SAT_S_F32:
                        DEF_OP_TRUNC_SAT_F32(-9223373136366403584.0f,
                                             9223372036854775808.0f, false,
                                             true);
                        frame_sp++;
                        break;
                    case WASM_OP_I64_TRUNC_SAT_U_F32:
                        DEF_OP_TRUNC_SAT_F32(-1.0f, 18446744073709551616.0f,
                                             false, false);
                        frame_sp++;
                        break;
                    case WASM_OP_I64_TRUNC_SAT_S_F64:
                        DEF_OP_TRUNC_SAT_F64(-9223372036854777856.0,
                                             9223372036854775808.0, false,
                                             true);
                        break;
                    case WASM_OP_I64_TRUNC_SAT_U_F64:
                        DEF_OP_TRUNC_SAT_F64(-1.0f, 18446744073709551616.0,
                                             false, false);
                        break;
#if WASM_ENABLE_BULK_MEMORY != 0
                    case WASM_OP_MEMORY_INIT:
                    {
                        uint32 addr, segment;
                        uint64 bytes, offset, seg_len;
                        uint8 *data;

                        read_leb_uint32(frame_ip, frame_ip_end, segment);
                        /* skip memory index */
                        frame_ip++;

                        bytes = (uint64)(uint32)POP_I32();
                        offset = (uint64)(uint32)POP_I32();
                        addr = (uint32)POP_I32();

                        CHECK_BULK_MEMORY_OVERFLOW(addr, bytes, maddr);

                        seg_len = (uint64)module->module->data_segments[segment]
                                      ->data_length;
                        data = module->module->data_segments[segment]->data;
                        if (offset + bytes > seg_len)
                            goto out_of_bounds;

                        bh_memcpy_s(maddr, linear_mem_size - addr,
                                    data + offset, (uint32)bytes);
                        break;
                    }
                    case WASM_OP_DATA_DROP:
                    {
                        uint32 segment;

                        read_leb_uint32(frame_ip, frame_ip_end, segment);
                        module->module->data_segments[segment]->data_length = 0;

                        break;
                    }
                    case WASM_OP_MEMORY_COPY:
                    {
                        uint32 dst, src, len;
                        uint8 *mdst, *msrc;

                        frame_ip += 2;

                        len = POP_I32();
                        src = POP_I32();
                        dst = POP_I32();

                        CHECK_BULK_MEMORY_OVERFLOW(src, len, msrc);
                        CHECK_BULK_MEMORY_OVERFLOW(dst, len, mdst);

                        /* allowing the destination and source to overlap */
                        bh_memmove_s(mdst, linear_mem_size - dst, msrc, len);

                        break;
                    }
                    case WASM_OP_MEMORY_FILL:
                    {
                        uint32 dst, len;
                        uint8 fill_val, *mdst;
                        frame_ip++;

                        len = POP_I32();
                        fill_val = POP_I32();
                        dst = POP_I32();

                        CHECK_BULK_MEMORY_OVERFLOW(dst, len, mdst);

                        memset(mdst, fill_val, len);

                        break;
                    }
#endif /* WASM_ENABLE_BULK_MEMORY */
#if (WASM_ENABLE_GC != 0) || (WASM_ENABLE_REF_TYPES != 0)
                    case WASM_OP_TABLE_INIT:
                    {
                        uint32 tbl_idx, elem_idx;
                        uint64 n, s, d;
                        WASMTableInstance *tbl_inst;
#if WASM_ENABLE_GC != 0
                        void **table_elems;
                        uint32 *func_indexes;
#endif

                        read_leb_uint32(frame_ip, frame_ip_end, elem_idx);
                        bh_assert(elem_idx < module->module->table_seg_count);

                        read_leb_uint32(frame_ip, frame_ip_end, tbl_idx);
                        bh_assert(tbl_idx < module->module->table_count);

                        tbl_inst = wasm_get_table_inst(module, tbl_idx);

                        n = (uint32)POP_I32();
                        s = (uint32)POP_I32();
                        d = (uint32)POP_I32();

                        /* TODO: what if the element is not passive? */

                        if (!n) {
                            break;
                        }

                        if (n + s > module->module->table_segments[elem_idx]
                                        .function_count
                            || d + n > tbl_inst->cur_size) {
                            wasm_set_exception(module,
                                               "out of bounds table access");
                            goto got_exception;
                        }

                        if (module->module->table_segments[elem_idx]
                                .is_dropped) {
                            wasm_set_exception(module,
                                               "out of bounds table access");
                            goto got_exception;
                        }

                        if (!wasm_elem_is_passive(
                                module->module->table_segments[elem_idx]
                                    .mode)) {
                            wasm_set_exception(module,
                                               "out of bounds table access");
                            goto got_exception;
                        }

#if WASM_ENABLE_GC == 0
                        bh_memcpy_s(
                            (uint8 *)(tbl_inst)
                                + offsetof(WASMTableInstance, base_addr)
                                + d * sizeof(uint32),
                            (uint32)((tbl_inst->cur_size - d) * sizeof(uint32)),
                            module->module->table_segments[elem_idx]
                                    .func_indexes
                                + s,
                            (uint32)(n * sizeof(uint32)));
#else
                        table_elems =
                            (table_elem_type_t *)tbl_inst->base_addr + d;
                        func_indexes = module->module->table_segments[elem_idx]
                                           .func_indexes
                                       + s;
                        for (i = 0; i < n; i++) {
                            /* UINT32_MAX indicates that it is an null ref */
                            if (func_indexes[i] != UINT32_MAX) {
                                if (!(func_obj = wasm_create_func_obj(
                                          module, func_indexes[i], true, NULL,
                                          0))) {
                                    goto got_exception;
                                }
                                table_elems[i] = func_obj;
                            }
                            else {
                                table_elems[i] = NULL_REF;
                            }
                        }
#endif
                        break;
                    }
                    case WASM_OP_ELEM_DROP:
                    {
                        uint32 elem_idx;
                        read_leb_uint32(frame_ip, frame_ip_end, elem_idx);
                        bh_assert(elem_idx < module->module->table_seg_count);

                        module->module->table_segments[elem_idx].is_dropped =
                            true;
                        break;
                    }
                    case WASM_OP_TABLE_COPY:
                    {
                        uint32 src_tbl_idx, dst_tbl_idx;
                        uint64 n, s, d;
                        WASMTableInstance *src_tbl_inst, *dst_tbl_inst;

                        read_leb_uint32(frame_ip, frame_ip_end, dst_tbl_idx);
                        bh_assert(dst_tbl_idx < module->table_count);

                        dst_tbl_inst = wasm_get_table_inst(module, dst_tbl_idx);

                        read_leb_uint32(frame_ip, frame_ip_end, src_tbl_idx);
                        bh_assert(src_tbl_idx < module->table_count);

                        src_tbl_inst = wasm_get_table_inst(module, src_tbl_idx);

                        n = (uint32)POP_I32();
                        s = (uint32)POP_I32();
                        d = (uint32)POP_I32();

                        if (d + n > dst_tbl_inst->cur_size
                            || s + n > src_tbl_inst->cur_size) {
                            wasm_set_exception(module,
                                               "out of bounds table access");
                            goto got_exception;
                        }

                        /* if s >= d, copy from front to back */
                        /* if s < d, copy from back to front */
                        /* merge all together */
                        bh_memmove_s(
                            (uint8 *)(dst_tbl_inst)
                                + offsetof(WASMTableInstance, base_addr)
                                + d * sizeof(table_elem_type_t),
                            (uint32)((dst_tbl_inst->cur_size - d)
                                     * sizeof(table_elem_type_t)),
                            (uint8 *)(src_tbl_inst)
                                + offsetof(WASMTableInstance, base_addr)
                                + s * sizeof(table_elem_type_t),
                            (uint32)(n * sizeof(table_elem_type_t)));
                        break;
                    }
                    case WASM_OP_TABLE_GROW:
                    {
                        WASMTableInstance *tbl_inst;
                        uint32 tbl_idx, n, orig_tbl_sz;
                        table_elem_type_t init_val;

                        read_leb_uint32(frame_ip, frame_ip_end, tbl_idx);
                        bh_assert(tbl_idx < module->table_count);

                        tbl_inst = wasm_get_table_inst(module, tbl_idx);

                        orig_tbl_sz = tbl_inst->cur_size;

                        n = POP_I32();
#if WASM_ENABLE_GC == 0
                        init_val = POP_I32();
#else
                        init_val = POP_REF();
#endif

                        if (!wasm_enlarge_table(module, tbl_idx, n, init_val)) {
                            PUSH_I32(-1);
                        }
                        else {
                            PUSH_I32(orig_tbl_sz);
                        }
                        break;
                    }
                    case WASM_OP_TABLE_SIZE:
                    {
                        uint32 tbl_idx;
                        WASMTableInstance *tbl_inst;

                        read_leb_uint32(frame_ip, frame_ip_end, tbl_idx);
                        bh_assert(tbl_idx < module->table_count);

                        tbl_inst = wasm_get_table_inst(module, tbl_idx);

                        PUSH_I32(tbl_inst->cur_size);
                        break;
                    }
                    case WASM_OP_TABLE_FILL:
                    {
                        uint32 tbl_idx, n;
                        WASMTableInstance *tbl_inst;
                        table_elem_type_t fill_val;

                        read_leb_uint32(frame_ip, frame_ip_end, tbl_idx);
                        bh_assert(tbl_idx < module->table_count);

                        tbl_inst = wasm_get_table_inst(module, tbl_idx);

                        n = POP_I32();
#if WASM_ENABLE_GC == 0
                        fill_val = POP_I32();
#else
                        fill_val = POP_REF();
#endif
                        i = POP_I32();

                        /* TODO: what if the element is not passive? */
                        /* TODO: what if the element is dropped? */

                        if (i + n > tbl_inst->cur_size) {
                            wasm_set_exception(module,
                                               "out of bounds table access");
                            goto got_exception;
                        }

                        for (; n != 0; i++, n--) {
                            ((table_elem_type_t *)(tbl_inst->base_addr))[i] =
                                fill_val;
                        }

                        break;
                    }
#endif /* (WASM_ENABLE_GC != 0) || (WASM_ENABLE_REF_TYPES != 0) */
                    default:
                    {
                        wasm_set_exception(module, "unsupported opcode");
                        goto got_exception;
                    }
                }
                HANDLE_OP_END();
            }

#if WASM_ENABLE_SHARED_MEMORY != 0
            HANDLE_OP(WASM_OP_ATOMIC_PREFIX)
            {
                uint32 offset, align, addr;

                opcode = *frame_ip++;

                read_leb_uint32(frame_ip, frame_ip_end, align);
                read_leb_uint32(frame_ip, frame_ip_end, offset);
                switch (opcode) {
                    case WASM_OP_ATOMIC_NOTIFY:
                    {
                        uint32 notify_count, ret;

                        notify_count = POP_I32();
                        addr = POP_I32();
                        CHECK_BULK_MEMORY_OVERFLOW(addr + offset, 4, maddr);
                        CHECK_ATOMIC_MEMORY_ACCESS();

                        ret = wasm_runtime_atomic_notify(
                            (WASMModuleInstanceCommon *)module, maddr,
                            notify_count);
                        bh_assert((int32)ret >= 0);

                        PUSH_I32(ret);
                        break;
                    }
                    case WASM_OP_ATOMIC_WAIT32:
                    {
                        uint64 timeout;
                        uint32 expect, ret;

                        timeout = POP_I64();
                        expect = POP_I32();
                        addr = POP_I32();
                        CHECK_BULK_MEMORY_OVERFLOW(addr + offset, 4, maddr);
                        CHECK_ATOMIC_MEMORY_ACCESS();

                        ret = wasm_runtime_atomic_wait(
                            (WASMModuleInstanceCommon *)module, maddr,
                            (uint64)expect, timeout, false);
                        if (ret == (uint32)-1)
                            goto got_exception;

                        PUSH_I32(ret);
                        break;
                    }
                    case WASM_OP_ATOMIC_WAIT64:
                    {
                        uint64 timeout, expect;
                        uint32 ret;

                        timeout = POP_I64();
                        expect = POP_I64();
                        addr = POP_I32();
                        CHECK_BULK_MEMORY_OVERFLOW(addr + offset, 8, maddr);
                        CHECK_ATOMIC_MEMORY_ACCESS();

                        ret = wasm_runtime_atomic_wait(
                            (WASMModuleInstanceCommon *)module, maddr, expect,
                            timeout, true);
                        if (ret == (uint32)-1)
                            goto got_exception;

                        PUSH_I32(ret);
                        break;
                    }

                    case WASM_OP_ATOMIC_I32_LOAD:
                    case WASM_OP_ATOMIC_I32_LOAD8_U:
                    case WASM_OP_ATOMIC_I32_LOAD16_U:
                    {
                        uint32 readv;

                        addr = POP_I32();

                        if (opcode == WASM_OP_ATOMIC_I32_LOAD8_U) {
                            CHECK_BULK_MEMORY_OVERFLOW(addr + offset, 1, maddr);
                            CHECK_ATOMIC_MEMORY_ACCESS();
                            os_mutex_lock(&memory->mem_lock);
                            readv = (uint32)(*(uint8 *)maddr);
                            os_mutex_unlock(&memory->mem_lock);
                        }
                        else if (opcode == WASM_OP_ATOMIC_I32_LOAD16_U) {
                            CHECK_BULK_MEMORY_OVERFLOW(addr + offset, 2, maddr);
                            CHECK_ATOMIC_MEMORY_ACCESS();
                            os_mutex_lock(&memory->mem_lock);
                            readv = (uint32)LOAD_U16(maddr);
                            os_mutex_unlock(&memory->mem_lock);
                        }
                        else {
                            CHECK_BULK_MEMORY_OVERFLOW(addr + offset, 4, maddr);
                            CHECK_ATOMIC_MEMORY_ACCESS();
                            os_mutex_lock(&memory->mem_lock);
                            readv = LOAD_I32(maddr);
                            os_mutex_unlock(&memory->mem_lock);
                        }

                        PUSH_I32(readv);
                        break;
                    }

                    case WASM_OP_ATOMIC_I64_LOAD:
                    case WASM_OP_ATOMIC_I64_LOAD8_U:
                    case WASM_OP_ATOMIC_I64_LOAD16_U:
                    case WASM_OP_ATOMIC_I64_LOAD32_U:
                    {
                        uint64 readv;

                        addr = POP_I32();

                        if (opcode == WASM_OP_ATOMIC_I64_LOAD8_U) {
                            CHECK_BULK_MEMORY_OVERFLOW(addr + offset, 1, maddr);
                            CHECK_ATOMIC_MEMORY_ACCESS();
                            os_mutex_lock(&memory->mem_lock);
                            readv = (uint64)(*(uint8 *)maddr);
                            os_mutex_unlock(&memory->mem_lock);
                        }
                        else if (opcode == WASM_OP_ATOMIC_I64_LOAD16_U) {
                            CHECK_BULK_MEMORY_OVERFLOW(addr + offset, 2, maddr);
                            CHECK_ATOMIC_MEMORY_ACCESS();
                            os_mutex_lock(&memory->mem_lock);
                            readv = (uint64)LOAD_U16(maddr);
                            os_mutex_unlock(&memory->mem_lock);
                        }
                        else if (opcode == WASM_OP_ATOMIC_I64_LOAD32_U) {
                            CHECK_BULK_MEMORY_OVERFLOW(addr + offset, 4, maddr);
                            CHECK_ATOMIC_MEMORY_ACCESS();
                            os_mutex_lock(&memory->mem_lock);
                            readv = (uint64)LOAD_U32(maddr);
                            os_mutex_unlock(&memory->mem_lock);
                        }
                        else {
                            CHECK_BULK_MEMORY_OVERFLOW(addr + offset, 8, maddr);
                            CHECK_ATOMIC_MEMORY_ACCESS();
                            os_mutex_lock(&memory->mem_lock);
                            readv = LOAD_I64(maddr);
                            os_mutex_unlock(&memory->mem_lock);
                        }

                        PUSH_I64(readv);
                        break;
                    }

                    case WASM_OP_ATOMIC_I32_STORE:
                    case WASM_OP_ATOMIC_I32_STORE8:
                    case WASM_OP_ATOMIC_I32_STORE16:
                    {
                        uint32 sval;

                        sval = (uint32)POP_I32();
                        addr = POP_I32();

                        if (opcode == WASM_OP_ATOMIC_I32_STORE8) {
                            CHECK_BULK_MEMORY_OVERFLOW(addr + offset, 1, maddr);
                            CHECK_ATOMIC_MEMORY_ACCESS();
                            os_mutex_lock(&memory->mem_lock);
                            *(uint8 *)maddr = (uint8)sval;
                            os_mutex_unlock(&memory->mem_lock);
                        }
                        else if (opcode == WASM_OP_ATOMIC_I32_STORE16) {
                            CHECK_BULK_MEMORY_OVERFLOW(addr + offset, 2, maddr);
                            CHECK_ATOMIC_MEMORY_ACCESS();
                            os_mutex_lock(&memory->mem_lock);
                            STORE_U16(maddr, (uint16)sval);
                            os_mutex_unlock(&memory->mem_lock);
                        }
                        else {
                            CHECK_BULK_MEMORY_OVERFLOW(addr + offset, 4, maddr);
                            CHECK_ATOMIC_MEMORY_ACCESS();
                            os_mutex_lock(&memory->mem_lock);
                            STORE_U32(maddr, frame_sp[1]);
                            os_mutex_unlock(&memory->mem_lock);
                        }
                        break;
                    }

                    case WASM_OP_ATOMIC_I64_STORE:
                    case WASM_OP_ATOMIC_I64_STORE8:
                    case WASM_OP_ATOMIC_I64_STORE16:
                    case WASM_OP_ATOMIC_I64_STORE32:
                    {
                        uint64 sval;

                        sval = (uint64)POP_I64();
                        addr = POP_I32();

                        if (opcode == WASM_OP_ATOMIC_I64_STORE8) {
                            CHECK_BULK_MEMORY_OVERFLOW(addr + offset, 1, maddr);
                            CHECK_ATOMIC_MEMORY_ACCESS();
                            os_mutex_lock(&memory->mem_lock);
                            *(uint8 *)maddr = (uint8)sval;
                            os_mutex_unlock(&memory->mem_lock);
                        }
                        else if (opcode == WASM_OP_ATOMIC_I64_STORE16) {
                            CHECK_BULK_MEMORY_OVERFLOW(addr + offset, 2, maddr);
                            CHECK_ATOMIC_MEMORY_ACCESS();
                            os_mutex_lock(&memory->mem_lock);
                            STORE_U16(maddr, (uint16)sval);
                            os_mutex_unlock(&memory->mem_lock);
                        }
                        else if (opcode == WASM_OP_ATOMIC_I64_STORE32) {
                            CHECK_BULK_MEMORY_OVERFLOW(addr + offset, 4, maddr);
                            CHECK_ATOMIC_MEMORY_ACCESS();
                            os_mutex_lock(&memory->mem_lock);
                            STORE_U32(maddr, (uint32)sval);
                            os_mutex_unlock(&memory->mem_lock);
                        }
                        else {
                            CHECK_BULK_MEMORY_OVERFLOW(addr + offset, 8, maddr);
                            CHECK_ATOMIC_MEMORY_ACCESS();
                            os_mutex_lock(&memory->mem_lock);
                            STORE_U32(maddr, frame_sp[1]);
                            STORE_U32(maddr + 4, frame_sp[2]);
                            os_mutex_unlock(&memory->mem_lock);
                        }
                        break;
                    }

                    case WASM_OP_ATOMIC_RMW_I32_CMPXCHG:
                    case WASM_OP_ATOMIC_RMW_I32_CMPXCHG8_U:
                    case WASM_OP_ATOMIC_RMW_I32_CMPXCHG16_U:
                    {
                        uint32 readv, sval, expect;

                        sval = POP_I32();
                        expect = POP_I32();
                        addr = POP_I32();

                        if (opcode == WASM_OP_ATOMIC_RMW_I32_CMPXCHG8_U) {
                            CHECK_BULK_MEMORY_OVERFLOW(addr + offset, 1, maddr);
                            CHECK_ATOMIC_MEMORY_ACCESS();

                            expect = (uint8)expect;
                            os_mutex_lock(&memory->mem_lock);
                            readv = (uint32)(*(uint8 *)maddr);
                            if (readv == expect)
                                *(uint8 *)maddr = (uint8)(sval);
                            os_mutex_unlock(&memory->mem_lock);
                        }
                        else if (opcode == WASM_OP_ATOMIC_RMW_I32_CMPXCHG16_U) {
                            CHECK_BULK_MEMORY_OVERFLOW(addr + offset, 2, maddr);
                            CHECK_ATOMIC_MEMORY_ACCESS();

                            expect = (uint16)expect;
                            os_mutex_lock(&memory->mem_lock);
                            readv = (uint32)LOAD_U16(maddr);
                            if (readv == expect)
                                STORE_U16(maddr, (uint16)(sval));
                            os_mutex_unlock(&memory->mem_lock);
                        }
                        else {
                            CHECK_BULK_MEMORY_OVERFLOW(addr + offset, 4, maddr);
                            CHECK_ATOMIC_MEMORY_ACCESS();

                            os_mutex_lock(&memory->mem_lock);
                            readv = LOAD_I32(maddr);
                            if (readv == expect)
                                STORE_U32(maddr, sval);
                            os_mutex_unlock(&memory->mem_lock);
                        }
                        PUSH_I32(readv);
                        break;
                    }
                    case WASM_OP_ATOMIC_RMW_I64_CMPXCHG:
                    case WASM_OP_ATOMIC_RMW_I64_CMPXCHG8_U:
                    case WASM_OP_ATOMIC_RMW_I64_CMPXCHG16_U:
                    case WASM_OP_ATOMIC_RMW_I64_CMPXCHG32_U:
                    {
                        uint64 readv, sval, expect;

                        sval = (uint64)POP_I64();
                        expect = (uint64)POP_I64();
                        addr = POP_I32();

                        if (opcode == WASM_OP_ATOMIC_RMW_I64_CMPXCHG8_U) {
                            CHECK_BULK_MEMORY_OVERFLOW(addr + offset, 1, maddr);
                            CHECK_ATOMIC_MEMORY_ACCESS();

                            expect = (uint8)expect;
                            os_mutex_lock(&memory->mem_lock);
                            readv = (uint64)(*(uint8 *)maddr);
                            if (readv == expect)
                                *(uint8 *)maddr = (uint8)(sval);
                            os_mutex_unlock(&memory->mem_lock);
                        }
                        else if (opcode == WASM_OP_ATOMIC_RMW_I64_CMPXCHG16_U) {
                            CHECK_BULK_MEMORY_OVERFLOW(addr + offset, 2, maddr);
                            CHECK_ATOMIC_MEMORY_ACCESS();

                            expect = (uint16)expect;
                            os_mutex_lock(&memory->mem_lock);
                            readv = (uint64)LOAD_U16(maddr);
                            if (readv == expect)
                                STORE_U16(maddr, (uint16)(sval));
                            os_mutex_unlock(&memory->mem_lock);
                        }
                        else if (opcode == WASM_OP_ATOMIC_RMW_I64_CMPXCHG32_U) {
                            CHECK_BULK_MEMORY_OVERFLOW(addr + offset, 4, maddr);
                            CHECK_ATOMIC_MEMORY_ACCESS();

                            expect = (uint32)expect;
                            os_mutex_lock(&memory->mem_lock);
                            readv = (uint64)LOAD_U32(maddr);
                            if (readv == expect)
                                STORE_U32(maddr, (uint32)(sval));
                            os_mutex_unlock(&memory->mem_lock);
                        }
                        else {
                            CHECK_BULK_MEMORY_OVERFLOW(addr + offset, 8, maddr);
                            CHECK_ATOMIC_MEMORY_ACCESS();

                            os_mutex_lock(&memory->mem_lock);
                            readv = (uint64)LOAD_I64(maddr);
                            if (readv == expect) {
                                STORE_I64(maddr, sval);
                            }
                            os_mutex_unlock(&memory->mem_lock);
                        }
                        PUSH_I64(readv);
                        break;
                    }

                        DEF_ATOMIC_RMW_OPCODE(ADD, +);
                        DEF_ATOMIC_RMW_OPCODE(SUB, -);
                        DEF_ATOMIC_RMW_OPCODE(AND, &);
                        DEF_ATOMIC_RMW_OPCODE(OR, |);
                        DEF_ATOMIC_RMW_OPCODE(XOR, ^);
                        /* xchg, ignore the read value, and store the given
                          value: readv * 0 + sval */
                        DEF_ATOMIC_RMW_OPCODE(XCHG, *0 +);
                }

                HANDLE_OP_END();
            }
#endif

            HANDLE_OP(WASM_OP_IMPDEP)
            {
                frame = prev_frame;
                frame_ip = frame->ip;
                frame_sp = frame->sp;
                frame_csp = frame->csp;
                goto call_func_from_entry;
            }

#if WASM_ENABLE_DEBUG_INTERP != 0
            HANDLE_OP(DEBUG_OP_BREAK)
            {
                wasm_cluster_thread_send_signal(exec_env, WAMR_SIG_TRAP);
                exec_env->suspend_flags.flags |= 2;
                frame_ip--;
                SYNC_ALL_TO_FRAME();
                CHECK_SUSPEND_FLAGS();
                HANDLE_OP_END();
            }
#endif
#if WASM_ENABLE_LABELS_AS_VALUES == 0
            default:
            {
                wasm_set_exception(module, "unsupported opcode");
                goto got_exception;
            }
        }
#endif

#if WASM_ENABLE_LABELS_AS_VALUES != 0
        /* Exception handling opcodes */
        HANDLE_OP(WASM_OP_TRY)
        HANDLE_OP(WASM_OP_CATCH)
        HANDLE_OP(WASM_OP_THROW)
        HANDLE_OP(WASM_OP_RETHROW)
        HANDLE_OP(WASM_OP_DELEGATE)
        HANDLE_OP(WASM_OP_CATCH_ALL)
#if WASM_ENABLE_TAIL_CALL == 0
        HANDLE_OP(WASM_OP_RETURN_CALL)
        HANDLE_OP(WASM_OP_RETURN_CALL_INDIRECT)
#endif
#if WASM_ENABLE_SHARED_MEMORY == 0
        HANDLE_OP(WASM_OP_ATOMIC_PREFIX)
#endif
#if (WASM_ENABLE_GC == 0) && (WASM_ENABLE_REF_TYPES == 0)
        HANDLE_OP(WASM_OP_SELECT_T)
        HANDLE_OP(WASM_OP_TABLE_GET)
        HANDLE_OP(WASM_OP_TABLE_SET)
        HANDLE_OP(WASM_OP_REF_NULL)
        HANDLE_OP(WASM_OP_REF_IS_NULL)
        HANDLE_OP(WASM_OP_REF_FUNC)
#endif
#if WASM_ENABLE_GC == 0
        HANDLE_OP(WASM_OP_CALL_REF)
        HANDLE_OP(WASM_OP_RETURN_CALL_REF)
        HANDLE_OP(WASM_OP_FUNC_BIND)
        HANDLE_OP(WASM_OP_LET)
        HANDLE_OP(WASM_OP_REF_EQ)
        HANDLE_OP(WASM_OP_REF_AS_NON_NULL)
        HANDLE_OP(WASM_OP_BR_ON_NULL)
        HANDLE_OP(WASM_OP_BR_ON_NON_NULL)
        HANDLE_OP(WASM_OP_GC_PREFIX)
#endif
#if WASM_ENABLE_DEBUG_INTERP == 0
        HANDLE_OP(DEBUG_OP_BREAK)
#endif
        /* Fast interpreter extended opcodes */
        HANDLE_OP(EXT_OP_SET_LOCAL_FAST_I64)
        HANDLE_OP(EXT_OP_TEE_LOCAL_FAST_I64)
        HANDLE_OP(EXT_OP_COPY_STACK_TOP)
        HANDLE_OP(EXT_OP_COPY_STACK_TOP_I64)
        HANDLE_OP(EXT_OP_COPY_STACK_VALUES)
        /* Unused opcodes */
        HANDLE_OP(WASM_OP_UNUSED_0x0a)
        HANDLE_OP(WASM_OP_UNUSED_0x27)
        {
            wasm_set_exception(module, "unsupported opcode");
            goto got_exception;
        }
#endif

#if WASM_ENABLE_LABELS_AS_VALUES == 0
        continue;
#else
    FETCH_OPCODE_AND_DISPATCH();
#endif

#if WASM_ENABLE_TAIL_CALL != 0 || WASM_ENABLE_GC != 0
    call_func_from_return_call:
    {
        POP(cur_func->param_cell_num);
        if (cur_func->param_cell_num > 0) {
            word_copy(frame->lp, frame_sp, cur_func->param_cell_num);
        }
        FREE_FRAME(exec_env, frame);
        wasm_exec_env_set_cur_frame(exec_env, (WASMRuntimeFrame *)prev_frame);
        goto call_func_from_entry;
    }
#endif
    call_func_from_interp:
    {
        /* Only do the copy when it's called from interpreter.  */
        WASMInterpFrame *outs_area = wasm_exec_env_wasm_stack_top(exec_env);
        POP(cur_func->param_cell_num);
        SYNC_ALL_TO_FRAME();
        if (cur_func->param_cell_num > 0) {
            word_copy(outs_area->lp, frame_sp, cur_func->param_cell_num);
        }
        prev_frame = frame;
    }

    call_func_from_entry:
    {
        if (cur_func->is_import_func) {
#if WASM_ENABLE_MULTI_MODULE != 0
            if (cur_func->import_func_inst) {
                wasm_interp_call_func_import(module, exec_env, cur_func,
                                             prev_frame);
            }
            else
#endif
            {
                wasm_interp_call_func_native(module, exec_env, cur_func,
                                             prev_frame);
            }

            prev_frame = frame->prev_frame;
            cur_func = frame->function;
            UPDATE_ALL_FROM_FRAME();

            /* update memory instance ptr and memory size */
            memory = module->default_memory;
            if (memory)
                linear_mem_size = num_bytes_per_page * memory->cur_page_count;
            if (wasm_get_exception(module))
                goto got_exception;
        }
        else {
            WASMFunction *cur_wasm_func = cur_func->u.func;
            WASMFuncType *func_type;
            uint64 cell_num_of_local_stack;

            func_type = cur_wasm_func->func_type;

            cell_num_of_local_stack =
                (uint64)cur_func->param_cell_num
                + (uint64)cur_func->local_cell_num
                + (uint64)cur_wasm_func->max_stack_cell_num;
            all_cell_num = cell_num_of_local_stack
                           + ((uint64)cur_wasm_func->max_block_num)
                                 * sizeof(WASMBranchBlock) / 4;
#if WASM_ENABLE_GC != 0
            /* area of frame_ref */
            all_cell_num += (cell_num_of_local_stack + 3) / 4;
#endif

            if (all_cell_num >= UINT32_MAX) {
                wasm_set_exception(module, "wasm operand stack overflow");
                goto got_exception;
            }

            frame_size = wasm_interp_interp_frame_size((uint32)all_cell_num);
            if (!(frame = ALLOC_FRAME(exec_env, frame_size, prev_frame))) {
                frame = prev_frame;
                goto got_exception;
            }

            /* Initialize the interpreter context. */
            frame->function = cur_func;
            frame_ip = wasm_get_func_code(cur_func);
            frame_ip_end = wasm_get_func_code_end(cur_func);
            frame_lp = frame->lp;

            frame_sp = frame->sp_bottom =
                frame_lp + cur_func->param_cell_num + cur_func->local_cell_num;
            frame->sp_boundary =
                frame->sp_bottom + cur_wasm_func->max_stack_cell_num;

            frame_csp = frame->csp_bottom =
                (WASMBranchBlock *)frame->sp_boundary;
            frame->csp_boundary =
                frame->csp_bottom + cur_wasm_func->max_block_num;

#if WASM_ENABLE_GC != 0
            frame_ref = (uint8 *)frame->csp_boundary;
            init_frame_refs(frame_ref, (uint32)cell_num_of_local_stack,
                            func_type);
#endif

            /* Initialize the local variables */
            memset(frame_lp + cur_func->param_cell_num, 0,
                   (uint32)(cur_func->local_cell_num * 4));

            /* Push function block as first block */
            cell_num = func_type->ret_cell_num;
            PUSH_CSP(LABEL_TYPE_FUNCTION, 0, cell_num, frame_ip_end - 1);

            wasm_exec_env_set_cur_frame(exec_env, (WASMRuntimeFrame *)frame);
#if WASM_ENABLE_THREAD_MGR != 0
            CHECK_SUSPEND_FLAGS();
#endif
        }
        HANDLE_OP_END();
    }

    return_func:
    {
        FREE_FRAME(exec_env, frame);
        wasm_exec_env_set_cur_frame(exec_env, (WASMRuntimeFrame *)prev_frame);

        if (!prev_frame->ip)
            /* Called from native. */
            return;

        RECOVER_CONTEXT(prev_frame);
        HANDLE_OP_END();
    }

#if WASM_ENABLE_SHARED_MEMORY != 0
    unaligned_atomic:
        wasm_set_exception(module, "unaligned atomic");
        goto got_exception;
#endif

    out_of_bounds:
        wasm_set_exception(module, "out of bounds memory access");

    got_exception:
        SYNC_ALL_TO_FRAME();
        return;

#if WASM_ENABLE_LABELS_AS_VALUES == 0
    }
#else
    FETCH_OPCODE_AND_DISPATCH();
#endif
}

#if WASM_ENABLE_GC != 0
void
vmci_gc_rootset_elem(void *heap, WASMObjectRef obj)
{}

void
wasm_interp_traverse_gc_rootset(WASMInterpFrame *frame, void *heap)
{
    int i;

    for (; frame; frame = frame->prev_frame) {
        for (i = 0; i < frame->sp - frame->lp; i++) {
            uint8 *frame_ref = get_frame_ref(frame);
            if (frame_ref[i]) {
                vmci_gc_rootset_elem(heap, (WASMObjectRef)&frame->lp[i]);
#if UINTPTR_MAX == UINT64_MAX
                bh_assert(frame_ref[i + 1]);
                i++;
#endif
            }
        }
    }
}
#endif

void
wasm_interp_call_wasm(WASMModuleInstance *module_inst, WASMExecEnv *exec_env,
                      WASMFunctionInstance *function, uint32 argc,
                      uint32 argv[])
{
    WASMRuntimeFrame *prev_frame = wasm_exec_env_get_cur_frame(exec_env);
    WASMInterpFrame *frame, *outs_area;

    /* Allocate sufficient cells for all kinds of return values.  */
    unsigned all_cell_num =
                 function->ret_cell_num > 2 ? function->ret_cell_num : 2,
             i;
    /* This frame won't be used by JITed code, so only allocate interp
       frame here.  */
    unsigned frame_size = wasm_interp_interp_frame_size(all_cell_num);

    if (argc < function->param_cell_num) {
        char buf[128];
        snprintf(buf, sizeof(buf),
                 "invalid argument count %u, must be no smaller than %u", argc,
                 function->param_cell_num);
        wasm_set_exception(module_inst, buf);
        return;
    }
    argc = function->param_cell_num;

    if ((uint8 *)&prev_frame < exec_env->native_stack_boundary) {
        wasm_set_exception((WASMModuleInstance *)exec_env->module_inst,
                           "native stack overflow");
        return;
    }

    if (!(frame =
              ALLOC_FRAME(exec_env, frame_size, (WASMInterpFrame *)prev_frame)))
        return;

    outs_area = wasm_exec_env_wasm_stack_top(exec_env);
    frame->function = NULL;
    frame->ip = NULL;
    /* There is no local variable. */
    frame->sp = frame->lp + 0;

    if (argc > 0)
        word_copy(outs_area->lp, argv, argc);

    wasm_exec_env_set_cur_frame(exec_env, frame);

    if (function->is_import_func) {
#if WASM_ENABLE_MULTI_MODULE != 0
        if (function->import_module_inst) {
            wasm_interp_call_func_import(module_inst, exec_env, function,
                                         frame);
        }
        else
#endif
        {
            /* it is a native function */
            wasm_interp_call_func_native(module_inst, exec_env, function,
                                         frame);
        }
    }
    else {
        wasm_interp_call_func_bytecode(module_inst, exec_env, function, frame);
    }

    /* Output the return value to the caller */
    if (!wasm_get_exception(module_inst)) {
        for (i = 0; i < function->ret_cell_num; i++) {
            argv[i] = *(frame->sp + i - function->ret_cell_num);
        }
    }
    else {
#if WASM_ENABLE_DUMP_CALL_STACK != 0
        wasm_interp_dump_call_stack(exec_env);
#endif
        LOG_DEBUG("meet an exception %s", wasm_get_exception(module_inst));
    }

    wasm_exec_env_set_cur_frame(exec_env, prev_frame);
    FREE_FRAME(exec_env, frame);
}<|MERGE_RESOLUTION|>--- conflicted
+++ resolved
@@ -361,41 +361,25 @@
         --frame_csp;               \
     } while (0)
 
-<<<<<<< HEAD
-#define POP_CSP_N(n)                                               \
-    do {                                                           \
-        uint32 *frame_sp_old = frame_sp;                           \
-        uint32 cell_num_to_copy;                                   \
-        POP_CSP_CHECK_OVERFLOW(n + 1);                             \
-        frame_csp -= n;                                            \
-        frame_ip = (frame_csp - 1)->target_addr;                   \
-        /* copy arity values of block */                           \
-        frame_sp = (frame_csp - 1)->frame_sp;                      \
-        cell_num_to_copy = (frame_csp - 1)->cell_num;              \
-        word_copy(frame_sp, frame_sp_old - cell_num_to_copy,       \
-                  cell_num_to_copy);                               \
-        frame_ref_copy(FRAME_REF(frame_sp),                        \
-                       FRAME_REF(frame_sp_old - cell_num_to_copy), \
-                       cell_num_to_copy);                          \
-        frame_sp += cell_num_to_copy;                              \
-        CLEAR_FRAME_REF(frame_sp, frame_sp_old - frame_sp);        \
-=======
-#define POP_CSP_N(n)                                             \
-    do {                                                         \
-        uint32 *frame_sp_old = frame_sp;                         \
-        uint32 cell_num_to_copy;                                 \
-        POP_CSP_CHECK_OVERFLOW(n + 1);                           \
-        frame_csp -= n;                                          \
-        frame_ip = (frame_csp - 1)->target_addr;                 \
-        /* copy arity values of block */                         \
-        frame_sp = (frame_csp - 1)->frame_sp;                    \
-        cell_num_to_copy = (frame_csp - 1)->cell_num;            \
-        if (cell_num_to_copy > 0) {                              \
-            word_copy(frame_sp, frame_sp_old - cell_num_to_copy, \
-                      cell_num_to_copy);                         \
-        }                                                        \
-        frame_sp += cell_num_to_copy;                            \
->>>>>>> 9b858c43
+#define POP_CSP_N(n)                                                   \
+    do {                                                               \
+        uint32 *frame_sp_old = frame_sp;                               \
+        uint32 cell_num_to_copy;                                       \
+        POP_CSP_CHECK_OVERFLOW(n + 1);                                 \
+        frame_csp -= n;                                                \
+        frame_ip = (frame_csp - 1)->target_addr;                       \
+        /* copy arity values of block */                               \
+        frame_sp = (frame_csp - 1)->frame_sp;                          \
+        cell_num_to_copy = (frame_csp - 1)->cell_num;                  \
+        if (cell_num_to_copy > 0) {                                    \
+            word_copy(frame_sp, frame_sp_old - cell_num_to_copy,       \
+                      cell_num_to_copy);                               \
+            frame_ref_copy(FRAME_REF(frame_sp),                        \
+                           FRAME_REF(frame_sp_old - cell_num_to_copy), \
+                           cell_num_to_copy);                          \
+        }                                                              \
+        frame_sp += cell_num_to_copy;                                  \
+        CLEAR_FRAME_REF(frame_sp, frame_sp_old - frame_sp);            \
     } while (0)
 
 /* Pop the given number of elements from the given frame's stack.  */
@@ -845,11 +829,6 @@
 static inline void
 word_copy(uint32 *dest, uint32 *src, unsigned num)
 {
-<<<<<<< HEAD
-    if (dest != src)
-        for (; num > 0; num--)
-            *dest++ = *src++;
-=======
     bh_assert(dest != NULL);
     bh_assert(src != NULL);
     bh_assert(num > 0);
@@ -859,7 +838,6 @@
         for (; num > 0; num--)
             *dest++ = *src++;
     }
->>>>>>> 9b858c43
 }
 
 #if WASM_ENABLE_GC != 0
