--- conflicted
+++ resolved
@@ -419,11 +419,8 @@
     bool enable_aux_stack_frame;
     bool disable_llvm_intrinsics;
     bool disable_llvm_lto;
-<<<<<<< HEAD
     bool enable_segue;
-=======
     bool enable_stack_estimation;
->>>>>>> 3698f227
     uint32 opt_level;
     uint32 size_level;
     uint32 output_format;
