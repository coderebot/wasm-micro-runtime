--- conflicted
+++ resolved
@@ -587,12 +587,8 @@
 
     ret = exec_env->thread_start_routine(exec_env);
 
-<<<<<<< HEAD
 #if defined(OS_ENABLE_HW_BOUND_CHECK) || defined(OS_ENABLE_INTERRUPT_BLOCK_INSN)
-=======
-#ifdef OS_ENABLE_HW_BOUND_CHECK
     os_mutex_lock(&exec_env->wait_lock);
->>>>>>> ff388775
     if (exec_env->suspend_flags.flags & 0x08)
         ret = exec_env->thread_ret_value;
     os_mutex_unlock(&exec_env->wait_lock);
@@ -1211,11 +1207,6 @@
         WASMModuleInstance *curr_wasm_inst =
             (WASMModuleInstance *)get_module_inst(curr_exec_env);
 
-<<<<<<< HEAD
-        bh_memcpy_s(curr_wasm_inst->cur_exception,
-                    sizeof(curr_wasm_inst->cur_exception),
-                    wasm_inst->cur_exception, sizeof(wasm_inst->cur_exception));
-=======
         /* Only spread non "wasi proc exit" exception */
 #if WASM_ENABLE_SHARED_MEMORY != 0
         WASMSharedMemNode *shared_mem_node = wasm_module_get_shared_memory(
@@ -1233,7 +1224,6 @@
         if (shared_mem_node)
             os_mutex_unlock(&shared_mem_node->shared_mem_lock);
 #endif
->>>>>>> ff388775
 
         /* Terminate the thread so it can exit from dead loops */
         set_thread_cancel_flags(curr_exec_env);
