--- conflicted
+++ resolved
@@ -994,7 +994,6 @@
         return false;
     }
 
-<<<<<<< HEAD
 #if defined(os_writegsbase) && WASM_ENABLE_WAMR_COMPILER == 0
     {
         AOTMemoryInstance *memory_inst = aot_get_default_memory(module_inst);
@@ -1003,14 +1002,10 @@
     }
 #endif
 
-    u.v = module->start_function;
-    u.f(exec_env);
-=======
     /* Execute start function for both main insance and sub instance */
     if (module->start_function) {
         AOTFunctionInstance start_func = { 0 };
         uint32 func_type_idx;
->>>>>>> 9f0c4b63
 
         start_func.func_name = "";
         start_func.func_index = module->start_func_index;
