/*
 * Copyright (C) 2019 Intel Corporation. All rights reserved.
 * SPDX-License-Identifier: Apache-2.0 WITH LLVM-exception
 */

#ifndef _AOT_RUNTIME_H_
#define _AOT_RUNTIME_H_

#include "bh_platform.h"
#include "../common/wasm_runtime_common.h"
#include "../interpreter/wasm_runtime.h"
#include "../compilation/aot.h"
#if WASM_ENABLE_JIT != 0
#include "../compilation/aot_llvm.h"
#endif

#ifdef __cplusplus
extern "C" {
#endif

typedef enum AOTExceptionID {
    EXCE_UNREACHABLE = 0,
    EXCE_OUT_OF_MEMORY,
    EXCE_OUT_OF_BOUNDS_MEMORY_ACCESS,
    EXCE_INTEGER_OVERFLOW,
    EXCE_INTEGER_DIVIDE_BY_ZERO,
    EXCE_INVALID_CONVERSION_TO_INTEGER,
    EXCE_INVALID_FUNCTION_TYPE_INDEX,
    EXCE_INVALID_FUNCTION_INDEX,
    EXCE_UNDEFINED_ELEMENT,
    EXCE_UNINITIALIZED_ELEMENT,
    EXCE_CALL_UNLINKED_IMPORT_FUNC,
    EXCE_NATIVE_STACK_OVERFLOW,
    EXCE_UNALIGNED_ATOMIC,
    EXCE_AUX_STACK_OVERFLOW,
    EXCE_AUX_STACK_UNDERFLOW,
    EXCE_OUT_OF_BOUNDS_TABLE_ACCESS,
    EXCE_NUM,
} AOTExceptionID;

typedef enum AOTSectionType {
    AOT_SECTION_TYPE_TARGET_INFO = 0,
    AOT_SECTION_TYPE_INIT_DATA = 1,
    AOT_SECTION_TYPE_TEXT = 2,
    AOT_SECTION_TYPE_FUNCTION = 3,
    AOT_SECTION_TYPE_EXPORT = 4,
    AOT_SECTION_TYPE_RELOCATION = 5,
    AOT_SECTION_TYPE_SIGANATURE = 6,
    AOT_SECTION_TYPE_CUSTOM = 100,
} AOTSectionType;

typedef enum AOTCustomSectionType {
    AOT_CUSTOM_SECTION_RAW = 0,
    AOT_CUSTOM_SECTION_NATIVE_SYMBOL = 1,
    AOT_CUSTOM_SECTION_ACCESS_CONTROL = 2,
    AOT_CUSTOM_SECTION_NAME = 3,
} AOTCustomSectionType;

typedef struct AOTObjectDataSection {
    char *name;
    uint8 *data;
    uint32 size;
} AOTObjectDataSection;

/* Relocation info */
typedef struct AOTRelocation {
    uint64 relocation_offset;
    int64 relocation_addend;
    uint32 relocation_type;
    char *symbol_name;
    /* index in the symbol offset field */
    uint32 symbol_index;
} AOTRelocation;

/* Relocation Group */
typedef struct AOTRelocationGroup {
    char *section_name;
    /* index in the symbol offset field */
    uint32 name_index;
    uint32 relocation_count;
    AOTRelocation *relocations;
} AOTRelocationGroup;

/* AOT function instance */
typedef struct AOTFunctionInstance {
    char *func_name;
    uint32 func_index;
    bool is_import_func;
    union {
        struct {
            AOTFuncType *func_type;
            /* function pointer linked */
            void *func_ptr;
        } func;
        AOTImportFunc *func_import;
    } u;
} AOTFunctionInstance;

#if defined(OS_ENABLE_HW_BOUND_CHECK) && defined(BH_PLATFORM_WINDOWS)
/* clang-format off */
typedef struct AOTUnwindInfo {
    uint8 Version       : 3;
    uint8 Flags         : 5;
    uint8 SizeOfProlog;
    uint8 CountOfCodes;
    uint8 FrameRegister : 4;
    uint8 FrameOffset   : 4;
    struct {
        struct {
            uint8 CodeOffset;
            uint8 UnwindOp : 4;
            uint8 OpInfo   : 4;
        };
        uint16 FrameOffset;
    } UnwindCode[1];
} AOTUnwindInfo;
/* clang-format on */

/* size of mov instruction and jmp instruction */
#define PLT_ITEM_SIZE 12
#endif

typedef struct AOTModule {
    uint32 module_type;

    /* import memories */
    uint32 import_memory_count;
    AOTImportMemory *import_memories;

    /* memory info */
    uint32 memory_count;
    AOTMemory *memories;

    /* init data */
    uint32 mem_init_data_count;
    AOTMemInitData **mem_init_data_list;

    /* native symbol */
    void **native_symbol_list;

    /* import tables */
    uint32 import_table_count;
    AOTImportTable *import_tables;

    /* tables */
    uint32 table_count;
    AOTTable *tables;

    /* table init data info */
    uint32 table_init_data_count;
    AOTTableInitData **table_init_data_list;

    /* type info */
    uint32 type_count;
    AOTType **types;

    /* import global variable info */
    uint32 import_global_count;
    AOTImportGlobal *import_globals;

    /* global variable info */
    uint32 global_count;
    AOTGlobal *globals;

    /* total global variable size */
    uint32 global_data_size;

    /* import function info */
    uint32 import_func_count;
    AOTImportFunc *import_funcs;

    /* function info */
    uint32 func_count;
    /* point to AOTed/JITed functions */
    void **func_ptrs;
    /* function type indexes */
    uint32 *func_type_indexes;

    /* export info */
    uint32 export_count;
    AOTExport *exports;

    /* start function index, -1 denotes no start function */
    uint32 start_func_index;
    /* start function, point to AOTed/JITed function */
    void *start_function;

    uint32 malloc_func_index;
    uint32 free_func_index;
    uint32 retain_func_index;

    /* AOTed code, NULL for JIT mode */
    void *code;
    uint32 code_size;

    /* literal for AOTed code, NULL for JIT mode */
    uint8 *literal;
    uint32 literal_size;

#if defined(BH_PLATFORM_WINDOWS)
    /* extra plt data area for __ymm, __xmm and __real constants
       in Windows platform, NULL for JIT mode */
    uint8 *extra_plt_data;
    uint32 extra_plt_data_size;
    uint32 ymm_plt_count;
    uint32 xmm_plt_count;
    uint32 real_plt_count;
    uint32 float_plt_count;
#endif

#if defined(OS_ENABLE_HW_BOUND_CHECK) && defined(BH_PLATFORM_WINDOWS)
    /* dynamic function table to be added by RtlAddFunctionTable(),
       used to unwind the call stack and register exception handler
       for AOT functions */
    RUNTIME_FUNCTION *rtl_func_table;
    bool rtl_func_table_registered;
#endif

    /* data sections in AOT object file, including .data, .rodata
     * and .rodata.cstN. NULL for JIT mode. */
    AOTObjectDataSection *data_sections;
    uint32 data_section_count;

    /* constant string set */
    HashMap *const_str_set;

    /* the index of auxiliary __data_end global,
       -1 means unexported */
    uint32 aux_data_end_global_index;
    /* auxiliary __data_end exported by wasm app */
    uint32 aux_data_end;

    /* the index of auxiliary __heap_base global,
       -1 means unexported */
    uint32 aux_heap_base_global_index;
    /* auxiliary __heap_base exported by wasm app */
    uint32 aux_heap_base;

    /* the index of auxiliary stack top global,
       -1 means unexported */
    uint32 aux_stack_top_global_index;
    /* auxiliary stack bottom resolved */
    uint32 aux_stack_bottom;
    /* auxiliary stack size resolved */
    uint32 aux_stack_size;

    /* is jit mode or not */
    bool is_jit_mode;

    /* is indirect mode or not */
    bool is_indirect_mode;

#if WASM_ENABLE_JIT != 0
    WASMModule *wasm_module;
    AOTCompContext *comp_ctx;
    AOTCompData *comp_data;
#endif

#if WASM_ENABLE_LIBC_WASI != 0
    WASIArguments wasi_args;
    bool import_wasi_api;
#endif
#if WASM_ENABLE_DEBUG_AOT != 0
    void *elf_hdr;
    uint32 elf_size;
#endif
#if WASM_ENABLE_CUSTOM_NAME_SECTION != 0
    const char **aux_func_names;
    uint32 *aux_func_indexes;
    uint32 aux_func_name_count;
#endif
#if WASM_ENABLE_LOAD_CUSTOM_SECTION != 0
    WASMCustomSection *custom_section_list;
#endif
} AOTModule;

typedef union {
    uint64 _make_it_8_bytes_;
    void *ptr;
} AOTPointer;

typedef union {
    uint64 u64;
    uint32 u32[2];
} MemBound;

typedef struct AOTMemoryInstance {
    uint32 module_type;
    /* shared memory flag */
    bool is_shared;

    /* memory space info */
    uint32 num_bytes_per_page;
    uint32 cur_page_count;
    uint32 max_page_count;
    uint32 memory_data_size;
    AOTPointer memory_data;
    AOTPointer memory_data_end;

    /* heap space info */
    AOTPointer heap_data;
    AOTPointer heap_data_end;
    AOTPointer heap_handle;

    /* boundary check constants for aot code */
    MemBound mem_bound_check_1byte;
    MemBound mem_bound_check_2bytes;
    MemBound mem_bound_check_4bytes;
    MemBound mem_bound_check_8bytes;
    MemBound mem_bound_check_16bytes;
} AOTMemoryInstance;

typedef struct AOTTableInstance {
    uint32 cur_size;
    /*
     * only grow in the range of [:max_size)
     * if the table is growable, max_size equals to its declared maximum size
     * otherwise, max_size equals to its declared minimum size
     */
    uint32 max_size;
    /*
     * +------------------------------+  <--- data
     * | ref.func[] or ref.extern[]
     * +------------------------------+
     */
    uint32 data[1];
} AOTTableInstance;

typedef struct AOTModuleInstance {
    uint32 module_type;

    /* memories */
    uint32 memory_count;
    AOTPointer memories;

    /* global and table info */
    uint32 global_data_size;
    /*
     * the count of AOTTableInstance.
     * it includes imported tables and local tables.
     *
     * TODO: for now we treate imported table like a local table
     */
    uint32 table_count;
    /* points to global_data */
    AOTPointer global_data;
    /* points to AOTTableInstance[] */
    AOTPointer tables;

    /* function pointer array */
    AOTPointer func_ptrs;
    /* function type indexes */
    AOTPointer func_type_indexes;

    /* export info */
    uint32 export_func_count;
    uint32 export_global_count;
    uint32 export_mem_count;
    uint32 export_tab_count;
    AOTPointer export_funcs;
    AOTPointer export_globals;
    AOTPointer export_memories;
    AOTPointer export_tables;

    /* The exception buffer for current thread. */
    char cur_exception[128];
    /* The custom data that can be set/get by
     * wasm_runtime_set_custom_data/wasm_runtime_get_custom_data */
    AOTPointer custom_data;
    /* The AOT module */
    AOTPointer aot_module;
    /* WASI context */
    AOTPointer wasi_ctx;
    /* function performance profiling info list */
    AOTPointer func_perf_profilings;
    /* stack frames, used in call stack dump and perf profiling */
    AOTPointer frames;

    AOTPointer exec_env_singleton;

    uint32 default_wasm_stack_size;

    /* reserved */
    uint32 reserved[9];

    /*
     * +------------------------------+ <-- memories.ptr
     * | #0 AOTMemoryInstance
     * +------------------------------+ <-- global_data.ptr
     * | global data
     * +------------------------------+ <-- tables.ptr
     * | AOTTableInstance[table_count]
     * +------------------------------+
     */
    union {
        uint64 _make_it_8_byte_aligned_;
        AOTMemoryInstance memory_instances[1];
        uint8 bytes[1];
    } global_table_data;
} AOTModuleInstance;

/* Target info, read from ELF header of object file */
typedef struct AOTTargetInfo {
    /* Binary type, elf32l/elf32b/elf64l/elf64b */
    uint16 bin_type;
    /* ABI type */
    uint16 abi_type;
    /* Object file type */
    uint16 e_type;
    /* Architecture */
    uint16 e_machine;
    /* Object file version */
    uint32 e_version;
    /* Processor-specific flags */
    uint32 e_flags;
    /* Reserved */
    uint32 reserved;
    /* Arch name */
    char arch[16];
} AOTTargetInfo;

typedef struct AOTFuncPerfProfInfo {
    /* total execution time */
    uint64 total_exec_time;
    /* total execution count */
    uint32 total_exec_cnt;
} AOTFuncPerfProfInfo;

/* AOT auxiliary call stack */
typedef struct AOTFrame {
    struct AOTFrame *prev_frame;
    uint32 func_index;
#if WASM_ENABLE_PERF_PROFILING != 0
    uint64 time_started;
    AOTFuncPerfProfInfo *func_perf_prof_info;
#endif
} AOTFrame;

/**
 * Load a AOT module from aot file buffer
 * @param buf the byte buffer which contains the AOT file data
 * @param size the size of the buffer
 * @param error_buf output of the error info
 * @param error_buf_size the size of the error string
 *
 * @return return AOT module loaded, NULL if failed
 */
AOTModule *
aot_load_from_aot_file(const uint8 *buf, uint32 size, char *error_buf,
                       uint32 error_buf_size);

/**
 * Load a AOT module from a specified AOT section list.
 *
 * @param section_list the section list which contains each section data
 * @param error_buf output of the error info
 * @param error_buf_size the size of the error string
 *
 * @return return AOT module loaded, NULL if failed
 */
AOTModule *
aot_load_from_sections(AOTSection *section_list, char *error_buf,
                       uint32 error_buf_size);

#if WASM_ENABLE_JIT != 0
/**
 * Convert WASM module to AOT module
 *
 * @param wasm_module the WASM module to convert
 * @param error_buf output of the error info
 * @param error_buf_size the size of the error string
 *
 * @return return AOT module loaded, NULL if failed
 */
AOTModule *
aot_convert_wasm_module(WASMModule *wasm_module, char *error_buf,
                        uint32 error_buf_size);
#endif

/**
 * Unload a AOT module.
 *
 * @param module the module to be unloaded
 */
void
aot_unload(AOTModule *module);

/**
 * Instantiate a AOT module.
 *
 * @param module the AOT module to instantiate
 * @param is_sub_inst the flag of sub instance
 * @param heap_size the default heap size of the module instance, a heap will
 *        be created besides the app memory space. Both wasm app and native
 *        function can allocate memory from the heap. If heap_size is 0, the
 *        default heap size will be used.
 * @param error_buf buffer to output the error info if failed
 * @param error_buf_size the size of the error buffer
 *
 * @return return the instantiated AOT module instance, NULL if failed
 */
AOTModuleInstance *
aot_instantiate(AOTModule *module, bool is_sub_inst, uint32 stack_size,
                uint32 heap_size, char *error_buf, uint32 error_buf_size);

/**
 * Deinstantiate a AOT module instance, destroy the resources.
 *
 * @param module_inst the AOT module instance to destroy
 * @param is_sub_inst the flag of sub instance
 */
void
aot_deinstantiate(AOTModuleInstance *module_inst, bool is_sub_inst);

/**
 * Lookup an exported function in the AOT module instance.
 *
 * @param module_inst the module instance
 * @param name the name of the function
 * @param signature the signature of the function, use "i32"/"i64"/"f32"/"f64"
 *        to represent the type of i32/i64/f32/f64, e.g. "(i32i64)" "(i32)f32"
 *
 * @return the function instance found
 */
AOTFunctionInstance *
aot_lookup_function(const AOTModuleInstance *module_inst, const char *name,
                    const char *signature);
/**
 * Call the given AOT function of a AOT module instance with
 * arguments.
 *
 * @param exec_env the execution environment
 * @param function the function to be called
 * @param argc the number of arguments
 * @param argv the arguments.  If the function method has return value,
 *   the first (or first two in case 64-bit return value) element of
 *   argv stores the return value of the called AOT function after this
 *   function returns.
 *
 * @return true if success, false otherwise and exception will be thrown,
 *   the caller can call aot_get_exception to get exception info.
 */
bool
aot_call_function(WASMExecEnv *exec_env, AOTFunctionInstance *function,
                  unsigned argc, uint32 argv[]);

bool
aot_create_exec_env_and_call_function(AOTModuleInstance *module_inst,
                                      AOTFunctionInstance *function,
                                      unsigned argc, uint32 argv[]);

bool
aot_create_exec_env_singleton(AOTModuleInstance *module_inst);

/**
 * Set AOT module instance exception with exception string
 *
 * @param module the AOT module instance
 *
 * @param exception current exception string
 */
void
aot_set_exception(AOTModuleInstance *module_inst, const char *exception);

void
aot_set_exception_with_id(AOTModuleInstance *module_inst, uint32 id);

/**
 * Get exception info of the AOT module instance.
 *
 * @param module_inst the AOT module instance
 *
 * @return the exception string
 */
const char *
aot_get_exception(AOTModuleInstance *module_inst);

/**
 * Clear exception info of the AOT module instance.
 *
 * @param module_inst the AOT module instance
 */
void
aot_clear_exception(AOTModuleInstance *module_inst);

uint32
aot_module_malloc(AOTModuleInstance *module_inst, uint32 size,
                  void **p_native_addr);

uint32
aot_module_realloc(AOTModuleInstance *module_inst, uint32 ptr, uint32 size,
                   void **p_native_addr);

void
aot_module_free(AOTModuleInstance *module_inst, uint32 ptr);

uint32
aot_module_dup_data(AOTModuleInstance *module_inst, const char *src,
                    uint32 size);

bool
aot_validate_app_addr(AOTModuleInstance *module_inst, uint32 app_offset,
                      uint32 size);

bool
aot_validate_native_addr(AOTModuleInstance *module_inst, void *native_ptr,
                         uint32 size);

void *
aot_addr_app_to_native(AOTModuleInstance *module_inst, uint32 app_offset);

uint32
aot_addr_native_to_app(AOTModuleInstance *module_inst, void *native_ptr);

bool
aot_get_app_addr_range(AOTModuleInstance *module_inst, uint32 app_offset,
                       uint32 *p_app_start_offset, uint32 *p_app_end_offset);

bool
aot_get_native_addr_range(AOTModuleInstance *module_inst, uint8 *native_ptr,
                          uint8 **p_native_start_addr,
                          uint8 **p_native_end_addr);

bool
aot_enlarge_memory(AOTModuleInstance *module_inst, uint32 inc_page_count);

/**
<<<<<<< HEAD
=======
 * Compare whether two wasm types are equal according to the indexs
 *
 * @param module_inst the AOT module instance
 * @param type1_idx index of the first wasm type
 * @param type2_idx index of the second wasm type
 *
 * @return true if equal, false otherwise
 */

/**
>>>>>>> 717e8a48
 * Invoke native function from aot code
 */
bool
aot_invoke_native(WASMExecEnv *exec_env, uint32 func_idx, uint32 argc,
                  uint32 *argv);

bool
aot_call_indirect(WASMExecEnv *exec_env, uint32 tbl_idx, uint32 table_elem_idx,
                  uint32 argc, uint32 *argv);

bool
aot_check_app_addr_and_convert(AOTModuleInstance *module_inst, bool is_str,
                               uint32 app_buf_addr, uint32 app_buf_size,
                               void **p_native_addr);

uint32
aot_get_plt_table_size();

void *
aot_memmove(void *dest, const void *src, size_t n);

void *
aot_memset(void *s, int c, size_t n);

#if WASM_ENABLE_BULK_MEMORY != 0
bool
aot_memory_init(AOTModuleInstance *module_inst, uint32 seg_index, uint32 offset,
                uint32 len, uint32 dst);

bool
aot_data_drop(AOTModuleInstance *module_inst, uint32 seg_index);
#endif

#if WASM_ENABLE_THREAD_MGR != 0
bool
aot_set_aux_stack(WASMExecEnv *exec_env, uint32 start_offset, uint32 size);

bool
aot_get_aux_stack(WASMExecEnv *exec_env, uint32 *start_offset, uint32 *size);
#endif

#ifdef OS_ENABLE_HW_BOUND_CHECK
#ifndef BH_PLATFORM_WINDOWS
void
aot_signal_handler(WASMSignalInfo *sig_info);
#else
LONG
aot_exception_handler(WASMSignalInfo *sig_info);
#endif
#endif

void
aot_get_module_mem_consumption(const AOTModule *module,
                               WASMModuleMemConsumption *mem_conspn);

void
aot_get_module_inst_mem_consumption(const AOTModuleInstance *module_inst,
                                    WASMModuleInstMemConsumption *mem_conspn);

#if WASM_ENABLE_REF_TYPES != 0
void
aot_drop_table_seg(AOTModuleInstance *module_inst, uint32 tbl_seg_idx);

void
aot_table_init(AOTModuleInstance *module_inst, uint32 tbl_idx,
               uint32 tbl_seg_idx, uint32 length, uint32 src_offset,
               uint32 dst_offset);

void
aot_table_copy(AOTModuleInstance *module_inst, uint32 src_tbl_idx,
               uint32 dst_tbl_idx, uint32 length, uint32 src_offset,
               uint32 dst_offset);

void
aot_table_fill(AOTModuleInstance *module_inst, uint32 tbl_idx, uint32 length,
               uint32 val, uint32 data_offset);

uint32
aot_table_grow(AOTModuleInstance *module_inst, uint32 tbl_idx,
               uint32 inc_entries, uint32 init_val);
#endif

AOTTableInstance *
aot_next_tbl_inst(const AOTTableInstance *tbl_inst);

bool
aot_alloc_frame(WASMExecEnv *exec_env, uint32 func_index);

void
aot_free_frame(WASMExecEnv *exec_env);

bool
aot_create_call_stack(struct WASMExecEnv *exec_env);

/**
 * @brief Dump wasm call stack or get the size
 *
 * @param exec_env the execution environment
 * @param print whether to print to stdout or not
 * @param buf buffer to store the dumped content
 * @param len length of the buffer
 *
 * @return when print is true, return the bytes printed out to stdout; when
 * print is false and buf is NULL, return the size required to store the
 * callstack content; when print is false and buf is not NULL, return the size
 * dumped to the buffer, 0 means error and data in buf may be invalid
 */
uint32
aot_dump_call_stack(WASMExecEnv *exec_env, bool print, char *buf, uint32 len);

void
aot_dump_perf_profiling(const AOTModuleInstance *module_inst);

const uint8 *
aot_get_custom_section(const AOTModule *module, const char *name, uint32 *len);

#ifdef __cplusplus
} /* end of extern "C" */
#endif

#endif /* end of _AOT_RUNTIME_H_ */<|MERGE_RESOLUTION|>--- conflicted
+++ resolved
@@ -625,19 +625,6 @@
 aot_enlarge_memory(AOTModuleInstance *module_inst, uint32 inc_page_count);
 
 /**
-<<<<<<< HEAD
-=======
- * Compare whether two wasm types are equal according to the indexs
- *
- * @param module_inst the AOT module instance
- * @param type1_idx index of the first wasm type
- * @param type2_idx index of the second wasm type
- *
- * @return true if equal, false otherwise
- */
-
-/**
->>>>>>> 717e8a48
  * Invoke native function from aot code
  */
 bool
