/*
 * Copyright (C) 2019 Intel Corporation. All rights reserved.
 * SPDX-License-Identifier: Apache-2.0 WITH LLVM-exception
 */

#ifndef _AOT_EXPORT_H
#define _AOT_EXPORT_H

#include <stdint.h>
#include <stdbool.h>

#ifdef __cplusplus
extern "C" {
#endif

struct AOTCompData;
typedef struct AOTCompData *aot_comp_data_t;

struct AOTCompContext;
typedef struct AOTCompContext *aot_comp_context_t;

aot_comp_data_t
aot_create_comp_data(void *wasm_module);

void
aot_destroy_comp_data(aot_comp_data_t comp_data);

#if WASM_ENABLE_DEBUG_AOT != 0
typedef void *dwar_extractor_handle_t;
dwar_extractor_handle_t
create_dwarf_extractor(aot_comp_data_t comp_data, char *file_name);
#endif

enum {
    AOT_FORMAT_FILE,
    AOT_OBJECT_FILE,
    AOT_LLVMIR_UNOPT_FILE,
    AOT_LLVMIR_OPT_FILE,
};

typedef struct AOTCompOption {
    bool is_jit_mode;
    bool is_indirect_mode;
    char *target_arch;
    char *target_abi;
    char *target_cpu;
    char *cpu_features;
    bool is_sgx_platform;
    bool enable_bulk_memory;
    bool enable_thread_mgr;
    bool enable_tail_call;
    bool enable_simd;
    bool enable_ref_types;
    bool enable_aux_stack_check;
    bool enable_aux_stack_frame;
    bool disable_llvm_intrinsics;
    bool disable_llvm_lto;
<<<<<<< HEAD
    bool enable_segue;
=======
    bool enable_stack_estimation;
>>>>>>> 3698f227
    uint32_t opt_level;
    uint32_t size_level;
    uint32_t output_format;
    uint32_t bounds_checks;
    uint32_t stack_bounds_checks;
    char **custom_sections;
    uint32_t custom_sections_count;
} AOTCompOption, *aot_comp_option_t;

bool
aot_compiler_init(void);

void
aot_compiler_destroy(void);

aot_comp_context_t
aot_create_comp_context(aot_comp_data_t comp_data, aot_comp_option_t option);

void
aot_destroy_comp_context(aot_comp_context_t comp_ctx);

bool
aot_compile_wasm(aot_comp_context_t comp_ctx);

bool
aot_emit_llvm_file(aot_comp_context_t comp_ctx, const char *file_name);

bool
aot_emit_object_file(aot_comp_context_t comp_ctx, const char *file_name);

bool
aot_emit_aot_file(aot_comp_context_t comp_ctx, aot_comp_data_t comp_data,
                  const char *file_name);

void
aot_destroy_aot_file(uint8_t *aot_file);

char *
aot_get_last_error();

uint32_t
aot_get_plt_table_size();

#ifdef __cplusplus
}
#endif

#endif /* end of _AOT_EXPORT_H */<|MERGE_RESOLUTION|>--- conflicted
+++ resolved
@@ -55,11 +55,8 @@
     bool enable_aux_stack_frame;
     bool disable_llvm_intrinsics;
     bool disable_llvm_lto;
-<<<<<<< HEAD
     bool enable_segue;
-=======
     bool enable_stack_estimation;
->>>>>>> 3698f227
     uint32_t opt_level;
     uint32_t size_level;
     uint32_t output_format;
