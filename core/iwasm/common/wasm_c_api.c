--- conflicted
+++ resolved
@@ -3289,17 +3289,9 @@
     }
 #endif
 
-<<<<<<< HEAD
     /* a wrong combination of module filetype and compilation flags
        also leads to below branch */
-    if (func_idx_rt == NULL_REF) {
-=======
-    /*
-     * a wrong combination of module filetype and compilation flags
-     * also leads to below branch
-     */
     if (ref_idx == NULL_REF) {
->>>>>>> 59282f7d
         return NULL;
     }
 
@@ -3373,17 +3365,9 @@
     }
 #endif
 
-<<<<<<< HEAD
     /* a wrong combination of module filetype and compilation flags
        leads to below branch */
-    if (!p_func_idx_rt) {
-=======
-    /*
-     * a wrong combination of module filetype and compilation flags
-     * leads to below branch
-     */
     if (!p_ref_idx) {
->>>>>>> 59282f7d
         return false;
     }
 
