/*
 * Copyright (C) 2019 Intel Corporation.  All rights reserved.
 * SPDX-License-Identifier: Apache-2.0 WITH LLVM-exception
 */

<<<<<<< HEAD
=======
#include "bh_log.h"
>>>>>>> bf2be805
#include "wasm_c_api_internal.h"

#include "bh_assert.h"
#include "wasm_export.h"
#include "wasm_memory.h"
#if WASM_ENABLE_INTERP != 0
#include "wasm_runtime.h"
#endif
#if WASM_ENABLE_AOT != 0
#include "aot_runtime.h"
#if WASM_ENABLE_JIT != 0 && WASM_ENABLE_LAZY_JIT == 0
#include "aot.h"
#include "aot_llvm.h"
#endif /*WASM_ENABLE_JIT != 0 && WASM_ENABLE_LAZY_JIT == 0*/
#endif /*WASM_ENABLE_AOT != 0*/

#if WASM_ENABLE_WASM_CACHE != 0
#include <openssl/sha.h>
#endif

/*
 * Thread Model:
 * - Only one wasm_engine_t in one process
 * - One wasm_store_t is only accessed by one thread. wasm_store_t can't be
 * shared in threads
 * - wasm_module_t can be shared in threads
 * - wasm_instance_t can not be shared in threads
 */

#define ASSERT_NOT_IMPLEMENTED() bh_assert(!"not implemented")
#define UNREACHABLE() bh_assert(!"unreachable")

typedef struct wasm_module_ex_t {
    struct WASMModuleCommon *module_comm_rt;
    wasm_byte_vec_t *binary;
    korp_mutex lock;
    uint32 ref_count;
#if WASM_ENABLE_WASM_CACHE != 0
    char hash[SHA256_DIGEST_LENGTH];
#endif
} wasm_module_ex_t;

#ifndef os_thread_local_attribute
typedef struct thread_local_stores {
    korp_tid tid;
    unsigned stores_num;
} thread_local_stores;
#endif

static void
wasm_module_delete_internal(wasm_module_t *);

static void
wasm_instance_delete_internal(wasm_instance_t *);

/* temporarily put stubs here */
static wasm_store_t *
wasm_store_copy(const wasm_store_t *src)
{
    (void)src;
    LOG_WARNING("in the stub of %s", __FUNCTION__);
    return NULL;
}

wasm_module_t *
wasm_module_copy(const wasm_module_t *src)
{
    (void)src;
    LOG_WARNING("in the stub of %s", __FUNCTION__);
    return NULL;
}

wasm_instance_t *
wasm_instance_copy(const wasm_instance_t *src)
{
    (void)src;
    LOG_WARNING("in the stub of %s", __FUNCTION__);
    return NULL;
}

/* ---------------------------------------------------------------------- */
static inline void *
malloc_internal(uint64 size)
{
    void *mem = NULL;

    if (size < UINT32_MAX && (mem = wasm_runtime_malloc((uint32)size))) {
        memset(mem, 0, size);
    }

    return mem;
}

/* clang-format off */
#define RETURN_OBJ(obj, obj_del_func) \
    return obj;                       \
failed:                               \
    obj_del_func(obj);                \
    return NULL;

#define RETURN_VOID(obj, obj_del_func) \
    return;                            \
failed:                                \
    obj_del_func(obj);                 \
    return;
/* clang-format on */

/* Vectors */
#define INIT_VEC(vector_p, init_func, ...)                        \
    do {                                                          \
        if (!(vector_p = malloc_internal(sizeof(*(vector_p))))) { \
            goto failed;                                          \
        }                                                         \
                                                                  \
        init_func(vector_p, ##__VA_ARGS__);                       \
        if (vector_p->size && !vector_p->data) {                  \
            LOG_DEBUG("%s failed", #init_func);                   \
            goto failed;                                          \
        }                                                         \
    } while (false)

#define DEINIT_VEC(vector_p, deinit_func) \
    if ((vector_p)) {                     \
        deinit_func(vector_p);            \
        wasm_runtime_free(vector_p);      \
        vector_p = NULL;                  \
    }

#define WASM_DEFINE_VEC(name)                                              \
    void wasm_##name##_vec_new_empty(own wasm_##name##_vec_t *out)         \
    {                                                                      \
        wasm_##name##_vec_new_uninitialized(out, 0);                       \
    }                                                                      \
    void wasm_##name##_vec_new_uninitialized(own wasm_##name##_vec_t *out, \
                                             size_t size)                  \
    {                                                                      \
        wasm_##name##_vec_new(out, size, NULL);                            \
    }

/* vectors with no ownership management of elements */
#define WASM_DEFINE_VEC_PLAIN(name)                                       \
    WASM_DEFINE_VEC(name)                                                 \
    void wasm_##name##_vec_new(own wasm_##name##_vec_t *out, size_t size, \
                               own wasm_##name##_t const data[])          \
    {                                                                     \
        if (!out) {                                                       \
            return;                                                       \
        }                                                                 \
                                                                          \
        memset(out, 0, sizeof(wasm_##name##_vec_t));                      \
                                                                          \
        if (!size) {                                                      \
            return;                                                       \
        }                                                                 \
                                                                          \
        if (!bh_vector_init((Vector *)out, size, sizeof(wasm_##name##_t), \
                            true)) {                                      \
            LOG_DEBUG("bh_vector_init failed");                           \
            goto failed;                                                  \
        }                                                                 \
                                                                          \
        if (data) {                                                       \
            uint32 size_in_bytes = 0;                                     \
            size_in_bytes = (uint32)(size * sizeof(wasm_##name##_t));     \
            bh_memcpy_s(out->data, size_in_bytes, data, size_in_bytes);   \
            out->num_elems = size;                                        \
        }                                                                 \
                                                                          \
        RETURN_VOID(out, wasm_##name##_vec_delete)                        \
    }                                                                     \
    void wasm_##name##_vec_copy(wasm_##name##_vec_t *out,                 \
                                const wasm_##name##_vec_t *src)           \
    {                                                                     \
        if (!src) {                                                       \
            return;                                                       \
        }                                                                 \
        wasm_##name##_vec_new(out, src->size, src->data);                 \
    }                                                                     \
    void wasm_##name##_vec_delete(wasm_##name##_vec_t *v)                 \
    {                                                                     \
        if (v) {                                                          \
            bh_vector_destroy((Vector *)v);                               \
        }                                                                 \
    }

/* vectors that own their elements */
#define WASM_DEFINE_VEC_OWN(name, elem_destroy_func)                        \
    WASM_DEFINE_VEC(name)                                                   \
    void wasm_##name##_vec_new(own wasm_##name##_vec_t *out, size_t size,   \
                               own wasm_##name##_t *const data[])           \
    {                                                                       \
        if (!out) {                                                         \
            return;                                                         \
        }                                                                   \
                                                                            \
        memset(out, 0, sizeof(wasm_##name##_vec_t));                        \
                                                                            \
        if (!size) {                                                        \
            return;                                                         \
        }                                                                   \
                                                                            \
        if (!bh_vector_init((Vector *)out, size, sizeof(wasm_##name##_t *), \
                            true)) {                                        \
            LOG_DEBUG("bh_vector_init failed");                             \
            goto failed;                                                    \
        }                                                                   \
                                                                            \
        if (data) {                                                         \
            uint32 size_in_bytes = 0;                                       \
            size_in_bytes = (uint32)(size * sizeof(wasm_##name##_t *));     \
            bh_memcpy_s(out->data, size_in_bytes, data, size_in_bytes);     \
            out->num_elems = size;                                          \
        }                                                                   \
                                                                            \
        RETURN_VOID(out, wasm_##name##_vec_delete)                          \
    }                                                                       \
    void wasm_##name##_vec_copy(own wasm_##name##_vec_t *out,               \
                                const wasm_##name##_vec_t *src)             \
    {                                                                       \
        size_t i = 0;                                                       \
                                                                            \
        if (!out) {                                                         \
            return;                                                         \
        }                                                                   \
        memset(out, 0, sizeof(Vector));                                     \
                                                                            \
        if (!src || !src->size) {                                           \
            return;                                                         \
        }                                                                   \
                                                                            \
        if (!bh_vector_init((Vector *)out, src->size,                       \
                            sizeof(wasm_##name##_t *), true)) {             \
            LOG_DEBUG("bh_vector_init failed");                             \
            goto failed;                                                    \
        }                                                                   \
                                                                            \
        for (i = 0; i != src->num_elems; ++i) {                             \
            if (!(out->data[i] = wasm_##name##_copy(src->data[i]))) {       \
                LOG_DEBUG("wasm_%s_copy failed", #name);                    \
                goto failed;                                                \
            }                                                               \
        }                                                                   \
        out->num_elems = src->num_elems;                                    \
                                                                            \
        RETURN_VOID(out, wasm_##name##_vec_delete)                          \
    }                                                                       \
    void wasm_##name##_vec_delete(wasm_##name##_vec_t *v)                   \
    {                                                                       \
        size_t i = 0;                                                       \
        if (!v) {                                                           \
            return;                                                         \
        }                                                                   \
        for (i = 0; i != v->num_elems && v->data; ++i) {                    \
            elem_destroy_func(*(v->data + i));                              \
        }                                                                   \
        bh_vector_destroy((Vector *)v);                                     \
    }

WASM_DEFINE_VEC_PLAIN(byte)
WASM_DEFINE_VEC_PLAIN(val)

WASM_DEFINE_VEC_OWN(exporttype, wasm_exporttype_delete)
WASM_DEFINE_VEC_OWN(extern, wasm_extern_delete)
WASM_DEFINE_VEC_OWN(frame, wasm_frame_delete)
WASM_DEFINE_VEC_OWN(functype, wasm_functype_delete)
WASM_DEFINE_VEC_OWN(importtype, wasm_importtype_delete)
WASM_DEFINE_VEC_OWN(instance, wasm_instance_delete_internal)
WASM_DEFINE_VEC_OWN(module, wasm_module_delete_internal)
WASM_DEFINE_VEC_OWN(store, wasm_store_delete)
WASM_DEFINE_VEC_OWN(valtype, wasm_valtype_delete)

#ifndef NDEBUG
<<<<<<< HEAD
=======
#if WAMR_BUILD_MEMORY_PROFILING != 0
>>>>>>> bf2be805
#define WASM_C_DUMP_PROC_MEM() LOG_PROC_MEM()
#else
#define WASM_C_DUMP_PROC_MEM() (void)0
#endif
<<<<<<< HEAD
=======
#else
#define WASM_C_DUMP_PROC_MEM() (void)0
#endif
>>>>>>> bf2be805

/* Runtime Environment */
own wasm_config_t *
wasm_config_new(void)
{
    return NULL;
}

void
wasm_config_delete(own wasm_config_t *config)
{
    (void)config;
}

static void
wasm_engine_delete_internal(wasm_engine_t *engine)
{
    if (engine) {
        /* clean all created wasm_module_t and their locks */
        unsigned i;

        for (i = 0; i < engine->modules.num_elems; i++) {
            wasm_module_ex_t *module;
            if (bh_vector_get(&engine->modules, i, &module)) {
                os_mutex_destroy(&module->lock);
                wasm_runtime_free(module);
            }
        }

        bh_vector_destroy(&engine->modules);

#ifndef os_thread_local_attribute
        bh_vector_destroy(&engine->stores_by_tid);
#endif

        wasm_runtime_free(engine);
    }

    wasm_runtime_destroy();
}

static wasm_engine_t *
wasm_engine_new_internal(mem_alloc_type_t type, const MemAllocOption *opts)
{
    wasm_engine_t *engine = NULL;
    /* init runtime */
    RuntimeInitArgs init_args = { 0 };
    init_args.mem_alloc_type = type;

#ifndef NDEBUG
    bh_log_set_verbose_level(BH_LOG_LEVEL_VERBOSE);
#else
    bh_log_set_verbose_level(BH_LOG_LEVEL_WARNING);
#endif

    WASM_C_DUMP_PROC_MEM();

    if (type == Alloc_With_Pool) {
        if (!opts) {
            return NULL;
        }

        init_args.mem_alloc_option.pool.heap_buf = opts->pool.heap_buf;
        init_args.mem_alloc_option.pool.heap_size = opts->pool.heap_size;
    }
    else if (type == Alloc_With_Allocator) {
        if (!opts) {
            return NULL;
        }

        init_args.mem_alloc_option.allocator.malloc_func =
            opts->allocator.malloc_func;
        init_args.mem_alloc_option.allocator.free_func =
            opts->allocator.free_func;
        init_args.mem_alloc_option.allocator.realloc_func =
            opts->allocator.realloc_func;
#if WASM_MEM_ALLOC_WITH_USER_DATA != 0
        init_args.mem_alloc_option.allocator.user_data =
            opts->allocator.user_data;
#endif
    }
    else {
        init_args.mem_alloc_option.pool.heap_buf = NULL;
        init_args.mem_alloc_option.pool.heap_size = 0;
    }

    if (!wasm_runtime_full_init(&init_args)) {
        LOG_DEBUG("wasm_runtime_full_init failed");
        goto failed;
    }

    /* create wasm_engine_t */
    if (!(engine = malloc_internal(sizeof(wasm_engine_t)))) {
        goto failed;
    }

    if (!bh_vector_init(&engine->modules, DEFAULT_VECTOR_INIT_SIZE,
                        sizeof(wasm_module_ex_t *), true))
        goto failed;

#ifndef os_thread_local_attribute
    if (!bh_vector_init(&engine->stores_by_tid, DEFAULT_VECTOR_INIT_SIZE,
                        sizeof(thread_local_stores), true))
        goto failed;
#endif

    engine->ref_count = 1;

    WASM_C_DUMP_PROC_MEM();

    RETURN_OBJ(engine, wasm_engine_delete_internal)
}

/* global engine instance */
static wasm_engine_t *singleton_engine = NULL;
#ifdef os_thread_local_attribute
/* categorize wasm_store_t as threads*/
static os_thread_local_attribute unsigned thread_local_stores_num = 0;
#endif
#if defined(OS_THREAD_MUTEX_INITIALIZER)
/**
 * lock for the singleton_engine
 * Note: if the platform has mutex initializer, we use a global lock to
 * lock the operations of the singleton_engine, otherwise when there are
 * operations happening simultaneously in multiple threads, developer
 * must create the lock by himself, and use it to lock the operations
 */
static korp_mutex engine_lock = OS_THREAD_MUTEX_INITIALIZER;
#endif

own wasm_engine_t *
wasm_engine_new_with_args(mem_alloc_type_t type, const MemAllocOption *opts)
{
#if defined(OS_THREAD_MUTEX_INITIALIZER)
    os_mutex_lock(&engine_lock);
#endif

    if (!singleton_engine)
        singleton_engine = wasm_engine_new_internal(type, opts);
    else
        singleton_engine->ref_count++;

#if defined(OS_THREAD_MUTEX_INITIALIZER)
    os_mutex_unlock(&engine_lock);
#endif

    return singleton_engine;
}

own wasm_engine_t *
wasm_engine_new()
{
    return wasm_engine_new_with_args(Alloc_With_System_Allocator, NULL);
}

own wasm_engine_t *
wasm_engine_new_with_config(own wasm_config_t *config)
{
    (void)config;
    return wasm_engine_new_with_args(Alloc_With_System_Allocator, NULL);
}

void
wasm_engine_delete(wasm_engine_t *engine)
{
    if (!engine)
        return;

#if defined(OS_THREAD_MUTEX_INITIALIZER)
    os_mutex_lock(&engine_lock);
#endif

    if (!singleton_engine) {
#if defined(OS_THREAD_MUTEX_INITIALIZER)
        os_mutex_unlock(&engine_lock);
#endif
        return;
    }

    bh_assert(engine == singleton_engine);
    bh_assert(singleton_engine->ref_count > 0);

    singleton_engine->ref_count--;
    if (singleton_engine->ref_count == 0) {
        wasm_engine_delete_internal(engine);
        singleton_engine = NULL;
    }

#if defined(OS_THREAD_MUTEX_INITIALIZER)
    os_mutex_unlock(&engine_lock);
#endif
}

#ifndef os_thread_local_attribute
static bool
search_thread_local_store_num(Vector *stores_by_tid, korp_tid tid,
                              thread_local_stores *out_ts, unsigned *out_i)
{
    unsigned i;

    for (i = 0; i < stores_by_tid->num_elems; i++) {
        bool ret = bh_vector_get(stores_by_tid, i, out_ts);
        bh_assert(ret);
        (void)ret;

        if (out_ts->tid == tid) {
            *out_i = i;
            return true;
        }
    }

    return false;
}
#endif

static unsigned
retrive_thread_local_store_num(Vector *stores_by_tid, korp_tid tid)
{
#ifndef os_thread_local_attribute
    unsigned i = 0;
    thread_local_stores ts = { 0 };
    unsigned ret = 0;

#if defined(OS_THREAD_MUTEX_INITIALIZER)
    os_mutex_lock(&engine_lock);
#endif

    if (search_thread_local_store_num(stores_by_tid, tid, &ts, &i))
        ret = ts.stores_num;
    else
        ret = 0;

#if defined(OS_THREAD_MUTEX_INITIALIZER)
    os_mutex_unlock(&engine_lock);
#endif

    return ret;
#else
    (void)stores_by_tid;
    (void)tid;

    return thread_local_stores_num;
#endif
}

static bool
increase_thread_local_store_num(Vector *stores_by_tid, korp_tid tid)
{
#ifndef os_thread_local_attribute
    unsigned i = 0;
    thread_local_stores ts = { 0 };
    bool ret = false;

#if defined(OS_THREAD_MUTEX_INITIALIZER)
    os_mutex_lock(&engine_lock);
#endif

    if (search_thread_local_store_num(stores_by_tid, tid, &ts, &i)) {
        /* just in case if integer overflow */
        if (ts.stores_num + 1 < ts.stores_num) {
            ret = false;
        }
        else {
            ts.stores_num++;
            ret = bh_vector_set(stores_by_tid, i, &ts);
            bh_assert(ret);
        }
    }
    else {
        ts.tid = tid;
        ts.stores_num = 1;
        ret = bh_vector_append(stores_by_tid, &ts);
    }

#if defined(OS_THREAD_MUTEX_INITIALIZER)
    os_mutex_unlock(&engine_lock);
#endif
    return ret;
#else
    (void)stores_by_tid;
    (void)tid;

    /* just in case if integer overflow */
    if (thread_local_stores_num + 1 < thread_local_stores_num)
        return false;

    thread_local_stores_num++;
    return true;
#endif
}

static bool
decrease_thread_local_store_num(Vector *stores_by_tid, korp_tid tid)
{
#ifndef os_thread_local_attribute
    unsigned i = 0;
    thread_local_stores ts = { 0 };
    bool ret = false;

#if defined(OS_THREAD_MUTEX_INITIALIZER)
    os_mutex_lock(&engine_lock);
#endif

    ret = search_thread_local_store_num(stores_by_tid, tid, &ts, &i);
    bh_assert(ret);

    /* just in case if integer overflow */
    if (ts.stores_num - 1 > ts.stores_num) {
        ret = false;
    }
    else {
        ts.stores_num--;
        ret = bh_vector_set(stores_by_tid, i, &ts);
        bh_assert(ret);
    }

#if defined(OS_THREAD_MUTEX_INITIALIZER)
    os_mutex_unlock(&engine_lock);
#endif

    return ret;
#else
    (void)stores_by_tid;
    (void)tid;

    /* just in case if integer overflow */
    if (thread_local_stores_num - 1 > thread_local_stores_num)
        return false;

    thread_local_stores_num--;
    return true;
#endif
}

wasm_store_t *
wasm_store_new(wasm_engine_t *engine)
{
    wasm_store_t *store = NULL;

    WASM_C_DUMP_PROC_MEM();

    if (!engine || singleton_engine != engine)
        return NULL;

    if (!retrive_thread_local_store_num(&engine->stores_by_tid,
                                        os_self_thread())) {
        if (!wasm_runtime_init_thread_env()) {
            LOG_ERROR("init thread environment failed");
            return NULL;
        }

        if (!increase_thread_local_store_num(&engine->stores_by_tid,
                                             os_self_thread())) {
            wasm_runtime_destroy_thread_env();
            return NULL;
        }

        if (!(store = malloc_internal(sizeof(wasm_store_t)))) {
            decrease_thread_local_store_num(&singleton_engine->stores_by_tid,
                                            os_self_thread());
            wasm_runtime_destroy_thread_env();
            return NULL;
        }
    }
    else {
        if (!increase_thread_local_store_num(&engine->stores_by_tid,
                                             os_self_thread()))
            return NULL;

        if (!(store = malloc_internal(sizeof(wasm_store_t)))) {
            decrease_thread_local_store_num(&singleton_engine->stores_by_tid,
                                            os_self_thread());
            return NULL;
        }
    }

    /* new a vector, and new its data */
    INIT_VEC(store->modules, wasm_module_vec_new_uninitialized,
             DEFAULT_VECTOR_INIT_LENGTH);
    INIT_VEC(store->instances, wasm_instance_vec_new_uninitialized,
             DEFAULT_VECTOR_INIT_LENGTH);

    if (!(store->foreigns = malloc_internal(sizeof(Vector)))
        || !(bh_vector_init(store->foreigns, 24, sizeof(wasm_foreign_t *),
                            true))) {
        goto failed;
    }

    WASM_C_DUMP_PROC_MEM();

    return store;
failed:
    wasm_store_delete(store);
    return NULL;
}

void
wasm_store_delete(wasm_store_t *store)
{
    if (!store) {
        return;
    }

    DEINIT_VEC(store->modules, wasm_module_vec_delete);
    DEINIT_VEC(store->instances, wasm_instance_vec_delete);
    if (store->foreigns) {
        bh_vector_destroy(store->foreigns);
        wasm_runtime_free(store->foreigns);
    }

    wasm_runtime_free(store);

    if (decrease_thread_local_store_num(&singleton_engine->stores_by_tid,
                                        os_self_thread())) {
        if (!retrive_thread_local_store_num(&singleton_engine->stores_by_tid,
                                            os_self_thread())) {
            wasm_runtime_destroy_thread_env();
        }
    }
}

/* Type Representations */
static inline wasm_valkind_t
val_type_rt_2_valkind(uint8 val_type_rt)
{
    switch (val_type_rt) {
#define WAMR_VAL_TYPE_2_WASM_VAL_KIND(name) \
    case VALUE_TYPE_##name:                 \
        return WASM_##name;

        WAMR_VAL_TYPE_2_WASM_VAL_KIND(I32)
        WAMR_VAL_TYPE_2_WASM_VAL_KIND(I64)
        WAMR_VAL_TYPE_2_WASM_VAL_KIND(F32)
        WAMR_VAL_TYPE_2_WASM_VAL_KIND(F64)
        WAMR_VAL_TYPE_2_WASM_VAL_KIND(FUNCREF)
#undef WAMR_VAL_TYPE_2_WASM_VAL_KIND

        default:
            return WASM_ANYREF;
    }
}

static wasm_valtype_t *
wasm_valtype_new_internal(uint8 val_type_rt)
{
    return wasm_valtype_new(val_type_rt_2_valkind(val_type_rt));
}

wasm_valtype_t *
wasm_valtype_new(wasm_valkind_t kind)
{
    wasm_valtype_t *val_type;

    if (kind > WASM_F64 && WASM_FUNCREF != kind
#if WASM_ENABLE_REF_TYPES != 0
        && WASM_ANYREF != kind
#endif
    ) {
        return NULL;
    }

    if (!(val_type = malloc_internal(sizeof(wasm_valtype_t)))) {
        return NULL;
    }

    val_type->kind = kind;

    return val_type;
}

void
wasm_valtype_delete(wasm_valtype_t *val_type)
{
    if (val_type) {
        wasm_runtime_free(val_type);
    }
}

wasm_valtype_t *
wasm_valtype_copy(const wasm_valtype_t *src)
{
    return src ? wasm_valtype_new(src->kind) : NULL;
}

wasm_valkind_t
wasm_valtype_kind(const wasm_valtype_t *val_type)
{
    return val_type ? val_type->kind : WASM_ANYREF;
}

static wasm_functype_t *
wasm_functype_new_internal(WASMType *type_rt)
{
    wasm_functype_t *type = NULL;
    wasm_valtype_t *param_type = NULL, *result_type = NULL;
    uint32 i = 0;

    if (!type_rt) {
        return NULL;
    }

    if (!(type = malloc_internal(sizeof(wasm_functype_t)))) {
        return NULL;
    }

    type->extern_kind = WASM_EXTERN_FUNC;

    /* WASMType->types[0 : type_rt->param_count) -> type->params */
    INIT_VEC(type->params, wasm_valtype_vec_new_uninitialized,
             type_rt->param_count);
    for (i = 0; i < type_rt->param_count; ++i) {
        if (!(param_type = wasm_valtype_new_internal(*(type_rt->types + i)))) {
            goto failed;
        }

        if (!bh_vector_append((Vector *)type->params, &param_type)) {
            LOG_DEBUG("bh_vector_append failed");
            goto failed;
        }
    }

    /* WASMType->types[type_rt->param_count : type_rt->result_count) ->
     * type->results */
    INIT_VEC(type->results, wasm_valtype_vec_new_uninitialized,
             type_rt->result_count);
    for (i = 0; i < type_rt->result_count; ++i) {
        if (!(result_type = wasm_valtype_new_internal(
                  *(type_rt->types + type_rt->param_count + i)))) {
            goto failed;
        }

        if (!bh_vector_append((Vector *)type->results, &result_type)) {
            LOG_DEBUG("bh_vector_append failed");
            goto failed;
        }
    }

    return type;

failed:
    wasm_valtype_delete(param_type);
    wasm_valtype_delete(result_type);
    wasm_functype_delete(type);
    return NULL;
}

wasm_functype_t *
wasm_functype_new(own wasm_valtype_vec_t *params,
                  own wasm_valtype_vec_t *results)
{
    wasm_functype_t *type = NULL;

    if (!(type = malloc_internal(sizeof(wasm_functype_t)))) {
        goto failed;
    }

    type->extern_kind = WASM_EXTERN_FUNC;

    /* take ownership */
    if (!(type->params = malloc_internal(sizeof(wasm_valtype_vec_t)))) {
        goto failed;
    }
    if (params) {
        bh_memcpy_s(type->params, sizeof(wasm_valtype_vec_t), params,
                    sizeof(wasm_valtype_vec_t));
    }

    if (!(type->results = malloc_internal(sizeof(wasm_valtype_vec_t)))) {
        goto failed;
    }
    if (results) {
        bh_memcpy_s(type->results, sizeof(wasm_valtype_vec_t), results,
                    sizeof(wasm_valtype_vec_t));
    }

    return type;

failed:
    wasm_functype_delete(type);
    return NULL;
}

wasm_functype_t *
wasm_functype_copy(const wasm_functype_t *src)
{
    wasm_functype_t *functype;
    wasm_valtype_vec_t params = { 0 }, results = { 0 };

    if (!src) {
        return NULL;
    }

    wasm_valtype_vec_copy(&params, src->params);
    if (src->params->size && !params.data) {
        goto failed;
    }

    wasm_valtype_vec_copy(&results, src->results);
    if (src->results->size && !results.data) {
        goto failed;
    }

    if (!(functype = wasm_functype_new(&params, &results))) {
        goto failed;
    }

    return functype;

failed:
    wasm_valtype_vec_delete(&params);
    wasm_valtype_vec_delete(&results);
    return NULL;
}

void
wasm_functype_delete(wasm_functype_t *func_type)
{
    if (!func_type) {
        return;
    }

    DEINIT_VEC(func_type->params, wasm_valtype_vec_delete);
    DEINIT_VEC(func_type->results, wasm_valtype_vec_delete);

    wasm_runtime_free(func_type);
}

const wasm_valtype_vec_t *
wasm_functype_params(const wasm_functype_t *func_type)
{
    if (!func_type) {
        return NULL;
    }

    return func_type->params;
}

const wasm_valtype_vec_t *
wasm_functype_results(const wasm_functype_t *func_type)
{
    if (!func_type) {
        return NULL;
    }

    return func_type->results;
}

static bool
cmp_val_kind_with_val_type(wasm_valkind_t v_k, uint8 v_t)
{
    return (v_k == WASM_I32 && v_t == VALUE_TYPE_I32)
           || (v_k == WASM_I64 && v_t == VALUE_TYPE_I64)
           || (v_k == WASM_F32 && v_t == VALUE_TYPE_F32)
           || (v_k == WASM_F64 && v_t == VALUE_TYPE_F64)
           || (v_k == WASM_ANYREF && v_t == VALUE_TYPE_EXTERNREF)
           || (v_k == WASM_FUNCREF && v_t == VALUE_TYPE_FUNCREF);
}

/*
 *to compare a function type of wasm-c-api with a function type of wasm_runtime
 */
static bool
wasm_functype_same_internal(const wasm_functype_t *type,
                            const WASMType *type_intl)
{
    uint32 i = 0;

    if (!type || !type_intl || type->params->num_elems != type_intl->param_count
        || type->results->num_elems != type_intl->result_count)
        return false;

    for (i = 0; i < type->params->num_elems; i++) {
        wasm_valtype_t *v_t = type->params->data[i];
        if (!cmp_val_kind_with_val_type(wasm_valtype_kind(v_t),
                                        type_intl->types[i]))
            return false;
    }

    for (i = 0; i < type->results->num_elems; i++) {
        wasm_valtype_t *v_t = type->results->data[i];
        if (!cmp_val_kind_with_val_type(
                wasm_valtype_kind(v_t),
                type_intl->types[i + type->params->num_elems]))
            return false;
    }

    return true;
}

wasm_globaltype_t *
wasm_globaltype_new(own wasm_valtype_t *val_type, wasm_mutability_t mut)
{
    wasm_globaltype_t *global_type = NULL;

    if (!val_type) {
        return NULL;
    }

    if (!(global_type = malloc_internal(sizeof(wasm_globaltype_t)))) {
        return NULL;
    }

    global_type->extern_kind = WASM_EXTERN_GLOBAL;
    global_type->val_type = val_type;
    global_type->mutability = mut;

    return global_type;
}

wasm_globaltype_t *
wasm_globaltype_new_internal(uint8 val_type_rt, bool is_mutable)
{
    wasm_globaltype_t *globaltype;
    wasm_valtype_t *val_type;

    if (!(val_type = wasm_valtype_new(val_type_rt_2_valkind(val_type_rt)))) {
        return NULL;
    }

    if (!(globaltype = wasm_globaltype_new(
              val_type, is_mutable ? WASM_VAR : WASM_CONST))) {
        wasm_valtype_delete(val_type);
    }

    return globaltype;
}

void
wasm_globaltype_delete(wasm_globaltype_t *global_type)
{
    if (!global_type) {
        return;
    }

    if (global_type->val_type) {
        wasm_valtype_delete(global_type->val_type);
        global_type->val_type = NULL;
    }

    wasm_runtime_free(global_type);
}

wasm_globaltype_t *
wasm_globaltype_copy(const wasm_globaltype_t *src)
{
    wasm_globaltype_t *global_type;
    wasm_valtype_t *val_type;

    if (!src) {
        return NULL;
    }

    if (!(val_type = wasm_valtype_copy(src->val_type))) {
        return NULL;
    }

    if (!(global_type = wasm_globaltype_new(val_type, src->mutability))) {
        wasm_valtype_delete(val_type);
    }

    return global_type;
}

const wasm_valtype_t *
wasm_globaltype_content(const wasm_globaltype_t *global_type)
{
    if (!global_type) {
        return NULL;
    }

    return global_type->val_type;
}

wasm_mutability_t
wasm_globaltype_mutability(const wasm_globaltype_t *global_type)
{
    if (!global_type) {
        return false;
    }

    return global_type->mutability;
}

static wasm_tabletype_t *
wasm_tabletype_new_internal(uint8 val_type_rt, uint32 init_size,
                            uint32 max_size)
{
    wasm_tabletype_t *table_type;
    wasm_limits_t limits = { init_size, max_size };
    wasm_valtype_t *val_type;

    if (!(val_type = wasm_valtype_new_internal(val_type_rt))) {
        return NULL;
    }

    if (!(table_type = wasm_tabletype_new(val_type, &limits))) {
        wasm_valtype_delete(val_type);
    }

    return table_type;
}

wasm_tabletype_t *
wasm_tabletype_new(own wasm_valtype_t *val_type, const wasm_limits_t *limits)
{
    wasm_tabletype_t *table_type = NULL;

    if (!val_type || !limits) {
        return NULL;
    }

    if (wasm_valtype_kind(val_type) != WASM_FUNCREF
#if WASM_ENABLE_REF_TYPES != 0
        && wasm_valtype_kind(val_type) != WASM_ANYREF
#endif
    ) {
        return NULL;
    }

    if (!(table_type = malloc_internal(sizeof(wasm_tabletype_t)))) {
        return NULL;
    }

    table_type->extern_kind = WASM_EXTERN_TABLE;
    table_type->val_type = val_type;
    table_type->limits.min = limits->min;
    table_type->limits.max = limits->max;

    return table_type;
}

wasm_tabletype_t *
wasm_tabletype_copy(const wasm_tabletype_t *src)
{
    wasm_tabletype_t *table_type;
    wasm_valtype_t *val_type;

    if (!src) {
        return NULL;
    }

    if (!(val_type = wasm_valtype_copy(src->val_type))) {
        return NULL;
    }

    if (!(table_type = wasm_tabletype_new(val_type, &src->limits))) {
        wasm_valtype_delete(val_type);
    }

    return table_type;
}

void
wasm_tabletype_delete(wasm_tabletype_t *table_type)
{
    if (!table_type) {
        return;
    }

    if (table_type->val_type) {
        wasm_valtype_delete(table_type->val_type);
        table_type->val_type = NULL;
    }

    wasm_runtime_free(table_type);
}

const wasm_valtype_t *
wasm_tabletype_element(const wasm_tabletype_t *table_type)
{
    if (!table_type) {
        return NULL;
    }

    return table_type->val_type;
}

const wasm_limits_t *
wasm_tabletype_limits(const wasm_tabletype_t *table_type)
{
    if (!table_type) {
        return NULL;
    }

    return &(table_type->limits);
}

static wasm_memorytype_t *
wasm_memorytype_new_internal(uint32 min_pages, uint32 max_pages)
{
    wasm_limits_t limits = { min_pages, max_pages };
    return wasm_memorytype_new(&limits);
}

wasm_memorytype_t *
wasm_memorytype_new(const wasm_limits_t *limits)
{
    wasm_memorytype_t *memory_type = NULL;

    if (!limits) {
        return NULL;
    }

    if (!(memory_type = malloc_internal(sizeof(wasm_memorytype_t)))) {
        return NULL;
    }

    memory_type->extern_kind = WASM_EXTERN_MEMORY;
    memory_type->limits.min = limits->min;
    memory_type->limits.max = limits->max;

    return memory_type;
}

wasm_memorytype_t *
wasm_memorytype_copy(const wasm_memorytype_t *src)
{
    if (!src) {
        return NULL;
    }

    return wasm_memorytype_new(&src->limits);
}

void
wasm_memorytype_delete(wasm_memorytype_t *memory_type)
{
    if (memory_type) {
        wasm_runtime_free(memory_type);
    }
}

const wasm_limits_t *
wasm_memorytype_limits(const wasm_memorytype_t *memory_type)
{
    if (!memory_type) {
        return NULL;
    }

    return &(memory_type->limits);
}

wasm_externkind_t
wasm_externtype_kind(const wasm_externtype_t *extern_type)
{
    if (!extern_type) {
        return WASM_EXTERN_FUNC;
    }

    return extern_type->extern_kind;
}

#define BASIC_FOUR_TYPE_LIST(V) \
    V(functype)                 \
    V(globaltype)               \
    V(memorytype)               \
    V(tabletype)

#define WASM_EXTERNTYPE_AS_OTHERTYPE(name)                                     \
    wasm_##name##_t *wasm_externtype_as_##name(wasm_externtype_t *extern_type) \
    {                                                                          \
        return (wasm_##name##_t *)extern_type;                                 \
    }

BASIC_FOUR_TYPE_LIST(WASM_EXTERNTYPE_AS_OTHERTYPE)
#undef WASM_EXTERNTYPE_AS_OTHERTYPE

#define WASM_OTHERTYPE_AS_EXTERNTYPE(name)                                 \
    wasm_externtype_t *wasm_##name##_as_externtype(wasm_##name##_t *other) \
    {                                                                      \
        return (wasm_externtype_t *)other;                                 \
    }

BASIC_FOUR_TYPE_LIST(WASM_OTHERTYPE_AS_EXTERNTYPE)
#undef WASM_OTHERTYPE_AS_EXTERNTYPE

#define WASM_EXTERNTYPE_AS_OTHERTYPE_CONST(name)              \
    const wasm_##name##_t *wasm_externtype_as_##name##_const( \
        const wasm_externtype_t *extern_type)                 \
    {                                                         \
        return (const wasm_##name##_t *)extern_type;          \
    }

BASIC_FOUR_TYPE_LIST(WASM_EXTERNTYPE_AS_OTHERTYPE_CONST)
#undef WASM_EXTERNTYPE_AS_OTHERTYPE_CONST

#define WASM_OTHERTYPE_AS_EXTERNTYPE_CONST(name)                \
    const wasm_externtype_t *wasm_##name##_as_externtype_const( \
        const wasm_##name##_t *other)                           \
    {                                                           \
        return (const wasm_externtype_t *)other;                \
    }

BASIC_FOUR_TYPE_LIST(WASM_OTHERTYPE_AS_EXTERNTYPE_CONST)
#undef WASM_OTHERTYPE_AS_EXTERNTYPE_CONST

wasm_externtype_t *
wasm_externtype_copy(const wasm_externtype_t *src)
{
    wasm_externtype_t *extern_type = NULL;

    if (!src) {
        return NULL;
    }

    switch (src->extern_kind) {
#define COPY_EXTERNTYPE(NAME, name)                                      \
    case WASM_EXTERN_##NAME:                                             \
    {                                                                    \
        extern_type = wasm_##name##_as_externtype(                       \
            wasm_##name##_copy(wasm_externtype_as_##name##_const(src))); \
        break;                                                           \
    }
        COPY_EXTERNTYPE(FUNC, functype)
        COPY_EXTERNTYPE(GLOBAL, globaltype)
        COPY_EXTERNTYPE(MEMORY, memorytype)
        COPY_EXTERNTYPE(TABLE, tabletype)
#undef COPY_EXTERNTYPE
        default:
            LOG_WARNING("%s meets unsupported kind %u", __FUNCTION__,
                        src->extern_kind);
            break;
    }
    return extern_type;
}

void
wasm_externtype_delete(wasm_externtype_t *extern_type)
{
    if (!extern_type) {
        return;
    }

    switch (wasm_externtype_kind(extern_type)) {
        case WASM_EXTERN_FUNC:
            wasm_functype_delete(wasm_externtype_as_functype(extern_type));
            break;
        case WASM_EXTERN_GLOBAL:
            wasm_globaltype_delete(wasm_externtype_as_globaltype(extern_type));
            break;
        case WASM_EXTERN_MEMORY:
            wasm_memorytype_delete(wasm_externtype_as_memorytype(extern_type));
            break;
        case WASM_EXTERN_TABLE:
            wasm_tabletype_delete(wasm_externtype_as_tabletype(extern_type));
            break;
        default:
            LOG_WARNING("%s meets unsupported type %u", __FUNCTION__,
                        wasm_externtype_kind(extern_type));
            break;
    }
}

own wasm_importtype_t *
wasm_importtype_new(own wasm_byte_vec_t *module_name,
                    own wasm_byte_vec_t *field_name,
                    own wasm_externtype_t *extern_type)
{
    wasm_importtype_t *import_type = NULL;

    if (!module_name || !field_name || !extern_type) {
        return NULL;
    }

    if (!(import_type = malloc_internal(sizeof(wasm_importtype_t)))) {
        return NULL;
    }

    /* take ownership */
    if (!(import_type->module_name =
              malloc_internal(sizeof(wasm_byte_vec_t)))) {
        goto failed;
    }
    bh_memcpy_s(import_type->module_name, sizeof(wasm_byte_vec_t), module_name,
                sizeof(wasm_byte_vec_t));

    if (!(import_type->name = malloc_internal(sizeof(wasm_byte_vec_t)))) {
        goto failed;
    }
    bh_memcpy_s(import_type->name, sizeof(wasm_byte_vec_t), field_name,
                sizeof(wasm_byte_vec_t));

    import_type->extern_type = extern_type;

    return import_type;
failed:
    wasm_importtype_delete(import_type);
    return NULL;
}

void
wasm_importtype_delete(own wasm_importtype_t *import_type)
{
    if (!import_type) {
        return;
    }

    DEINIT_VEC(import_type->module_name, wasm_byte_vec_delete);
    DEINIT_VEC(import_type->name, wasm_byte_vec_delete);
    wasm_externtype_delete(import_type->extern_type);
    import_type->extern_type = NULL;
    wasm_runtime_free(import_type);
}

own wasm_importtype_t *
wasm_importtype_copy(const wasm_importtype_t *src)
{
    wasm_byte_vec_t module_name = { 0 }, name = { 0 };
    wasm_externtype_t *extern_type = NULL;
    wasm_importtype_t *import_type = NULL;

    if (!src) {
        return NULL;
    }

    wasm_byte_vec_copy(&module_name, src->module_name);
    if (src->module_name->size && !module_name.data) {
        goto failed;
    }

    wasm_byte_vec_copy(&name, src->name);
    if (src->name->size && !name.data) {
        goto failed;
    }

    if (!(extern_type = wasm_externtype_copy(src->extern_type))) {
        goto failed;
    }

    if (!(import_type =
              wasm_importtype_new(&module_name, &name, extern_type))) {
        goto failed;
    }

    return import_type;

failed:
    wasm_byte_vec_delete(&module_name);
    wasm_byte_vec_delete(&name);
    wasm_externtype_delete(extern_type);
    wasm_importtype_delete(import_type);
    return NULL;
}

const wasm_byte_vec_t *
wasm_importtype_module(const wasm_importtype_t *import_type)
{
    if (!import_type) {
        return NULL;
    }

    return import_type->module_name;
}

const wasm_byte_vec_t *
wasm_importtype_name(const wasm_importtype_t *import_type)
{
    if (!import_type) {
        return NULL;
    }

    return import_type->name;
}

const wasm_externtype_t *
wasm_importtype_type(const wasm_importtype_t *import_type)
{
    if (!import_type) {
        return NULL;
    }

    return import_type->extern_type;
}

own wasm_exporttype_t *
wasm_exporttype_new(own wasm_byte_vec_t *name,
                    own wasm_externtype_t *extern_type)
{
    wasm_exporttype_t *export_type = NULL;

    if (!name || !extern_type) {
        return NULL;
    }

    if (!(export_type = malloc_internal(sizeof(wasm_exporttype_t)))) {
        return NULL;
    }

    if (!(export_type->name = malloc_internal(sizeof(wasm_byte_vec_t)))) {
        wasm_exporttype_delete(export_type);
        return NULL;
    }
    bh_memcpy_s(export_type->name, sizeof(wasm_byte_vec_t), name,
                sizeof(wasm_byte_vec_t));

    export_type->extern_type = extern_type;

    return export_type;
}

wasm_exporttype_t *
wasm_exporttype_copy(const wasm_exporttype_t *src)
{
    wasm_exporttype_t *export_type;
    wasm_byte_vec_t name = { 0 };
    wasm_externtype_t *extern_type = NULL;

    if (!src) {
        return NULL;
    }

    wasm_byte_vec_copy(&name, src->name);
    if (src->name->size && !name.data) {
        goto failed;
    }

    if (!(extern_type = wasm_externtype_copy(src->extern_type))) {
        goto failed;
    }

    if (!(export_type = wasm_exporttype_new(&name, extern_type))) {
        goto failed;
    }

    return export_type;
failed:
    wasm_byte_vec_delete(&name);
    wasm_externtype_delete(extern_type);
    return NULL;
}

void
wasm_exporttype_delete(wasm_exporttype_t *export_type)
{
    if (!export_type) {
        return;
    }

    DEINIT_VEC(export_type->name, wasm_byte_vec_delete);

    wasm_externtype_delete(export_type->extern_type);

    wasm_runtime_free(export_type);
}

const wasm_byte_vec_t *
wasm_exporttype_name(const wasm_exporttype_t *export_type)
{
    if (!export_type) {
        return NULL;
    }
    return export_type->name;
}

const wasm_externtype_t *
wasm_exporttype_type(const wasm_exporttype_t *export_type)
{
    if (!export_type) {
        return NULL;
    }
    return export_type->extern_type;
}

/* Runtime Objects */
void
wasm_val_delete(wasm_val_t *v)
{
    if (v)
        wasm_runtime_free(v);
}

void
wasm_val_copy(wasm_val_t *out, const wasm_val_t *src)
{
    if (!out || !src) {
        return;
    }

    bh_memcpy_s(out, sizeof(wasm_val_t), src, sizeof(wasm_val_t));
}

bool
rt_val_to_wasm_val(const uint8 *data, uint8 val_type_rt, wasm_val_t *out)
{
    bool ret = true;
    switch (val_type_rt) {
        case VALUE_TYPE_I32:
            out->kind = WASM_I32;
            out->of.i32 = *((int32 *)data);
            break;
        case VALUE_TYPE_F32:
            out->kind = WASM_F32;
            out->of.f32 = *((float32 *)data);
            break;
        case VALUE_TYPE_I64:
            out->kind = WASM_I64;
            out->of.i64 = *((int64 *)data);
            break;
        case VALUE_TYPE_F64:
            out->kind = WASM_F64;
            out->of.f64 = *((float64 *)data);
            break;
#if WASM_ENABLE_REF_TYPES != 0
        case VALUE_TYPE_EXTERNREF:
            out->kind = WASM_ANYREF;
            if (NULL_REF == *(uint32 *)data) {
                out->of.ref = NULL;
            }
            else {
                ret = wasm_externref_ref2obj(*(uint32 *)data,
                                             (void **)&out->of.ref);
            }
            break;
#endif
        default:
            LOG_WARNING("unexpected value type %d", val_type_rt);
            ret = false;
    }
    return ret;
}

bool
wasm_val_to_rt_val(WASMModuleInstanceCommon *inst_comm_rt, uint8 val_type_rt,
                   const wasm_val_t *v, uint8 *data)
{
    bool ret = true;
    switch (val_type_rt) {
        case VALUE_TYPE_I32:
            bh_assert(WASM_I32 == v->kind);
            *((int32 *)data) = v->of.i32;
            break;
        case VALUE_TYPE_F32:
            bh_assert(WASM_F32 == v->kind);
            *((float32 *)data) = v->of.f32;
            break;
        case VALUE_TYPE_I64:
            bh_assert(WASM_I64 == v->kind);
            *((int64 *)data) = v->of.i64;
            break;
        case VALUE_TYPE_F64:
            bh_assert(WASM_F64 == v->kind);
            *((float64 *)data) = v->of.f64;
            break;
#if WASM_ENABLE_REF_TYPES != 0
        case VALUE_TYPE_EXTERNREF:
            bh_assert(WASM_ANYREF == v->kind);
            ret =
                wasm_externref_obj2ref(inst_comm_rt, v->of.ref, (uint32 *)data);
            break;
#else
            (void)inst_comm_rt;
#endif
        default:
            LOG_WARNING("unexpected value type %d", val_type_rt);
            ret = false;
            break;
    }

    return ret;
}

wasm_ref_t *
wasm_ref_new_internal(wasm_store_t *store, enum wasm_reference_kind kind,
                      uint32 ref_idx_rt, WASMModuleInstanceCommon *inst_comm_rt)
{
    wasm_ref_t *ref;

    if (!store) {
        return NULL;
    }

    if (!(ref = malloc_internal(sizeof(wasm_ref_t)))) {
        return NULL;
    }

    ref->store = store;
    ref->kind = kind;
    ref->ref_idx_rt = ref_idx_rt;
    ref->inst_comm_rt = inst_comm_rt;

    /* workaround */
    if (WASM_REF_foreign == kind) {
        wasm_foreign_t *foreign;

        if (!(bh_vector_get(ref->store->foreigns, ref->ref_idx_rt, &foreign))
            || !foreign) {
            wasm_runtime_free(ref);
            return NULL;
        }

        foreign->ref_cnt++;
    }
    /* others doesn't include ref counters */

    return ref;
}

own wasm_ref_t *
wasm_ref_copy(const wasm_ref_t *src)
{
    if (!src)
        return NULL;

    /* host_info are different in wasm_ref_t(s) */
    return wasm_ref_new_internal(src->store, src->kind, src->ref_idx_rt,
                                 src->inst_comm_rt);
}

#define DELETE_HOST_INFO(obj)                              \
    if (obj->host_info.info) {                             \
        if (obj->host_info.finalizer) {                    \
            obj->host_info.finalizer(obj->host_info.info); \
        }                                                  \
    }

void
wasm_ref_delete(own wasm_ref_t *ref)
{
    if (!ref || !ref->store)
        return;

    DELETE_HOST_INFO(ref);

    if (WASM_REF_foreign == ref->kind) {
        wasm_foreign_t *foreign = NULL;

        if (bh_vector_get(ref->store->foreigns, ref->ref_idx_rt, &foreign)
            && foreign) {
            wasm_foreign_delete(foreign);
        }
    }

    wasm_runtime_free(ref);
}

#define WASM_DEFINE_REF_BASE(name)                                          \
    bool wasm_##name##_same(const wasm_##name##_t *o1,                      \
                            const wasm_##name##_t *o2)                      \
    {                                                                       \
        return (!o1 && !o2)   ? true                                        \
               : (!o1 || !o2) ? false                                       \
               : (o1->kind != o2->kind)                                     \
                   ? false                                                  \
                   : o1->name##_idx_rt == o2->name##_idx_rt;                \
    }                                                                       \
                                                                            \
    void *wasm_##name##_get_host_info(const wasm_##name##_t *obj)           \
    {                                                                       \
        return obj ? obj->host_info.info : NULL;                            \
    }                                                                       \
                                                                            \
    void wasm_##name##_set_host_info(wasm_##name##_t *obj, void *host_info) \
    {                                                                       \
        if (obj) {                                                          \
            obj->host_info.info = host_info;                                \
            obj->host_info.finalizer = NULL;                                \
        }                                                                   \
    }                                                                       \
                                                                            \
    void wasm_##name##_set_host_info_with_finalizer(                        \
        wasm_##name##_t *obj, void *host_info, void (*finalizer)(void *))   \
    {                                                                       \
        if (obj) {                                                          \
            obj->host_info.info = host_info;                                \
            obj->host_info.finalizer = finalizer;                           \
        }                                                                   \
    }

#define WASM_DEFINE_REF(name)                                                  \
    WASM_DEFINE_REF_BASE(name)                                                 \
                                                                               \
    wasm_ref_t *wasm_##name##_as_ref(wasm_##name##_t *name)                    \
    {                                                                          \
        if (!name) {                                                           \
            return NULL;                                                       \
        }                                                                      \
                                                                               \
        return wasm_ref_new_internal(name->store, WASM_REF_##name,             \
                                     name->name##_idx_rt, name->inst_comm_rt); \
    }                                                                          \
                                                                               \
    const wasm_ref_t *wasm_##name##_as_ref_const(const wasm_##name##_t *name)  \
    {                                                                          \
        if (!name) {                                                           \
            return NULL;                                                       \
        }                                                                      \
                                                                               \
        return wasm_ref_new_internal(name->store, WASM_REF_##name,             \
                                     name->name##_idx_rt, name->inst_comm_rt); \
    }                                                                          \
                                                                               \
    wasm_##name##_t *wasm_ref_as_##name(wasm_ref_t *ref)                       \
    {                                                                          \
        if (!ref || WASM_REF_##name != ref->kind) {                            \
            return NULL;                                                       \
        }                                                                      \
                                                                               \
        return wasm_##name##_new_internal(ref->store, ref->ref_idx_rt,         \
                                          ref->inst_comm_rt);                  \
    }                                                                          \
                                                                               \
    const wasm_##name##_t *wasm_ref_as_##name##_const(const wasm_ref_t *ref)   \
    {                                                                          \
        if (!ref || WASM_REF_##name != ref->kind) {                            \
            return NULL;                                                       \
        }                                                                      \
                                                                               \
        return wasm_##name##_new_internal(ref->store, ref->ref_idx_rt,         \
                                          ref->inst_comm_rt);                  \
    }

WASM_DEFINE_REF_BASE(ref)
WASM_DEFINE_REF(foreign)
WASM_DEFINE_REF(func)
WASM_DEFINE_REF(global)
WASM_DEFINE_REF(memory)
WASM_DEFINE_REF(table)

static wasm_frame_t *
wasm_frame_new(wasm_instance_t *instance, size_t module_offset,
               uint32 func_index, size_t func_offset)
{
    wasm_frame_t *frame;

    if (!(frame = malloc_internal(sizeof(wasm_frame_t)))) {
        return NULL;
    }

    frame->instance = instance;
    frame->module_offset = (uint32)module_offset;
    frame->func_index = func_index;
    frame->func_offset = (uint32)func_offset;
    return frame;
}

own wasm_frame_t *
wasm_frame_copy(const wasm_frame_t *src)
{
    if (!src) {
        return NULL;
    }

    return wasm_frame_new(src->instance, src->module_offset, src->func_index,
                          src->func_offset);
}

void
wasm_frame_delete(own wasm_frame_t *frame)
{
    if (frame) {
        wasm_runtime_free(frame);
    }
}

struct wasm_instance_t *
wasm_frame_instance(const wasm_frame_t *frame)
{
    return frame ? frame->instance : NULL;
}

size_t
wasm_frame_module_offset(const wasm_frame_t *frame)
{
    return frame ? frame->module_offset : 0;
}

uint32_t
wasm_frame_func_index(const wasm_frame_t *frame)
{
    return frame ? frame->func_index : 0;
}

size_t
wasm_frame_func_offset(const wasm_frame_t *frame)
{
    return frame ? frame->func_offset : 0;
}

static wasm_trap_t *
wasm_trap_new_internal(wasm_store_t *store,
                       WASMModuleInstanceCommon *inst_comm_rt,
                       const char *error_info)
{
    wasm_trap_t *trap;
#if WASM_ENABLE_DUMP_CALL_STACK != 0
    wasm_instance_vec_t *instances;
    wasm_instance_t *frame_instance = NULL;
    uint32 i;
#endif

    if (!singleton_engine)
        return NULL;

    if (!(trap = malloc_internal(sizeof(wasm_trap_t)))) {
        return NULL;
    }

    /* fill in message */
    if (strlen(error_info) > 0) {
        if (!(trap->message = malloc_internal(sizeof(wasm_byte_vec_t)))) {
            goto failed;
        }

        wasm_name_new_from_string_nt(trap->message, error_info);
        if (!trap->message->data) {
            goto failed;
        }
    }

    /* fill in frames */
#if WASM_ENABLE_DUMP_CALL_STACK != 0
    trap->frames = ((WASMModuleInstance *)inst_comm_rt)->frames;

    if (trap->frames) {
        /* fill in instances */
        instances = store->instances;
        bh_assert(instances != NULL);

        for (i = 0; i < instances->num_elems; i++) {
            if (instances->data[i]->inst_comm_rt == inst_comm_rt) {
                frame_instance = instances->data[i];
                break;
            }
        }

        for (i = 0; i < trap->frames->num_elems; i++) {
            (((wasm_frame_t *)trap->frames->data) + i)->instance =
                frame_instance;
        }
    }
#else
    (void)store;
    (void)inst_comm_rt;
#endif /* WASM_ENABLE_DUMP_CALL_STACK != 0 */

    return trap;
failed:
    wasm_trap_delete(trap);
    return NULL;
}

wasm_trap_t *
wasm_trap_new(wasm_store_t *store, const wasm_message_t *message)
{
    wasm_trap_t *trap;

    if (!store) {
        return NULL;
    }

    if (!(trap = malloc_internal(sizeof(wasm_trap_t)))) {
        return NULL;
    }

    if (message) {
        INIT_VEC(trap->message, wasm_byte_vec_new, message->size,
                 message->data);
    }

    return trap;
failed:
    wasm_trap_delete(trap);
    return NULL;
}

void
wasm_trap_delete(wasm_trap_t *trap)
{
    if (!trap) {
        return;
    }

    DEINIT_VEC(trap->message, wasm_byte_vec_delete);
    /* reuse frames of WASMModuleInstance, do not free it here */

    wasm_runtime_free(trap);
}

void
wasm_trap_message(const wasm_trap_t *trap, own wasm_message_t *out)
{
    if (!trap || !out) {
        return;
    }

    wasm_byte_vec_copy(out, trap->message);
}

own wasm_frame_t *
wasm_trap_origin(const wasm_trap_t *trap)
{
    wasm_frame_t *latest_frame;

    if (!trap || !trap->frames || !trap->frames->num_elems) {
        return NULL;
    }

    /* first frame is the latest frame */
    latest_frame = (wasm_frame_t *)trap->frames->data;
    return wasm_frame_copy(latest_frame);
}

void
wasm_trap_trace(const wasm_trap_t *trap, own wasm_frame_vec_t *out)
{
    uint32 i;

    if (!trap || !out) {
        return;
    }

    if (!trap->frames || !trap->frames->num_elems) {
        wasm_frame_vec_new_empty(out);
        return;
    }

    wasm_frame_vec_new_uninitialized(out, trap->frames->num_elems);
    if (out->size == 0 || !out->data) {
        return;
    }

    for (i = 0; i < trap->frames->num_elems; i++) {
        wasm_frame_t *frame;

        frame = ((wasm_frame_t *)trap->frames->data) + i;

        if (!(out->data[i] =
                  wasm_frame_new(frame->instance, frame->module_offset,
                                 frame->func_index, frame->func_offset))) {
            goto failed;
        }
        out->num_elems++;
    }

    return;
failed:
    for (i = 0; i < out->num_elems; i++) {
        if (out->data[i]) {
            wasm_runtime_free(out->data[i]);
        }
    }

    wasm_runtime_free(out->data);
}

wasm_foreign_t *
wasm_foreign_new_internal(wasm_store_t *store, uint32 foreign_idx_rt,
                          WASMModuleInstanceCommon *inst_comm_rt)
{
    wasm_foreign_t *foreign = NULL;

    if (!store || !store->foreigns)
        return NULL;

    if (!(bh_vector_get(store->foreigns, foreign_idx_rt, &foreign))
        || !foreign) {
        return NULL;
    }

    foreign->ref_cnt++;
    (void)inst_comm_rt;
    return foreign;
}

own wasm_foreign_t *
wasm_foreign_new(wasm_store_t *store)
{
    wasm_foreign_t *foreign;

    if (!store)
        return NULL;

    if (!(foreign = malloc_internal(sizeof(wasm_foreign_t))))
        return NULL;

    foreign->store = store;
    foreign->kind = WASM_REF_foreign;
    foreign->foreign_idx_rt = (uint32)bh_vector_size(store->foreigns);
    if (!(bh_vector_append(store->foreigns, &foreign))) {
        wasm_runtime_free(foreign);
        return NULL;
    }

    return foreign;
}

void
wasm_foreign_delete(wasm_foreign_t *foreign)
{
    if (!foreign)
        return;

    if (foreign->ref_cnt < 1) {
        return;
    }

    foreign->ref_cnt--;
    if (!foreign->ref_cnt) {
        wasm_runtime_free(foreign);
    }
}

static inline wasm_module_t *
module_ext_to_module(wasm_module_ex_t *module_ex)
{
    return (wasm_module_t *)module_ex;
}

static inline wasm_module_ex_t *
module_to_module_ext(wasm_module_t *module)
{
    return (wasm_module_ex_t *)module;
}

#if WASM_ENABLE_INTERP != 0
#define MODULE_INTERP(module_comm) ((WASMModule *)(*module_comm))
#endif

#if WASM_ENABLE_AOT != 0
#define MODULE_AOT(module_comm) ((AOTModule *)(*module_comm))
#endif

#if WASM_ENABLE_WASM_CACHE != 0
static wasm_module_ex_t *
check_loaded_module(Vector *modules, char *binary_hash)
{
    unsigned i;
    wasm_module_ex_t *module = NULL;

    for (i = 0; i < modules->num_elems; i++) {
        bh_vector_get(modules, i, &module);
        if (!module) {
            LOG_ERROR("Unexpected failure at %d\n", __LINE__);
            return NULL;
        }

        if (!module->ref_count)
            /* deleted */
            continue;

        if (memcmp(module->hash, binary_hash, SHA256_DIGEST_LENGTH) == 0)
            return module;
    }
    return NULL;
}

static wasm_module_ex_t *
try_reuse_loaded_module(wasm_store_t *store, char *binary_hash)
{
    wasm_module_ex_t *cached = NULL;
    wasm_module_ex_t *ret = NULL;

    cached = check_loaded_module(&singleton_engine->modules, binary_hash);
    if (!cached)
        goto quit;

    os_mutex_lock(&cached->lock);
    if (!cached->ref_count)
        goto unlock;

    if (!bh_vector_append((Vector *)store->modules, &cached))
        goto unlock;

    cached->ref_count += 1;
    ret = cached;

unlock:
    os_mutex_unlock(&cached->lock);
quit:
    return ret;
}
#endif /* WASM_ENABLE_WASM_CACHE != 0 */

wasm_module_t *
wasm_module_new(wasm_store_t *store, const wasm_byte_vec_t *binary)
{
    char error_buf[128] = { 0 };
    wasm_module_ex_t *module_ex = NULL;
#if WASM_ENABLE_WASM_CACHE != 0
    char binary_hash[SHA256_DIGEST_LENGTH] = { 0 };
#endif

    bh_assert(singleton_engine);

    if (!store || !binary || binary->size == 0 || binary->size > UINT32_MAX)
        goto quit;

    /* whether the combination of compilation flags are compatable with the
     * package type */
    {
        PackageType pkg_type;
        pkg_type =
            get_package_type((uint8 *)binary->data, (uint32)binary->size);
        bool result = false;
#if WASM_ENABLE_INTERP != 0
        result = (pkg_type == Wasm_Module_Bytecode);
#endif

#if WASM_ENABLE_AOT != 0
        result = result || (pkg_type == Wasm_Module_AoT);
#endif
        if (!result) {
            LOG_VERBOSE("current building isn't compatiable with the module,"
                        "may need recompile");
            goto quit;
        }
    }

#if WASM_ENABLE_WASM_CACHE != 0
    /* if cached */
    SHA256((void *)binary->data, binary->num_elems, (uint8_t *)binary_hash);
    module_ex = try_reuse_loaded_module(store, binary_hash);
    if (module_ex)
        return module_ext_to_module(module_ex);
#endif

    WASM_C_DUMP_PROC_MEM();

    module_ex = malloc_internal(sizeof(wasm_module_ex_t));
    if (!module_ex)
        goto quit;

    module_ex->binary = malloc_internal(sizeof(wasm_byte_vec_t));
    if (!module_ex->binary)
        goto free_module;

    wasm_byte_vec_copy(module_ex->binary, binary);
    if (!module_ex->binary->data)
        goto free_binary;

    module_ex->module_comm_rt = wasm_runtime_load(
        (uint8 *)module_ex->binary->data, (uint32)module_ex->binary->size,
        error_buf, (uint32)sizeof(error_buf));
    if (!(module_ex->module_comm_rt)) {
        LOG_ERROR(error_buf);
        goto free_vec;
    }

    /* append it to a watching list in store */
    if (!bh_vector_append((Vector *)store->modules, &module_ex))
        goto unload;

    if (os_mutex_init(&module_ex->lock) != BHT_OK)
        goto remove_last;

    if (!bh_vector_append(&singleton_engine->modules, &module_ex))
        goto destroy_lock;

#if WASM_ENABLE_WASM_CACHE != 0
    bh_memcpy_s(module_ex->hash, sizeof(module_ex->hash), binary_hash,
                sizeof(binary_hash));
#endif

    module_ex->ref_count = 1;

    WASM_C_DUMP_PROC_MEM();

    return module_ext_to_module(module_ex);

destroy_lock:
    os_mutex_destroy(&module_ex->lock);
remove_last:
    bh_vector_remove((Vector *)store->modules,
                     (uint32)(store->modules->num_elems - 1), NULL);
unload:
    wasm_runtime_unload(module_ex->module_comm_rt);
free_vec:
    wasm_byte_vec_delete(module_ex->binary);
free_binary:
    wasm_runtime_free(module_ex->binary);
free_module:
    wasm_runtime_free(module_ex);
quit:
    LOG_ERROR("%s failed", __FUNCTION__);
    return NULL;
}

bool
wasm_module_validate(wasm_store_t *store, const wasm_byte_vec_t *binary)
{
    struct WASMModuleCommon *module_rt;
    char error_buf[128] = { 0 };

    bh_assert(singleton_engine);

    if (!store || !binary || binary->size > UINT32_MAX) {
        LOG_ERROR("%s failed", __FUNCTION__);
        return false;
    }

    if ((module_rt = wasm_runtime_load((uint8 *)binary->data,
                                       (uint32)binary->size, error_buf, 128))) {
        wasm_runtime_unload(module_rt);
        return true;
    }
    else {
        LOG_VERBOSE(error_buf);
        return false;
    }
}

static void
wasm_module_delete_internal(wasm_module_t *module)
{
    wasm_module_ex_t *module_ex;

    if (!module) {
        return;
    }

    module_ex = module_to_module_ext(module);

    os_mutex_lock(&module_ex->lock);

    /* N -> N-1 -> 0 -> UINT32_MAX */
    module_ex->ref_count--;
    if (module_ex->ref_count > 0) {
        os_mutex_unlock(&module_ex->lock);
        return;
    }

    DEINIT_VEC(module_ex->binary, wasm_byte_vec_delete);

    if (module_ex->module_comm_rt) {
        wasm_runtime_unload(module_ex->module_comm_rt);
        module_ex->module_comm_rt = NULL;
    }

#if WASM_ENABLE_WASM_CACHE != 0
    memset(module_ex->hash, 0, sizeof(module_ex->hash));
#endif

    os_mutex_unlock(&module_ex->lock);
}

void
wasm_module_delete(wasm_module_t *module)
{
    /* the module will be released when releasing the store */
    (void)module;
}

void
wasm_module_imports(const wasm_module_t *module, own wasm_importtype_vec_t *out)
{
    uint32 i, import_func_count = 0, import_memory_count = 0,
              import_global_count = 0, import_table_count = 0, import_count = 0;
    wasm_byte_vec_t module_name = { 0 }, name = { 0 };
    wasm_externtype_t *extern_type = NULL;
    wasm_importtype_t *import_type = NULL;

    if (!module || !out) {
        return;
    }

    if (((const wasm_module_ex_t *)(module))->ref_count == 0)
        return;

#if WASM_ENABLE_INTERP != 0
    if ((*module)->module_type == Wasm_Module_Bytecode) {
        import_func_count = MODULE_INTERP(module)->import_function_count;
        import_global_count = MODULE_INTERP(module)->import_global_count;
        import_memory_count = MODULE_INTERP(module)->import_memory_count;
        import_table_count = MODULE_INTERP(module)->import_table_count;
    }
#endif

#if WASM_ENABLE_AOT != 0
    if ((*module)->module_type == Wasm_Module_AoT) {
        import_func_count = MODULE_AOT(module)->import_func_count;
        import_global_count = MODULE_AOT(module)->import_global_count;
        import_memory_count = MODULE_AOT(module)->import_memory_count;
        import_table_count = MODULE_AOT(module)->import_table_count;
    }
#endif

    import_count = import_func_count + import_global_count + import_table_count
                   + import_memory_count;

    wasm_importtype_vec_new_uninitialized(out, import_count);
    /*
     * a wrong combination of module filetype and compilation flags
     * also leads to below branch
     */
    if (!out->data) {
        return;
    }

    for (i = 0; i != import_count; ++i) {
        char *module_name_rt = NULL, *field_name_rt = NULL;

        memset(&module_name, 0, sizeof(wasm_val_vec_t));
        memset(&name, 0, sizeof(wasm_val_vec_t));
        extern_type = NULL;
        import_type = NULL;

        if (i < import_func_count) {
            wasm_functype_t *type = NULL;
            WASMType *type_rt = NULL;

#if WASM_ENABLE_INTERP != 0
            if ((*module)->module_type == Wasm_Module_Bytecode) {
                WASMImport *import =
                    MODULE_INTERP(module)->import_functions + i;
                module_name_rt = import->u.names.module_name;
                field_name_rt = import->u.names.field_name;
                type_rt = import->u.function.func_type;
            }
#endif

#if WASM_ENABLE_AOT != 0
            if ((*module)->module_type == Wasm_Module_AoT) {
                AOTImportFunc *import = MODULE_AOT(module)->import_funcs + i;
                module_name_rt = import->module_name;
                field_name_rt = import->func_name;
                type_rt = import->func_type;
            }
#endif

            if (!module_name_rt || !field_name_rt || !type_rt) {
                continue;
            }

            if (!(type = wasm_functype_new_internal(type_rt))) {
                goto failed;
            }

            extern_type = wasm_functype_as_externtype(type);
        }
        else if (i < import_func_count + import_global_count) {
            wasm_globaltype_t *type = NULL;
            uint8 val_type_rt = 0;
            bool mutability_rt = 0;

#if WASM_ENABLE_INTERP != 0
            if ((*module)->module_type == Wasm_Module_Bytecode) {
                WASMImport *import = MODULE_INTERP(module)->import_globals
                                     + (i - import_func_count);
                module_name_rt = import->u.names.module_name;
                field_name_rt = import->u.names.field_name;
                val_type_rt = import->u.global.type;
                mutability_rt = import->u.global.is_mutable;
            }
#endif

#if WASM_ENABLE_AOT != 0
            if ((*module)->module_type == Wasm_Module_AoT) {
                AOTImportGlobal *import = MODULE_AOT(module)->import_globals
                                          + (i - import_func_count);
                module_name_rt = import->module_name;
                field_name_rt = import->global_name;
                val_type_rt = import->type;
                mutability_rt = import->is_mutable;
            }
#endif

            if (!module_name_rt || !field_name_rt) {
                continue;
            }

            if (!(type = wasm_globaltype_new_internal(val_type_rt,
                                                      mutability_rt))) {
                goto failed;
            }

            extern_type = wasm_globaltype_as_externtype(type);
        }
        else if (i < import_func_count + import_global_count
                         + import_memory_count) {
            wasm_memorytype_t *type = NULL;
            uint32 min_page = 0, max_page = 0;

#if WASM_ENABLE_INTERP != 0
            if ((*module)->module_type == Wasm_Module_Bytecode) {
                WASMImport *import =
                    MODULE_INTERP(module)->import_memories
                    + (i - import_func_count - import_global_count);
                module_name_rt = import->u.names.module_name;
                field_name_rt = import->u.names.field_name;
                min_page = import->u.memory.init_page_count;
                max_page = import->u.memory.max_page_count;
            }
#endif

#if WASM_ENABLE_AOT != 0
            if ((*module)->module_type == Wasm_Module_AoT) {
                AOTImportMemory *import =
                    MODULE_AOT(module)->import_memories
                    + (i - import_func_count - import_global_count);
                module_name_rt = import->module_name;
                field_name_rt = import->memory_name;
                min_page = import->mem_init_page_count;
                max_page = import->mem_max_page_count;
            }
#endif

            if (!module_name_rt || !field_name_rt) {
                continue;
            }

            if (!(type = wasm_memorytype_new_internal(min_page, max_page))) {
                goto failed;
            }

            extern_type = wasm_memorytype_as_externtype(type);
        }
        else {
            wasm_tabletype_t *type = NULL;
            uint8 elem_type_rt = 0;
            uint32 min_size = 0, max_size = 0;

#if WASM_ENABLE_INTERP != 0
            if ((*module)->module_type == Wasm_Module_Bytecode) {
                WASMImport *import =
                    MODULE_INTERP(module)->import_tables
                    + (i - import_func_count - import_global_count
                       - import_memory_count);
                module_name_rt = import->u.names.module_name;
                field_name_rt = import->u.names.field_name;
                elem_type_rt = import->u.table.elem_type;
                min_size = import->u.table.init_size;
                max_size = import->u.table.max_size;
            }
#endif

#if WASM_ENABLE_AOT != 0
            if ((*module)->module_type == Wasm_Module_AoT) {
                AOTImportTable *import =
                    MODULE_AOT(module)->import_tables
                    + (i - import_func_count - import_global_count
                       - import_memory_count);
                module_name_rt = import->module_name;
                field_name_rt = import->table_name;
                elem_type_rt = import->elem_type;
                min_size = import->table_init_size;
                max_size = import->table_max_size;
            }
#endif

            if (!module_name_rt || !field_name_rt) {
                continue;
            }

            if (!(type = wasm_tabletype_new_internal(elem_type_rt, min_size,
                                                     max_size))) {
                goto failed;
            }

            extern_type = wasm_tabletype_as_externtype(type);
        }

        bh_assert(extern_type);

        wasm_name_new_from_string(&module_name, module_name_rt);
        if (strlen(module_name_rt) && !module_name.data) {
            goto failed;
        }

        wasm_name_new_from_string(&name, field_name_rt);
        if (strlen(field_name_rt) && !name.data) {
            goto failed;
        }

        if (!(import_type =
                  wasm_importtype_new(&module_name, &name, extern_type))) {
            goto failed;
        }

        if (!bh_vector_append((Vector *)out, &import_type)) {
            goto failed_importtype_new;
        }

        continue;

    failed:
        wasm_byte_vec_delete(&module_name);
        wasm_byte_vec_delete(&name);
        wasm_externtype_delete(extern_type);
    failed_importtype_new:
        wasm_importtype_delete(import_type);
    }
}

void
wasm_module_exports(const wasm_module_t *module, wasm_exporttype_vec_t *out)
{
    uint32 i, export_count = 0;
    wasm_byte_vec_t name = { 0 };
    wasm_externtype_t *extern_type = NULL;
    wasm_exporttype_t *export_type = NULL;

    if (!module || !out) {
        return;
    }

    if (((const wasm_module_ex_t *)(module))->ref_count == 0)
        return;

#if WASM_ENABLE_INTERP != 0
    if ((*module)->module_type == Wasm_Module_Bytecode) {
        export_count = MODULE_INTERP(module)->export_count;
    }
#endif

#if WASM_ENABLE_AOT != 0
    if ((*module)->module_type == Wasm_Module_AoT) {
        export_count = MODULE_AOT(module)->export_count;
    }
#endif

    wasm_exporttype_vec_new_uninitialized(out, export_count);
    /*
     * a wrong combination of module filetype and compilation flags
     * also leads to below branch
     */
    if (!out->data) {
        return;
    }

    for (i = 0; i != export_count; i++) {
        WASMExport *export = NULL;
#if WASM_ENABLE_INTERP != 0
        if ((*module)->module_type == Wasm_Module_Bytecode) {
            export = MODULE_INTERP(module)->exports + i;
        }
#endif

#if WASM_ENABLE_AOT != 0
        if ((*module)->module_type == Wasm_Module_AoT) {
            export = MODULE_AOT(module)->exports + i;
        }
#endif

        if (!export) {
            continue;
        }

        /* byte* -> wasm_byte_vec_t */
        wasm_name_new_from_string(&name, export->name);
        if (strlen(export->name) && !name.data) {
            goto failed;
        }

        /* WASMExport -> (WASMType, (uint8, bool)) -> (wasm_functype_t,
         * wasm_globaltype_t) -> wasm_externtype_t*/
        switch (export->kind) {
            case EXPORT_KIND_FUNC:
            {
                wasm_functype_t *type = NULL;
                WASMType *type_rt;

                if (!wasm_runtime_get_export_func_type(*module, export,
                                                       &type_rt)) {
                    goto failed;
                }

                if (!(type = wasm_functype_new_internal(type_rt))) {
                    goto failed;
                }

                extern_type = wasm_functype_as_externtype(type);
                break;
            }
            case EXPORT_KIND_GLOBAL:
            {
                wasm_globaltype_t *type = NULL;
                uint8 val_type_rt = 0;
                bool mutability_rt = 0;

                if (!wasm_runtime_get_export_global_type(
                        *module, export, &val_type_rt, &mutability_rt)) {
                    goto failed;
                }

                if (!(type = wasm_globaltype_new_internal(val_type_rt,
                                                          mutability_rt))) {
                    goto failed;
                }

                extern_type = wasm_globaltype_as_externtype(type);
                break;
            }
            case EXPORT_KIND_MEMORY:
            {
                wasm_memorytype_t *type = NULL;
                uint32 min_page = 0, max_page = 0;

                if (!wasm_runtime_get_export_memory_type(
                        *module, export, &min_page, &max_page)) {
                    goto failed;
                }

                if (!(type =
                          wasm_memorytype_new_internal(min_page, max_page))) {
                    goto failed;
                }

                extern_type = wasm_memorytype_as_externtype(type);
                break;
            }
            case EXPORT_KIND_TABLE:
            {
                wasm_tabletype_t *type = NULL;
                uint8 elem_type_rt = 0;
                uint32 min_size = 0, max_size = 0;

                if (!wasm_runtime_get_export_table_type(
                        *module, export, &elem_type_rt, &min_size, &max_size)) {
                    goto failed;
                }

                if (!(type = wasm_tabletype_new_internal(elem_type_rt, min_size,
                                                         max_size))) {
                    goto failed;
                }

                extern_type = wasm_tabletype_as_externtype(type);
                break;
            }
            default:
            {
                LOG_WARNING("%s meets unsupported type %u", __FUNCTION__,
                            export->kind);
                break;
            }
        }

        if (!(export_type = wasm_exporttype_new(&name, extern_type))) {
            goto failed;
        }

        if (!(bh_vector_append((Vector *)out, &export_type))) {
            goto failed_exporttype_new;
        }
    }

    return;

failed:
    wasm_byte_vec_delete(&name);
    wasm_externtype_delete(extern_type);
failed_exporttype_new:
    wasm_exporttype_delete(export_type);
    wasm_exporttype_vec_delete(out);
}

#if WASM_ENABLE_JIT == 0 || WASM_ENABLE_LAZY_JIT != 0
void
wasm_module_serialize(wasm_module_t *module, own wasm_byte_vec_t *out)
{
    (void)module;
    (void)out;
    LOG_ERROR("only supported serialization in JIT with eager compilation");
}

own wasm_module_t *
wasm_module_deserialize(wasm_store_t *module, const wasm_byte_vec_t *binary)
{
    (void)module;
    (void)binary;
    LOG_ERROR("only supported deserialization in JIT with eager compilation");
    return NULL;
}
#else

extern uint8 *
aot_emit_aot_file_buf(AOTCompContext *comp_ctx, AOTCompData *comp_data,
                      uint32 *p_aot_file_size);
void
wasm_module_serialize(wasm_module_t *module, own wasm_byte_vec_t *out)
{
    wasm_module_ex_t *module_ex;
    AOTCompContext *comp_ctx;
    AOTCompData *comp_data;
    uint8 *aot_file_buf = NULL;
    uint32 aot_file_size = 0;

    if (!module || !out)
        return;

    if (((const wasm_module_ex_t *)(module))->ref_count == 0)
        return;

    module_ex = module_to_module_ext(module);
    comp_ctx = ((WASMModule *)(module_ex->module_comm_rt))->comp_ctx;
    comp_data = ((WASMModule *)(module_ex->module_comm_rt))->comp_data;
    bh_assert(comp_ctx != NULL && comp_data != NULL);

    aot_file_buf = aot_emit_aot_file_buf(comp_ctx, comp_data, &aot_file_size);
    if (!aot_file_buf)
        return;

    wasm_byte_vec_new(out, aot_file_size, (wasm_byte_t *)aot_file_buf);
    wasm_runtime_free(aot_file_buf);
    return;
}

own wasm_module_t *
wasm_module_deserialize(wasm_store_t *store, const wasm_byte_vec_t *binary)
{
    return wasm_module_new(store, binary);
}
#endif

wasm_module_t *
wasm_module_obtain(wasm_store_t *store, wasm_shared_module_t *shared_module)
{
    wasm_module_ex_t *module_ex = NULL;

    if (!store || !shared_module)
        return NULL;

    module_ex = (wasm_module_ex_t *)shared_module;

    os_mutex_lock(&module_ex->lock);

    /* deleting the module... */
    if (module_ex->ref_count == 0) {
        LOG_WARNING("wasm_module_obtain re-enter a module under deleting.");
        os_mutex_unlock(&module_ex->lock);
        return NULL;
    }

    /* add it to a watching list in store */
    if (!bh_vector_append((Vector *)store->modules, &module_ex)) {
        os_mutex_unlock(&module_ex->lock);
        return NULL;
    }

    module_ex->ref_count++;
    os_mutex_unlock(&module_ex->lock);

    return (wasm_module_t *)shared_module;
}

wasm_shared_module_t *
wasm_module_share(wasm_module_t *module)
{
    wasm_module_ex_t *module_ex = NULL;

    if (!module)
        return NULL;

    module_ex = (wasm_module_ex_t *)module;

    os_mutex_lock(&module_ex->lock);

    /* deleting the module... */
    if (module_ex->ref_count == 0) {
        LOG_WARNING("wasm_module_share re-enter a module under deleting.");
        os_mutex_unlock(&module_ex->lock);
        return NULL;
    }

    module_ex->ref_count++;

    os_mutex_unlock(&module_ex->lock);

    return (wasm_shared_module_t *)module;
}

void
wasm_shared_module_delete(own wasm_shared_module_t *shared_module)
{
    wasm_module_delete_internal((wasm_module_t *)shared_module);
}

static wasm_func_t *
wasm_func_new_basic(wasm_store_t *store, const wasm_functype_t *type,
                    wasm_func_callback_t func_callback)
{
    wasm_func_t *func = NULL;

    if (!type) {
        goto failed;
    }

    if (!(func = malloc_internal(sizeof(wasm_func_t)))) {
        goto failed;
    }

    func->store = store;
    func->kind = WASM_EXTERN_FUNC;
    func->func_idx_rt = (uint16)-1;
    func->with_env = false;
    func->u.cb = func_callback;

    if (!(func->type = wasm_functype_copy(type))) {
        goto failed;
    }

    RETURN_OBJ(func, wasm_func_delete)
}

static wasm_func_t *
wasm_func_new_with_env_basic(wasm_store_t *store, const wasm_functype_t *type,
                             wasm_func_callback_with_env_t callback, void *env,
                             void (*finalizer)(void *))
{
    wasm_func_t *func = NULL;

    if (!type) {
        goto failed;
    }

    if (!(func = malloc_internal(sizeof(wasm_func_t)))) {
        goto failed;
    }

    func->store = store;
    func->kind = WASM_EXTERN_FUNC;
    func->func_idx_rt = (uint16)-1;
    func->with_env = true;
    func->u.cb_env.cb = callback;
    func->u.cb_env.env = env;
    func->u.cb_env.finalizer = finalizer;

    if (!(func->type = wasm_functype_copy(type))) {
        goto failed;
    }

    RETURN_OBJ(func, wasm_func_delete)
}

wasm_func_t *
wasm_func_new(wasm_store_t *store, const wasm_functype_t *type,
              wasm_func_callback_t callback)
{
    bh_assert(singleton_engine);
    if (!callback) {
        return NULL;
    }
    return wasm_func_new_basic(store, type, callback);
}

wasm_func_t *
wasm_func_new_with_env(wasm_store_t *store, const wasm_functype_t *type,
                       wasm_func_callback_with_env_t callback, void *env,
                       void (*finalizer)(void *))
{
    bh_assert(singleton_engine);
    if (!callback) {
        return NULL;
    }
    return wasm_func_new_with_env_basic(store, type, callback, env, finalizer);
}

wasm_func_t *
wasm_func_new_internal(wasm_store_t *store, uint16 func_idx_rt,
                       WASMModuleInstanceCommon *inst_comm_rt)
{
    wasm_func_t *func = NULL;
    WASMType *type_rt = NULL;

    bh_assert(singleton_engine);

    if (!inst_comm_rt) {
        return NULL;
    }

    func = malloc_internal(sizeof(wasm_func_t));
    if (!func) {
        goto failed;
    }

    func->kind = WASM_EXTERN_FUNC;

#if WASM_ENABLE_INTERP != 0
    if (inst_comm_rt->module_type == Wasm_Module_Bytecode) {
        bh_assert(func_idx_rt
                  < ((WASMModuleInstance *)inst_comm_rt)->e->function_count);
        WASMFunctionInstance *func_interp =
            ((WASMModuleInstance *)inst_comm_rt)->e->functions + func_idx_rt;
        type_rt = func_interp->is_import_func
                      ? func_interp->u.func_import->func_type
                      : func_interp->u.func->func_type;
    }
#endif

#if WASM_ENABLE_AOT != 0
    if (inst_comm_rt->module_type == Wasm_Module_AoT) {
        /* use same index to trace the function type in AOTFuncType **func_types
         */
        AOTModule *module_aot =
            (AOTModule *)((AOTModuleInstance *)inst_comm_rt)->module;
        if (func_idx_rt < module_aot->import_func_count) {
            type_rt = (module_aot->import_funcs + func_idx_rt)->func_type;
        }
        else {
            type_rt =
                module_aot->func_types[module_aot->func_type_indexes
                                           [func_idx_rt
                                            - module_aot->import_func_count]];
        }
    }
#endif

    /*
     * a wrong combination of module filetype and compilation flags
     * also leads to below branch
     */
    if (!type_rt) {
        goto failed;
    }

    func->type = wasm_functype_new_internal(type_rt);
    if (!func->type) {
        goto failed;
    }

    /* will add name information when processing "exports" */
    func->store = store;
    func->module_name = NULL;
    func->name = NULL;
    func->func_idx_rt = func_idx_rt;
    func->inst_comm_rt = inst_comm_rt;
    return func;

failed:
    LOG_DEBUG("%s failed", __FUNCTION__);
    wasm_func_delete(func);
    return NULL;
}

void
wasm_func_delete(wasm_func_t *func)
{
    if (!func) {
        return;
    }

    if (func->type) {
        wasm_functype_delete(func->type);
        func->type = NULL;
    }

    if (func->with_env) {
        if (func->u.cb_env.finalizer) {
            func->u.cb_env.finalizer(func->u.cb_env.env);
            func->u.cb_env.finalizer = NULL;
            func->u.cb_env.env = NULL;
        }
    }

    DELETE_HOST_INFO(func)

    wasm_runtime_free(func);
}

own wasm_func_t *
wasm_func_copy(const wasm_func_t *func)
{
    wasm_func_t *cloned = NULL;

    if (!func) {
        return NULL;
    }

    if (!(cloned = func->with_env ? wasm_func_new_with_env_basic(
                       func->store, func->type, func->u.cb_env.cb,
                       func->u.cb_env.env, func->u.cb_env.finalizer)
                                  : wasm_func_new_basic(func->store, func->type,
                                                        func->u.cb))) {
        goto failed;
    }

    cloned->func_idx_rt = func->func_idx_rt;
    cloned->inst_comm_rt = func->inst_comm_rt;

    RETURN_OBJ(cloned, wasm_func_delete)
}

own wasm_functype_t *
wasm_func_type(const wasm_func_t *func)
{
    if (!func) {
        return NULL;
    }
    return wasm_functype_copy(func->type);
}

static bool
params_to_argv(const wasm_val_vec_t *params,
               const wasm_valtype_vec_t *param_defs, uint32 *argv,
               uint32 *ptr_argc)
{
    size_t i = 0;

    if (!param_defs->num_elems) {
        return true;
    }

    if (!params || !params->num_elems || !params->size || !params->data) {
        LOG_ERROR("the parameter params is invalid");
        return false;
    }

    *ptr_argc = 0;
    for (i = 0; i < param_defs->num_elems; ++i) {
        const wasm_val_t *param = params->data + i;
        bh_assert((*(param_defs->data + i))->kind == param->kind);

        switch (param->kind) {
            case WASM_I32:
                *(int32 *)argv = param->of.i32;
                argv += 1;
                *ptr_argc += 1;
                break;
            case WASM_I64:
                *(int64 *)argv = param->of.i64;
                argv += 2;
                *ptr_argc += 2;
                break;
            case WASM_F32:
                *(float32 *)argv = param->of.f32;
                argv += 1;
                *ptr_argc += 1;
                break;
            case WASM_F64:
                *(float64 *)argv = param->of.f64;
                argv += 2;
                *ptr_argc += 2;
                break;
#if WASM_ENABLE_REF_TYPES != 0
            case WASM_ANYREF:
                *(uintptr_t *)argv = (uintptr_t)param->of.ref;
                argv += sizeof(uintptr_t) / sizeof(uint32);
                *ptr_argc += 1;
                break;
#endif
            default:
                LOG_WARNING("unexpected parameter val type %d", param->kind);
                return false;
        }
    }

    return true;
}

static bool
argv_to_results(const uint32 *argv, const wasm_valtype_vec_t *result_defs,
                wasm_val_vec_t *results)
{
    size_t i = 0, argv_i = 0;
    wasm_val_t *result;

    if (!result_defs->num_elems) {
        return true;
    }

    if (!results || !results->size || !results->data) {
        LOG_ERROR("the parameter results is invalid");
        return false;
    }

    for (i = 0, result = results->data, argv_i = 0; i < result_defs->num_elems;
         i++, result++) {
        switch (result_defs->data[i]->kind) {
            case WASM_I32:
            {
                result->kind = WASM_I32;
                result->of.i32 = *(int32 *)(argv + argv_i);
                argv_i += 1;
                break;
            }
            case WASM_I64:
            {
                result->kind = WASM_I64;
                result->of.i64 = *(int64 *)(argv + argv_i);
                argv_i += 2;
                break;
            }
            case WASM_F32:
            {
                result->kind = WASM_F32;
                result->of.f32 = *(float32 *)(argv + argv_i);
                argv_i += 1;
                break;
            }
            case WASM_F64:
            {
                result->kind = WASM_F64;
                result->of.f64 = *(float64 *)(argv + argv_i);
                argv_i += 2;
                break;
            }
#if WASM_ENABLE_REF_TYPES != 0
            case WASM_ANYREF:
            {
                result->kind = WASM_ANYREF;
                result->of.ref =
                    (struct wasm_ref_t *)(*(uintptr_t *)(argv + argv_i));
                argv_i += sizeof(uintptr_t) / sizeof(uint32);
                break;
            }
#endif
            default:
                LOG_WARNING("%s meets unsupported type: %d", __FUNCTION__,
                            result_defs->data[i]->kind);
                return false;
        }
    }

    return true;
}

wasm_trap_t *
wasm_func_call(const wasm_func_t *func, const wasm_val_vec_t *params,
               wasm_val_vec_t *results)
{
    /* parameters count as if all are uint32 */
    /* a int64 or float64 parameter means 2 */
    uint32 argc = 0;
    /* a parameter list and a return value list */
    uint32 argv_buf[32] = { 0 }, *argv = argv_buf;
    WASMFunctionInstanceCommon *func_comm_rt = NULL;
    WASMExecEnv *exec_env = NULL;
    size_t param_count, result_count, alloc_count;

    if (!func) {
        return NULL;
    }

    if (!func->inst_comm_rt) {
        wasm_name_t message = { 0 };
        wasm_trap_t *trap;

        wasm_name_new_from_string(&message, "failed to call unlinked function");
        trap = wasm_trap_new(func->store, &message);
        wasm_byte_vec_delete(&message);

        return trap;
    }

    bh_assert(func->type);

#if WASM_ENABLE_INTERP != 0
    if (func->inst_comm_rt->module_type == Wasm_Module_Bytecode) {
        func_comm_rt = ((WASMModuleInstance *)func->inst_comm_rt)->e->functions
                       + func->func_idx_rt;
    }
#endif

#if WASM_ENABLE_AOT != 0
    if (func->inst_comm_rt->module_type == Wasm_Module_AoT) {
        if (!(func_comm_rt = func->func_comm_rt)) {
            AOTModuleInstance *inst_aot =
                (AOTModuleInstance *)func->inst_comm_rt;
            AOTModule *module_aot = (AOTModule *)inst_aot->module;
            uint32 export_i = 0, export_func_j = 0;

            for (; export_i < module_aot->export_count; ++export_i) {
                AOTExport *export = module_aot->exports + export_i;
                if (export->kind == EXPORT_KIND_FUNC) {
                    if (export->index == func->func_idx_rt) {
                        func_comm_rt =
                            (AOTFunctionInstance *)inst_aot->export_functions
                            + export_func_j;
                        ((wasm_func_t *)func)->func_comm_rt = func_comm_rt;
                        break;
                    }
                    export_func_j++;
                }
            }
        }
    }
#endif

    /*
     * a wrong combination of module filetype and compilation flags
     * also leads to below branch
     */
    if (!func_comm_rt) {
        goto failed;
    }

    param_count = wasm_func_param_arity(func);
    result_count = wasm_func_result_arity(func);

    alloc_count = (param_count > result_count) ? param_count : result_count;
    if (alloc_count > (size_t)sizeof(argv_buf) / sizeof(uint64)) {
        if (!(argv = malloc_internal(sizeof(uint64) * alloc_count))) {
            goto failed;
        }
    }

    /* copy parametes */
    if (param_count
        && !params_to_argv(params, wasm_functype_params(func->type), argv,
                           &argc)) {
        goto failed;
    }

    exec_env = wasm_runtime_get_exec_env_singleton(func->inst_comm_rt);
    if (!exec_env) {
        goto failed;
    }

    wasm_runtime_set_exception(func->inst_comm_rt, NULL);
    if (!wasm_runtime_call_wasm(exec_env, func_comm_rt, argc, argv)) {
        if (wasm_runtime_get_exception(func->inst_comm_rt)) {
            LOG_DEBUG(wasm_runtime_get_exception(func->inst_comm_rt));
            goto failed;
        }
    }

    /* copy results */
    if (result_count) {
        if (!argv_to_results(argv, wasm_functype_results(func->type),
                             results)) {
            goto failed;
        }
        results->num_elems = result_count;
        results->size = result_count;
    }

    if (argv != argv_buf)
        wasm_runtime_free(argv);
    return NULL;

failed:
    if (argv != argv_buf)
        wasm_runtime_free(argv);

    return wasm_trap_new_internal(
        func->store, func->inst_comm_rt,
        wasm_runtime_get_exception(func->inst_comm_rt));
}

size_t
wasm_func_param_arity(const wasm_func_t *func)
{
    if (!func || !func->type || !func->type->params) {
        return 0;
    }
    return func->type->params->num_elems;
}

size_t
wasm_func_result_arity(const wasm_func_t *func)
{
    if (!func || !func->type || !func->type->results) {
        return 0;
    }
    return func->type->results->num_elems;
}

wasm_global_t *
wasm_global_new(wasm_store_t *store, const wasm_globaltype_t *global_type,
                const wasm_val_t *init)
{
    wasm_global_t *global = NULL;

    bh_assert(singleton_engine);

    if (!global_type || !init) {
        goto failed;
    }

    global = malloc_internal(sizeof(wasm_global_t));
    if (!global) {
        goto failed;
    }

    global->store = store;
    global->kind = WASM_EXTERN_GLOBAL;
    global->type = wasm_globaltype_copy(global_type);
    if (!global->type) {
        goto failed;
    }

    global->init = malloc_internal(sizeof(wasm_val_t));
    if (!global->init) {
        goto failed;
    }

    wasm_val_copy(global->init, init);
    /* TODO: how to check if above is failed */

    return global;

failed:
    LOG_DEBUG("%s failed", __FUNCTION__);
    wasm_global_delete(global);
    return NULL;
}

/* almost same with wasm_global_new */
wasm_global_t *
wasm_global_copy(const wasm_global_t *src)
{
    wasm_global_t *global = NULL;

    if (!src) {
        return NULL;
    }

    global = malloc_internal(sizeof(wasm_global_t));
    if (!global) {
        goto failed;
    }

    global->kind = WASM_EXTERN_GLOBAL;
    global->type = wasm_globaltype_copy(src->type);
    if (!global->type) {
        goto failed;
    }

    global->init = malloc_internal(sizeof(wasm_val_t));
    if (!global->init) {
        goto failed;
    }

    wasm_val_copy(global->init, src->init);

    global->global_idx_rt = src->global_idx_rt;
    global->inst_comm_rt = src->inst_comm_rt;

    return global;

failed:
    LOG_DEBUG("%s failed", __FUNCTION__);
    wasm_global_delete(global);
    return NULL;
}

void
wasm_global_delete(wasm_global_t *global)
{
    if (!global) {
        return;
    }

    if (global->init) {
        wasm_val_delete(global->init);
        global->init = NULL;
    }

    if (global->type) {
        wasm_globaltype_delete(global->type);
        global->type = NULL;
    }

    DELETE_HOST_INFO(global)

    wasm_runtime_free(global);
}

#if WASM_ENABLE_INTERP != 0
static bool
interp_global_set(const WASMModuleInstance *inst_interp, uint16 global_idx_rt,
                  const wasm_val_t *v)
{
    const WASMGlobalInstance *global_interp =
        inst_interp->e->globals + global_idx_rt;
    uint8 val_type_rt = global_interp->type;
#if WASM_ENABLE_MULTI_MODULE != 0
    uint8 *data = global_interp->import_global_inst
                      ? global_interp->import_module_inst->global_data
                            + global_interp->import_global_inst->data_offset
                      : inst_interp->global_data + global_interp->data_offset;
#else
    uint8 *data = inst_interp->global_data + global_interp->data_offset;
#endif

    return wasm_val_to_rt_val((WASMModuleInstanceCommon *)inst_interp,
                              val_type_rt, v, data);
}

static bool
interp_global_get(const WASMModuleInstance *inst_interp, uint16 global_idx_rt,
                  wasm_val_t *out)
{
    WASMGlobalInstance *global_interp = inst_interp->e->globals + global_idx_rt;
    uint8 val_type_rt = global_interp->type;
#if WASM_ENABLE_MULTI_MODULE != 0
    uint8 *data = global_interp->import_global_inst
                      ? global_interp->import_module_inst->global_data
                            + global_interp->import_global_inst->data_offset
                      : inst_interp->global_data + global_interp->data_offset;
#else
    uint8 *data = inst_interp->global_data + global_interp->data_offset;
#endif

    return rt_val_to_wasm_val(data, val_type_rt, out);
}
#endif

#if WASM_ENABLE_AOT != 0
static bool
aot_global_set(const AOTModuleInstance *inst_aot, uint16 global_idx_rt,
               const wasm_val_t *v)
{
    AOTModule *module_aot = (AOTModule *)inst_aot->module;
    uint8 val_type_rt = 0;
    uint32 data_offset = 0;
    void *data = NULL;

    if (global_idx_rt < module_aot->import_global_count) {
        data_offset = module_aot->import_globals[global_idx_rt].data_offset;
        val_type_rt = module_aot->import_globals[global_idx_rt].type;
    }
    else {
        data_offset =
            module_aot->globals[global_idx_rt - module_aot->import_global_count]
                .data_offset;
        val_type_rt =
            module_aot->globals[global_idx_rt - module_aot->import_global_count]
                .type;
    }

    data = (void *)(inst_aot->global_data + data_offset);
    return wasm_val_to_rt_val((WASMModuleInstanceCommon *)inst_aot, val_type_rt,
                              v, data);
}

static bool
aot_global_get(const AOTModuleInstance *inst_aot, uint16 global_idx_rt,
               wasm_val_t *out)
{
    AOTModule *module_aot = (AOTModule *)inst_aot->module;
    uint8 val_type_rt = 0;
    uint32 data_offset = 0;
    uint8 *data = NULL;

    if (global_idx_rt < module_aot->import_global_count) {
        data_offset = module_aot->import_globals[global_idx_rt].data_offset;
        val_type_rt = module_aot->import_globals[global_idx_rt].type;
    }
    else {
        data_offset =
            module_aot->globals[global_idx_rt - module_aot->import_global_count]
                .data_offset;
        val_type_rt =
            module_aot->globals[global_idx_rt - module_aot->import_global_count]
                .type;
    }

    data = inst_aot->global_data + data_offset;
    return rt_val_to_wasm_val(data, val_type_rt, out);
}
#endif

void
wasm_global_set(wasm_global_t *global, const wasm_val_t *v)
{
    if (!global || !v || !global->inst_comm_rt) {
        return;
    }

#if WASM_ENABLE_INTERP != 0
    if (global->inst_comm_rt->module_type == Wasm_Module_Bytecode) {
        (void)interp_global_set((WASMModuleInstance *)global->inst_comm_rt,
                                global->global_idx_rt, v);
        return;
    }
#endif

#if WASM_ENABLE_AOT != 0
    if (global->inst_comm_rt->module_type == Wasm_Module_AoT) {
        (void)aot_global_set((AOTModuleInstance *)global->inst_comm_rt,
                             global->global_idx_rt, v);
        return;
    }
#endif

    /*
     * a wrong combination of module filetype and compilation flags
     * leads to below branch
     */
    UNREACHABLE();
}

void
wasm_global_get(const wasm_global_t *global, wasm_val_t *out)
{
    if (!global || !out) {
        return;
    }

    if (!global->inst_comm_rt) {
        return;
    }

    memset(out, 0, sizeof(wasm_val_t));

#if WASM_ENABLE_INTERP != 0
    if (global->inst_comm_rt->module_type == Wasm_Module_Bytecode) {
        (void)interp_global_get((WASMModuleInstance *)global->inst_comm_rt,
                                global->global_idx_rt, out);
        return;
    }
#endif

#if WASM_ENABLE_AOT != 0
    if (global->inst_comm_rt->module_type == Wasm_Module_AoT) {
        (void)aot_global_get((AOTModuleInstance *)global->inst_comm_rt,
                             global->global_idx_rt, out);
        return;
    }
#endif

    /*
     * a wrong combination of module filetype and compilation flags
     * leads to below branch
     */
    UNREACHABLE();
}

wasm_global_t *
wasm_global_new_internal(wasm_store_t *store, uint16 global_idx_rt,
                         WASMModuleInstanceCommon *inst_comm_rt)
{
    wasm_global_t *global = NULL;
    uint8 val_type_rt = 0;
    bool is_mutable = 0;
    bool init = false;

    bh_assert(singleton_engine);

    if (!inst_comm_rt) {
        return NULL;
    }

    global = malloc_internal(sizeof(wasm_global_t));
    if (!global) {
        goto failed;
    }

    global->store = store;
    global->kind = WASM_EXTERN_GLOBAL;

#if WASM_ENABLE_INTERP != 0
    if (inst_comm_rt->module_type == Wasm_Module_Bytecode) {
        WASMGlobalInstance *global_interp =
            ((WASMModuleInstance *)inst_comm_rt)->e->globals + global_idx_rt;
        val_type_rt = global_interp->type;
        is_mutable = global_interp->is_mutable;
        init = true;
    }
#endif

#if WASM_ENABLE_AOT != 0
    if (inst_comm_rt->module_type == Wasm_Module_AoT) {
        AOTModuleInstance *inst_aot = (AOTModuleInstance *)inst_comm_rt;
        AOTModule *module_aot = (AOTModule *)inst_aot->module;

        init = true;

        if (global_idx_rt < module_aot->import_global_count) {
            AOTImportGlobal *global_import_aot =
                module_aot->import_globals + global_idx_rt;
            val_type_rt = global_import_aot->type;
            is_mutable = global_import_aot->is_mutable;
        }
        else {
            AOTGlobal *global_aot =
                module_aot->globals
                + (global_idx_rt - module_aot->import_global_count);
            val_type_rt = global_aot->type;
            is_mutable = global_aot->is_mutable;
        }
    }
#endif

    /*
     * a wrong combination of module filetype and compilation flags
     * leads to below branch
     */
    if (!init) {
        goto failed;
    }

    global->type = wasm_globaltype_new_internal(val_type_rt, is_mutable);
    if (!global->type) {
        goto failed;
    }

    global->init = malloc_internal(sizeof(wasm_val_t));
    if (!global->init) {
        goto failed;
    }

#if WASM_ENABLE_INTERP != 0
    if (inst_comm_rt->module_type == Wasm_Module_Bytecode) {
        interp_global_get((WASMModuleInstance *)inst_comm_rt, global_idx_rt,
                          global->init);
    }
#endif

#if WASM_ENABLE_AOT != 0
    if (inst_comm_rt->module_type == Wasm_Module_AoT) {
        aot_global_get((AOTModuleInstance *)inst_comm_rt, global_idx_rt,
                       global->init);
    }
#endif

    global->inst_comm_rt = inst_comm_rt;
    global->global_idx_rt = global_idx_rt;

    return global;

failed:
    LOG_DEBUG("%s failed", __FUNCTION__);
    wasm_global_delete(global);
    return NULL;
}

wasm_globaltype_t *
wasm_global_type(const wasm_global_t *global)
{
    if (!global) {
        return NULL;
    }
    return wasm_globaltype_copy(global->type);
}

static wasm_table_t *
wasm_table_new_basic(wasm_store_t *store, const wasm_tabletype_t *type)
{
    wasm_table_t *table = NULL;

    if (!(table = malloc_internal(sizeof(wasm_table_t)))) {
        goto failed;
    }

    table->store = store;
    table->kind = WASM_EXTERN_TABLE;

    if (!(table->type = wasm_tabletype_copy(type))) {
        goto failed;
    }

    RETURN_OBJ(table, wasm_table_delete);
}

wasm_table_t *
wasm_table_new_internal(wasm_store_t *store, uint16 table_idx_rt,
                        WASMModuleInstanceCommon *inst_comm_rt)
{
    wasm_table_t *table = NULL;
    uint8 val_type_rt = 0;
    uint32 init_size = 0, max_size = 0;

    bh_assert(singleton_engine);

    if (!inst_comm_rt) {
        return NULL;
    }

    if (!(table = malloc_internal(sizeof(wasm_table_t)))) {
        goto failed;
    }

    table->store = store;
    table->kind = WASM_EXTERN_TABLE;

    if (!wasm_runtime_get_table_inst_elem_type(
            inst_comm_rt, table_idx_rt, &val_type_rt, &init_size, &max_size)) {
        /*
         * a wrong combination of module filetype and compilation flags
         * leads to below branch
         */
        goto failed;
    }

    if (!(table->type =
              wasm_tabletype_new_internal(val_type_rt, init_size, max_size))) {
        goto failed;
    }

    table->inst_comm_rt = inst_comm_rt;
    table->table_idx_rt = table_idx_rt;

    RETURN_OBJ(table, wasm_table_delete);
}

/* will not actually apply this new table into the runtime */
wasm_table_t *
wasm_table_new(wasm_store_t *store, const wasm_tabletype_t *table_type,
               wasm_ref_t *init)
{
    wasm_table_t *table;
    (void)init;

    bh_assert(singleton_engine);

    if ((table = wasm_table_new_basic(store, table_type))) {
        table->store = store;
    }

    return table;
}

wasm_table_t *
wasm_table_copy(const wasm_table_t *src)
{
    wasm_table_t *table;

    if (!(table = wasm_table_new_basic(src->store, src->type))) {
        return NULL;
    }

    table->table_idx_rt = src->table_idx_rt;
    table->inst_comm_rt = src->inst_comm_rt;
    return table;
}

void
wasm_table_delete(wasm_table_t *table)
{
    if (!table) {
        return;
    }

    if (table->type) {
        wasm_tabletype_delete(table->type);
        table->type = NULL;
    }

    DELETE_HOST_INFO(table)

    wasm_runtime_free(table);
}

wasm_tabletype_t *
wasm_table_type(const wasm_table_t *table)
{
    if (!table) {
        return NULL;
    }
    return wasm_tabletype_copy(table->type);
}

own wasm_ref_t *
wasm_table_get(const wasm_table_t *table, wasm_table_size_t index)
{
    uint32 ref_idx = NULL_REF;

    if (!table || !table->inst_comm_rt) {
        return NULL;
    }

#if WASM_ENABLE_INTERP != 0
    if (table->inst_comm_rt->module_type == Wasm_Module_Bytecode) {
        WASMTableInstance *table_interp =
            ((WASMModuleInstance *)table->inst_comm_rt)
                ->tables[table->table_idx_rt];
        if (index >= table_interp->cur_size) {
            return NULL;
        }
        ref_idx = table_interp->elems[index];
    }
#endif

#if WASM_ENABLE_AOT != 0
    if (table->inst_comm_rt->module_type == Wasm_Module_AoT) {
        AOTModuleInstance *inst_aot = (AOTModuleInstance *)table->inst_comm_rt;
        AOTTableInstance *table_aot = inst_aot->tables[table->table_idx_rt];
        if (index >= table_aot->cur_size) {
            return NULL;
        }
        ref_idx = table_aot->elems[index];
    }
#endif

    /*
     * a wrong combination of module filetype and compilation flags
     * also leads to below branch
     */
    if (ref_idx == NULL_REF) {
        return NULL;
    }

#if WASM_ENABLE_REF_TYPES != 0
    if (table->type->val_type->kind == WASM_ANYREF) {
        void *externref_obj;
        if (!wasm_externref_ref2obj(ref_idx, &externref_obj)) {
            return NULL;
        }

        return externref_obj;
    }
    else
#endif
    {
        return wasm_ref_new_internal(table->store, WASM_REF_func, ref_idx,
                                     table->inst_comm_rt);
    }
}

bool
wasm_table_set(wasm_table_t *table, wasm_table_size_t index,
               own wasm_ref_t *ref)
{
    uint32 *p_ref_idx = NULL;
    uint32 function_count = 0;

    if (!table || !table->inst_comm_rt) {
        return false;
    }

    if (ref
#if WASM_ENABLE_REF_TYPES != 0
        && !(WASM_REF_foreign == ref->kind
             && WASM_ANYREF == table->type->val_type->kind)
#endif
        && !(WASM_REF_func == ref->kind
             && WASM_FUNCREF == table->type->val_type->kind)) {
        return false;
    }

#if WASM_ENABLE_INTERP != 0
    if (table->inst_comm_rt->module_type == Wasm_Module_Bytecode) {
        WASMTableInstance *table_interp =
            ((WASMModuleInstance *)table->inst_comm_rt)
                ->tables[table->table_idx_rt];

        if (index >= table_interp->cur_size) {
            return false;
        }

        p_ref_idx = table_interp->elems + index;
        function_count =
            ((WASMModuleInstance *)table->inst_comm_rt)->e->function_count;
    }
#endif

#if WASM_ENABLE_AOT != 0
    if (table->inst_comm_rt->module_type == Wasm_Module_AoT) {
        AOTModuleInstance *inst_aot = (AOTModuleInstance *)table->inst_comm_rt;
        AOTModule *module_aot = (AOTModule *)inst_aot->module;
        AOTTableInstance *table_aot = inst_aot->tables[table->table_idx_rt];

        if (index >= table_aot->cur_size) {
            return false;
        }

        p_ref_idx = table_aot->elems + index;
        function_count = module_aot->func_count;
    }
#endif

    /*
     * a wrong combination of module filetype and compilation flags
     * leads to below branch
     */
    if (!p_ref_idx) {
        return false;
    }

#if WASM_ENABLE_REF_TYPES != 0
    if (table->type->val_type->kind == WASM_ANYREF) {
        return wasm_externref_obj2ref(table->inst_comm_rt, ref, p_ref_idx);
    }
    else
#endif
    {
        if (ref) {
            if (NULL_REF != ref->ref_idx_rt) {
                if (ref->ref_idx_rt >= function_count) {
                    return false;
                }
            }
            *p_ref_idx = ref->ref_idx_rt;
            wasm_ref_delete(ref);
        }
        else {
            *p_ref_idx = NULL_REF;
        }
    }

    return true;
}

wasm_table_size_t
wasm_table_size(const wasm_table_t *table)
{
    if (!table || !table->inst_comm_rt) {
        return 0;
    }

#if WASM_ENABLE_INTERP != 0
    if (table->inst_comm_rt->module_type == Wasm_Module_Bytecode) {
        WASMTableInstance *table_interp =
            ((WASMModuleInstance *)table->inst_comm_rt)
                ->tables[table->table_idx_rt];
        return table_interp->cur_size;
    }
#endif

#if WASM_ENABLE_AOT != 0
    if (table->inst_comm_rt->module_type == Wasm_Module_AoT) {
        AOTModuleInstance *inst_aot = (AOTModuleInstance *)table->inst_comm_rt;
        AOTModule *module_aot = (AOTModule *)inst_aot->module;

        if (table->table_idx_rt < module_aot->import_table_count) {
            AOTImportTable *table_aot =
                module_aot->import_tables + table->table_idx_rt;
            return table_aot->table_init_size;
        }
        else {
            AOTTable *table_aot =
                module_aot->tables
                + (table->table_idx_rt - module_aot->import_table_count);
            return table_aot->table_init_size;
        }
    }
#endif

    /*
     * a wrong combination of module filetype and compilation flags
     * leads to below branch
     */
    return 0;
}

bool
wasm_table_grow(wasm_table_t *table, wasm_table_size_t delta,
                own wasm_ref_t *init)
{
    (void)table;
    (void)delta;
    (void)init;
    LOG_WARNING("Calling wasm_table_grow() by host is not supported."
                "Only allow growing a table via the opcode table.grow");
    return false;
}

static wasm_memory_t *
wasm_memory_new_basic(wasm_store_t *store, const wasm_memorytype_t *type)
{
    wasm_memory_t *memory = NULL;

    if (!type) {
        goto failed;
    }

    if (!(memory = malloc_internal(sizeof(wasm_memory_t)))) {
        goto failed;
    }

    memory->store = store;
    memory->kind = WASM_EXTERN_MEMORY;
    memory->type = wasm_memorytype_copy(type);

    RETURN_OBJ(memory, wasm_memory_delete)
}

wasm_memory_t *
wasm_memory_new(wasm_store_t *store, const wasm_memorytype_t *type)
{
    bh_assert(singleton_engine);
    return wasm_memory_new_basic(store, type);
}

wasm_memory_t *
wasm_memory_copy(const wasm_memory_t *src)
{
    wasm_memory_t *dst = NULL;

    if (!src) {
        return NULL;
    }

    if (!(dst = wasm_memory_new_basic(src->store, src->type))) {
        goto failed;
    }

    dst->memory_idx_rt = src->memory_idx_rt;
    dst->inst_comm_rt = src->inst_comm_rt;

    RETURN_OBJ(dst, wasm_memory_delete)
}

wasm_memory_t *
wasm_memory_new_internal(wasm_store_t *store, uint16 memory_idx_rt,
                         WASMModuleInstanceCommon *inst_comm_rt)
{
    wasm_memory_t *memory = NULL;
    uint32 min_pages = 0, max_pages = 0;
    bool init_flag = false;

    bh_assert(singleton_engine);

    if (!inst_comm_rt) {
        return NULL;
    }

    if (!(memory = malloc_internal(sizeof(wasm_memory_t)))) {
        goto failed;
    }

    memory->store = store;
    memory->kind = WASM_EXTERN_MEMORY;

#if WASM_ENABLE_INTERP != 0
    if (inst_comm_rt->module_type == Wasm_Module_Bytecode) {
        WASMMemoryInstance *memory_interp =
            ((WASMModuleInstance *)inst_comm_rt)->memories[memory_idx_rt];
        min_pages = memory_interp->cur_page_count;
        max_pages = memory_interp->max_page_count;
        init_flag = true;
    }
#endif

#if WASM_ENABLE_AOT != 0
    if (inst_comm_rt->module_type == Wasm_Module_AoT) {
        AOTModuleInstance *inst_aot = (AOTModuleInstance *)inst_comm_rt;
        AOTModule *module_aot = (AOTModule *)inst_aot->module;

        if (memory_idx_rt < module_aot->import_memory_count) {
            min_pages = module_aot->import_memories->mem_init_page_count;
            max_pages = module_aot->import_memories->mem_max_page_count;
        }
        else {
            min_pages = module_aot->memories->mem_init_page_count;
            max_pages = module_aot->memories->mem_max_page_count;
        }
        init_flag = true;
    }
#endif

    /*
     * a wrong combination of module filetype and compilation flags
     * leads to below branch
     */
    if (!init_flag) {
        goto failed;
    }

    if (!(memory->type = wasm_memorytype_new_internal(min_pages, max_pages))) {
        goto failed;
    }

    memory->inst_comm_rt = inst_comm_rt;
    memory->memory_idx_rt = memory_idx_rt;

    RETURN_OBJ(memory, wasm_memory_delete);
}

void
wasm_memory_delete(wasm_memory_t *memory)
{
    if (!memory) {
        return;
    }

    if (memory->type) {
        wasm_memorytype_delete(memory->type);
        memory->type = NULL;
    }

    DELETE_HOST_INFO(memory)

    wasm_runtime_free(memory);
}

wasm_memorytype_t *
wasm_memory_type(const wasm_memory_t *memory)
{
    if (!memory) {
        return NULL;
    }

    return wasm_memorytype_copy(memory->type);
}

byte_t *
wasm_memory_data(wasm_memory_t *memory)
{
    WASMModuleInstanceCommon *module_inst_comm;

    if (!memory || !memory->inst_comm_rt) {
        return NULL;
    }

    module_inst_comm = memory->inst_comm_rt;
#if WASM_ENABLE_INTERP != 0
    if (module_inst_comm->module_type == Wasm_Module_Bytecode) {
        WASMModuleInstance *module_inst =
            (WASMModuleInstance *)module_inst_comm;
        WASMMemoryInstance *memory_inst =
            module_inst->memories[memory->memory_idx_rt];
        return (byte_t *)memory_inst->memory_data;
    }
#endif

#if WASM_ENABLE_AOT != 0
    if (module_inst_comm->module_type == Wasm_Module_AoT) {
        AOTModuleInstance *module_inst = (AOTModuleInstance *)module_inst_comm;
        AOTMemoryInstance *memory_inst =
            ((AOTMemoryInstance **)
                 module_inst->memories)[memory->memory_idx_rt];
        return (byte_t *)memory_inst->memory_data;
    }
#endif

    /*
     * a wrong combination of module filetype and compilation flags
     * leads to below branch
     */
    return NULL;
}

size_t
wasm_memory_data_size(const wasm_memory_t *memory)
{
    WASMModuleInstanceCommon *module_inst_comm;

    if (!memory || !memory->inst_comm_rt) {
        return 0;
    }

    module_inst_comm = memory->inst_comm_rt;
#if WASM_ENABLE_INTERP != 0
    if (module_inst_comm->module_type == Wasm_Module_Bytecode) {
        WASMModuleInstance *module_inst =
            (WASMModuleInstance *)module_inst_comm;
        WASMMemoryInstance *memory_inst =
            module_inst->memories[memory->memory_idx_rt];
        return memory_inst->cur_page_count * memory_inst->num_bytes_per_page;
    }
#endif

#if WASM_ENABLE_AOT != 0
    if (module_inst_comm->module_type == Wasm_Module_AoT) {
        AOTModuleInstance *module_inst = (AOTModuleInstance *)module_inst_comm;
        AOTMemoryInstance *memory_inst =
            ((AOTMemoryInstance **)
                 module_inst->memories)[memory->memory_idx_rt];
        return memory_inst->cur_page_count * memory_inst->num_bytes_per_page;
    }
#endif

    /*
     * a wrong combination of module filetype and compilation flags
     * leads to below branch
     */
    return 0;
}

wasm_memory_pages_t
wasm_memory_size(const wasm_memory_t *memory)
{
    WASMModuleInstanceCommon *module_inst_comm;

    if (!memory || !memory->inst_comm_rt) {
        return 0;
    }

    module_inst_comm = memory->inst_comm_rt;
#if WASM_ENABLE_INTERP != 0
    if (module_inst_comm->module_type == Wasm_Module_Bytecode) {
        WASMModuleInstance *module_inst =
            (WASMModuleInstance *)module_inst_comm;
        WASMMemoryInstance *memory_inst =
            module_inst->memories[memory->memory_idx_rt];
        return memory_inst->cur_page_count;
    }
#endif

#if WASM_ENABLE_AOT != 0
    if (module_inst_comm->module_type == Wasm_Module_AoT) {
        AOTModuleInstance *module_inst = (AOTModuleInstance *)module_inst_comm;
        AOTMemoryInstance *memory_inst =
            ((AOTMemoryInstance **)
                 module_inst->memories)[memory->memory_idx_rt];
        return memory_inst->cur_page_count;
    }
#endif

    /*
     * a wrong combination of module filetype and compilation flags
     * leads to below branch
     */
    return 0;
}

bool
wasm_memory_grow(wasm_memory_t *memory, wasm_memory_pages_t delta)
{
    (void)memory;
    (void)delta;
    LOG_WARNING("Calling wasm_memory_grow() by host is not supported."
                "Only allow growing a memory via the opcode memory.grow");
    return false;
}

#if WASM_ENABLE_INTERP != 0
static bool
interp_link_func(const wasm_instance_t *inst, const WASMModule *module_interp,
                 uint16 func_idx_rt, wasm_func_t *import)
{
    WASMImport *imported_func_interp = NULL;

    bh_assert(inst && module_interp && import);
    bh_assert(func_idx_rt < module_interp->import_function_count);
    bh_assert(WASM_EXTERN_FUNC == import->kind);

    imported_func_interp = module_interp->import_functions + func_idx_rt;
    bh_assert(imported_func_interp);

    /* type comparison */
    if (!wasm_functype_same_internal(
            import->type, imported_func_interp->u.function.func_type))
        return false;

    imported_func_interp->u.function.call_conv_wasm_c_api = true;
    /* only set func_ptr_linked to avoid unlink warning during instantiation,
       func_ptr_linked, with_env and env will be stored in module instance's
       c_api_func_imports later and used when calling import function */
    if (import->with_env)
        imported_func_interp->u.function.func_ptr_linked = import->u.cb_env.cb;
    else
        imported_func_interp->u.function.func_ptr_linked = import->u.cb;
    import->func_idx_rt = func_idx_rt;

    (void)inst;
    return true;
}

static bool
interp_link_global(const WASMModule *module_interp, uint16 global_idx_rt,
                   wasm_global_t *import)
{
    WASMImport *imported_global_interp = NULL;

    bh_assert(module_interp && import);
    bh_assert(global_idx_rt < module_interp->import_global_count);
    bh_assert(WASM_EXTERN_GLOBAL == import->kind);

    imported_global_interp = module_interp->import_globals + global_idx_rt;
    bh_assert(imported_global_interp);

    if (!cmp_val_kind_with_val_type(wasm_valtype_kind(import->type->val_type),
                                    imported_global_interp->u.global.type))
        return false;

    /* set init value */
    switch (wasm_valtype_kind(import->type->val_type)) {
        case WASM_I32:
            imported_global_interp->u.global.global_data_linked.i32 =
                import->init->of.i32;
            break;
        case WASM_I64:
            imported_global_interp->u.global.global_data_linked.i64 =
                import->init->of.i64;
            break;
        case WASM_F32:
            imported_global_interp->u.global.global_data_linked.f32 =
                import->init->of.f32;
            break;
        case WASM_F64:
            imported_global_interp->u.global.global_data_linked.f64 =
                import->init->of.f64;
            break;
        default:
            return false;
    }

    import->global_idx_rt = global_idx_rt;
    imported_global_interp->u.global.is_linked = true;
    return true;
}

static bool
interp_link(const wasm_instance_t *inst, const WASMModule *module_interp,
            wasm_extern_t *imports[])
{
    uint32 i = 0;
    uint32 import_func_i = 0;
    uint32 import_global_i = 0;

    bh_assert(inst && module_interp && imports);

    for (i = 0; i < module_interp->import_count; ++i) {
        wasm_extern_t *import = imports[i];
        WASMImport *import_rt = module_interp->imports + i;

        switch (import_rt->kind) {
            case IMPORT_KIND_FUNC:
            {
                if (!interp_link_func(inst, module_interp, import_func_i,
                                      wasm_extern_as_func(import))) {
                    LOG_WARNING("link #%d function failed", import_func_i);
                    goto failed;
                }
                import_func_i++;
                break;
            }
            case IMPORT_KIND_GLOBAL:
            {
                if (!interp_link_global(module_interp, import_global_i,
                                        wasm_extern_as_global(import))) {
                    LOG_WARNING("link #%d global failed", import_global_i);
                    goto failed;
                }
                import_global_i++;
                break;
            }
            case IMPORT_KIND_MEMORY:
            case IMPORT_KIND_TABLE:
            default:
                ASSERT_NOT_IMPLEMENTED();
                LOG_WARNING("%s meets unsupported kind: %d", __FUNCTION__,
                            import_rt->kind);
                goto failed;
        }
    }

    return true;

failed:
    LOG_DEBUG("%s failed", __FUNCTION__);
    return false;
}

static bool
interp_process_export(wasm_store_t *store,
                      const WASMModuleInstance *inst_interp,
                      wasm_extern_vec_t *externals)
{
    WASMExport *exports = NULL;
    WASMExport *export = NULL;
    wasm_extern_t *external = NULL;
    uint32 export_cnt = 0;
    uint32 i = 0;

    bh_assert(store && inst_interp && inst_interp->module && externals);

    exports = inst_interp->module->exports;
    export_cnt = inst_interp->module->export_count;

    for (i = 0; i < export_cnt; ++i) {
        export = exports + i;

        switch (export->kind) {
            case EXPORT_KIND_FUNC:
            {
                wasm_func_t *func;
                if (!(func = wasm_func_new_internal(
                          store, export->index,
                          (WASMModuleInstanceCommon *)inst_interp))) {
                    goto failed;
                }

                external = wasm_func_as_extern(func);
                break;
            }
            case EXPORT_KIND_GLOBAL:
            {
                wasm_global_t *global;
                if (!(global = wasm_global_new_internal(
                          store, export->index,
                          (WASMModuleInstanceCommon *)inst_interp))) {
                    goto failed;
                }

                external = wasm_global_as_extern(global);
                break;
            }
            case EXPORT_KIND_TABLE:
            {
                wasm_table_t *table;
                if (!(table = wasm_table_new_internal(
                          store, export->index,
                          (WASMModuleInstanceCommon *)inst_interp))) {
                    goto failed;
                }

                external = wasm_table_as_extern(table);
                break;
            }
            case EXPORT_KIND_MEMORY:
            {
                wasm_memory_t *memory;
                if (!(memory = wasm_memory_new_internal(
                          store, export->index,
                          (WASMModuleInstanceCommon *)inst_interp))) {
                    goto failed;
                }

                external = wasm_memory_as_extern(memory);
                break;
            }
            default:
                LOG_WARNING("%s meets unsupported kind: %d", __FUNCTION__,
                            export->kind);
                goto failed;
        }

        if (!bh_vector_append((Vector *)externals, &external)) {
            goto failed;
        }
    }

    return true;

failed:
    wasm_extern_delete(external);
    return false;
}
#endif /* WASM_ENABLE_INTERP */

#if WASM_ENABLE_AOT != 0
static bool
aot_link_func(const wasm_instance_t *inst, const AOTModule *module_aot,
              uint32 import_func_idx_rt, wasm_func_t *import)
{
    AOTImportFunc *import_aot_func = NULL;

    bh_assert(inst && module_aot && import);

    import_aot_func = module_aot->import_funcs + import_func_idx_rt;
    bh_assert(import_aot_func);

    /* type comparison */
    if (!wasm_functype_same_internal(import->type, import_aot_func->func_type))
        return false;

    import_aot_func->call_conv_wasm_c_api = true;
    /* only set func_ptr_linked to avoid unlink warning during instantiation,
       func_ptr_linked, with_env and env will be stored in module instance's
       c_api_func_imports later and used when calling import function */
    if (import->with_env)
        import_aot_func->func_ptr_linked = import->u.cb_env.cb;
    else
        import_aot_func->func_ptr_linked = import->u.cb;
    import->func_idx_rt = import_func_idx_rt;

    return true;
}

static bool
aot_link_global(const AOTModule *module_aot, uint16 global_idx_rt,
                wasm_global_t *import)
{
    AOTImportGlobal *import_aot_global = NULL;
    const wasm_valtype_t *val_type = NULL;

    bh_assert(module_aot && import);

    import_aot_global = module_aot->import_globals + global_idx_rt;
    bh_assert(import_aot_global);

    val_type = wasm_globaltype_content(import->type);
    bh_assert(val_type);

    if (!cmp_val_kind_with_val_type(wasm_valtype_kind(val_type),
                                    import_aot_global->type))
        return false;

    switch (wasm_valtype_kind(val_type)) {
        case WASM_I32:
            import_aot_global->global_data_linked.i32 = import->init->of.i32;
            break;
        case WASM_I64:
            import_aot_global->global_data_linked.i64 = import->init->of.i64;
            break;
        case WASM_F32:
            import_aot_global->global_data_linked.f32 = import->init->of.f32;
            break;
        case WASM_F64:
            import_aot_global->global_data_linked.f64 = import->init->of.f64;
            break;
        default:
            goto failed;
    }

    import->global_idx_rt = global_idx_rt;
    return true;

failed:
    LOG_DEBUG("%s failed", __FUNCTION__);
    return false;
}

static bool
aot_link(const wasm_instance_t *inst, const AOTModule *module_aot,
         wasm_extern_t *imports[])
{
    uint32 i = 0;
    uint32 import_func_i = 0;
    uint32 import_global_i = 0;
    wasm_extern_t *import = NULL;
    wasm_func_t *func = NULL;
    wasm_global_t *global = NULL;

    bh_assert(inst && module_aot && imports);

    while (import_func_i < module_aot->import_func_count
           || import_global_i < module_aot->import_global_count) {
        import = imports[i++];

        bh_assert(import);

        switch (wasm_extern_kind(import)) {
            case WASM_EXTERN_FUNC:
                bh_assert(import_func_i < module_aot->import_func_count);
                func = wasm_extern_as_func((wasm_extern_t *)import);
                if (!aot_link_func(inst, module_aot, import_func_i, func)) {
                    LOG_WARNING("link #%d function failed", import_func_i);
                    goto failed;
                }
                import_func_i++;

                break;
            case WASM_EXTERN_GLOBAL:
                bh_assert(import_global_i < module_aot->import_global_count);
                global = wasm_extern_as_global((wasm_extern_t *)import);
                if (!aot_link_global(module_aot, import_global_i, global)) {
                    LOG_WARNING("link #%d global failed", import_global_i);
                    goto failed;
                }
                import_global_i++;

                break;
            case WASM_EXTERN_MEMORY:
            case WASM_EXTERN_TABLE:
            default:
                ASSERT_NOT_IMPLEMENTED();
                goto failed;
        }
    }

    return true;

failed:
    LOG_DEBUG("%s failed", __FUNCTION__);
    return false;
}

static bool
aot_process_export(wasm_store_t *store, const AOTModuleInstance *inst_aot,
                   wasm_extern_vec_t *externals)
{
    uint32 i;
    wasm_extern_t *external = NULL;
    AOTModule *module_aot = NULL;

    bh_assert(store && inst_aot && externals);

    module_aot = (AOTModule *)inst_aot->module;
    bh_assert(module_aot);

    for (i = 0; i < module_aot->export_count; ++i) {
        AOTExport *export = module_aot->exports + i;

        switch (export->kind) {
            case EXPORT_KIND_FUNC:
            {
                wasm_func_t *func = NULL;
                if (!(func = wasm_func_new_internal(
                          store, export->index,
                          (WASMModuleInstanceCommon *)inst_aot))) {
                    goto failed;
                }

                external = wasm_func_as_extern(func);
                break;
            }
            case EXPORT_KIND_GLOBAL:
            {
                wasm_global_t *global = NULL;
                if (!(global = wasm_global_new_internal(
                          store, export->index,
                          (WASMModuleInstanceCommon *)inst_aot))) {
                    goto failed;
                }

                external = wasm_global_as_extern(global);
                break;
            }
            case EXPORT_KIND_TABLE:
            {
                wasm_table_t *table;
                if (!(table = wasm_table_new_internal(
                          store, export->index,
                          (WASMModuleInstanceCommon *)inst_aot))) {
                    goto failed;
                }

                external = wasm_table_as_extern(table);
                break;
            }
            case EXPORT_KIND_MEMORY:
            {
                wasm_memory_t *memory;
                if (!(memory = wasm_memory_new_internal(
                          store, export->index,
                          (WASMModuleInstanceCommon *)inst_aot))) {
                    goto failed;
                }

                external = wasm_memory_as_extern(memory);
                break;
            }
            default:
                LOG_WARNING("%s meets unsupported kind: %d", __FUNCTION__,
                            export->kind);
                goto failed;
        }

        if (!(external->name = malloc_internal(sizeof(wasm_byte_vec_t)))) {
            goto failed;
        }

        wasm_name_new_from_string(external->name, export->name);
        if (strlen(export->name) && !external->name->data) {
            goto failed;
        }

        if (!bh_vector_append((Vector *)externals, &external)) {
            goto failed;
        }
    }

    return true;

failed:
    wasm_extern_delete(external);
    return false;
}
#endif /* WASM_ENABLE_AOT */

wasm_instance_t *
wasm_instance_new(wasm_store_t *store, const wasm_module_t *module,
                  const wasm_extern_vec_t *imports, own wasm_trap_t **trap)
{
    return wasm_instance_new_with_args(store, module, imports, trap,
                                       KILOBYTE(32), KILOBYTE(32));
}

static bool
compare_imports(const wasm_module_t *module, const wasm_extern_vec_t *imports)
{
    unsigned import_func_count = 0;
    unsigned import_global_count = 0;
    unsigned import_memory_count = 0;
    unsigned import_table_count = 0;
    unsigned i = 0;

    for (i = 0; imports && i < imports->num_elems; i++) {
        wasm_extern_t *import = imports->data[i];
        switch (wasm_extern_kind(import)) {
            case WASM_EXTERN_FUNC:
                import_func_count++;
                break;
            case WASM_EXTERN_GLOBAL:
                import_global_count++;
                break;
            case WASM_EXTERN_MEMORY:
                import_memory_count++;
                break;
            case WASM_EXTERN_TABLE:
                import_table_count++;
                break;
            default:
                UNREACHABLE();
                return false;
        }
    }

#if WASM_ENABLE_INTERP != 0
    if ((*module)->module_type == Wasm_Module_Bytecode)
        return import_func_count == MODULE_INTERP(module)->import_function_count
               && import_global_count
                      == MODULE_INTERP(module)->import_global_count
               && import_memory_count
                      == MODULE_INTERP(module)->import_memory_count
               && import_table_count
                      == MODULE_INTERP(module)->import_table_count;
#endif
#if WASM_ENABLE_AOT != 0
    if ((*module)->module_type == Wasm_Module_AoT)
        return import_func_count == MODULE_AOT(module)->import_func_count
               && import_global_count == MODULE_AOT(module)->import_global_count
               && import_memory_count == MODULE_AOT(module)->import_memory_count
               && import_table_count == MODULE_AOT(module)->import_table_count;
#endif

    return false;
}

wasm_instance_t *
wasm_instance_new_with_args(wasm_store_t *store, const wasm_module_t *module,
                            const wasm_extern_vec_t *imports,
                            own wasm_trap_t **trap, const uint32 stack_size,
                            const uint32 heap_size)
{
    char sub_error_buf[128] = { 0 };
    char error_buf[256] = { 0 };
<<<<<<< HEAD
    bool import_count_verified = false;
    wasm_instance_t *instance = NULL;
    WASMModuleInstance *inst_rt;
    CApiFuncImport *func_import = NULL, **p_func_imports = NULL;
    uint32 i = 0, import_count = 0, import_func_count = 0;
    uint64 total_size;
    bool processed = false;
=======
    wasm_instance_t *instance = NULL;
    WASMModuleInstance *inst_rt;
    CApiFuncImport *func_import = NULL, **p_func_imports = NULL;
    uint32 i = 0, import_func_count = 0;
    uint64 total_size;
    bool build_exported = false;
>>>>>>> bf2be805

    bh_assert(singleton_engine);

    if (!module)
        return NULL;

    if (!compare_imports(module, imports)) {
        snprintf(sub_error_buf, sizeof(sub_error_buf),
                 "Failed to match imports");
        goto failed;
    }

    WASM_C_DUMP_PROC_MEM();

    instance = malloc_internal(sizeof(wasm_instance_t));
    if (!instance) {
        snprintf(sub_error_buf, sizeof(sub_error_buf),
                 "Failed to malloc instance");
        goto failed;
    }

    /* link module and imports */
    if (imports && imports->num_elems) {
        bool link = false;
#if WASM_ENABLE_INTERP != 0
        if ((*module)->module_type == Wasm_Module_Bytecode) {
<<<<<<< HEAD
            import_count = MODULE_INTERP(module)->import_count;

            if (import_count) {
                uint32 actual_link_import_count =
                    interp_link(instance, MODULE_INTERP(module),
                                (wasm_extern_t **)imports->data);
                /* make sure a complete import list */
                if ((int32)import_count < 0
                    || import_count != actual_link_import_count) {
                    snprintf(sub_error_buf, sizeof(sub_error_buf),
                             "Failed to validate imports");
                    goto failed;
                }
=======
            if (!interp_link(instance, MODULE_INTERP(module),
                             (wasm_extern_t **)imports->data)) {
                snprintf(sub_error_buf, sizeof(sub_error_buf),
                         "Failed to validate imports");
                goto failed;
>>>>>>> bf2be805
            }
            link = true;
        }
#endif

#if WASM_ENABLE_AOT != 0
        if ((*module)->module_type == Wasm_Module_AoT) {
<<<<<<< HEAD
            import_count = MODULE_AOT(module)->import_func_count
                           + MODULE_AOT(module)->import_global_count
                           + MODULE_AOT(module)->import_memory_count
                           + MODULE_AOT(module)->import_table_count;

            if (import_count) {
                import_count = aot_link(instance, MODULE_AOT(module),
                                        (wasm_extern_t **)imports->data);
                if ((int32)import_count < 0) {
                    snprintf(sub_error_buf, sizeof(sub_error_buf),
                             "Failed to validate imports");
                    goto failed;
                }
=======
            if (!aot_link(instance, MODULE_AOT(module),
                          (wasm_extern_t **)imports->data)) {
                snprintf(sub_error_buf, sizeof(sub_error_buf),
                         "Failed to validate imports");
                goto failed;
>>>>>>> bf2be805
            }
            link = true;
        }
#endif

        /*
         * a wrong combination of module filetype and compilation flags
         * also leads to below branch
         */
<<<<<<< HEAD
        if (!import_count_verified) {
=======
        if (!link) {
>>>>>>> bf2be805
            snprintf(sub_error_buf, sizeof(sub_error_buf),
                     "Failed to verify import count");
            goto failed;
        }
    }

    instance->inst_comm_rt = wasm_runtime_instantiate(
        *module, stack_size, heap_size, sub_error_buf, sizeof(sub_error_buf));
    if (!instance->inst_comm_rt) {
        goto failed;
    }

    if (!wasm_runtime_create_exec_env_singleton(instance->inst_comm_rt)) {
        snprintf(sub_error_buf, sizeof(sub_error_buf),
                 "Failed to create exec env singleton");
<<<<<<< HEAD
        goto failed;
    }

    inst_rt = (WASMModuleInstance *)instance->inst_comm_rt;
#if WASM_ENABLE_INTERP != 0
    if (instance->inst_comm_rt->module_type == Wasm_Module_Bytecode) {
        p_func_imports = &inst_rt->e->c_api_func_imports;
        import_func_count = inst_rt->module->import_function_count;
    }
#endif
#if WASM_ENABLE_AOT != 0
    if (instance->inst_comm_rt->module_type == Wasm_Module_AoT) {
        p_func_imports =
            &((AOTModuleInstanceExtra *)inst_rt->e)->c_api_func_imports;
        import_func_count = ((AOTModule *)inst_rt->module)->import_func_count;
    }
#endif
    bh_assert(p_func_imports);

    /* create the c-api func import list */
    total_size = (uint64)sizeof(CApiFuncImport) * import_func_count;
    if (total_size > 0
        && !(*p_func_imports = func_import = malloc_internal(total_size))) {
        snprintf(sub_error_buf, sizeof(sub_error_buf),
                 "Failed to create wasm-c-api func imports");
        goto failed;
    }

    /* fill in c-api func import list */
    for (i = 0; i < import_count; i++) {
=======
        goto failed;
    }

    /* create the c-api func import list */
    inst_rt = (WASMModuleInstance *)instance->inst_comm_rt;
#if WASM_ENABLE_INTERP != 0
    if (instance->inst_comm_rt->module_type == Wasm_Module_Bytecode) {
        p_func_imports = &inst_rt->e->c_api_func_imports;
        import_func_count = inst_rt->module->import_function_count;
    }
#endif
#if WASM_ENABLE_AOT != 0
    if (instance->inst_comm_rt->module_type == Wasm_Module_AoT) {
        p_func_imports =
            &((AOTModuleInstanceExtra *)inst_rt->e)->c_api_func_imports;
        import_func_count = ((AOTModule *)inst_rt->module)->import_func_count;
    }
#endif
    bh_assert(p_func_imports);

    total_size = (uint64)sizeof(CApiFuncImport) * import_func_count;
    if (total_size > 0
        && !(*p_func_imports = func_import = malloc_internal(total_size))) {
        snprintf(sub_error_buf, sizeof(sub_error_buf),
                 "Failed to create wasm-c-api func imports");
        goto failed;
    }

    /* fill in c-api func import list */
    for (i = 0; imports && i < imports->num_elems; i++) {
>>>>>>> bf2be805
        wasm_func_t *func_host;
        wasm_extern_t *in;

        in = imports->data[i];
        if (wasm_extern_kind(in) != WASM_EXTERN_FUNC)
            continue;

        func_host = wasm_extern_as_func(in);

        func_import->with_env_arg = func_host->with_env;
        if (func_host->with_env) {
            func_import->func_ptr_linked = func_host->u.cb_env.cb;
            func_import->env_arg = func_host->u.cb_env.env;
        }
        else {
            func_import->func_ptr_linked = func_host->u.cb;
            func_import->env_arg = NULL;
        }

        func_import++;
    }
<<<<<<< HEAD
    bh_assert((uint32)(func_import - *p_func_imports) == import_func_count);
=======
>>>>>>> bf2be805

    /* fill with inst */
    for (i = 0; imports && imports->data && i < imports->num_elems; ++i) {
        wasm_extern_t *import = imports->data[i];
        switch (import->kind) {
            case WASM_EXTERN_FUNC:
                wasm_extern_as_func(import)->inst_comm_rt =
                    instance->inst_comm_rt;
                break;
            case WASM_EXTERN_GLOBAL:
                wasm_extern_as_global(import)->inst_comm_rt =
                    instance->inst_comm_rt;
                break;
            case WASM_EXTERN_MEMORY:
                wasm_extern_as_memory(import)->inst_comm_rt =
                    instance->inst_comm_rt;
                break;
            case WASM_EXTERN_TABLE:
                wasm_extern_as_table(import)->inst_comm_rt =
                    instance->inst_comm_rt;
                break;
            default:
                snprintf(sub_error_buf, sizeof(sub_error_buf),
                         "Unknown import kind");
                goto failed;
        }
    }

    /* build the exports list */
#if WASM_ENABLE_INTERP != 0
    if (instance->inst_comm_rt->module_type == Wasm_Module_Bytecode) {
        uint32 export_cnt = ((WASMModuleInstance *)instance->inst_comm_rt)
                                ->module->export_count;

        INIT_VEC(instance->exports, wasm_extern_vec_new_uninitialized,
                 export_cnt);

        if (!interp_process_export(store,
                                   (WASMModuleInstance *)instance->inst_comm_rt,
                                   instance->exports)) {
            snprintf(sub_error_buf, sizeof(sub_error_buf),
                     "Interpreter failed to process exports");
            goto failed;
        }

        build_exported = true;
    }
#endif

#if WASM_ENABLE_AOT != 0
    if (instance->inst_comm_rt->module_type == Wasm_Module_AoT) {
        uint32 export_cnt =
            ((AOTModuleInstance *)instance->inst_comm_rt)->export_func_count
            + ((AOTModuleInstance *)instance->inst_comm_rt)->export_global_count
            + ((AOTModuleInstance *)instance->inst_comm_rt)->export_table_count
            + ((AOTModuleInstance *)instance->inst_comm_rt)
                  ->export_memory_count;

        INIT_VEC(instance->exports, wasm_extern_vec_new_uninitialized,
                 export_cnt);

        if (!aot_process_export(store,
                                (AOTModuleInstance *)instance->inst_comm_rt,
                                instance->exports)) {
            snprintf(sub_error_buf, sizeof(sub_error_buf),
                     "AOT failed to process exports");
            goto failed;
        }

        build_exported = true;
    }
#endif

    /*
     * a wrong combination of module filetype and compilation flags
     * leads to below branch
     */
<<<<<<< HEAD
    if (!processed) {
=======
    if (!build_exported) {
>>>>>>> bf2be805
        snprintf(sub_error_buf, sizeof(sub_error_buf),
                 "Incorrect filetype and compilation flags");
        goto failed;
    }

    /* add it to a watching list in store */
    if (!bh_vector_append((Vector *)store->instances, &instance)) {
        snprintf(sub_error_buf, sizeof(sub_error_buf),
                 "Failed to add to store instances");
        goto failed;
    }

    WASM_C_DUMP_PROC_MEM();

    return instance;

failed:
    snprintf(error_buf, sizeof(error_buf), "%s failed: %s", __FUNCTION__,
             sub_error_buf);
    if (trap != NULL) {
        wasm_message_t message = { 0 };
        wasm_name_new_from_string(&message, error_buf);
        *trap = wasm_trap_new(store, &message);
        wasm_byte_vec_delete(&message);
    }
    LOG_DEBUG(error_buf);
    wasm_instance_delete_internal(instance);
    return NULL;
}

static void
wasm_instance_delete_internal(wasm_instance_t *instance)
{
    if (!instance) {
        return;
    }

    DEINIT_VEC(instance->exports, wasm_extern_vec_delete);

    if (instance->inst_comm_rt) {
        wasm_runtime_deinstantiate(instance->inst_comm_rt);
        instance->inst_comm_rt = NULL;
    }
    wasm_runtime_free(instance);
}

void
wasm_instance_delete(wasm_instance_t *inst)
{
    DELETE_HOST_INFO(inst)
    /* will release instance when releasing the store */
}

void
wasm_instance_exports(const wasm_instance_t *instance,
                      own wasm_extern_vec_t *out)
{
    if (!instance || !out) {
        return;
    }
    wasm_extern_vec_copy(out, instance->exports);
}

wasm_extern_t *
wasm_extern_copy(const wasm_extern_t *src)
{
    wasm_extern_t *dst = NULL;

    if (!src) {
        return NULL;
    }

    switch (wasm_extern_kind(src)) {
        case WASM_EXTERN_FUNC:
            dst = wasm_func_as_extern(
                wasm_func_copy(wasm_extern_as_func_const(src)));
            break;
        case WASM_EXTERN_GLOBAL:
            dst = wasm_global_as_extern(
                wasm_global_copy(wasm_extern_as_global_const(src)));
            break;
        case WASM_EXTERN_MEMORY:
            dst = wasm_memory_as_extern(
                wasm_memory_copy(wasm_extern_as_memory_const(src)));
            break;
        case WASM_EXTERN_TABLE:
            dst = wasm_table_as_extern(
                wasm_table_copy(wasm_extern_as_table_const(src)));
            break;
        default:
            LOG_WARNING("%s meets unsupported kind: %d", __FUNCTION__,
                        src->kind);
            break;
    }

    if (!dst) {
        goto failed;
    }

    return dst;

failed:
    LOG_DEBUG("%s failed", __FUNCTION__);
    wasm_extern_delete(dst);
    return NULL;
}

void
wasm_extern_delete(wasm_extern_t *external)
{
    if (!external) {
        return;
    }

    if (external->name) {
        wasm_byte_vec_delete(external->name);
        wasm_runtime_free(external->name);
        external->name = NULL;
    }

    switch (wasm_extern_kind(external)) {
        case WASM_EXTERN_FUNC:
            wasm_func_delete(wasm_extern_as_func(external));
            break;
        case WASM_EXTERN_GLOBAL:
            wasm_global_delete(wasm_extern_as_global(external));
            break;
        case WASM_EXTERN_MEMORY:
            wasm_memory_delete(wasm_extern_as_memory(external));
            break;
        case WASM_EXTERN_TABLE:
            wasm_table_delete(wasm_extern_as_table(external));
            break;
        default:
            LOG_WARNING("%s meets unsupported kind: %d", __FUNCTION__,
                        external->kind);
            break;
    }
}

wasm_externkind_t
wasm_extern_kind(const wasm_extern_t *external)
{
    if (!external) {
        return WASM_ANYREF;
    }

    return external->kind;
}

own wasm_externtype_t *
wasm_extern_type(const wasm_extern_t *external)
{
    if (!external) {
        return NULL;
    }

    switch (wasm_extern_kind(external)) {
        case WASM_EXTERN_FUNC:
            return wasm_functype_as_externtype(
                wasm_func_type(wasm_extern_as_func_const(external)));
        case WASM_EXTERN_GLOBAL:
            return wasm_globaltype_as_externtype(
                wasm_global_type(wasm_extern_as_global_const(external)));
        case WASM_EXTERN_MEMORY:
            return wasm_memorytype_as_externtype(
                wasm_memory_type(wasm_extern_as_memory_const(external)));
        case WASM_EXTERN_TABLE:
            return wasm_tabletype_as_externtype(
                wasm_table_type(wasm_extern_as_table_const(external)));
        default:
            LOG_WARNING("%s meets unsupported kind: %d", __FUNCTION__,
                        external->kind);
            break;
    }
    return NULL;
}

#define BASIC_FOUR_LIST(V) \
    V(func)                \
    V(global)              \
    V(memory)              \
    V(table)

#define WASM_EXTERN_AS_OTHER(name)                                  \
    wasm_##name##_t *wasm_extern_as_##name(wasm_extern_t *external) \
    {                                                               \
        return (wasm_##name##_t *)external;                         \
    }

BASIC_FOUR_LIST(WASM_EXTERN_AS_OTHER)
#undef WASM_EXTERN_AS_OTHER

#define WASM_OTHER_AS_EXTERN(name)                                 \
    wasm_extern_t *wasm_##name##_as_extern(wasm_##name##_t *other) \
    {                                                              \
        return (wasm_extern_t *)other;                             \
    }

BASIC_FOUR_LIST(WASM_OTHER_AS_EXTERN)
#undef WASM_OTHER_AS_EXTERN

#define WASM_EXTERN_AS_OTHER_CONST(name)                  \
    const wasm_##name##_t *wasm_extern_as_##name##_const( \
        const wasm_extern_t *external)                    \
    {                                                     \
        return (const wasm_##name##_t *)external;         \
    }

BASIC_FOUR_LIST(WASM_EXTERN_AS_OTHER_CONST)
#undef WASM_EXTERN_AS_OTHER_CONST

#define WASM_OTHER_AS_EXTERN_CONST(name)                \
    const wasm_extern_t *wasm_##name##_as_extern_const( \
        const wasm_##name##_t *other)                   \
    {                                                   \
        return (const wasm_extern_t *)other;            \
    }

BASIC_FOUR_LIST(WASM_OTHER_AS_EXTERN_CONST)
#undef WASM_OTHER_AS_EXTERN_CONST<|MERGE_RESOLUTION|>--- conflicted
+++ resolved
@@ -3,10 +3,7 @@
  * SPDX-License-Identifier: Apache-2.0 WITH LLVM-exception
  */
 
-<<<<<<< HEAD
-=======
 #include "bh_log.h"
->>>>>>> bf2be805
 #include "wasm_c_api_internal.h"
 
 #include "bh_assert.h"
@@ -279,20 +276,14 @@
 WASM_DEFINE_VEC_OWN(valtype, wasm_valtype_delete)
 
 #ifndef NDEBUG
-<<<<<<< HEAD
-=======
 #if WAMR_BUILD_MEMORY_PROFILING != 0
->>>>>>> bf2be805
 #define WASM_C_DUMP_PROC_MEM() LOG_PROC_MEM()
 #else
 #define WASM_C_DUMP_PROC_MEM() (void)0
 #endif
-<<<<<<< HEAD
-=======
 #else
 #define WASM_C_DUMP_PROC_MEM() (void)0
 #endif
->>>>>>> bf2be805
 
 /* Runtime Environment */
 own wasm_config_t *
@@ -4786,22 +4777,12 @@
 {
     char sub_error_buf[128] = { 0 };
     char error_buf[256] = { 0 };
-<<<<<<< HEAD
-    bool import_count_verified = false;
-    wasm_instance_t *instance = NULL;
-    WASMModuleInstance *inst_rt;
-    CApiFuncImport *func_import = NULL, **p_func_imports = NULL;
-    uint32 i = 0, import_count = 0, import_func_count = 0;
-    uint64 total_size;
-    bool processed = false;
-=======
     wasm_instance_t *instance = NULL;
     WASMModuleInstance *inst_rt;
     CApiFuncImport *func_import = NULL, **p_func_imports = NULL;
     uint32 i = 0, import_func_count = 0;
     uint64 total_size;
     bool build_exported = false;
->>>>>>> bf2be805
 
     bh_assert(singleton_engine);
 
@@ -4828,27 +4809,11 @@
         bool link = false;
 #if WASM_ENABLE_INTERP != 0
         if ((*module)->module_type == Wasm_Module_Bytecode) {
-<<<<<<< HEAD
-            import_count = MODULE_INTERP(module)->import_count;
-
-            if (import_count) {
-                uint32 actual_link_import_count =
-                    interp_link(instance, MODULE_INTERP(module),
-                                (wasm_extern_t **)imports->data);
-                /* make sure a complete import list */
-                if ((int32)import_count < 0
-                    || import_count != actual_link_import_count) {
-                    snprintf(sub_error_buf, sizeof(sub_error_buf),
-                             "Failed to validate imports");
-                    goto failed;
-                }
-=======
             if (!interp_link(instance, MODULE_INTERP(module),
                              (wasm_extern_t **)imports->data)) {
                 snprintf(sub_error_buf, sizeof(sub_error_buf),
                          "Failed to validate imports");
                 goto failed;
->>>>>>> bf2be805
             }
             link = true;
         }
@@ -4856,27 +4821,11 @@
 
 #if WASM_ENABLE_AOT != 0
         if ((*module)->module_type == Wasm_Module_AoT) {
-<<<<<<< HEAD
-            import_count = MODULE_AOT(module)->import_func_count
-                           + MODULE_AOT(module)->import_global_count
-                           + MODULE_AOT(module)->import_memory_count
-                           + MODULE_AOT(module)->import_table_count;
-
-            if (import_count) {
-                import_count = aot_link(instance, MODULE_AOT(module),
-                                        (wasm_extern_t **)imports->data);
-                if ((int32)import_count < 0) {
-                    snprintf(sub_error_buf, sizeof(sub_error_buf),
-                             "Failed to validate imports");
-                    goto failed;
-                }
-=======
             if (!aot_link(instance, MODULE_AOT(module),
                           (wasm_extern_t **)imports->data)) {
                 snprintf(sub_error_buf, sizeof(sub_error_buf),
                          "Failed to validate imports");
                 goto failed;
->>>>>>> bf2be805
             }
             link = true;
         }
@@ -4886,11 +4835,7 @@
          * a wrong combination of module filetype and compilation flags
          * also leads to below branch
          */
-<<<<<<< HEAD
-        if (!import_count_verified) {
-=======
         if (!link) {
->>>>>>> bf2be805
             snprintf(sub_error_buf, sizeof(sub_error_buf),
                      "Failed to verify import count");
             goto failed;
@@ -4906,38 +4851,6 @@
     if (!wasm_runtime_create_exec_env_singleton(instance->inst_comm_rt)) {
         snprintf(sub_error_buf, sizeof(sub_error_buf),
                  "Failed to create exec env singleton");
-<<<<<<< HEAD
-        goto failed;
-    }
-
-    inst_rt = (WASMModuleInstance *)instance->inst_comm_rt;
-#if WASM_ENABLE_INTERP != 0
-    if (instance->inst_comm_rt->module_type == Wasm_Module_Bytecode) {
-        p_func_imports = &inst_rt->e->c_api_func_imports;
-        import_func_count = inst_rt->module->import_function_count;
-    }
-#endif
-#if WASM_ENABLE_AOT != 0
-    if (instance->inst_comm_rt->module_type == Wasm_Module_AoT) {
-        p_func_imports =
-            &((AOTModuleInstanceExtra *)inst_rt->e)->c_api_func_imports;
-        import_func_count = ((AOTModule *)inst_rt->module)->import_func_count;
-    }
-#endif
-    bh_assert(p_func_imports);
-
-    /* create the c-api func import list */
-    total_size = (uint64)sizeof(CApiFuncImport) * import_func_count;
-    if (total_size > 0
-        && !(*p_func_imports = func_import = malloc_internal(total_size))) {
-        snprintf(sub_error_buf, sizeof(sub_error_buf),
-                 "Failed to create wasm-c-api func imports");
-        goto failed;
-    }
-
-    /* fill in c-api func import list */
-    for (i = 0; i < import_count; i++) {
-=======
         goto failed;
     }
 
@@ -4968,7 +4881,6 @@
 
     /* fill in c-api func import list */
     for (i = 0; imports && i < imports->num_elems; i++) {
->>>>>>> bf2be805
         wasm_func_t *func_host;
         wasm_extern_t *in;
 
@@ -4990,10 +4902,6 @@
 
         func_import++;
     }
-<<<<<<< HEAD
-    bh_assert((uint32)(func_import - *p_func_imports) == import_func_count);
-=======
->>>>>>> bf2be805
 
     /* fill with inst */
     for (i = 0; imports && imports->data && i < imports->num_elems; ++i) {
@@ -5071,11 +4979,7 @@
      * a wrong combination of module filetype and compilation flags
      * leads to below branch
      */
-<<<<<<< HEAD
-    if (!processed) {
-=======
     if (!build_exported) {
->>>>>>> bf2be805
         snprintf(sub_error_buf, sizeof(sub_error_buf),
                  "Incorrect filetype and compilation flags");
         goto failed;
