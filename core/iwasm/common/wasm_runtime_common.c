--- conflicted
+++ resolved
@@ -277,17 +277,11 @@
 
     return true;
 
-<<<<<<< HEAD
-#if WASM_ENABLE_GC == 0 && WASM_ENABLE_REF_TYPES != 0
-=======
 #if WASM_ENABLE_FAST_JIT != 0
 fail9:
-#if WASM_ENABLE_REF_TYPES != 0
+#endif
+#if WASM_ENABLE_GC == 0 && WASM_ENABLE_REF_TYPES != 0
     wasm_externref_map_destroy();
-#endif
-#endif
-#if WASM_ENABLE_REF_TYPES != 0
->>>>>>> b75ae336
 fail8:
 #endif
 #if WASM_ENABLE_AOT != 0
@@ -347,15 +341,11 @@
 void
 wasm_runtime_destroy()
 {
-<<<<<<< HEAD
-#if WASM_ENABLE_GC == 0 && WASM_ENABLE_REF_TYPES != 0
-=======
 #if WASM_ENABLE_FAST_JIT != 0
     jit_compiler_destroy();
 #endif
 
-#if WASM_ENABLE_REF_TYPES != 0
->>>>>>> b75ae336
+#if WASM_ENABLE_GC == 0 && WASM_ENABLE_REF_TYPES != 0
     wasm_externref_map_destroy();
 #endif
 
@@ -1848,20 +1838,12 @@
                          uint32 num_results, wasm_val_t results[],
                          uint32 num_args, wasm_val_t args[])
 {
-<<<<<<< HEAD
-    uint32 argc, *argv, cell_num, total_size, module_type;
+    uint32 argc, argv_buf[16] = { 0 }, *argv = argv_buf, cell_num, module_type;
 #if WASM_ENABLE_GC == 0 && WASM_ENABLE_REF_TYPES != 0
     uint32 i, param_size_in_double_world = 0, result_size_in_double_world = 0;
 #endif
+    uint64 total_size;
     WASMFuncType *type;
-=======
-    uint32 argc, argv_buf[16] = { 0 }, *argv = argv_buf, cell_num, module_type;
-#if WASM_ENABLE_REF_TYPES != 0
-    uint32 i, param_size_in_double_world = 0, result_size_in_double_world = 0;
-#endif
-    uint64 total_size;
-    WASMType *type;
->>>>>>> b75ae336
     bool ret = false;
 
     module_type = exec_env->module_inst->module_type;
@@ -1930,13 +1912,8 @@
                          uint32 num_results, wasm_val_t results[],
                          uint32 num_args, ...)
 {
-<<<<<<< HEAD
-    wasm_val_t *args = NULL;
+    wasm_val_t args_buf[8] = { 0 }, *args = args_buf;
     WASMFuncType *type = NULL;
-=======
-    wasm_val_t args_buf[8] = { 0 }, *args = args_buf;
-    WASMType *type = NULL;
->>>>>>> b75ae336
     bool ret = false;
     uint64 total_size;
     uint32 i = 0, module_type;
