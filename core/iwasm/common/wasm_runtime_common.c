--- conflicted
+++ resolved
@@ -342,15 +342,7 @@
 void
 wasm_runtime_destroy()
 {
-<<<<<<< HEAD
-#if WASM_ENABLE_FAST_JIT != 0
-    jit_compiler_destroy();
-#endif
-
 #if WASM_ENABLE_GC == 0 && WASM_ENABLE_REF_TYPES != 0
-=======
-#if WASM_ENABLE_REF_TYPES != 0
->>>>>>> 75936680
     wasm_externref_map_destroy();
 #endif
 
