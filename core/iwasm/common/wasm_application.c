--- conflicted
+++ resolved
@@ -342,14 +342,9 @@
 wasm_application_execute_func(WASMModuleInstanceCommon *module_inst,
                               const char *name, int32 argc, char *argv[])
 {
-<<<<<<< HEAD
-    WASMFunctionInstanceCommon *func;
-    WASMFuncType *type = NULL;
-=======
     WASMFunctionInstanceCommon *target_func;
     WASMModuleInstanceCommon *target_inst;
-    WASMType *type = NULL;
->>>>>>> cdf30636
+    WASMFuncType *type = NULL;
     uint32 argc1, *argv1 = NULL, cell_num = 0, j, k = 0;
     int32 i, p, module_type;
     uint64 total_size;
